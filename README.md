# ICU4X [![Docs](https://docs.rs/icu/badge.svg)](https://docs.rs/icu) [![Build Status](https://github.com/unicode-org/icu4x/workflows/Build%20&%20Test/badge.svg)](https://github.com/unicode-org/icu4x/actions) [![Coverage Status (Coveralls)](https://coveralls.io/repos/github/unicode-org/icu4x/badge.svg?branch=main)](https://coveralls.io/github/unicode-org/icu4x?branch=main) [![Coverage Status (Codecov)](https://codecov.io/gh/unicode-org/icu4x/branch/main/graph/badge.svg)](https://codecov.io/gh/unicode-org/icu4x)

Welcome to the home page for the `ICU4X` project.

`ICU4X` provides components enabling wide range of software internationalization.
It draws deeply from the experience of [`ICU4C`](https://unicode-org.github.io/icu-docs/apidoc/released/icu4c/), [`ICU4J`](https://unicode-org.github.io/icu-docs/apidoc/released/icu4j/) and [`ECMA-402`](https://github.com/tc39/ecma402/) and relies on data from the [`CLDR`](http://cldr.unicode.org/) project.

The design goals of `ICU4X` are:

* Small and modular code
* Pluggable locale data
* Availability and ease of use in multiple programming languages
* Written by i18n experts to encourage best practices

***Stay informed!*** Join our public, low-traffic mailing list: [icu4x-announce@unicode.org](https://groups.google.com/u/1/a/unicode.org/g/icu4x-announce).  *Note: After subscribing, check your spam folder for a confirmation.*

## Documentation

For an introduction to the project, please visit [`Introduction to ICU4X for Rust`](docs/tutorials/intro.md) tutorial.

For technical information on how to use ICU4X, visit our [API docs](https://unicode-org.github.io/icu4x-docs/doc/icu/index.html).

More information about the project can be found in [the docs subdirectory](docs/README.md).

## Quick Start

An example `ICU4X` powered application in Rust may look like below...

`Cargo.toml`:

```toml
[dependencies]
icu = { version = "1.0.0-beta1", features = ["serde"] }
icu_testdata = "1.0.0-beta1"
```

`src/main.rs`:

```rust
use icu::calendar::DateTime;
use icu::datetime::{options::length, DateTimeFormatter};
use icu::locid::locale;

<<<<<<< HEAD
fn main() {
    let options =
        length::Bag::from_date_time_style(length::Date::Long, length::Time::Medium).into();

    let dtf = TypedDateTimeFormatter::try_new_unstable(&icu_testdata::unstable(), &locale!("es").into(), options)
        .expect("Failed to create TypedDateTimeFormatter instance.");
=======
let provider = icu_testdata::get_provider();

let options =
    length::Bag::from_date_time_style(length::Date::Long, length::Time::Medium).into();

let dtf = DateTimeFormatter::try_new_with_buffer_provider(&provider, &locale!("es").into(), options)
    .expect("Failed to create TypedDateTimeFormatter instance.");
>>>>>>> af635e22

let date = DateTime::new_iso_datetime(2020, 9, 12, 12, 35, 0).expect("Failed to parse date.");
let date = date.to_any();

let formatted_date = dtf.format(&date).expect("Formatting failed");
assert_eq!(
    formatted_date.to_string(),
    "12 de septiembre de 2020, 12:35:00"
);
```

## Development

`ICU4X` is developed by the `ICU4X-SC`. We are a subcommittee of ICU-TC in the Unicode Consortium focused on providing solutions for client-side internationalization.  See [unicode.org](https://www.unicode.org/consortium/techchairs.html) for more information on our governance.

Please subscribe to this repository to participate in discussions.  If you want to contribute, see our [contributing.md](CONTRIBUTING.md).

## Charter

*For the full charter, including answers to frequently asked questions, see [charter.md](docs/process/charter.md).*

ICU4X is a new project whose objective is to solve the needs of clients who wish to provide client-side i18n for their products in resource-constrained environments.

ICU4X, or "ICU for X", will be built from the start with several key design constraints:

1. Small and modular code.
2. Pluggable locale data.
3. Availability and ease of use in multiple programming languages.
4. Written by i18n experts to encourage best practices.

ICU4X will provide an ECMA-402-compatible API surface in the target client-side platforms, including the web platform, iOS, Android, WearOS, WatchOS, Flutter, and Fuchsia, supported in programming languages including Rust, JavaScript, Objective-C, Java, Dart, and C++.

### Benchmark dashboards

The [performance benchmarks](docs/process/benchmarking.md) are all run on Ubuntu, and are broken out by component.

* [locid](https://unicode-org.github.io/icu4x-docs/benchmarks/perf/components/locid)
* [collections](https://unicode-org.github.io/icu4x-docs/benchmarks/perf/components/collections)
* [fixed_decimal](https://unicode-org.github.io/icu4x-docs/benchmarks/perf/utils/fixed_decimal)
* [plurals](https://unicode-org.github.io/icu4x-docs/benchmarks/perf/components/plurals)
* [datetime](https://unicode-org.github.io/icu4x-docs/benchmarks/perf/components/datetime)

The [memory benchmarks](tools/benchmark#icu_benchmark_memory) are run separately on each platform, and examples are individually instrumented.

* [macOS](https://unicode-org.github.io/icu4x-docs/benchmarks/memory/macos-latest/)
* [Ubuntu](https://unicode-org.github.io/icu4x-docs/benchmarks/memory/ubuntu-latest/)
* [Windows](https://unicode-org.github.io/icu4x-docs/benchmarks/memory/windows-latest/)

The [binary size benchmarks](docs/process/benchmarking.md) run on Ubuntu, and are broken out by file type.

* [wasm binaries](https://unicode-org.github.io/icu4x-docs/benchmarks/binsize/wasm/)
* [gzip'd wasm binaries](https://unicode-org.github.io/icu4x-docs/benchmarks/binsize/gz)

The data size benchmark tracks size of `provider/testdata/data/testdata.postcard` and runs on Linux.
* [data size](https://unicode-org.github.io/icu4x-docs/benchmarks/datasize)<|MERGE_RESOLUTION|>--- conflicted
+++ resolved
@@ -41,22 +41,12 @@
 use icu::datetime::{options::length, DateTimeFormatter};
 use icu::locid::locale;
 
-<<<<<<< HEAD
 fn main() {
     let options =
         length::Bag::from_date_time_style(length::Date::Long, length::Time::Medium).into();
 
-    let dtf = TypedDateTimeFormatter::try_new_unstable(&icu_testdata::unstable(), &locale!("es").into(), options)
-        .expect("Failed to create TypedDateTimeFormatter instance.");
-=======
-let provider = icu_testdata::get_provider();
-
-let options =
-    length::Bag::from_date_time_style(length::Date::Long, length::Time::Medium).into();
-
-let dtf = DateTimeFormatter::try_new_with_buffer_provider(&provider, &locale!("es").into(), options)
-    .expect("Failed to create TypedDateTimeFormatter instance.");
->>>>>>> af635e22
+    let dtf = DateTimeFormatter::try_new_unstable(&icu_testdata::unstable(), &locale!("es").into(), options)
+        .expect("Failed to create DateTimeFormatter instance.");
 
 let date = DateTime::new_iso_datetime(2020, 9, 12, 12, 35, 0).expect("Failed to parse date.");
 let date = date.to_any();
