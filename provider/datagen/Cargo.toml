# This file is part of ICU4X. For terms of use, please see the file
# called LICENSE at the top level of the ICU4X source tree
# (online at: https://github.com/unicode-org/icu4x/blob/main/LICENSE ).

[package]
name = "icu_datagen"
description = "Generate data for ICU4X DataProvider"
version = "1.0.2"
authors = ["The ICU4X Project Developers"]
edition = "2021"
readme = "README.md"
repository = "https://github.com/unicode-org/icu4x"
license = "Unicode-DFS-2016"
categories = ["internationalization"]
# Keep this in sync with other crates unless there are exceptions
include = [
    "data/**/*",
    "src/**/*",
    "examples/**/*",
    "benches/**/*",
    "tests/**/*",
    "Cargo.toml",
    "LICENSE",
    "README.md",
]
default-run = "icu4x-datagen"

[package.metadata.docs.rs]
all-features = true

[dependencies]

# ICU components
icu_calendar = { version = "1.0.0", path = "../../components/calendar", features = ["datagen"] }
icu_collator = { version = "1.0.0", path = "../../components/collator", features = ["datagen"] }
icu_datetime = { version = "1.0.0", path = "../../components/datetime", features = ["datagen"] }
icu_decimal = { version = "1.0.0", path = "../../components/decimal", features = ["datagen"] }
icu_list = { version = "1.0.0", path = "../../components/list", features = ["datagen"]}
icu_locid_transform = { version = "1.0.0", path = "../../components/locid_transform", features = ["datagen"] }
icu_normalizer = { version = "1.0.0", path = "../../components/normalizer", features = ["datagen"] }
icu_plurals = { version = "1.0.0", path = "../../components/plurals", features = ["datagen"] }
icu_properties = { version = "1.0.0", path = "../../components/properties", features = ["datagen"]}
icu_timezone = { version = "1.0.0", path = "../../components/timezone", features = ["datagen"] }

# (experimental)
icu_casemapping = { version = "0.7.0", path = "../../experimental/casemapping", features = ["datagen"], optional = true }
icu_compactdecimal = { version = "0.1.0", path = "../../experimental/compactdecimal", features = ["datagen"], optional = true }
icu_displaynames = { version = "0.7.0", path = "../../experimental/displaynames", features = ["datagen"], optional = true }
icu_relativetime = { version = "0.1.0", path = "../../experimental/relativetime", features = ["datagen"], optional = true }
icu_segmenter = { version = "0.7.0", path = "../../experimental/segmenter", features = ["datagen", "lstm"], optional = true }

# ICU provider infrastructure
icu_provider = { version = "1.0.0", path = "../core", features = ["std", "log_error_context", "datagen"]}
icu_provider_adapters = { version = "1.0.0", path = "../adapters", features = ["datagen"] }
icu_provider_blob = { version = "1.0.0", path = "../blob", features = ["export"] }
icu_provider_fs = { version = "1.0.0", path = "../fs", features = ["export"] }

# Other
cached-path = "0.5"
crlify = { version = "1", path = "../../utils/crlify"}
databake = { version = "0.1.0", path = "../../utils/databake"}
displaydoc = { version = "0.2.3", default-features = false }
elsa = "1.7"
icu_codepointtrie_builder = { version = "0.3.3", path = "../../components/collections/codepointtrie_builder" }
icu_collections = { version = "1.0.0", path = "../../components/collections", features = ["serde"] }
icu_locid = { version = "1.0.0", path = "../../components/locid", features = ["std"] }
itertools = "0.10"
lazy_static = "1"
log = "0.4"
proc-macro2 = "1.0"
quote = "1.0.9"
rayon = "1.5"
rust-format = { version = "0.3.4", features = ["token_stream"] }
serde = { version = "1.0", default-features = false, features = ["derive", "alloc"] }
serde_json = { version = "1.0", default-features = false, features = ["alloc"] }
serde-aux = "2.1.1"
syn = {version = "1.0", features = ["parsing"] }
tinystr = { version = "0.7", path = "../../utils/tinystr", features = ["alloc", "serde", "zerovec"], default-features = false }
toml = "0.5"
writeable = { version = "0.5", path = "../../utils/writeable" }
zerovec = { version = "0.9", path = "../../utils/zerovec", features = ["serde", "yoke"] }
zip = "0.5"

# Dependencies for "bin" feature
clap = { version = "2.33", optional = true }
eyre = { version = "0.6", optional = true }
simple_logger = { version = "1.12", default-features = false, optional = true }

[dev-dependencies]
dhat = "0.3.0"
<<<<<<< HEAD
icu_testdata = { path = "../testdata", features = ["buffer"] }
=======
>>>>>>> 9b02063c
icu = { path = "../../components/icu" }
icu_testdata = { path = "../testdata", features = ["metadata", "buffer", "std"] }

[features]
default = []
experimental = ["dep:icu_casemapping", "dep:icu_segmenter", "icu_datetime/experimental", "dep:icu_displaynames", "dep:icu_relativetime", "dep:icu_compactdecimal"]
bin = ["dep:clap", "dep:eyre", "dep:simple_logger"]

[[bin]]
name = "icu4x-datagen"
path = "src/bin/datagen.rs"
required-features = ["bin"]

[[test]]
name = "icu4x-verify-zero-copy"
path = "tests/verify-zero-copy.rs"
required-features = ["experimental"]<|MERGE_RESOLUTION|>--- conflicted
+++ resolved
@@ -88,12 +88,8 @@
 
 [dev-dependencies]
 dhat = "0.3.0"
-<<<<<<< HEAD
-icu_testdata = { path = "../testdata", features = ["buffer"] }
-=======
->>>>>>> 9b02063c
 icu = { path = "../../components/icu" }
-icu_testdata = { path = "../testdata", features = ["metadata", "buffer", "std"] }
+icu_testdata = { path = "../testdata", features = ["buffer", "std"] }
 
 [features]
 default = []
