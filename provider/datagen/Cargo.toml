# This file is part of ICU4X. For terms of use, please see the file
# called LICENSE at the top level of the ICU4X source tree
# (online at: https://github.com/unicode-org/icu4x/blob/main/LICENSE ).

[package]
name = "icu_datagen"
description = "Generate data for ICU4X DataProvider"
version = "1.2.5"
rust-version = "1.61.0"
authors = ["The ICU4X Project Developers"]
edition = "2021"
readme = "README.md"
repository = "https://github.com/unicode-org/icu4x"
homepage = "https://icu4x.unicode.org"
license = "Unicode-DFS-2016"
categories = ["internationalization"]
# Keep this in sync with other crates unless there are exceptions
include = [
    "data/**/*",
    "src/**/*",
    "examples/**/*",
    "benches/**/*",
    "tests/**/*",
    "Cargo.toml",
    "LICENSE",
    "README.md",
]
default-run = "icu4x-datagen"

[package.metadata.docs.rs]
all-features = true

[dependencies]

# ICU components
<<<<<<< HEAD
icu_calendar = { version = "1.0.0", path = "../../components/calendar", features = ["datagen"] }
icu_collator = { version = "1.0.0", path = "../../components/collator", features = ["datagen"] }
icu_datetime = { version = "1.0.0", path = "../../components/datetime", features = ["datagen"] }
icu_decimal = { version = "1.0.0", path = "../../components/decimal", features = ["datagen"] }
icu_list = { version = "1.0.0", path = "../../components/list", features = ["datagen"]}
icu_locid_transform = { version = "1.0.0", path = "../../components/locid_transform", features = ["datagen"] }
icu_normalizer = { version = "1.0.0", path = "../../components/normalizer", features = ["datagen"] }
icu_plurals = { version = "1.0.0", path = "../../components/plurals", features = ["datagen"] }
icu_properties = { version = "1.0.0", path = "../../components/properties", features = ["datagen"]}
icu_timezone = { version = "1.0.0", path = "../../components/timezone", features = ["datagen"] }

# (experimental)
icu_casemapping = { version = "0.7.0", path = "../../experimental/casemapping", features = ["datagen"], optional = true }
icu_segmenter = { version = "0.7.0", path = "../../experimental/segmenter", features = ["datagen", "lstm"], optional = true }
icu_displaynames = { version = "0.7.0", path = "../../experimental/displaynames", features = ["datagen"], optional = true }
icu_relativetime = { version = "0.1.0", path = "../../experimental/relativetime", features = ["datagen"], optional = true }
icu_singlenumberformatter = { version = "0.1.0", path = "../../experimental/single_number_formatter", features = ["datagen"], optional = true }

# ICU provider infrastructure
icu_provider = { version = "1.0.0", path = "../core", features = ["std", "log_error_context", "datagen"]}
icu_provider_adapters = { version = "1.0.0", path = "../adapters", features = ["datagen"] }
icu_provider_blob = { version = "1.0.0", path = "../blob", features = ["export"] }
icu_provider_fs = { version = "1.0.0", path = "../fs", features = ["export"] }

# Other
=======
icu_calendar = { version = "1.2.0", path = "../../components/calendar", features = ["datagen"] }
icu_casemapping = { version = "0.7.1", path = "../../experimental/casemapping", features = ["datagen"] }
icu_collator = { version = "1.2.0", path = "../../components/collator", features = ["datagen"] }
icu_compactdecimal = { version = "0.2.0", path = "../../experimental/compactdecimal", features = ["datagen"] }
icu_datetime = { version = "1.2.0", path = "../../components/datetime", features = ["datagen"] }
icu_decimal = { version = "1.2.0", path = "../../components/decimal", features = ["datagen"] }
icu_displaynames = { version = "0.10.0", path = "../../experimental/displaynames", features = ["datagen"] }
icu_list = { version = "1.2.0", path = "../../components/list", features = ["datagen"]}
icu_locid_transform = { version = "1.2.0", path = "../../components/locid_transform", features = ["datagen"] }
icu_normalizer = { version = "1.2.0", path = "../../components/normalizer", features = ["datagen"] }
icu_personnames = { version = "0.1.0", path = "../../experimental/personnames", features = ["datagen"] }
icu_plurals = { version = "1.2.0", path = "../../components/plurals", features = ["datagen"] }
icu_properties = { version = "1.2.0", path = "../../components/properties", features = ["datagen"]}
icu_relativetime = { version = "0.1.0", path = "../../experimental/relativetime", features = ["datagen"] }
icu_segmenter = { version = "1.2.0", path = "../../components/segmenter", features = ["datagen", "lstm"] }
icu_timezone = { version = "1.2.0", path = "../../components/timezone", features = ["datagen"] }

# ICU infrastructure
icu_codepointtrie_builder = { version = "0.3.4", path = "../../components/collections/codepointtrie_builder", default-features = false }
icu_collections = { version = "1.2.0", path = "../../components/collections", features = ["serde"] }
icu_locid = { version = "1.2.0", path = "../../components/locid", features = ["std", "serde"] }
icu_provider = { version = "1.2.0", path = "../core", features = ["std", "log_error_context", "datagen"]}
icu_provider_adapters = { version = "1.2.0", path = "../adapters" }
tinystr = { version = "0.7.1", path = "../../utils/tinystr", features = ["alloc", "serde", "zerovec"], default-features = false }
writeable = { version = "0.5.1", path = "../../utils/writeable" }
zerovec = { version = "0.9.4", path = "../../utils/zerovec", features = ["serde", "yoke"] }

# Exporters
icu_provider_blob = { version = "1.2.0", path = "../blob", features = ["export"], optional = true }
icu_provider_fs = { version = "1.2.0", path = "../fs", features = ["export"], optional = true }
crlify = { version = "1.0.1", path = "../../utils/crlify", optional = true }
databake = { version = "0.1.3", path = "../../utils/databake", optional = true}
syn = {version = "2", features = ["parsing"], optional = true }

# Other external dependencies
>>>>>>> cee3ca93
displaydoc = { version = "0.2.3", default-features = false }
elsa = "1.7"
itertools = "0.10"
lazy_static = "1"
log = "0.4"
memchr = "2.5.0"
ndarray = { version = "0.15.5", default-features = false }
serde = { version = "1.0", default-features = false, features = ["derive", "alloc"] }
serde_json = { version = "1.0", default-features = false, features = ["alloc"] }
serde-aux = { version = "4.1.2", default-features = false }
toml = "0.5"
zip = { version = ">=0.5, <0.7", default-features = false, features = ["deflate"] }

rayon = { version = "1.5", optional = true }
ureq = { version = "2", optional = true }

# Dependencies for "bin" feature
clap = { version = "4", optional = true, features = ["derive"] }
eyre = { version = "0.6", optional = true }
simple_logger = { version = "4.1.0", default-features = false, optional = true }

[dev-dependencies]
icu = { path = "../../components/icu" }
icu_testdata = { path = "../testdata", features = ["buffer"] }
repodata = { path = "../../provider/repodata" }


[target.'cfg(not(target_os = "windows"))'.dev-dependencies]
# The verify-zero-copy test is causing problems on Windows
dhat = "0.3.0"

[features]
<<<<<<< HEAD
default = []
experimental = ["icu_casemapping", "icu_segmenter", "icu_datetime/experimental", "icu_displaynames", "icu_relativetime", "icu_singlenumberformatter"]
bin = ["clap", "eyre", "simple_logger"]
=======
default = ["bin", "use_wasm", "networking", "legacy_api", "rayon"]
provider_baked = ["dep:crlify", "dep:databake", "dep:syn"]
provider_blob = ["dep:icu_provider_blob"]
provider_fs = ["dep:icu_provider_fs"]
legacy_api = ["provider_fs", "provider_blob", "provider_baked"]
bin = ["dep:clap", "dep:eyre", "dep:simple_logger"]
# Use wasm for building codepointtries
use_wasm = ["icu_codepointtrie_builder/wasm"]
# Use local ICU4C libraries for building codepointtries
# (will do nothing if used with `use_wasm`)
# If neither `use_wasm` nor `use_icu4c` are enabled,
# rule based segmenter data will not be generated.
use_icu4c = ["icu_codepointtrie_builder/icu4c"]
networking = ["dep:ureq"]
>>>>>>> cee3ca93

[[bin]]
name = "icu4x-datagen"
path = "src/bin/datagen/mod.rs"
required-features = ["bin"]

[[test]]
name = "icu4x-verify-zero-copy"
path = "tests/verify-zero-copy.rs"

[package.metadata.cargo-all-features]
# We don't need working CPT builders for check
skip_feature_sets = [["use_icu4c"], ["use_wasm"]]<|MERGE_RESOLUTION|>--- conflicted
+++ resolved
@@ -33,33 +33,6 @@
 [dependencies]
 
 # ICU components
-<<<<<<< HEAD
-icu_calendar = { version = "1.0.0", path = "../../components/calendar", features = ["datagen"] }
-icu_collator = { version = "1.0.0", path = "../../components/collator", features = ["datagen"] }
-icu_datetime = { version = "1.0.0", path = "../../components/datetime", features = ["datagen"] }
-icu_decimal = { version = "1.0.0", path = "../../components/decimal", features = ["datagen"] }
-icu_list = { version = "1.0.0", path = "../../components/list", features = ["datagen"]}
-icu_locid_transform = { version = "1.0.0", path = "../../components/locid_transform", features = ["datagen"] }
-icu_normalizer = { version = "1.0.0", path = "../../components/normalizer", features = ["datagen"] }
-icu_plurals = { version = "1.0.0", path = "../../components/plurals", features = ["datagen"] }
-icu_properties = { version = "1.0.0", path = "../../components/properties", features = ["datagen"]}
-icu_timezone = { version = "1.0.0", path = "../../components/timezone", features = ["datagen"] }
-
-# (experimental)
-icu_casemapping = { version = "0.7.0", path = "../../experimental/casemapping", features = ["datagen"], optional = true }
-icu_segmenter = { version = "0.7.0", path = "../../experimental/segmenter", features = ["datagen", "lstm"], optional = true }
-icu_displaynames = { version = "0.7.0", path = "../../experimental/displaynames", features = ["datagen"], optional = true }
-icu_relativetime = { version = "0.1.0", path = "../../experimental/relativetime", features = ["datagen"], optional = true }
-icu_singlenumberformatter = { version = "0.1.0", path = "../../experimental/single_number_formatter", features = ["datagen"], optional = true }
-
-# ICU provider infrastructure
-icu_provider = { version = "1.0.0", path = "../core", features = ["std", "log_error_context", "datagen"]}
-icu_provider_adapters = { version = "1.0.0", path = "../adapters", features = ["datagen"] }
-icu_provider_blob = { version = "1.0.0", path = "../blob", features = ["export"] }
-icu_provider_fs = { version = "1.0.0", path = "../fs", features = ["export"] }
-
-# Other
-=======
 icu_calendar = { version = "1.2.0", path = "../../components/calendar", features = ["datagen"] }
 icu_casemapping = { version = "0.7.1", path = "../../experimental/casemapping", features = ["datagen"] }
 icu_collator = { version = "1.2.0", path = "../../components/collator", features = ["datagen"] }
@@ -76,6 +49,7 @@
 icu_relativetime = { version = "0.1.0", path = "../../experimental/relativetime", features = ["datagen"] }
 icu_segmenter = { version = "1.2.0", path = "../../components/segmenter", features = ["datagen", "lstm"] }
 icu_timezone = { version = "1.2.0", path = "../../components/timezone", features = ["datagen"] }
+icu_singlenumberformatter = { version = "0.1.0", path = "../../experimental/single_number_formatter", features = ["datagen"] }
 
 # ICU infrastructure
 icu_codepointtrie_builder = { version = "0.3.4", path = "../../components/collections/codepointtrie_builder", default-features = false }
@@ -95,7 +69,6 @@
 syn = {version = "2", features = ["parsing"], optional = true }
 
 # Other external dependencies
->>>>>>> cee3ca93
 displaydoc = { version = "0.2.3", default-features = false }
 elsa = "1.7"
 itertools = "0.10"
@@ -128,11 +101,6 @@
 dhat = "0.3.0"
 
 [features]
-<<<<<<< HEAD
-default = []
-experimental = ["icu_casemapping", "icu_segmenter", "icu_datetime/experimental", "icu_displaynames", "icu_relativetime", "icu_singlenumberformatter"]
-bin = ["clap", "eyre", "simple_logger"]
-=======
 default = ["bin", "use_wasm", "networking", "legacy_api", "rayon"]
 provider_baked = ["dep:crlify", "dep:databake", "dep:syn"]
 provider_blob = ["dep:icu_provider_blob"]
@@ -147,7 +115,6 @@
 # rule based segmenter data will not be generated.
 use_icu4c = ["icu_codepointtrie_builder/icu4c"]
 networking = ["dep:ureq"]
->>>>>>> cee3ca93
 
 [[bin]]
 name = "icu4x-datagen"
