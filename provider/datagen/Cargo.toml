--- conflicted
+++ resolved
@@ -46,14 +46,9 @@
 icu_timezone = { version = "1.0.0", path = "../../components/timezone", features = ["datagen"] }
 
 # (experimental)
-<<<<<<< HEAD
-icu_casemapping = { version = "0.2", path = "../../experimental/casemapping", features = ["datagen"], optional = true }
-icu_segmenter = { version = "1.0.0-alpha1", path = "../../experimental/segmenter", features = ["datagen", "lstm"], optional = true }
-icu_displaynames = { version = "1.0.0-beta1", path = "../../experimental/displaynames", features = ["datagen"], optional = true }
-=======
 icu_casemapping = { version = "0.7.0", path = "../../experimental/casemapping", features = ["datagen"], optional = true }
 icu_segmenter = { version = "0.7.0", path = "../../experimental/segmenter", features = ["datagen", "lstm"], optional = true }
->>>>>>> ed5f9681
+icu_displaynames = { version = "1.0.0-beta1", path = "../../experimental/displaynames", features = ["datagen"], optional = true }
 
 # ICU provider infrastructure
 icu_provider = { version = "1.0.0", path = "../core", features = ["std", "log_error_context", "datagen"]}
