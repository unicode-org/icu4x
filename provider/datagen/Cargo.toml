--- conflicted
+++ resolved
@@ -34,7 +34,6 @@
 [dependencies]
 
 # ICU components
-<<<<<<< HEAD
 icu_calendar = { workspace = true, features = ["datagen"] }
 icu_casemap = { workspace = true, features = ["datagen"] }
 icu_collator = { workspace = true, features = ["datagen"] }
@@ -52,6 +51,7 @@
 icu_displaynames = { workspace = true, features = ["datagen"], optional = true }
 icu_relativetime = { workspace = true, features = ["datagen"], optional = true }
 icu_singlenumberformatter = { workspace = true, features = ["datagen"], optional = true}
+icu_transliteration = { workspace = true, features = ["datagen"], optional = true }
 icu_unitsconversion = { workspace = true, features = ["datagen"], optional = true}
 
 # ICU infrastructure
@@ -60,40 +60,10 @@
 icu_locid = { workspace = true, features = ["std", "serde"] }
 icu_provider = { workspace = true, features = ["std", "logging", "datagen"]}
 icu_provider_adapters = { workspace = true }
+icu_transliterator_parser = { workspace = true, optional = true }
 tinystr = { workspace = true, features = ["alloc", "serde", "zerovec"] }
 writeable = { workspace = true }
 zerovec = { workspace = true, features = ["serde", "yoke"] }
-=======
-icu_calendar = { version = "1.2.0", path = "../../components/calendar", default-features = false, features = ["datagen"] }
-icu_casemap = { version = "1.2.0", path = "../../components/casemap", default-features = false, features = ["datagen"] }
-icu_collator = { version = "1.2.0", path = "../../components/collator", default-features = false, features = ["datagen"] }
-icu_compactdecimal = { version = "0.2.0", path = "../../experimental/compactdecimal", default-features = false, features = ["datagen"], optional = true }
-icu_datetime = { version = "1.2.0", path = "../../components/datetime", default-features = false, features = ["datagen"] }
-icu_decimal = { version = "1.2.0", path = "../../components/decimal", default-features = false, features = ["datagen"] }
-icu_displaynames = { version = "0.10.0", path = "../../experimental/displaynames", default-features = false, features = ["datagen"], optional = true }
-icu_list = { version = "1.2.0", path = "../../components/list", default-features = false, features = ["datagen"]}
-icu_locid_transform = { version = "1.2.0", path = "../../components/locid_transform", default-features = false, features = ["datagen"] }
-icu_normalizer = { version = "1.2.0", path = "../../components/normalizer", default-features = false, features = ["datagen"] }
-icu_plurals = { version = "1.2.0", path = "../../components/plurals", default-features = false, features = ["datagen"] }
-icu_properties = { version = "1.2.0", path = "../../components/properties", default-features = false, features = ["datagen"]}
-icu_relativetime = { version = "0.1.0", path = "../../experimental/relativetime", default-features = false, features = ["datagen"], optional = true }
-icu_segmenter = { version = "1.2.0", path = "../../components/segmenter", default-features = false, features = ["datagen", "lstm"] }
-icu_timezone = { version = "1.2.0", path = "../../components/timezone", default-features = false, features = ["datagen"] }
-icu_transliteration = { version = "0.0.0", path = "../../experimental/transliteration", default-features = false, features = ["datagen"], optional = true }
-icu_singlenumberformatter = { version = "0.1.0", path = "../../experimental/single_number_formatter", default-features = false, features = ["datagen"], optional = true}
-icu_unitsconversion = { version = "1.2.0", path = "../../experimental/unitsconversion", default-features = false, features = ["datagen"], optional = true}
-
-# ICU infrastructure
-icu_codepointtrie_builder = { version = "0.3.4", path = "../../components/collections/codepointtrie_builder", default-features = false }
-icu_collections = { version = "1.2.0", path = "../../components/collections", features = ["serde"] }
-icu_locid = { version = "1.2.0", path = "../../components/locid", features = ["std", "serde"] }
-icu_provider = { version = "1.2.0", path = "../core", features = ["std", "logging", "datagen"]}
-icu_provider_adapters = { version = "1.2.0", path = "../adapters" }
-icu_transliterator_parser = { version = "0.0.0", path = "../../experimental/transliterator_parser", optional = true }
-tinystr = { version = "0.7.1", path = "../../utils/tinystr", features = ["alloc", "serde", "zerovec"], default-features = false }
-writeable = { version = "0.5.1", path = "../../utils/writeable" }
-zerovec = { version = "0.9.4", path = "../../utils/zerovec", features = ["serde", "yoke"] }
->>>>>>> 0c65d4c9
 
 # Exporters
 icu_provider_blob = { workspace = true, features = ["export"], optional = true }
