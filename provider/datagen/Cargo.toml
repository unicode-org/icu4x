# This file is part of ICU4X. For terms of use, please see the file
# called LICENSE at the top level of the ICU4X source tree
# (online at: https://github.com/unicode-org/icu4x/blob/main/LICENSE ).

[package]
name = "icu_datagen"
description = "Generate data for ICU4X DataProvider"
version = "1.2.5"
authors = ["The ICU4X Project Developers"]
edition = "2021"
readme = "README.md"
repository = "https://github.com/unicode-org/icu4x"
license = "Unicode-DFS-2016"
categories = ["internationalization"]
# Keep this in sync with other crates unless there are exceptions
include = [
    "data/**/*",
    "src/**/*",
    "examples/**/*",
    "benches/**/*",
    "tests/**/*",
    "Cargo.toml",
    "LICENSE",
    "README.md",
]
default-run = "icu4x-datagen"

[package.metadata.docs.rs]
all-features = true

[dependencies]

# ICU components
icu_calendar = { version = "1.2.0", path = "../../components/calendar", features = ["datagen"] }
icu_casemapping = { version = "0.7.1", path = "../../experimental/casemapping", features = ["datagen"] }
icu_collator = { version = "1.2.0", path = "../../components/collator", features = ["datagen"] }
icu_compactdecimal = { version = "0.2.0", path = "../../experimental/compactdecimal", features = ["datagen"] }
icu_datetime = { version = "1.2.0", path = "../../components/datetime", features = ["datagen"] }
icu_decimal = { version = "1.2.0", path = "../../components/decimal", features = ["datagen"] }
icu_displaynames = { version = "0.10.0", path = "../../experimental/displaynames", features = ["datagen"] }
icu_list = { version = "1.2.0", path = "../../components/list", features = ["datagen"]}
icu_locid_transform = { version = "1.2.0", path = "../../components/locid_transform", features = ["datagen"] }
icu_normalizer = { version = "1.2.0", path = "../../components/normalizer", features = ["datagen"] }
icu_plurals = { version = "1.2.0", path = "../../components/plurals", features = ["datagen"] }
icu_properties = { version = "1.2.0", path = "../../components/properties", features = ["datagen"]}
icu_relativetime = { version = "0.1.0", path = "../../experimental/relativetime", features = ["datagen"] }
icu_segmenter = { version = "1.2.0", path = "../../components/segmenter", features = ["datagen", "lstm"] }
icu_timezone = { version = "1.2.0", path = "../../components/timezone", features = ["datagen"] }

# ICU provider infrastructure
icu_provider = { version = "1.2.0", path = "../core", features = ["std", "log_error_context", "datagen"]}
icu_provider_adapters = { version = "1.2.0", path = "../adapters", features = ["datagen"] }

# Exporters
icu_provider_blob = { version = "1.2.0", path = "../blob", features = ["export"], optional = true }
icu_provider_fs = { version = "1.2.0", path = "../fs", features = ["export"], optional = true }
crlify = { version = "1.0.1", path = "../../utils/crlify", optional = true }
databake = { version = "0.1.3", path = "../../utils/databake", optional = true}
syn = {version = "1.0", features = ["parsing"], optional = true }

# Other
cached-path = { version = ">=0.5, <0.7", optional = true }
displaydoc = { version = "0.2.3", default-features = false }
elsa = "1.7"
icu_codepointtrie_builder = { version = "0.3.4", path = "../../components/collections/codepointtrie_builder", default-features = false }
icu_collections = { version = "1.2.0", path = "../../components/collections", features = ["serde"] }
icu_locid = { version = "1.2.0", path = "../../components/locid", features = ["std", "serde"] }
itertools = "0.10"
lazy_static = "1"
log = "0.4"
ndarray = { version = "0.15.5", default-features = false }
rayon = "1.5"
serde = { version = "1.0", default-features = false, features = ["derive", "alloc"] }
serde_json = { version = "1.0", default-features = false, features = ["alloc"] }
serde-aux = { version = "4.1.2", default-features = false }
tinystr = { version = "0.7.1", path = "../../utils/tinystr", features = ["alloc", "serde", "zerovec"], default-features = false }
toml = "0.5"
<<<<<<< HEAD
zerovec = { version = "0.9", path = "../../utils/zerovec", features = ["serde", "yoke"] }
quote = "1.0.9"
databake = { version = "0.1.0", path = "../../utils/databake"}
proc-macro2 = "1.0"
crlify = { version = "1", path = "../../utils/crlify"}
syn = {version = "1.0", features = ["parsing"] }
writeable = { version = "0.5", path = "../../utils/writeable" }
tzif = { version = "0.2.0", path = "../../utils/tzif" }
zip = "0.6"
cached-path = "0.5"
lazy_static = "1"
rust-format = { version = "0.3.4", features = ["token_stream"] }
walkdir = "2.3.2"
=======
writeable = { version = "0.5.1", path = "../../utils/writeable" }
zerovec = { version = "0.9.4", path = "../../utils/zerovec", features = ["serde", "yoke"] }
zip = { version = ">=0.5, <0.7", default-features = false, features = ["deflate"] }
memchr = "2.5.0"
>>>>>>> 458e536a

# Dependencies for "bin" feature
clap = { version = "4", optional = true, features = ["derive"] }
eyre = { version = "0.6", optional = true }
simple_logger = { version = "4.1.0", default-features = false, optional = true }

[dev-dependencies]
icu = { path = "../../components/icu" }
icu_testdata = { path = "../testdata", features = ["buffer"] }
repodata = { path = "../../provider/repodata" }


[target.'cfg(not(target_os = "windows"))'.dev-dependencies]
# The verify-zero-copy test is causing problems on Windows
dhat = "0.3.0"

[features]
<<<<<<< HEAD
default = []
experimental = ["icu_casemapping", "icu_segmenter", "icu_datetime/experimental", "icu_displaynames", "icu_relativetime", "icu_compactdecimal", "icu_timezone/experimental"]
bin = ["clap", "eyre", "simple_logger"]
=======
default = ["bin", "use_wasm", "networking", "legacy_api"]
provider_baked = ["dep:crlify", "dep:databake", "dep:syn"]
provider_blob = ["dep:icu_provider_blob"]
provider_fs = ["dep:icu_provider_fs"]
legacy_api = ["provider_fs", "provider_blob", "provider_baked"]
bin = ["dep:clap", "dep:eyre", "dep:simple_logger"]
# Use wasm for building codepointtries
use_wasm = ["icu_codepointtrie_builder/wasm"]
# Use local ICU4C libraries for building codepointtries
# (will do nothing if used with `use_wasm`)
# If neither `use_wasm` nor `use_icu4c` are enabled,
# rule based segmenter data will not be generated.
use_icu4c = ["icu_codepointtrie_builder/icu4c"]
networking = ["dep:cached-path"]
>>>>>>> 458e536a

[[bin]]
name = "icu4x-datagen"
path = "src/bin/datagen/mod.rs"
required-features = ["bin"]

[[test]]
name = "icu4x-verify-zero-copy"
path = "tests/verify-zero-copy.rs"

[package.metadata.cargo-all-features]
# We don't need working CPT builders for check
skip_feature_sets = [["use_icu4c"], ["use_wasm"]]<|MERGE_RESOLUTION|>--- conflicted
+++ resolved
@@ -45,7 +45,7 @@
 icu_properties = { version = "1.2.0", path = "../../components/properties", features = ["datagen"]}
 icu_relativetime = { version = "0.1.0", path = "../../experimental/relativetime", features = ["datagen"] }
 icu_segmenter = { version = "1.2.0", path = "../../components/segmenter", features = ["datagen", "lstm"] }
-icu_timezone = { version = "1.2.0", path = "../../components/timezone", features = ["datagen"] }
+icu_timezone = { version = "1.2.0", path = "../../components/timezone", features = ["datagen", "experimental"] }
 
 # ICU provider infrastructure
 icu_provider = { version = "1.2.0", path = "../core", features = ["std", "log_error_context", "datagen"]}
@@ -75,26 +75,12 @@
 serde-aux = { version = "4.1.2", default-features = false }
 tinystr = { version = "0.7.1", path = "../../utils/tinystr", features = ["alloc", "serde", "zerovec"], default-features = false }
 toml = "0.5"
-<<<<<<< HEAD
-zerovec = { version = "0.9", path = "../../utils/zerovec", features = ["serde", "yoke"] }
-quote = "1.0.9"
-databake = { version = "0.1.0", path = "../../utils/databake"}
-proc-macro2 = "1.0"
-crlify = { version = "1", path = "../../utils/crlify"}
-syn = {version = "1.0", features = ["parsing"] }
-writeable = { version = "0.5", path = "../../utils/writeable" }
 tzif = { version = "0.2.0", path = "../../utils/tzif" }
-zip = "0.6"
-cached-path = "0.5"
-lazy_static = "1"
-rust-format = { version = "0.3.4", features = ["token_stream"] }
 walkdir = "2.3.2"
-=======
 writeable = { version = "0.5.1", path = "../../utils/writeable" }
 zerovec = { version = "0.9.4", path = "../../utils/zerovec", features = ["serde", "yoke"] }
 zip = { version = ">=0.5, <0.7", default-features = false, features = ["deflate"] }
 memchr = "2.5.0"
->>>>>>> 458e536a
 
 # Dependencies for "bin" feature
 clap = { version = "4", optional = true, features = ["derive"] }
@@ -112,11 +98,6 @@
 dhat = "0.3.0"
 
 [features]
-<<<<<<< HEAD
-default = []
-experimental = ["icu_casemapping", "icu_segmenter", "icu_datetime/experimental", "icu_displaynames", "icu_relativetime", "icu_compactdecimal", "icu_timezone/experimental"]
-bin = ["clap", "eyre", "simple_logger"]
-=======
 default = ["bin", "use_wasm", "networking", "legacy_api"]
 provider_baked = ["dep:crlify", "dep:databake", "dep:syn"]
 provider_blob = ["dep:icu_provider_blob"]
@@ -131,7 +112,6 @@
 # rule based segmenter data will not be generated.
 use_icu4c = ["icu_codepointtrie_builder/icu4c"]
 networking = ["dep:cached-path"]
->>>>>>> 458e536a
 
 [[bin]]
 name = "icu4x-datagen"
