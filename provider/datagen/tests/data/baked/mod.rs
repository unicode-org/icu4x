--- conflicted
+++ resolved
@@ -1,5 +1,4 @@
 // @generated
-<<<<<<< HEAD
 include!("chinese_cache_v1_marker.rs.data");
 include!("dangi_cache_v1_marker.rs.data");
 include!("islamic_observational_cache_v1_marker.rs.data");
@@ -71,7 +70,6 @@
 include!("persian_date_symbols_v1_marker.rs.data");
 include!("roc_date_lengths_v1_marker.rs.data");
 include!("roc_date_symbols_v1_marker.rs.data");
-include!("date_skeleton_patterns_v1_marker.rs.data");
 include!("buddhist_month_names_v1_marker.rs.data");
 include!("buddhist_year_names_v1_marker.rs.data");
 include!("chinese_month_names_v1_marker.rs.data");
@@ -302,309 +300,6 @@
 include!("transliterator_rules_v1_marker.rs.data");
 include!("units_display_name_v1_marker.rs.data");
 include!("units_info_v1_marker.rs.data");
-=======
-include!("calendar_chinesecache_v1.rs.data");
-include!("calendar_dangicache_v1.rs.data");
-include!("calendar_islamicobservationalcache_v1.rs.data");
-include!("calendar_islamicummalquracache_v1.rs.data");
-include!("calendar_japanese_v1.rs.data");
-include!("calendar_japanext_v1.rs.data");
-include!("collator_data_v1.rs.data");
-include!("collator_dia_v1.rs.data");
-include!("collator_jamo_v1.rs.data");
-include!("collator_meta_v1.rs.data");
-include!("collator_prim_v1.rs.data");
-include!("collator_reord_v1.rs.data");
-include!("compactdecimal_long_v1.rs.data");
-include!("compactdecimal_short_v1.rs.data");
-include!("currency_essentials_v1.rs.data");
-include!("currency_extended_v1.rs.data");
-include!("datetime_buddhist_datelengths_v1.rs.data");
-include!("datetime_buddhist_datesymbols_v1.rs.data");
-include!("datetime_chinese_datelengths_v1.rs.data");
-include!("datetime_chinese_datesymbols_v1.rs.data");
-include!("datetime_coptic_datelengths_v1.rs.data");
-include!("datetime_coptic_datesymbols_v1.rs.data");
-include!("datetime_dangi_datelengths_v1.rs.data");
-include!("datetime_dangi_datesymbols_v1.rs.data");
-include!("datetime_ethiopic_datelengths_v1.rs.data");
-include!("datetime_ethiopic_datesymbols_v1.rs.data");
-include!("datetime_gregory_datelengths_v1.rs.data");
-include!("datetime_gregory_datesymbols_v1.rs.data");
-include!("datetime_hebrew_datelengths_v1.rs.data");
-include!("datetime_hebrew_datesymbols_v1.rs.data");
-include!("datetime_indian_datelengths_v1.rs.data");
-include!("datetime_indian_datesymbols_v1.rs.data");
-include!("datetime_islamic_datelengths_v1.rs.data");
-include!("datetime_islamic_datesymbols_v1.rs.data");
-include!("datetime_japanese_datelengths_v1.rs.data");
-include!("datetime_japanese_datesymbols_v1.rs.data");
-include!("datetime_japanext_datelengths_v1.rs.data");
-include!("datetime_japanext_datesymbols_v1.rs.data");
-include!("datetime_patterns_buddhist_date_v1.rs.data");
-include!("datetime_patterns_buddhist_skeleton_v1.rs.data");
-include!("datetime_patterns_chinese_date_v1.rs.data");
-include!("datetime_patterns_chinese_skeleton_v1.rs.data");
-include!("datetime_patterns_coptic_date_v1.rs.data");
-include!("datetime_patterns_coptic_skeleton_v1.rs.data");
-include!("datetime_patterns_dangi_date_v1.rs.data");
-include!("datetime_patterns_dangi_skeleton_v1.rs.data");
-include!("datetime_patterns_datetime_v1.rs.data");
-include!("datetime_patterns_ethiopic_date_v1.rs.data");
-include!("datetime_patterns_ethiopic_skeleton_v1.rs.data");
-include!("datetime_patterns_gregory_date_v1.rs.data");
-include!("datetime_patterns_gregory_skeleton_v1.rs.data");
-include!("datetime_patterns_hebrew_date_v1.rs.data");
-include!("datetime_patterns_hebrew_skeleton_v1.rs.data");
-include!("datetime_patterns_indian_date_v1.rs.data");
-include!("datetime_patterns_indian_skeleton_v1.rs.data");
-include!("datetime_patterns_islamic_date_v1.rs.data");
-include!("datetime_patterns_islamic_skeleton_v1.rs.data");
-include!("datetime_patterns_japanese_date_v1.rs.data");
-include!("datetime_patterns_japanese_skeleton_v1.rs.data");
-include!("datetime_patterns_japanext_date_v1.rs.data");
-include!("datetime_patterns_japanext_skeleton_v1.rs.data");
-include!("datetime_patterns_persian_date_v1.rs.data");
-include!("datetime_patterns_persian_skeleton_v1.rs.data");
-include!("datetime_patterns_roc_date_v1.rs.data");
-include!("datetime_patterns_roc_skeleton_v1.rs.data");
-include!("datetime_patterns_time_v1.rs.data");
-include!("datetime_patterns_time_skeleton_v1.rs.data");
-include!("datetime_persian_datelengths_v1.rs.data");
-include!("datetime_persian_datesymbols_v1.rs.data");
-include!("datetime_roc_datelengths_v1.rs.data");
-include!("datetime_roc_datesymbols_v1.rs.data");
-include!("datetime_symbols_buddhist_months_v1.rs.data");
-include!("datetime_symbols_buddhist_years_v1.rs.data");
-include!("datetime_symbols_chinese_months_v1.rs.data");
-include!("datetime_symbols_chinese_years_v1.rs.data");
-include!("datetime_symbols_coptic_months_v1.rs.data");
-include!("datetime_symbols_coptic_years_v1.rs.data");
-include!("datetime_symbols_dangi_months_v1.rs.data");
-include!("datetime_symbols_dangi_years_v1.rs.data");
-include!("datetime_symbols_dayperiods_v1.rs.data");
-include!("datetime_symbols_ethiopic_months_v1.rs.data");
-include!("datetime_symbols_ethiopic_years_v1.rs.data");
-include!("datetime_symbols_gregory_months_v1.rs.data");
-include!("datetime_symbols_gregory_years_v1.rs.data");
-include!("datetime_symbols_hebrew_months_v1.rs.data");
-include!("datetime_symbols_hebrew_years_v1.rs.data");
-include!("datetime_symbols_indian_months_v1.rs.data");
-include!("datetime_symbols_indian_years_v1.rs.data");
-include!("datetime_symbols_islamic_months_v1.rs.data");
-include!("datetime_symbols_islamic_years_v1.rs.data");
-include!("datetime_symbols_japanese_months_v1.rs.data");
-include!("datetime_symbols_japanese_years_v1.rs.data");
-include!("datetime_symbols_japanext_months_v1.rs.data");
-include!("datetime_symbols_japanext_years_v1.rs.data");
-include!("datetime_symbols_persian_months_v1.rs.data");
-include!("datetime_symbols_persian_years_v1.rs.data");
-include!("datetime_symbols_roc_months_v1.rs.data");
-include!("datetime_symbols_roc_years_v1.rs.data");
-include!("datetime_symbols_weekdays_v1.rs.data");
-include!("datetime_timelengths_v1.rs.data");
-include!("datetime_timesymbols_v1.rs.data");
-include!("datetime_week_data_v1.rs.data");
-include!("datetime_week_data_v2.rs.data");
-include!("decimal_symbols_v1.rs.data");
-include!("displaynames_languages_v1.rs.data");
-include!("displaynames_locales_v1.rs.data");
-include!("displaynames_regions_v1.rs.data");
-include!("displaynames_scripts_v1.rs.data");
-include!("displaynames_variants_v1.rs.data");
-include!("fallback_likelysubtags_v1.rs.data");
-include!("fallback_parents_v1.rs.data");
-include!("fallback_supplement_co_v1.rs.data");
-include!("list_and_v1.rs.data");
-include!("list_or_v1.rs.data");
-include!("list_unit_v1.rs.data");
-include!("locid_transform_aliases_v1.rs.data");
-include!("locid_transform_aliases_v2.rs.data");
-include!("locid_transform_likelysubtags_v1.rs.data");
-include!("locid_transform_likelysubtags_ext_v1.rs.data");
-include!("locid_transform_likelysubtags_l_v1.rs.data");
-include!("locid_transform_likelysubtags_sr_v1.rs.data");
-include!("locid_transform_script_dir_v1.rs.data");
-include!("normalizer_comp_v1.rs.data");
-include!("normalizer_decomp_v1.rs.data");
-include!("normalizer_nfd_v1.rs.data");
-include!("normalizer_nfdex_v1.rs.data");
-include!("normalizer_nfkd_v1.rs.data");
-include!("normalizer_nfkdex_v1.rs.data");
-include!("normalizer_uts46d_v1.rs.data");
-include!("percent_essentials_v1.rs.data");
-include!("personnames_personnames_v1.rs.data");
-include!("plurals_cardinal_v1.rs.data");
-include!("plurals_ordinal_v1.rs.data");
-include!("plurals_ranges_v1.rs.data");
-include!("propnames_from_gcb_v1.rs.data");
-include!("propnames_from_insc_v1.rs.data");
-include!("propnames_from_sb_v1.rs.data");
-include!("propnames_from_wb_v1.rs.data");
-include!("propnames_from_bc_v1.rs.data");
-include!("propnames_from_ccc_v1.rs.data");
-include!("propnames_from_ea_v1.rs.data");
-include!("propnames_from_gc_v1.rs.data");
-include!("propnames_from_gcm_v1.rs.data");
-include!("propnames_from_hst_v1.rs.data");
-include!("propnames_from_jt_v1.rs.data");
-include!("propnames_from_lb_v1.rs.data");
-include!("propnames_from_sc_v1.rs.data");
-include!("propnames_to_long_linear_gcb_v1.rs.data");
-include!("propnames_to_long_linear_insc_v1.rs.data");
-include!("propnames_to_long_linear_sb_v1.rs.data");
-include!("propnames_to_long_linear_wb_v1.rs.data");
-include!("propnames_to_long_linear_bc_v1.rs.data");
-include!("propnames_to_long_linear_ea_v1.rs.data");
-include!("propnames_to_long_linear_gc_v1.rs.data");
-include!("propnames_to_long_linear_hst_v1.rs.data");
-include!("propnames_to_long_linear_jt_v1.rs.data");
-include!("propnames_to_long_linear_lb_v1.rs.data");
-include!("propnames_to_long_linear_sc_v1.rs.data");
-include!("propnames_to_long_sparse_ccc_v1.rs.data");
-include!("propnames_to_short_linear_gcb_v1.rs.data");
-include!("propnames_to_short_linear_insc_v1.rs.data");
-include!("propnames_to_short_linear_sb_v1.rs.data");
-include!("propnames_to_short_linear_wb_v1.rs.data");
-include!("propnames_to_short_linear_bc_v1.rs.data");
-include!("propnames_to_short_linear_ea_v1.rs.data");
-include!("propnames_to_short_linear_gc_v1.rs.data");
-include!("propnames_to_short_linear_hst_v1.rs.data");
-include!("propnames_to_short_linear_jt_v1.rs.data");
-include!("propnames_to_short_linear_lb_v1.rs.data");
-include!("propnames_to_short_linear4_sc_v1.rs.data");
-include!("propnames_to_short_sparse_ccc_v1.rs.data");
-include!("props_ahex_v1.rs.data");
-include!("props_alpha_v1.rs.data");
-include!("props_basic_emoji_v1.rs.data");
-include!("props_bidi_c_v1.rs.data");
-include!("props_bidi_m_v1.rs.data");
-include!("props_ci_v1.rs.data");
-include!("props_cwcf_v1.rs.data");
-include!("props_cwcm_v1.rs.data");
-include!("props_cwkcf_v1.rs.data");
-include!("props_cwl_v1.rs.data");
-include!("props_cwt_v1.rs.data");
-include!("props_cwu_v1.rs.data");
-include!("props_cased_v1.rs.data");
-include!("props_comp_ex_v1.rs.data");
-include!("props_di_v1.rs.data");
-include!("props_dash_v1.rs.data");
-include!("props_dep_v1.rs.data");
-include!("props_dia_v1.rs.data");
-include!("props_ebase_v1.rs.data");
-include!("props_ecomp_v1.rs.data");
-include!("props_emod_v1.rs.data");
-include!("props_epres_v1.rs.data");
-include!("props_emoji_v1.rs.data");
-include!("props_ext_v1.rs.data");
-include!("props_extpict_v1.rs.data");
-include!("props_gcb_v1.rs.data");
-include!("props_gr_base_v1.rs.data");
-include!("props_gr_ext_v1.rs.data");
-include!("props_gr_link_v1.rs.data");
-include!("props_hex_v1.rs.data");
-include!("props_hyphen_v1.rs.data");
-include!("props_idc_v1.rs.data");
-include!("props_ids_v1.rs.data");
-include!("props_idsb_v1.rs.data");
-include!("props_idst_v1.rs.data");
-include!("props_ideo_v1.rs.data");
-include!("props_insc_v1.rs.data");
-include!("props_join_c_v1.rs.data");
-include!("props_loe_v1.rs.data");
-include!("props_lower_v1.rs.data");
-include!("props_math_v1.rs.data");
-include!("props_nchar_v1.rs.data");
-include!("props_pcm_v1.rs.data");
-include!("props_pat_syn_v1.rs.data");
-include!("props_pat_ws_v1.rs.data");
-include!("props_qmark_v1.rs.data");
-include!("props_ri_v1.rs.data");
-include!("props_radical_v1.rs.data");
-include!("props_sb_v1.rs.data");
-include!("props_sd_v1.rs.data");
-include!("props_sterm_v1.rs.data");
-include!("props_sensitive_v1.rs.data");
-include!("props_term_v1.rs.data");
-include!("props_uideo_v1.rs.data");
-include!("props_upper_v1.rs.data");
-include!("props_vs_v1.rs.data");
-include!("props_wb_v1.rs.data");
-include!("props_wspace_v1.rs.data");
-include!("props_xidc_v1.rs.data");
-include!("props_xids_v1.rs.data");
-include!("props_alnum_v1.rs.data");
-include!("props_bc_v1.rs.data");
-include!("props_bidiauxiliaryprops_v1.rs.data");
-include!("props_blank_v1.rs.data");
-include!("props_casemap_v1.rs.data");
-include!("props_casemap_unfold_v1.rs.data");
-include!("props_ccc_v1.rs.data");
-include!("props_ea_v1.rs.data");
-include!("props_exemplarchars_auxiliary_v1.rs.data");
-include!("props_exemplarchars_index_v1.rs.data");
-include!("props_exemplarchars_main_v1.rs.data");
-include!("props_exemplarchars_numbers_v1.rs.data");
-include!("props_exemplarchars_punctuation_v1.rs.data");
-include!("props_gc_v1.rs.data");
-include!("props_graph_v1.rs.data");
-include!("props_hst_v1.rs.data");
-include!("props_jt_v1.rs.data");
-include!("props_lb_v1.rs.data");
-include!("props_nfcinert_v1.rs.data");
-include!("props_nfdinert_v1.rs.data");
-include!("props_nfkcinert_v1.rs.data");
-include!("props_nfkdinert_v1.rs.data");
-include!("props_print_v1.rs.data");
-include!("props_sc_v1.rs.data");
-include!("props_scx_v1.rs.data");
-include!("props_segstart_v1.rs.data");
-include!("props_xdigit_v1.rs.data");
-include!("relativetime_long_day_v1.rs.data");
-include!("relativetime_long_hour_v1.rs.data");
-include!("relativetime_long_minute_v1.rs.data");
-include!("relativetime_long_month_v1.rs.data");
-include!("relativetime_long_quarter_v1.rs.data");
-include!("relativetime_long_second_v1.rs.data");
-include!("relativetime_long_week_v1.rs.data");
-include!("relativetime_long_year_v1.rs.data");
-include!("relativetime_narrow_day_v1.rs.data");
-include!("relativetime_narrow_hour_v1.rs.data");
-include!("relativetime_narrow_minute_v1.rs.data");
-include!("relativetime_narrow_month_v1.rs.data");
-include!("relativetime_narrow_quarter_v1.rs.data");
-include!("relativetime_narrow_second_v1.rs.data");
-include!("relativetime_narrow_week_v1.rs.data");
-include!("relativetime_narrow_year_v1.rs.data");
-include!("relativetime_short_day_v1.rs.data");
-include!("relativetime_short_hour_v1.rs.data");
-include!("relativetime_short_minute_v1.rs.data");
-include!("relativetime_short_month_v1.rs.data");
-include!("relativetime_short_quarter_v1.rs.data");
-include!("relativetime_short_second_v1.rs.data");
-include!("relativetime_short_week_v1.rs.data");
-include!("relativetime_short_year_v1.rs.data");
-include!("segmenter_dictionary_w_auto_v1.rs.data");
-include!("segmenter_dictionary_wl_ext_v1.rs.data");
-include!("segmenter_grapheme_v1.rs.data");
-include!("segmenter_line_v1.rs.data");
-include!("segmenter_lstm_wl_auto_v1.rs.data");
-include!("segmenter_sentence_v1.rs.data");
-include!("segmenter_word_v1.rs.data");
-include!("time_zone_bcp47_to_iana_v1.rs.data");
-include!("time_zone_exemplar_cities_v1.rs.data");
-include!("time_zone_formats_v1.rs.data");
-include!("time_zone_generic_long_v1.rs.data");
-include!("time_zone_generic_short_v1.rs.data");
-include!("time_zone_iana_to_bcp47_v2.rs.data");
-include!("time_zone_metazone_period_v1.rs.data");
-include!("time_zone_specific_long_v1.rs.data");
-include!("time_zone_specific_short_v1.rs.data");
-include!("transliterator_rules_v1.rs.data");
-include!("units_displaynames_v1.rs.data");
-include!("units_info_v1.rs.data");
->>>>>>> aade9e13
 /// Marks a type as a data provider. You can then use macros like
 /// `impl_core_helloworld_v1` to add implementations.
 ///
@@ -634,7 +329,6 @@
 macro_rules! impl_data_provider {
     ($ provider : ty) => {
         make_provider!($provider);
-<<<<<<< HEAD
         impl_chinese_cache_v1_marker!($provider);
         impl_dangi_cache_v1_marker!($provider);
         impl_islamic_observational_cache_v1_marker!($provider);
@@ -706,7 +400,6 @@
         impl_persian_date_symbols_v1_marker!($provider);
         impl_roc_date_lengths_v1_marker!($provider);
         impl_roc_date_symbols_v1_marker!($provider);
-        impl_date_skeleton_patterns_v1_marker!($provider);
         impl_buddhist_month_names_v1_marker!($provider);
         impl_buddhist_year_names_v1_marker!($provider);
         impl_chinese_month_names_v1_marker!($provider);
@@ -937,309 +630,6 @@
         impl_transliterator_rules_v1_marker!($provider);
         impl_units_display_name_v1_marker!($provider);
         impl_units_info_v1_marker!($provider);
-=======
-        impl_calendar_chinesecache_v1!($provider);
-        impl_calendar_dangicache_v1!($provider);
-        impl_calendar_islamicobservationalcache_v1!($provider);
-        impl_calendar_islamicummalquracache_v1!($provider);
-        impl_calendar_japanese_v1!($provider);
-        impl_calendar_japanext_v1!($provider);
-        impl_collator_data_v1!($provider);
-        impl_collator_dia_v1!($provider);
-        impl_collator_jamo_v1!($provider);
-        impl_collator_meta_v1!($provider);
-        impl_collator_prim_v1!($provider);
-        impl_collator_reord_v1!($provider);
-        impl_compactdecimal_long_v1!($provider);
-        impl_compactdecimal_short_v1!($provider);
-        impl_currency_essentials_v1!($provider);
-        impl_currency_extended_v1!($provider);
-        impl_datetime_buddhist_datelengths_v1!($provider);
-        impl_datetime_buddhist_datesymbols_v1!($provider);
-        impl_datetime_chinese_datelengths_v1!($provider);
-        impl_datetime_chinese_datesymbols_v1!($provider);
-        impl_datetime_coptic_datelengths_v1!($provider);
-        impl_datetime_coptic_datesymbols_v1!($provider);
-        impl_datetime_dangi_datelengths_v1!($provider);
-        impl_datetime_dangi_datesymbols_v1!($provider);
-        impl_datetime_ethiopic_datelengths_v1!($provider);
-        impl_datetime_ethiopic_datesymbols_v1!($provider);
-        impl_datetime_gregory_datelengths_v1!($provider);
-        impl_datetime_gregory_datesymbols_v1!($provider);
-        impl_datetime_hebrew_datelengths_v1!($provider);
-        impl_datetime_hebrew_datesymbols_v1!($provider);
-        impl_datetime_indian_datelengths_v1!($provider);
-        impl_datetime_indian_datesymbols_v1!($provider);
-        impl_datetime_islamic_datelengths_v1!($provider);
-        impl_datetime_islamic_datesymbols_v1!($provider);
-        impl_datetime_japanese_datelengths_v1!($provider);
-        impl_datetime_japanese_datesymbols_v1!($provider);
-        impl_datetime_japanext_datelengths_v1!($provider);
-        impl_datetime_japanext_datesymbols_v1!($provider);
-        impl_datetime_patterns_buddhist_date_v1!($provider);
-        impl_datetime_patterns_buddhist_skeleton_v1!($provider);
-        impl_datetime_patterns_chinese_date_v1!($provider);
-        impl_datetime_patterns_chinese_skeleton_v1!($provider);
-        impl_datetime_patterns_coptic_date_v1!($provider);
-        impl_datetime_patterns_coptic_skeleton_v1!($provider);
-        impl_datetime_patterns_dangi_date_v1!($provider);
-        impl_datetime_patterns_dangi_skeleton_v1!($provider);
-        impl_datetime_patterns_datetime_v1!($provider);
-        impl_datetime_patterns_ethiopic_date_v1!($provider);
-        impl_datetime_patterns_ethiopic_skeleton_v1!($provider);
-        impl_datetime_patterns_gregory_date_v1!($provider);
-        impl_datetime_patterns_gregory_skeleton_v1!($provider);
-        impl_datetime_patterns_hebrew_date_v1!($provider);
-        impl_datetime_patterns_hebrew_skeleton_v1!($provider);
-        impl_datetime_patterns_indian_date_v1!($provider);
-        impl_datetime_patterns_indian_skeleton_v1!($provider);
-        impl_datetime_patterns_islamic_date_v1!($provider);
-        impl_datetime_patterns_islamic_skeleton_v1!($provider);
-        impl_datetime_patterns_japanese_date_v1!($provider);
-        impl_datetime_patterns_japanese_skeleton_v1!($provider);
-        impl_datetime_patterns_japanext_date_v1!($provider);
-        impl_datetime_patterns_japanext_skeleton_v1!($provider);
-        impl_datetime_patterns_persian_date_v1!($provider);
-        impl_datetime_patterns_persian_skeleton_v1!($provider);
-        impl_datetime_patterns_roc_date_v1!($provider);
-        impl_datetime_patterns_roc_skeleton_v1!($provider);
-        impl_datetime_patterns_time_v1!($provider);
-        impl_datetime_patterns_time_skeleton_v1!($provider);
-        impl_datetime_persian_datelengths_v1!($provider);
-        impl_datetime_persian_datesymbols_v1!($provider);
-        impl_datetime_roc_datelengths_v1!($provider);
-        impl_datetime_roc_datesymbols_v1!($provider);
-        impl_datetime_symbols_buddhist_months_v1!($provider);
-        impl_datetime_symbols_buddhist_years_v1!($provider);
-        impl_datetime_symbols_chinese_months_v1!($provider);
-        impl_datetime_symbols_chinese_years_v1!($provider);
-        impl_datetime_symbols_coptic_months_v1!($provider);
-        impl_datetime_symbols_coptic_years_v1!($provider);
-        impl_datetime_symbols_dangi_months_v1!($provider);
-        impl_datetime_symbols_dangi_years_v1!($provider);
-        impl_datetime_symbols_dayperiods_v1!($provider);
-        impl_datetime_symbols_ethiopic_months_v1!($provider);
-        impl_datetime_symbols_ethiopic_years_v1!($provider);
-        impl_datetime_symbols_gregory_months_v1!($provider);
-        impl_datetime_symbols_gregory_years_v1!($provider);
-        impl_datetime_symbols_hebrew_months_v1!($provider);
-        impl_datetime_symbols_hebrew_years_v1!($provider);
-        impl_datetime_symbols_indian_months_v1!($provider);
-        impl_datetime_symbols_indian_years_v1!($provider);
-        impl_datetime_symbols_islamic_months_v1!($provider);
-        impl_datetime_symbols_islamic_years_v1!($provider);
-        impl_datetime_symbols_japanese_months_v1!($provider);
-        impl_datetime_symbols_japanese_years_v1!($provider);
-        impl_datetime_symbols_japanext_months_v1!($provider);
-        impl_datetime_symbols_japanext_years_v1!($provider);
-        impl_datetime_symbols_persian_months_v1!($provider);
-        impl_datetime_symbols_persian_years_v1!($provider);
-        impl_datetime_symbols_roc_months_v1!($provider);
-        impl_datetime_symbols_roc_years_v1!($provider);
-        impl_datetime_symbols_weekdays_v1!($provider);
-        impl_datetime_timelengths_v1!($provider);
-        impl_datetime_timesymbols_v1!($provider);
-        impl_datetime_week_data_v1!($provider);
-        impl_datetime_week_data_v2!($provider);
-        impl_decimal_symbols_v1!($provider);
-        impl_displaynames_languages_v1!($provider);
-        impl_displaynames_locales_v1!($provider);
-        impl_displaynames_regions_v1!($provider);
-        impl_displaynames_scripts_v1!($provider);
-        impl_displaynames_variants_v1!($provider);
-        impl_fallback_likelysubtags_v1!($provider);
-        impl_fallback_parents_v1!($provider);
-        impl_fallback_supplement_co_v1!($provider);
-        impl_list_and_v1!($provider);
-        impl_list_or_v1!($provider);
-        impl_list_unit_v1!($provider);
-        impl_locid_transform_aliases_v1!($provider);
-        impl_locid_transform_aliases_v2!($provider);
-        impl_locid_transform_likelysubtags_v1!($provider);
-        impl_locid_transform_likelysubtags_ext_v1!($provider);
-        impl_locid_transform_likelysubtags_l_v1!($provider);
-        impl_locid_transform_likelysubtags_sr_v1!($provider);
-        impl_locid_transform_script_dir_v1!($provider);
-        impl_normalizer_comp_v1!($provider);
-        impl_normalizer_decomp_v1!($provider);
-        impl_normalizer_nfd_v1!($provider);
-        impl_normalizer_nfdex_v1!($provider);
-        impl_normalizer_nfkd_v1!($provider);
-        impl_normalizer_nfkdex_v1!($provider);
-        impl_normalizer_uts46d_v1!($provider);
-        impl_percent_essentials_v1!($provider);
-        impl_personnames_personnames_v1!($provider);
-        impl_plurals_cardinal_v1!($provider);
-        impl_plurals_ordinal_v1!($provider);
-        impl_plurals_ranges_v1!($provider);
-        impl_propnames_from_gcb_v1!($provider);
-        impl_propnames_from_insc_v1!($provider);
-        impl_propnames_from_sb_v1!($provider);
-        impl_propnames_from_wb_v1!($provider);
-        impl_propnames_from_bc_v1!($provider);
-        impl_propnames_from_ccc_v1!($provider);
-        impl_propnames_from_ea_v1!($provider);
-        impl_propnames_from_gc_v1!($provider);
-        impl_propnames_from_gcm_v1!($provider);
-        impl_propnames_from_hst_v1!($provider);
-        impl_propnames_from_jt_v1!($provider);
-        impl_propnames_from_lb_v1!($provider);
-        impl_propnames_from_sc_v1!($provider);
-        impl_propnames_to_long_linear_gcb_v1!($provider);
-        impl_propnames_to_long_linear_insc_v1!($provider);
-        impl_propnames_to_long_linear_sb_v1!($provider);
-        impl_propnames_to_long_linear_wb_v1!($provider);
-        impl_propnames_to_long_linear_bc_v1!($provider);
-        impl_propnames_to_long_linear_ea_v1!($provider);
-        impl_propnames_to_long_linear_gc_v1!($provider);
-        impl_propnames_to_long_linear_hst_v1!($provider);
-        impl_propnames_to_long_linear_jt_v1!($provider);
-        impl_propnames_to_long_linear_lb_v1!($provider);
-        impl_propnames_to_long_linear_sc_v1!($provider);
-        impl_propnames_to_long_sparse_ccc_v1!($provider);
-        impl_propnames_to_short_linear_gcb_v1!($provider);
-        impl_propnames_to_short_linear_insc_v1!($provider);
-        impl_propnames_to_short_linear_sb_v1!($provider);
-        impl_propnames_to_short_linear_wb_v1!($provider);
-        impl_propnames_to_short_linear_bc_v1!($provider);
-        impl_propnames_to_short_linear_ea_v1!($provider);
-        impl_propnames_to_short_linear_gc_v1!($provider);
-        impl_propnames_to_short_linear_hst_v1!($provider);
-        impl_propnames_to_short_linear_jt_v1!($provider);
-        impl_propnames_to_short_linear_lb_v1!($provider);
-        impl_propnames_to_short_linear4_sc_v1!($provider);
-        impl_propnames_to_short_sparse_ccc_v1!($provider);
-        impl_props_ahex_v1!($provider);
-        impl_props_alpha_v1!($provider);
-        impl_props_basic_emoji_v1!($provider);
-        impl_props_bidi_c_v1!($provider);
-        impl_props_bidi_m_v1!($provider);
-        impl_props_ci_v1!($provider);
-        impl_props_cwcf_v1!($provider);
-        impl_props_cwcm_v1!($provider);
-        impl_props_cwkcf_v1!($provider);
-        impl_props_cwl_v1!($provider);
-        impl_props_cwt_v1!($provider);
-        impl_props_cwu_v1!($provider);
-        impl_props_cased_v1!($provider);
-        impl_props_comp_ex_v1!($provider);
-        impl_props_di_v1!($provider);
-        impl_props_dash_v1!($provider);
-        impl_props_dep_v1!($provider);
-        impl_props_dia_v1!($provider);
-        impl_props_ebase_v1!($provider);
-        impl_props_ecomp_v1!($provider);
-        impl_props_emod_v1!($provider);
-        impl_props_epres_v1!($provider);
-        impl_props_emoji_v1!($provider);
-        impl_props_ext_v1!($provider);
-        impl_props_extpict_v1!($provider);
-        impl_props_gcb_v1!($provider);
-        impl_props_gr_base_v1!($provider);
-        impl_props_gr_ext_v1!($provider);
-        impl_props_gr_link_v1!($provider);
-        impl_props_hex_v1!($provider);
-        impl_props_hyphen_v1!($provider);
-        impl_props_idc_v1!($provider);
-        impl_props_ids_v1!($provider);
-        impl_props_idsb_v1!($provider);
-        impl_props_idst_v1!($provider);
-        impl_props_ideo_v1!($provider);
-        impl_props_insc_v1!($provider);
-        impl_props_join_c_v1!($provider);
-        impl_props_loe_v1!($provider);
-        impl_props_lower_v1!($provider);
-        impl_props_math_v1!($provider);
-        impl_props_nchar_v1!($provider);
-        impl_props_pcm_v1!($provider);
-        impl_props_pat_syn_v1!($provider);
-        impl_props_pat_ws_v1!($provider);
-        impl_props_qmark_v1!($provider);
-        impl_props_ri_v1!($provider);
-        impl_props_radical_v1!($provider);
-        impl_props_sb_v1!($provider);
-        impl_props_sd_v1!($provider);
-        impl_props_sterm_v1!($provider);
-        impl_props_sensitive_v1!($provider);
-        impl_props_term_v1!($provider);
-        impl_props_uideo_v1!($provider);
-        impl_props_upper_v1!($provider);
-        impl_props_vs_v1!($provider);
-        impl_props_wb_v1!($provider);
-        impl_props_wspace_v1!($provider);
-        impl_props_xidc_v1!($provider);
-        impl_props_xids_v1!($provider);
-        impl_props_alnum_v1!($provider);
-        impl_props_bc_v1!($provider);
-        impl_props_bidiauxiliaryprops_v1!($provider);
-        impl_props_blank_v1!($provider);
-        impl_props_casemap_v1!($provider);
-        impl_props_casemap_unfold_v1!($provider);
-        impl_props_ccc_v1!($provider);
-        impl_props_ea_v1!($provider);
-        impl_props_exemplarchars_auxiliary_v1!($provider);
-        impl_props_exemplarchars_index_v1!($provider);
-        impl_props_exemplarchars_main_v1!($provider);
-        impl_props_exemplarchars_numbers_v1!($provider);
-        impl_props_exemplarchars_punctuation_v1!($provider);
-        impl_props_gc_v1!($provider);
-        impl_props_graph_v1!($provider);
-        impl_props_hst_v1!($provider);
-        impl_props_jt_v1!($provider);
-        impl_props_lb_v1!($provider);
-        impl_props_nfcinert_v1!($provider);
-        impl_props_nfdinert_v1!($provider);
-        impl_props_nfkcinert_v1!($provider);
-        impl_props_nfkdinert_v1!($provider);
-        impl_props_print_v1!($provider);
-        impl_props_sc_v1!($provider);
-        impl_props_scx_v1!($provider);
-        impl_props_segstart_v1!($provider);
-        impl_props_xdigit_v1!($provider);
-        impl_relativetime_long_day_v1!($provider);
-        impl_relativetime_long_hour_v1!($provider);
-        impl_relativetime_long_minute_v1!($provider);
-        impl_relativetime_long_month_v1!($provider);
-        impl_relativetime_long_quarter_v1!($provider);
-        impl_relativetime_long_second_v1!($provider);
-        impl_relativetime_long_week_v1!($provider);
-        impl_relativetime_long_year_v1!($provider);
-        impl_relativetime_narrow_day_v1!($provider);
-        impl_relativetime_narrow_hour_v1!($provider);
-        impl_relativetime_narrow_minute_v1!($provider);
-        impl_relativetime_narrow_month_v1!($provider);
-        impl_relativetime_narrow_quarter_v1!($provider);
-        impl_relativetime_narrow_second_v1!($provider);
-        impl_relativetime_narrow_week_v1!($provider);
-        impl_relativetime_narrow_year_v1!($provider);
-        impl_relativetime_short_day_v1!($provider);
-        impl_relativetime_short_hour_v1!($provider);
-        impl_relativetime_short_minute_v1!($provider);
-        impl_relativetime_short_month_v1!($provider);
-        impl_relativetime_short_quarter_v1!($provider);
-        impl_relativetime_short_second_v1!($provider);
-        impl_relativetime_short_week_v1!($provider);
-        impl_relativetime_short_year_v1!($provider);
-        impl_segmenter_dictionary_w_auto_v1!($provider);
-        impl_segmenter_dictionary_wl_ext_v1!($provider);
-        impl_segmenter_grapheme_v1!($provider);
-        impl_segmenter_line_v1!($provider);
-        impl_segmenter_lstm_wl_auto_v1!($provider);
-        impl_segmenter_sentence_v1!($provider);
-        impl_segmenter_word_v1!($provider);
-        impl_time_zone_bcp47_to_iana_v1!($provider);
-        impl_time_zone_exemplar_cities_v1!($provider);
-        impl_time_zone_formats_v1!($provider);
-        impl_time_zone_generic_long_v1!($provider);
-        impl_time_zone_generic_short_v1!($provider);
-        impl_time_zone_iana_to_bcp47_v2!($provider);
-        impl_time_zone_metazone_period_v1!($provider);
-        impl_time_zone_specific_long_v1!($provider);
-        impl_time_zone_specific_short_v1!($provider);
-        impl_transliterator_rules_v1!($provider);
-        impl_units_displaynames_v1!($provider);
-        impl_units_info_v1!($provider);
->>>>>>> aade9e13
     };
 }
 #[allow(unused_macros)]
