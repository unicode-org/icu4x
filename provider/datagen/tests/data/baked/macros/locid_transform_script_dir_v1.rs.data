// @generated
/// Implement `DataProvider<ScriptDirectionV1Marker>` on the given struct using the data
/// hardcoded in this file. This allows the struct to be used with
/// `icu`'s `_unstable` constructors.
#[doc(hidden)]
#[macro_export]
macro_rules! __impl_locid_transform_script_dir_v1 {
    ($ provider : ty) => {
        #[clippy::msrv = "1.70"]
        const _: () = <$provider>::MUST_USE_MAKE_PROVIDER_MACRO;
        #[clippy::msrv = "1.70"]
        impl $provider {
            #[doc(hidden)]
            pub const SINGLETON_LOCID_TRANSFORM_SCRIPT_DIR_V1: &'static <icu::locale::provider::ScriptDirectionV1Marker as icu_provider::DataMarker>::Yokeable = &icu::locale::provider::ScriptDirectionV1 { rtl: unsafe { zerovec::ZeroVec::from_bytes_unchecked(b"AdlmArabArmiAvstChrsCprtElymHatrHebrHungKharLydiMandManiMendMercMeroNarbNbatNkooOrkhOugrPalmPhliPhlpPhnxPrtiRohgSamrSarbSogdSogoSyrcThaaYezi") }, ltr: unsafe { zerovec::ZeroVec::from_bytes_unchecked(b"AghbAhomArmnBaliBamuBassBatkBengBhksBopoBrahBugiBuhdCakmCansCariChamCherCoptCpmnCyrlDevaDiakDogrDsrtDuplEgypElbaEthiGeorGlagGongGonmGothGranGrekGujrGuruHanbHangHaniHanoHansHantHiraHluwHmngHmnpItalJamoJavaJpanKaliKanaKawiKhmrKhojKitsKndaKoreKthiLanaLaooLatnLepcLimbLinaLinbLisuLyciMahjMakaMarcMedfMlymModiMongMrooMteiMultMymrNagmNandNewaNshuOgamOlckOryaOsgeOsmaPaucPermPhagPlrdRjngRunrSaurSgnwShawShrdSiddSindSinhSoraSoyoSundSyloTagbTakrTaleTaluTamlTangTavtTeluTfngTglgThaiTibtTirhTnsaTotoUgarVaiiVithWaraWchoXpeoXsuxYiiiZanb") } };
        }
<<<<<<< HEAD
        #[clippy::msrv = "1.67"]
        impl icu_provider::DataProvider<icu::locale::provider::ScriptDirectionV1Marker> for $provider {
            fn load(&self, req: icu_provider::DataRequest) -> Result<icu_provider::DataResponse<icu::locale::provider::ScriptDirectionV1Marker>, icu_provider::DataError> {
=======
        #[clippy::msrv = "1.70"]
        impl icu_provider::DataProvider<icu::locid_transform::provider::ScriptDirectionV1Marker> for $provider {
            fn load(&self, req: icu_provider::DataRequest) -> Result<icu_provider::DataResponse<icu::locid_transform::provider::ScriptDirectionV1Marker>, icu_provider::DataError> {
>>>>>>> 6dda863c
                if req.locale.is_empty() {
                    Ok(icu_provider::DataResponse { payload: Some(icu_provider::DataPayload::from_static_ref(Self::SINGLETON_LOCID_TRANSFORM_SCRIPT_DIR_V1)), metadata: Default::default() })
                } else {
                    Err(icu_provider::DataErrorKind::ExtraneousLocale.with_req(<icu::locale::provider::ScriptDirectionV1Marker as icu_provider::KeyedDataMarker>::KEY, req))
                }
            }
        }
    };
}
/// Implement `IterableDataProvider<ScriptDirectionV1Marker>` on the given struct using the data
/// hardcoded in this file. This allows the struct to be used with
/// `DatagenDriver` for this key.
#[doc(hidden)]
#[macro_export]
macro_rules! __impliterable_locid_transform_script_dir_v1 {
    ($ provider : ty) => {
<<<<<<< HEAD
        #[clippy::msrv = "1.67"]
        impl icu_provider::datagen::IterableDataProvider<icu::locale::provider::ScriptDirectionV1Marker> for $provider {
=======
        #[clippy::msrv = "1.70"]
        impl icu_provider::datagen::IterableDataProvider<icu::locid_transform::provider::ScriptDirectionV1Marker> for $provider {
>>>>>>> 6dda863c
            fn supported_locales(&self) -> Result<alloc::vec::Vec<icu_provider::DataLocale>, icu_provider::DataError> {
                Ok([icu_provider::DataLocale::default()].into())
            }
        }
    };
}<|MERGE_RESOLUTION|>--- conflicted
+++ resolved
@@ -13,15 +13,9 @@
             #[doc(hidden)]
             pub const SINGLETON_LOCID_TRANSFORM_SCRIPT_DIR_V1: &'static <icu::locale::provider::ScriptDirectionV1Marker as icu_provider::DataMarker>::Yokeable = &icu::locale::provider::ScriptDirectionV1 { rtl: unsafe { zerovec::ZeroVec::from_bytes_unchecked(b"AdlmArabArmiAvstChrsCprtElymHatrHebrHungKharLydiMandManiMendMercMeroNarbNbatNkooOrkhOugrPalmPhliPhlpPhnxPrtiRohgSamrSarbSogdSogoSyrcThaaYezi") }, ltr: unsafe { zerovec::ZeroVec::from_bytes_unchecked(b"AghbAhomArmnBaliBamuBassBatkBengBhksBopoBrahBugiBuhdCakmCansCariChamCherCoptCpmnCyrlDevaDiakDogrDsrtDuplEgypElbaEthiGeorGlagGongGonmGothGranGrekGujrGuruHanbHangHaniHanoHansHantHiraHluwHmngHmnpItalJamoJavaJpanKaliKanaKawiKhmrKhojKitsKndaKoreKthiLanaLaooLatnLepcLimbLinaLinbLisuLyciMahjMakaMarcMedfMlymModiMongMrooMteiMultMymrNagmNandNewaNshuOgamOlckOryaOsgeOsmaPaucPermPhagPlrdRjngRunrSaurSgnwShawShrdSiddSindSinhSoraSoyoSundSyloTagbTakrTaleTaluTamlTangTavtTeluTfngTglgThaiTibtTirhTnsaTotoUgarVaiiVithWaraWchoXpeoXsuxYiiiZanb") } };
         }
-<<<<<<< HEAD
-        #[clippy::msrv = "1.67"]
+        #[clippy::msrv = "1.70"]
         impl icu_provider::DataProvider<icu::locale::provider::ScriptDirectionV1Marker> for $provider {
             fn load(&self, req: icu_provider::DataRequest) -> Result<icu_provider::DataResponse<icu::locale::provider::ScriptDirectionV1Marker>, icu_provider::DataError> {
-=======
-        #[clippy::msrv = "1.70"]
-        impl icu_provider::DataProvider<icu::locid_transform::provider::ScriptDirectionV1Marker> for $provider {
-            fn load(&self, req: icu_provider::DataRequest) -> Result<icu_provider::DataResponse<icu::locid_transform::provider::ScriptDirectionV1Marker>, icu_provider::DataError> {
->>>>>>> 6dda863c
                 if req.locale.is_empty() {
                     Ok(icu_provider::DataResponse { payload: Some(icu_provider::DataPayload::from_static_ref(Self::SINGLETON_LOCID_TRANSFORM_SCRIPT_DIR_V1)), metadata: Default::default() })
                 } else {
@@ -38,13 +32,8 @@
 #[macro_export]
 macro_rules! __impliterable_locid_transform_script_dir_v1 {
     ($ provider : ty) => {
-<<<<<<< HEAD
-        #[clippy::msrv = "1.67"]
+        #[clippy::msrv = "1.70"]
         impl icu_provider::datagen::IterableDataProvider<icu::locale::provider::ScriptDirectionV1Marker> for $provider {
-=======
-        #[clippy::msrv = "1.70"]
-        impl icu_provider::datagen::IterableDataProvider<icu::locid_transform::provider::ScriptDirectionV1Marker> for $provider {
->>>>>>> 6dda863c
             fn supported_locales(&self) -> Result<alloc::vec::Vec<icu_provider::DataLocale>, icu_provider::DataError> {
                 Ok([icu_provider::DataLocale::default()].into())
             }
