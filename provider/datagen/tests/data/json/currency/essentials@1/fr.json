--- conflicted
+++ resolved
@@ -1,56 +1,33 @@
 {
-<<<<<<< HEAD
-  "currency_config_map": {
-    "AFN": {
-      "short_pattern_selection": "Standard",
-      "narrow_pattern_selection": "Standard",
-      "short_place_holder_index": null,
-      "narrow_place_holder_index": {
-=======
   "pattern_config_map": {
     "AFN": {
       "short_pattern_selection": "Standard",
       "narrow_pattern_selection": "Standard",
       "short_placeholder_value": null,
       "narrow_placeholder_value": {
->>>>>>> 13d97ea5
         "Index": 0
       }
     },
     "AMD": {
       "short_pattern_selection": "Standard",
       "narrow_pattern_selection": "Standard",
-<<<<<<< HEAD
-      "short_place_holder_index": null,
-      "narrow_place_holder_index": {
-=======
-      "short_placeholder_value": null,
-      "narrow_placeholder_value": {
->>>>>>> 13d97ea5
+      "short_placeholder_value": null,
+      "narrow_placeholder_value": {
         "Index": 1
       }
     },
     "AOA": {
       "short_pattern_selection": "Standard",
       "narrow_pattern_selection": "Standard",
-<<<<<<< HEAD
-      "short_place_holder_index": null,
-      "narrow_place_holder_index": {
-=======
-      "short_placeholder_value": null,
-      "narrow_placeholder_value": {
->>>>>>> 13d97ea5
+      "short_placeholder_value": null,
+      "narrow_placeholder_value": {
         "Index": 2
       }
     },
     "ARS": {
       "short_pattern_selection": "Standard",
       "narrow_pattern_selection": "Standard",
-<<<<<<< HEAD
-      "short_place_holder_index": {
-=======
-      "short_placeholder_value": {
->>>>>>> 13d97ea5
+      "short_placeholder_value": {
         "Index": 3
       },
       "narrow_placeholder_value": {
@@ -60,11 +37,7 @@
     "AUD": {
       "short_pattern_selection": "Standard",
       "narrow_pattern_selection": "Standard",
-<<<<<<< HEAD
-      "short_place_holder_index": {
-=======
-      "short_placeholder_value": {
->>>>>>> 13d97ea5
+      "short_placeholder_value": {
         "Index": 5
       },
       "narrow_placeholder_value": {
@@ -74,63 +47,39 @@
     "AZN": {
       "short_pattern_selection": "Standard",
       "narrow_pattern_selection": "Standard",
-<<<<<<< HEAD
-      "short_place_holder_index": null,
-      "narrow_place_holder_index": {
-=======
-      "short_placeholder_value": null,
-      "narrow_placeholder_value": {
->>>>>>> 13d97ea5
+      "short_placeholder_value": null,
+      "narrow_placeholder_value": {
         "Index": 6
       }
     },
     "BAM": {
       "short_pattern_selection": "Standard",
       "narrow_pattern_selection": "Standard",
-<<<<<<< HEAD
-      "short_place_holder_index": null,
-      "narrow_place_holder_index": {
-=======
-      "short_placeholder_value": null,
-      "narrow_placeholder_value": {
->>>>>>> 13d97ea5
+      "short_placeholder_value": null,
+      "narrow_placeholder_value": {
         "Index": 7
       }
     },
     "BBD": {
       "short_pattern_selection": "Standard",
       "narrow_pattern_selection": "Standard",
-<<<<<<< HEAD
-      "short_place_holder_index": null,
-      "narrow_place_holder_index": {
-=======
-      "short_placeholder_value": null,
-      "narrow_placeholder_value": {
->>>>>>> 13d97ea5
+      "short_placeholder_value": null,
+      "narrow_placeholder_value": {
         "Index": 4
       }
     },
     "BDT": {
       "short_pattern_selection": "Standard",
       "narrow_pattern_selection": "Standard",
-<<<<<<< HEAD
-      "short_place_holder_index": null,
-      "narrow_place_holder_index": {
-=======
-      "short_placeholder_value": null,
-      "narrow_placeholder_value": {
->>>>>>> 13d97ea5
+      "short_placeholder_value": null,
+      "narrow_placeholder_value": {
         "Index": 8
       }
     },
     "BEF": {
       "short_pattern_selection": "Standard",
       "narrow_pattern_selection": "Standard",
-<<<<<<< HEAD
-      "short_place_holder_index": {
-=======
-      "short_placeholder_value": {
->>>>>>> 13d97ea5
+      "short_placeholder_value": {
         "Index": 9
       },
       "narrow_placeholder_value": null
@@ -138,11 +87,7 @@
     "BMD": {
       "short_pattern_selection": "Standard",
       "narrow_pattern_selection": "Standard",
-<<<<<<< HEAD
-      "short_place_holder_index": {
-=======
-      "short_placeholder_value": {
->>>>>>> 13d97ea5
+      "short_placeholder_value": {
         "Index": 10
       },
       "narrow_placeholder_value": {
@@ -152,11 +97,7 @@
     "BND": {
       "short_pattern_selection": "Standard",
       "narrow_pattern_selection": "Standard",
-<<<<<<< HEAD
-      "short_place_holder_index": {
-=======
-      "short_placeholder_value": {
->>>>>>> 13d97ea5
+      "short_placeholder_value": {
         "Index": 11
       },
       "narrow_placeholder_value": {
@@ -166,24 +107,15 @@
     "BOB": {
       "short_pattern_selection": "Standard",
       "narrow_pattern_selection": "Standard",
-<<<<<<< HEAD
-      "short_place_holder_index": null,
-      "narrow_place_holder_index": {
-=======
-      "short_placeholder_value": null,
-      "narrow_placeholder_value": {
->>>>>>> 13d97ea5
+      "short_placeholder_value": null,
+      "narrow_placeholder_value": {
         "Index": 12
       }
     },
     "BRL": {
       "short_pattern_selection": "Standard",
       "narrow_pattern_selection": "Standard",
-<<<<<<< HEAD
-      "short_place_holder_index": {
-=======
-      "short_placeholder_value": {
->>>>>>> 13d97ea5
+      "short_placeholder_value": {
         "Index": 13
       },
       "narrow_placeholder_value": {
@@ -193,50 +125,31 @@
     "BSD": {
       "short_pattern_selection": "Standard",
       "narrow_pattern_selection": "Standard",
-<<<<<<< HEAD
-      "short_place_holder_index": null,
-      "narrow_place_holder_index": {
-=======
-      "short_placeholder_value": null,
-      "narrow_placeholder_value": {
->>>>>>> 13d97ea5
+      "short_placeholder_value": null,
+      "narrow_placeholder_value": {
         "Index": 4
       }
     },
     "BWP": {
       "short_pattern_selection": "Standard",
       "narrow_pattern_selection": "Standard",
-<<<<<<< HEAD
-      "short_place_holder_index": null,
-      "narrow_place_holder_index": {
-=======
-      "short_placeholder_value": null,
-      "narrow_placeholder_value": {
->>>>>>> 13d97ea5
+      "short_placeholder_value": null,
+      "narrow_placeholder_value": {
         "Index": 14
       }
     },
     "BYN": {
       "short_pattern_selection": "Standard",
       "narrow_pattern_selection": "Standard",
-<<<<<<< HEAD
-      "short_place_holder_index": null,
-      "narrow_place_holder_index": {
-=======
-      "short_placeholder_value": null,
-      "narrow_placeholder_value": {
->>>>>>> 13d97ea5
+      "short_placeholder_value": null,
+      "narrow_placeholder_value": {
         "Index": 15
       }
     },
     "BZD": {
       "short_pattern_selection": "Standard",
       "narrow_pattern_selection": "Standard",
-<<<<<<< HEAD
-      "short_place_holder_index": {
-=======
-      "short_placeholder_value": {
->>>>>>> 13d97ea5
+      "short_placeholder_value": {
         "Index": 16
       },
       "narrow_placeholder_value": {
@@ -246,11 +159,7 @@
     "CAD": {
       "short_pattern_selection": "Standard",
       "narrow_pattern_selection": "Standard",
-<<<<<<< HEAD
-      "short_place_holder_index": {
-=======
-      "short_placeholder_value": {
->>>>>>> 13d97ea5
+      "short_placeholder_value": {
         "Index": 17
       },
       "narrow_placeholder_value": {
@@ -260,11 +169,7 @@
     "CLP": {
       "short_pattern_selection": "Standard",
       "narrow_pattern_selection": "Standard",
-<<<<<<< HEAD
-      "short_place_holder_index": {
-=======
-      "short_placeholder_value": {
->>>>>>> 13d97ea5
+      "short_placeholder_value": {
         "Index": 18
       },
       "narrow_placeholder_value": {
@@ -274,24 +179,15 @@
     "CNY": {
       "short_pattern_selection": "Standard",
       "narrow_pattern_selection": "Standard",
-<<<<<<< HEAD
-      "short_place_holder_index": "ISO",
-      "narrow_place_holder_index": {
-=======
       "short_placeholder_value": "ISO",
       "narrow_placeholder_value": {
->>>>>>> 13d97ea5
         "Index": 19
       }
     },
     "COP": {
       "short_pattern_selection": "Standard",
       "narrow_pattern_selection": "Standard",
-<<<<<<< HEAD
-      "short_place_holder_index": {
-=======
-      "short_placeholder_value": {
->>>>>>> 13d97ea5
+      "short_placeholder_value": {
         "Index": 20
       },
       "narrow_placeholder_value": {
@@ -301,50 +197,31 @@
     "CRC": {
       "short_pattern_selection": "Standard",
       "narrow_pattern_selection": "Standard",
-<<<<<<< HEAD
-      "short_place_holder_index": null,
-      "narrow_place_holder_index": {
-=======
-      "short_placeholder_value": null,
-      "narrow_placeholder_value": {
->>>>>>> 13d97ea5
+      "short_placeholder_value": null,
+      "narrow_placeholder_value": {
         "Index": 21
       }
     },
     "CUC": {
       "short_pattern_selection": "Standard",
       "narrow_pattern_selection": "Standard",
-<<<<<<< HEAD
-      "short_place_holder_index": null,
-      "narrow_place_holder_index": {
-=======
-      "short_placeholder_value": null,
-      "narrow_placeholder_value": {
->>>>>>> 13d97ea5
+      "short_placeholder_value": null,
+      "narrow_placeholder_value": {
         "Index": 4
       }
     },
     "CUP": {
       "short_pattern_selection": "Standard",
       "narrow_pattern_selection": "Standard",
-<<<<<<< HEAD
-      "short_place_holder_index": null,
-      "narrow_place_holder_index": {
-=======
-      "short_placeholder_value": null,
-      "narrow_placeholder_value": {
->>>>>>> 13d97ea5
+      "short_placeholder_value": null,
+      "narrow_placeholder_value": {
         "Index": 4
       }
     },
     "CYP": {
       "short_pattern_selection": "Standard",
       "narrow_pattern_selection": "Standard",
-<<<<<<< HEAD
-      "short_place_holder_index": {
-=======
-      "short_placeholder_value": {
->>>>>>> 13d97ea5
+      "short_placeholder_value": {
         "Index": 22
       },
       "narrow_placeholder_value": null
@@ -352,76 +229,47 @@
     "CZK": {
       "short_pattern_selection": "Standard",
       "narrow_pattern_selection": "Standard",
-<<<<<<< HEAD
-      "short_place_holder_index": null,
-      "narrow_place_holder_index": {
-=======
-      "short_placeholder_value": null,
-      "narrow_placeholder_value": {
->>>>>>> 13d97ea5
+      "short_placeholder_value": null,
+      "narrow_placeholder_value": {
         "Index": 23
       }
     },
     "DKK": {
       "short_pattern_selection": "Standard",
       "narrow_pattern_selection": "Standard",
-<<<<<<< HEAD
-      "short_place_holder_index": null,
-      "narrow_place_holder_index": {
-=======
-      "short_placeholder_value": null,
-      "narrow_placeholder_value": {
->>>>>>> 13d97ea5
+      "short_placeholder_value": null,
+      "narrow_placeholder_value": {
         "Index": 24
       }
     },
     "DOP": {
       "short_pattern_selection": "Standard",
       "narrow_pattern_selection": "Standard",
-<<<<<<< HEAD
-      "short_place_holder_index": null,
-      "narrow_place_holder_index": {
-=======
-      "short_placeholder_value": null,
-      "narrow_placeholder_value": {
->>>>>>> 13d97ea5
+      "short_placeholder_value": null,
+      "narrow_placeholder_value": {
         "Index": 4
       }
     },
     "EGP": {
       "short_pattern_selection": "Standard",
       "narrow_pattern_selection": "Standard",
-<<<<<<< HEAD
-      "short_place_holder_index": null,
-      "narrow_place_holder_index": {
-=======
-      "short_placeholder_value": null,
-      "narrow_placeholder_value": {
->>>>>>> 13d97ea5
+      "short_placeholder_value": null,
+      "narrow_placeholder_value": {
         "Index": 25
       }
     },
     "ESP": {
       "short_pattern_selection": "Standard",
       "narrow_pattern_selection": "Standard",
-<<<<<<< HEAD
-      "short_place_holder_index": null,
-      "narrow_place_holder_index": {
-=======
-      "short_placeholder_value": null,
-      "narrow_placeholder_value": {
->>>>>>> 13d97ea5
+      "short_placeholder_value": null,
+      "narrow_placeholder_value": {
         "Index": 26
       }
     },
     "EUR": {
       "short_pattern_selection": "Standard",
       "narrow_pattern_selection": "Standard",
-<<<<<<< HEAD
-      "short_place_holder_index": {
-=======
-      "short_placeholder_value": {
->>>>>>> 13d97ea5
+      "short_placeholder_value": {
         "Index": 27
       },
       "narrow_placeholder_value": {
@@ -431,11 +279,7 @@
     "FJD": {
       "short_pattern_selection": "Standard",
       "narrow_pattern_selection": "Standard",
-<<<<<<< HEAD
-      "short_place_holder_index": {
-=======
-      "short_placeholder_value": {
->>>>>>> 13d97ea5
+      "short_placeholder_value": {
         "Index": 28
       },
       "narrow_placeholder_value": {
@@ -445,11 +289,7 @@
     "FKP": {
       "short_pattern_selection": "Standard",
       "narrow_pattern_selection": "Standard",
-<<<<<<< HEAD
-      "short_place_holder_index": {
-=======
-      "short_placeholder_value": {
->>>>>>> 13d97ea5
+      "short_placeholder_value": {
         "Index": 29
       },
       "narrow_placeholder_value": {
@@ -459,11 +299,7 @@
     "FRF": {
       "short_pattern_selection": "Standard",
       "narrow_pattern_selection": "Standard",
-<<<<<<< HEAD
-      "short_place_holder_index": {
-=======
-      "short_placeholder_value": {
->>>>>>> 13d97ea5
+      "short_placeholder_value": {
         "Index": 31
       },
       "narrow_placeholder_value": null
@@ -471,11 +307,7 @@
     "GBP": {
       "short_pattern_selection": "Standard",
       "narrow_pattern_selection": "Standard",
-<<<<<<< HEAD
-      "short_place_holder_index": {
-=======
-      "short_placeholder_value": {
->>>>>>> 13d97ea5
+      "short_placeholder_value": {
         "Index": 32
       },
       "narrow_placeholder_value": {
@@ -485,37 +317,23 @@
     "GEL": {
       "short_pattern_selection": "Standard",
       "narrow_pattern_selection": "Standard",
-<<<<<<< HEAD
-      "short_place_holder_index": null,
-      "narrow_place_holder_index": {
-=======
-      "short_placeholder_value": null,
-      "narrow_placeholder_value": {
->>>>>>> 13d97ea5
+      "short_placeholder_value": null,
+      "narrow_placeholder_value": {
         "Index": 33
       }
     },
     "GHS": {
       "short_pattern_selection": "Standard",
       "narrow_pattern_selection": "Standard",
-<<<<<<< HEAD
-      "short_place_holder_index": null,
-      "narrow_place_holder_index": {
-=======
-      "short_placeholder_value": null,
-      "narrow_placeholder_value": {
->>>>>>> 13d97ea5
+      "short_placeholder_value": null,
+      "narrow_placeholder_value": {
         "Index": 34
       }
     },
     "GIP": {
       "short_pattern_selection": "Standard",
       "narrow_pattern_selection": "Standard",
-<<<<<<< HEAD
-      "short_place_holder_index": {
-=======
-      "short_placeholder_value": {
->>>>>>> 13d97ea5
+      "short_placeholder_value": {
         "Index": 35
       },
       "narrow_placeholder_value": {
@@ -525,115 +343,71 @@
     "GNF": {
       "short_pattern_selection": "Standard",
       "narrow_pattern_selection": "Standard",
-<<<<<<< HEAD
-      "short_place_holder_index": null,
-      "narrow_place_holder_index": {
-=======
-      "short_placeholder_value": null,
-      "narrow_placeholder_value": {
->>>>>>> 13d97ea5
+      "short_placeholder_value": null,
+      "narrow_placeholder_value": {
         "Index": 36
       }
     },
     "GTQ": {
       "short_pattern_selection": "Standard",
       "narrow_pattern_selection": "Standard",
-<<<<<<< HEAD
-      "short_place_holder_index": null,
-      "narrow_place_holder_index": {
-=======
-      "short_placeholder_value": null,
-      "narrow_placeholder_value": {
->>>>>>> 13d97ea5
+      "short_placeholder_value": null,
+      "narrow_placeholder_value": {
         "Index": 37
       }
     },
     "GYD": {
       "short_pattern_selection": "Standard",
       "narrow_pattern_selection": "Standard",
-<<<<<<< HEAD
-      "short_place_holder_index": null,
-      "narrow_place_holder_index": {
-=======
-      "short_placeholder_value": null,
-      "narrow_placeholder_value": {
->>>>>>> 13d97ea5
+      "short_placeholder_value": null,
+      "narrow_placeholder_value": {
         "Index": 4
       }
     },
     "HKD": {
       "short_pattern_selection": "Standard",
       "narrow_pattern_selection": "Standard",
-<<<<<<< HEAD
-      "short_place_holder_index": "ISO",
-      "narrow_place_holder_index": {
-=======
       "short_placeholder_value": "ISO",
       "narrow_placeholder_value": {
->>>>>>> 13d97ea5
         "Index": 4
       }
     },
     "HNL": {
       "short_pattern_selection": "Standard",
       "narrow_pattern_selection": "Standard",
-<<<<<<< HEAD
-      "short_place_holder_index": null,
-      "narrow_place_holder_index": {
-=======
-      "short_placeholder_value": null,
-      "narrow_placeholder_value": {
->>>>>>> 13d97ea5
+      "short_placeholder_value": null,
+      "narrow_placeholder_value": {
         "Index": 38
       }
     },
     "HRK": {
       "short_pattern_selection": "Standard",
       "narrow_pattern_selection": "Standard",
-<<<<<<< HEAD
-      "short_place_holder_index": null,
-      "narrow_place_holder_index": {
-=======
-      "short_placeholder_value": null,
-      "narrow_placeholder_value": {
->>>>>>> 13d97ea5
+      "short_placeholder_value": null,
+      "narrow_placeholder_value": {
         "Index": 39
       }
     },
     "HUF": {
       "short_pattern_selection": "Standard",
       "narrow_pattern_selection": "Standard",
-<<<<<<< HEAD
-      "short_place_holder_index": null,
-      "narrow_place_holder_index": {
-=======
-      "short_placeholder_value": null,
-      "narrow_placeholder_value": {
->>>>>>> 13d97ea5
+      "short_placeholder_value": null,
+      "narrow_placeholder_value": {
         "Index": 40
       }
     },
     "IDR": {
       "short_pattern_selection": "Standard",
       "narrow_pattern_selection": "Standard",
-<<<<<<< HEAD
-      "short_place_holder_index": null,
-      "narrow_place_holder_index": {
-=======
-      "short_placeholder_value": null,
-      "narrow_placeholder_value": {
->>>>>>> 13d97ea5
+      "short_placeholder_value": null,
+      "narrow_placeholder_value": {
         "Index": 41
       }
     },
     "IEP": {
       "short_pattern_selection": "Standard",
       "narrow_pattern_selection": "Standard",
-<<<<<<< HEAD
-      "short_place_holder_index": {
-=======
-      "short_placeholder_value": {
->>>>>>> 13d97ea5
+      "short_placeholder_value": {
         "Index": 42
       },
       "narrow_placeholder_value": null
@@ -641,11 +415,7 @@
     "ILP": {
       "short_pattern_selection": "Standard",
       "narrow_pattern_selection": "Standard",
-<<<<<<< HEAD
-      "short_place_holder_index": {
-=======
-      "short_placeholder_value": {
->>>>>>> 13d97ea5
+      "short_placeholder_value": {
         "Index": 43
       },
       "narrow_placeholder_value": null
@@ -653,11 +423,7 @@
     "ILS": {
       "short_pattern_selection": "Standard",
       "narrow_pattern_selection": "Standard",
-<<<<<<< HEAD
-      "short_place_holder_index": {
-=======
-      "short_placeholder_value": {
->>>>>>> 13d97ea5
+      "short_placeholder_value": {
         "Index": 44
       },
       "narrow_placeholder_value": {
@@ -667,11 +433,7 @@
     "INR": {
       "short_pattern_selection": "Standard",
       "narrow_pattern_selection": "Standard",
-<<<<<<< HEAD
-      "short_place_holder_index": {
-=======
-      "short_placeholder_value": {
->>>>>>> 13d97ea5
+      "short_placeholder_value": {
         "Index": 45
       },
       "narrow_placeholder_value": {
@@ -681,24 +443,15 @@
     "ISK": {
       "short_pattern_selection": "Standard",
       "narrow_pattern_selection": "Standard",
-<<<<<<< HEAD
-      "short_place_holder_index": null,
-      "narrow_place_holder_index": {
-=======
-      "short_placeholder_value": null,
-      "narrow_placeholder_value": {
->>>>>>> 13d97ea5
+      "short_placeholder_value": null,
+      "narrow_placeholder_value": {
         "Index": 24
       }
     },
     "ITL": {
       "short_pattern_selection": "Standard",
       "narrow_pattern_selection": "Standard",
-<<<<<<< HEAD
-      "short_place_holder_index": {
-=======
-      "short_placeholder_value": {
->>>>>>> 13d97ea5
+      "short_placeholder_value": {
         "Index": 46
       },
       "narrow_placeholder_value": null
@@ -706,89 +459,55 @@
     "JMD": {
       "short_pattern_selection": "Standard",
       "narrow_pattern_selection": "Standard",
-<<<<<<< HEAD
-      "short_place_holder_index": null,
-      "narrow_place_holder_index": {
-=======
-      "short_placeholder_value": null,
-      "narrow_placeholder_value": {
->>>>>>> 13d97ea5
+      "short_placeholder_value": null,
+      "narrow_placeholder_value": {
         "Index": 4
       }
     },
     "JPY": {
       "short_pattern_selection": "Standard",
       "narrow_pattern_selection": "Standard",
-<<<<<<< HEAD
-      "short_place_holder_index": "ISO",
-      "narrow_place_holder_index": {
-=======
       "short_placeholder_value": "ISO",
       "narrow_placeholder_value": {
->>>>>>> 13d97ea5
         "Index": 19
       }
     },
     "KGS": {
       "short_pattern_selection": "Standard",
       "narrow_pattern_selection": "Standard",
-<<<<<<< HEAD
-      "short_place_holder_index": null,
-      "narrow_place_holder_index": {
-=======
-      "short_placeholder_value": null,
-      "narrow_placeholder_value": {
->>>>>>> 13d97ea5
+      "short_placeholder_value": null,
+      "narrow_placeholder_value": {
         "Index": 47
       }
     },
     "KHR": {
       "short_pattern_selection": "Standard",
       "narrow_pattern_selection": "Standard",
-<<<<<<< HEAD
-      "short_place_holder_index": null,
-      "narrow_place_holder_index": {
-=======
-      "short_placeholder_value": null,
-      "narrow_placeholder_value": {
->>>>>>> 13d97ea5
+      "short_placeholder_value": null,
+      "narrow_placeholder_value": {
         "Index": 48
       }
     },
     "KMF": {
       "short_pattern_selection": "Standard",
       "narrow_pattern_selection": "Standard",
-<<<<<<< HEAD
-      "short_place_holder_index": null,
-      "narrow_place_holder_index": {
-=======
-      "short_placeholder_value": null,
-      "narrow_placeholder_value": {
->>>>>>> 13d97ea5
+      "short_placeholder_value": null,
+      "narrow_placeholder_value": {
         "Index": 49
       }
     },
     "KPW": {
       "short_pattern_selection": "Standard",
       "narrow_pattern_selection": "Standard",
-<<<<<<< HEAD
-      "short_place_holder_index": null,
-      "narrow_place_holder_index": {
-=======
-      "short_placeholder_value": null,
-      "narrow_placeholder_value": {
->>>>>>> 13d97ea5
+      "short_placeholder_value": null,
+      "narrow_placeholder_value": {
         "Index": 50
       }
     },
     "KRW": {
       "short_pattern_selection": "Standard",
       "narrow_pattern_selection": "Standard",
-<<<<<<< HEAD
-      "short_place_holder_index": {
-=======
-      "short_placeholder_value": {
->>>>>>> 13d97ea5
+      "short_placeholder_value": {
         "Index": 50
       },
       "narrow_placeholder_value": {
@@ -798,50 +517,31 @@
     "KYD": {
       "short_pattern_selection": "Standard",
       "narrow_pattern_selection": "Standard",
-<<<<<<< HEAD
-      "short_place_holder_index": null,
-      "narrow_place_holder_index": {
-=======
-      "short_placeholder_value": null,
-      "narrow_placeholder_value": {
->>>>>>> 13d97ea5
+      "short_placeholder_value": null,
+      "narrow_placeholder_value": {
         "Index": 4
       }
     },
     "KZT": {
       "short_pattern_selection": "Standard",
       "narrow_pattern_selection": "Standard",
-<<<<<<< HEAD
-      "short_place_holder_index": null,
-      "narrow_place_holder_index": {
-=======
-      "short_placeholder_value": null,
-      "narrow_placeholder_value": {
->>>>>>> 13d97ea5
+      "short_placeholder_value": null,
+      "narrow_placeholder_value": {
         "Index": 51
       }
     },
     "LAK": {
       "short_pattern_selection": "Standard",
       "narrow_pattern_selection": "Standard",
-<<<<<<< HEAD
-      "short_place_holder_index": null,
-      "narrow_place_holder_index": {
-=======
-      "short_placeholder_value": null,
-      "narrow_placeholder_value": {
->>>>>>> 13d97ea5
+      "short_placeholder_value": null,
+      "narrow_placeholder_value": {
         "Index": 52
       }
     },
     "LBP": {
       "short_pattern_selection": "Standard",
       "narrow_pattern_selection": "Standard",
-<<<<<<< HEAD
-      "short_place_holder_index": {
-=======
-      "short_placeholder_value": {
->>>>>>> 13d97ea5
+      "short_placeholder_value": {
         "Index": 53
       },
       "narrow_placeholder_value": {
@@ -851,102 +551,63 @@
     "LKR": {
       "short_pattern_selection": "Standard",
       "narrow_pattern_selection": "Standard",
-<<<<<<< HEAD
-      "short_place_holder_index": null,
-      "narrow_place_holder_index": {
-=======
-      "short_placeholder_value": null,
-      "narrow_placeholder_value": {
->>>>>>> 13d97ea5
+      "short_placeholder_value": null,
+      "narrow_placeholder_value": {
         "Index": 55
       }
     },
     "LRD": {
       "short_pattern_selection": "Standard",
       "narrow_pattern_selection": "Standard",
-<<<<<<< HEAD
-      "short_place_holder_index": null,
-      "narrow_place_holder_index": {
-=======
-      "short_placeholder_value": null,
-      "narrow_placeholder_value": {
->>>>>>> 13d97ea5
+      "short_placeholder_value": null,
+      "narrow_placeholder_value": {
         "Index": 4
       }
     },
     "LTL": {
       "short_pattern_selection": "Standard",
       "narrow_pattern_selection": "Standard",
-<<<<<<< HEAD
-      "short_place_holder_index": null,
-      "narrow_place_holder_index": {
-=======
-      "short_placeholder_value": null,
-      "narrow_placeholder_value": {
->>>>>>> 13d97ea5
+      "short_placeholder_value": null,
+      "narrow_placeholder_value": {
         "Index": 56
       }
     },
     "LVL": {
       "short_pattern_selection": "Standard",
       "narrow_pattern_selection": "Standard",
-<<<<<<< HEAD
-      "short_place_holder_index": null,
-      "narrow_place_holder_index": {
-=======
-      "short_placeholder_value": null,
-      "narrow_placeholder_value": {
->>>>>>> 13d97ea5
+      "short_placeholder_value": null,
+      "narrow_placeholder_value": {
         "Index": 57
       }
     },
     "MGA": {
       "short_pattern_selection": "Standard",
       "narrow_pattern_selection": "Standard",
-<<<<<<< HEAD
-      "short_place_holder_index": null,
-      "narrow_place_holder_index": {
-=======
-      "short_placeholder_value": null,
-      "narrow_placeholder_value": {
->>>>>>> 13d97ea5
+      "short_placeholder_value": null,
+      "narrow_placeholder_value": {
         "Index": 58
       }
     },
     "MMK": {
       "short_pattern_selection": "Standard",
       "narrow_pattern_selection": "Standard",
-<<<<<<< HEAD
-      "short_place_holder_index": null,
-      "narrow_place_holder_index": {
-=======
-      "short_placeholder_value": null,
-      "narrow_placeholder_value": {
->>>>>>> 13d97ea5
+      "short_placeholder_value": null,
+      "narrow_placeholder_value": {
         "Index": 59
       }
     },
     "MNT": {
       "short_pattern_selection": "Standard",
       "narrow_pattern_selection": "Standard",
-<<<<<<< HEAD
-      "short_place_holder_index": null,
-      "narrow_place_holder_index": {
-=======
-      "short_placeholder_value": null,
-      "narrow_placeholder_value": {
->>>>>>> 13d97ea5
+      "short_placeholder_value": null,
+      "narrow_placeholder_value": {
         "Index": 60
       }
     },
     "MTP": {
       "short_pattern_selection": "Standard",
       "narrow_pattern_selection": "Standard",
-<<<<<<< HEAD
-      "short_place_holder_index": {
-=======
-      "short_placeholder_value": {
->>>>>>> 13d97ea5
+      "short_placeholder_value": {
         "Index": 61
       },
       "narrow_placeholder_value": null
@@ -954,24 +615,15 @@
     "MUR": {
       "short_pattern_selection": "Standard",
       "narrow_pattern_selection": "Standard",
-<<<<<<< HEAD
-      "short_place_holder_index": null,
-      "narrow_place_holder_index": {
-=======
-      "short_placeholder_value": null,
-      "narrow_placeholder_value": {
->>>>>>> 13d97ea5
+      "short_placeholder_value": null,
+      "narrow_placeholder_value": {
         "Index": 55
       }
     },
     "MXN": {
       "short_pattern_selection": "Standard",
       "narrow_pattern_selection": "Standard",
-<<<<<<< HEAD
-      "short_place_holder_index": {
-=======
-      "short_placeholder_value": {
->>>>>>> 13d97ea5
+      "short_placeholder_value": {
         "Index": 62
       },
       "narrow_placeholder_value": {
@@ -981,24 +633,15 @@
     "MYR": {
       "short_pattern_selection": "Standard",
       "narrow_pattern_selection": "Standard",
-<<<<<<< HEAD
-      "short_place_holder_index": null,
-      "narrow_place_holder_index": {
-=======
-      "short_placeholder_value": null,
-      "narrow_placeholder_value": {
->>>>>>> 13d97ea5
+      "short_placeholder_value": null,
+      "narrow_placeholder_value": {
         "Index": 63
       }
     },
     "NAD": {
       "short_pattern_selection": "Standard",
       "narrow_pattern_selection": "Standard",
-<<<<<<< HEAD
-      "short_place_holder_index": {
-=======
-      "short_placeholder_value": {
->>>>>>> 13d97ea5
+      "short_placeholder_value": {
         "Index": 64
       },
       "narrow_placeholder_value": {
@@ -1008,63 +651,39 @@
     "NGN": {
       "short_pattern_selection": "Standard",
       "narrow_pattern_selection": "Standard",
-<<<<<<< HEAD
-      "short_place_holder_index": null,
-      "narrow_place_holder_index": {
-=======
-      "short_placeholder_value": null,
-      "narrow_placeholder_value": {
->>>>>>> 13d97ea5
+      "short_placeholder_value": null,
+      "narrow_placeholder_value": {
         "Index": 65
       }
     },
     "NIO": {
       "short_pattern_selection": "Standard",
       "narrow_pattern_selection": "Standard",
-<<<<<<< HEAD
-      "short_place_holder_index": null,
-      "narrow_place_holder_index": {
-=======
-      "short_placeholder_value": null,
-      "narrow_placeholder_value": {
->>>>>>> 13d97ea5
+      "short_placeholder_value": null,
+      "narrow_placeholder_value": {
         "Index": 66
       }
     },
     "NOK": {
       "short_pattern_selection": "Standard",
       "narrow_pattern_selection": "Standard",
-<<<<<<< HEAD
-      "short_place_holder_index": null,
-      "narrow_place_holder_index": {
-=======
-      "short_placeholder_value": null,
-      "narrow_placeholder_value": {
->>>>>>> 13d97ea5
+      "short_placeholder_value": null,
+      "narrow_placeholder_value": {
         "Index": 24
       }
     },
     "NPR": {
       "short_pattern_selection": "Standard",
       "narrow_pattern_selection": "Standard",
-<<<<<<< HEAD
-      "short_place_holder_index": null,
-      "narrow_place_holder_index": {
-=======
-      "short_placeholder_value": null,
-      "narrow_placeholder_value": {
->>>>>>> 13d97ea5
+      "short_placeholder_value": null,
+      "narrow_placeholder_value": {
         "Index": 55
       }
     },
     "NZD": {
       "short_pattern_selection": "Standard",
       "narrow_pattern_selection": "Standard",
-<<<<<<< HEAD
-      "short_place_holder_index": {
-=======
-      "short_placeholder_value": {
->>>>>>> 13d97ea5
+      "short_placeholder_value": {
         "Index": 67
       },
       "narrow_placeholder_value": {
@@ -1074,63 +693,39 @@
     "PHP": {
       "short_pattern_selection": "Standard",
       "narrow_pattern_selection": "Standard",
-<<<<<<< HEAD
-      "short_place_holder_index": "ISO",
-      "narrow_place_holder_index": {
-=======
       "short_placeholder_value": "ISO",
       "narrow_placeholder_value": {
->>>>>>> 13d97ea5
         "Index": 68
       }
     },
     "PKR": {
       "short_pattern_selection": "Standard",
       "narrow_pattern_selection": "Standard",
-<<<<<<< HEAD
-      "short_place_holder_index": null,
-      "narrow_place_holder_index": {
-=======
-      "short_placeholder_value": null,
-      "narrow_placeholder_value": {
->>>>>>> 13d97ea5
+      "short_placeholder_value": null,
+      "narrow_placeholder_value": {
         "Index": 55
       }
     },
     "PLN": {
       "short_pattern_selection": "Standard",
       "narrow_pattern_selection": "Standard",
-<<<<<<< HEAD
-      "short_place_holder_index": null,
-      "narrow_place_holder_index": {
-=======
-      "short_placeholder_value": null,
-      "narrow_placeholder_value": {
->>>>>>> 13d97ea5
+      "short_placeholder_value": null,
+      "narrow_placeholder_value": {
         "Index": 69
       }
     },
     "PYG": {
       "short_pattern_selection": "Standard",
       "narrow_pattern_selection": "Standard",
-<<<<<<< HEAD
-      "short_place_holder_index": null,
-      "narrow_place_holder_index": {
-=======
-      "short_placeholder_value": null,
-      "narrow_placeholder_value": {
->>>>>>> 13d97ea5
+      "short_placeholder_value": null,
+      "narrow_placeholder_value": {
         "Index": 70
       }
     },
     "RHD": {
       "short_pattern_selection": "Standard",
       "narrow_pattern_selection": "Standard",
-<<<<<<< HEAD
-      "short_place_holder_index": {
-=======
-      "short_placeholder_value": {
->>>>>>> 13d97ea5
+      "short_placeholder_value": {
         "Index": 71
       },
       "narrow_placeholder_value": null
@@ -1138,50 +733,31 @@
     "RON": {
       "short_pattern_selection": "Standard",
       "narrow_pattern_selection": "Standard",
-<<<<<<< HEAD
-      "short_place_holder_index": null,
-      "narrow_place_holder_index": {
-=======
-      "short_placeholder_value": null,
-      "narrow_placeholder_value": {
->>>>>>> 13d97ea5
+      "short_placeholder_value": null,
+      "narrow_placeholder_value": {
         "Index": 38
       }
     },
     "RUB": {
       "short_pattern_selection": "Standard",
       "narrow_pattern_selection": "Standard",
-<<<<<<< HEAD
-      "short_place_holder_index": null,
-      "narrow_place_holder_index": {
-=======
-      "short_placeholder_value": null,
-      "narrow_placeholder_value": {
->>>>>>> 13d97ea5
+      "short_placeholder_value": null,
+      "narrow_placeholder_value": {
         "Index": 72
       }
     },
     "RWF": {
       "short_pattern_selection": "Standard",
       "narrow_pattern_selection": "Standard",
-<<<<<<< HEAD
-      "short_place_holder_index": null,
-      "narrow_place_holder_index": {
-=======
-      "short_placeholder_value": null,
-      "narrow_placeholder_value": {
->>>>>>> 13d97ea5
+      "short_placeholder_value": null,
+      "narrow_placeholder_value": {
         "Index": 73
       }
     },
     "SBD": {
       "short_pattern_selection": "Standard",
       "narrow_pattern_selection": "Standard",
-<<<<<<< HEAD
-      "short_place_holder_index": {
-=======
-      "short_placeholder_value": {
->>>>>>> 13d97ea5
+      "short_placeholder_value": {
         "Index": 74
       },
       "narrow_placeholder_value": {
@@ -1191,24 +767,15 @@
     "SEK": {
       "short_pattern_selection": "Standard",
       "narrow_pattern_selection": "Standard",
-<<<<<<< HEAD
-      "short_place_holder_index": null,
-      "narrow_place_holder_index": {
-=======
-      "short_placeholder_value": null,
-      "narrow_placeholder_value": {
->>>>>>> 13d97ea5
+      "short_placeholder_value": null,
+      "narrow_placeholder_value": {
         "Index": 24
       }
     },
     "SGD": {
       "short_pattern_selection": "Standard",
       "narrow_pattern_selection": "Standard",
-<<<<<<< HEAD
-      "short_place_holder_index": {
-=======
-      "short_placeholder_value": {
->>>>>>> 13d97ea5
+      "short_placeholder_value": {
         "Index": 75
       },
       "narrow_placeholder_value": {
@@ -1218,24 +785,15 @@
     "SHP": {
       "short_pattern_selection": "Standard",
       "narrow_pattern_selection": "Standard",
-<<<<<<< HEAD
-      "short_place_holder_index": null,
-      "narrow_place_holder_index": {
-=======
-      "short_placeholder_value": null,
-      "narrow_placeholder_value": {
->>>>>>> 13d97ea5
+      "short_placeholder_value": null,
+      "narrow_placeholder_value": {
         "Index": 30
       }
     },
     "SRD": {
       "short_pattern_selection": "Standard",
       "narrow_pattern_selection": "Standard",
-<<<<<<< HEAD
-      "short_place_holder_index": {
-=======
-      "short_placeholder_value": {
->>>>>>> 13d97ea5
+      "short_placeholder_value": {
         "Index": 76
       },
       "narrow_placeholder_value": {
@@ -1245,89 +803,55 @@
     "SSP": {
       "short_pattern_selection": "Standard",
       "narrow_pattern_selection": "Standard",
-<<<<<<< HEAD
-      "short_place_holder_index": null,
-      "narrow_place_holder_index": {
-=======
-      "short_placeholder_value": null,
-      "narrow_placeholder_value": {
->>>>>>> 13d97ea5
+      "short_placeholder_value": null,
+      "narrow_placeholder_value": {
         "Index": 30
       }
     },
     "STN": {
       "short_pattern_selection": "Standard",
       "narrow_pattern_selection": "Standard",
-<<<<<<< HEAD
-      "short_place_holder_index": null,
-      "narrow_place_holder_index": {
-=======
-      "short_placeholder_value": null,
-      "narrow_placeholder_value": {
->>>>>>> 13d97ea5
+      "short_placeholder_value": null,
+      "narrow_placeholder_value": {
         "Index": 77
       }
     },
     "SYP": {
       "short_pattern_selection": "Standard",
       "narrow_pattern_selection": "Standard",
-<<<<<<< HEAD
-      "short_place_holder_index": null,
-      "narrow_place_holder_index": {
-=======
-      "short_placeholder_value": null,
-      "narrow_placeholder_value": {
->>>>>>> 13d97ea5
+      "short_placeholder_value": null,
+      "narrow_placeholder_value": {
         "Index": 30
       }
     },
     "THB": {
       "short_pattern_selection": "Standard",
       "narrow_pattern_selection": "Standard",
-<<<<<<< HEAD
-      "short_place_holder_index": null,
-      "narrow_place_holder_index": {
-=======
-      "short_placeholder_value": null,
-      "narrow_placeholder_value": {
->>>>>>> 13d97ea5
+      "short_placeholder_value": null,
+      "narrow_placeholder_value": {
         "Index": 78
       }
     },
     "TOP": {
       "short_pattern_selection": "Standard",
       "narrow_pattern_selection": "Standard",
-<<<<<<< HEAD
-      "short_place_holder_index": null,
-      "narrow_place_holder_index": {
-=======
-      "short_placeholder_value": null,
-      "narrow_placeholder_value": {
->>>>>>> 13d97ea5
+      "short_placeholder_value": null,
+      "narrow_placeholder_value": {
         "Index": 79
       }
     },
     "TRY": {
       "short_pattern_selection": "Standard",
       "narrow_pattern_selection": "Standard",
-<<<<<<< HEAD
-      "short_place_holder_index": null,
-      "narrow_place_holder_index": {
-=======
-      "short_placeholder_value": null,
-      "narrow_placeholder_value": {
->>>>>>> 13d97ea5
+      "short_placeholder_value": null,
+      "narrow_placeholder_value": {
         "Index": 80
       }
     },
     "TTD": {
       "short_pattern_selection": "Standard",
       "narrow_pattern_selection": "Standard",
-<<<<<<< HEAD
-      "short_place_holder_index": {
-=======
-      "short_placeholder_value": {
->>>>>>> 13d97ea5
+      "short_placeholder_value": {
         "Index": 81
       },
       "narrow_placeholder_value": {
@@ -1337,37 +861,23 @@
     "TWD": {
       "short_pattern_selection": "Standard",
       "narrow_pattern_selection": "Standard",
-<<<<<<< HEAD
-      "short_place_holder_index": "ISO",
-      "narrow_place_holder_index": {
-=======
       "short_placeholder_value": "ISO",
       "narrow_placeholder_value": {
->>>>>>> 13d97ea5
         "Index": 82
       }
     },
     "UAH": {
       "short_pattern_selection": "Standard",
       "narrow_pattern_selection": "Standard",
-<<<<<<< HEAD
-      "short_place_holder_index": null,
-      "narrow_place_holder_index": {
-=======
-      "short_placeholder_value": null,
-      "narrow_placeholder_value": {
->>>>>>> 13d97ea5
+      "short_placeholder_value": null,
+      "narrow_placeholder_value": {
         "Index": 83
       }
     },
     "USD": {
       "short_pattern_selection": "Standard",
       "narrow_pattern_selection": "Standard",
-<<<<<<< HEAD
-      "short_place_holder_index": {
-=======
-      "short_placeholder_value": {
->>>>>>> 13d97ea5
+      "short_placeholder_value": {
         "Index": 84
       },
       "narrow_placeholder_value": {
@@ -1377,11 +887,7 @@
     "UYU": {
       "short_pattern_selection": "Standard",
       "narrow_pattern_selection": "Standard",
-<<<<<<< HEAD
-      "short_place_holder_index": {
-=======
-      "short_placeholder_value": {
->>>>>>> 13d97ea5
+      "short_placeholder_value": {
         "Index": 85
       },
       "narrow_placeholder_value": {
@@ -1391,24 +897,15 @@
     "VEF": {
       "short_pattern_selection": "Standard",
       "narrow_pattern_selection": "Standard",
-<<<<<<< HEAD
-      "short_place_holder_index": null,
-      "narrow_place_holder_index": {
-=======
-      "short_placeholder_value": null,
-      "narrow_placeholder_value": {
->>>>>>> 13d97ea5
+      "short_placeholder_value": null,
+      "narrow_placeholder_value": {
         "Index": 12
       }
     },
     "VND": {
       "short_pattern_selection": "Standard",
       "narrow_pattern_selection": "Standard",
-<<<<<<< HEAD
-      "short_place_holder_index": {
-=======
-      "short_placeholder_value": {
->>>>>>> 13d97ea5
+      "short_placeholder_value": {
         "Index": 86
       },
       "narrow_placeholder_value": {
@@ -1418,11 +915,7 @@
     "WST": {
       "short_pattern_selection": "Standard",
       "narrow_pattern_selection": "Standard",
-<<<<<<< HEAD
-      "short_place_holder_index": {
-=======
-      "short_placeholder_value": {
->>>>>>> 13d97ea5
+      "short_placeholder_value": {
         "Index": 87
       },
       "narrow_placeholder_value": null
@@ -1430,11 +923,7 @@
     "XAF": {
       "short_pattern_selection": "Standard",
       "narrow_pattern_selection": "Standard",
-<<<<<<< HEAD
-      "short_place_holder_index": {
-=======
-      "short_placeholder_value": {
->>>>>>> 13d97ea5
+      "short_placeholder_value": {
         "Index": 88
       },
       "narrow_placeholder_value": null
@@ -1442,24 +931,15 @@
     "XCD": {
       "short_pattern_selection": "Standard",
       "narrow_pattern_selection": "Standard",
-<<<<<<< HEAD
-      "short_place_holder_index": "ISO",
-      "narrow_place_holder_index": {
-=======
       "short_placeholder_value": "ISO",
       "narrow_placeholder_value": {
->>>>>>> 13d97ea5
         "Index": 4
       }
     },
     "XOF": {
       "short_pattern_selection": "Standard",
       "narrow_pattern_selection": "Standard",
-<<<<<<< HEAD
-      "short_place_holder_index": {
-=======
-      "short_placeholder_value": {
->>>>>>> 13d97ea5
+      "short_placeholder_value": {
         "Index": 89
       },
       "narrow_placeholder_value": null
@@ -1467,11 +947,7 @@
     "XPF": {
       "short_pattern_selection": "Standard",
       "narrow_pattern_selection": "Standard",
-<<<<<<< HEAD
-      "short_place_holder_index": {
-=======
-      "short_placeholder_value": {
->>>>>>> 13d97ea5
+      "short_placeholder_value": {
         "Index": 90
       },
       "narrow_placeholder_value": null
@@ -1479,11 +955,7 @@
     "XXX": {
       "short_pattern_selection": "Standard",
       "narrow_pattern_selection": "Standard",
-<<<<<<< HEAD
-      "short_place_holder_index": {
-=======
-      "short_placeholder_value": {
->>>>>>> 13d97ea5
+      "short_placeholder_value": {
         "Index": 91
       },
       "narrow_placeholder_value": null
@@ -1491,26 +963,16 @@
     "ZAR": {
       "short_pattern_selection": "Standard",
       "narrow_pattern_selection": "Standard",
-<<<<<<< HEAD
-      "short_place_holder_index": null,
-      "narrow_place_holder_index": {
-=======
-      "short_placeholder_value": null,
-      "narrow_placeholder_value": {
->>>>>>> 13d97ea5
+      "short_placeholder_value": null,
+      "narrow_placeholder_value": {
         "Index": 92
       }
     },
     "ZMW": {
       "short_pattern_selection": "Standard",
       "narrow_pattern_selection": "Standard",
-<<<<<<< HEAD
-      "short_place_holder_index": null,
-      "narrow_place_holder_index": {
-=======
-      "short_placeholder_value": null,
-      "narrow_placeholder_value": {
->>>>>>> 13d97ea5
+      "short_placeholder_value": null,
+      "narrow_placeholder_value": {
         "Index": 93
       }
     }
@@ -1527,11 +989,7 @@
     }
   ],
   "standard_alpha_next_to_number_pattern": null,
-<<<<<<< HEAD
-  "placeholder_values": [
-=======
   "placeholders": [
->>>>>>> 13d97ea5
     "؋",
     "֏",
     "Kz",
@@ -1627,18 +1085,10 @@
     "R",
     "Kw"
   ],
-<<<<<<< HEAD
-  "default_config": {
-    "short_pattern_selection": "Standard",
-    "narrow_pattern_selection": "Standard",
-    "short_place_holder_index": null,
-    "narrow_place_holder_index": null
-=======
   "default_pattern_config": {
     "short_pattern_selection": "Standard",
     "narrow_pattern_selection": "Standard",
     "short_placeholder_value": null,
     "narrow_placeholder_value": null
->>>>>>> 13d97ea5
   }
 }