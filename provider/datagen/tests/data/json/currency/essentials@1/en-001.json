{
<<<<<<< HEAD
  "currency_config_map": {
    "AFN": {
      "short_pattern_selection": "StandardAlphaNextToNumber",
      "narrow_pattern_selection": "Standard",
      "short_place_holder_index": null,
      "narrow_place_holder_index": {
=======
  "pattern_config_map": {
    "AFN": {
      "short_pattern_selection": "StandardAlphaNextToNumber",
      "narrow_pattern_selection": "Standard",
      "short_placeholder_value": null,
      "narrow_placeholder_value": {
>>>>>>> 13d97ea5
        "Index": 0
      }
    },
    "AMD": {
      "short_pattern_selection": "StandardAlphaNextToNumber",
      "narrow_pattern_selection": "Standard",
<<<<<<< HEAD
      "short_place_holder_index": null,
      "narrow_place_holder_index": {
=======
      "short_placeholder_value": null,
      "narrow_placeholder_value": {
>>>>>>> 13d97ea5
        "Index": 1
      }
    },
    "AOA": {
      "short_pattern_selection": "StandardAlphaNextToNumber",
      "narrow_pattern_selection": "StandardAlphaNextToNumber",
<<<<<<< HEAD
      "short_place_holder_index": null,
      "narrow_place_holder_index": {
=======
      "short_placeholder_value": null,
      "narrow_placeholder_value": {
>>>>>>> 13d97ea5
        "Index": 2
      }
    },
    "ARS": {
      "short_pattern_selection": "StandardAlphaNextToNumber",
      "narrow_pattern_selection": "Standard",
<<<<<<< HEAD
      "short_place_holder_index": null,
      "narrow_place_holder_index": {
=======
      "short_placeholder_value": null,
      "narrow_placeholder_value": {
>>>>>>> 13d97ea5
        "Index": 3
      }
    },
    "AUD": {
      "short_pattern_selection": "Standard",
      "narrow_pattern_selection": "Standard",
<<<<<<< HEAD
      "short_place_holder_index": {
=======
      "short_placeholder_value": {
>>>>>>> 13d97ea5
        "Index": 4
      },
      "narrow_placeholder_value": {
        "Index": 3
      }
    },
    "AZN": {
      "short_pattern_selection": "StandardAlphaNextToNumber",
      "narrow_pattern_selection": "Standard",
<<<<<<< HEAD
      "short_place_holder_index": null,
      "narrow_place_holder_index": {
=======
      "short_placeholder_value": null,
      "narrow_placeholder_value": {
>>>>>>> 13d97ea5
        "Index": 5
      }
    },
    "BAM": {
      "short_pattern_selection": "StandardAlphaNextToNumber",
      "narrow_pattern_selection": "StandardAlphaNextToNumber",
<<<<<<< HEAD
      "short_place_holder_index": null,
      "narrow_place_holder_index": {
=======
      "short_placeholder_value": null,
      "narrow_placeholder_value": {
>>>>>>> 13d97ea5
        "Index": 6
      }
    },
    "BBD": {
      "short_pattern_selection": "StandardAlphaNextToNumber",
      "narrow_pattern_selection": "Standard",
<<<<<<< HEAD
      "short_place_holder_index": null,
      "narrow_place_holder_index": {
=======
      "short_placeholder_value": null,
      "narrow_placeholder_value": {
>>>>>>> 13d97ea5
        "Index": 3
      }
    },
    "BDT": {
      "short_pattern_selection": "StandardAlphaNextToNumber",
      "narrow_pattern_selection": "Standard",
<<<<<<< HEAD
      "short_place_holder_index": null,
      "narrow_place_holder_index": {
=======
      "short_placeholder_value": null,
      "narrow_placeholder_value": {
>>>>>>> 13d97ea5
        "Index": 7
      }
    },
    "BMD": {
      "short_pattern_selection": "StandardAlphaNextToNumber",
      "narrow_pattern_selection": "Standard",
<<<<<<< HEAD
      "short_place_holder_index": null,
      "narrow_place_holder_index": {
=======
      "short_placeholder_value": null,
      "narrow_placeholder_value": {
>>>>>>> 13d97ea5
        "Index": 3
      }
    },
    "BND": {
      "short_pattern_selection": "StandardAlphaNextToNumber",
      "narrow_pattern_selection": "Standard",
<<<<<<< HEAD
      "short_place_holder_index": null,
      "narrow_place_holder_index": {
=======
      "short_placeholder_value": null,
      "narrow_placeholder_value": {
>>>>>>> 13d97ea5
        "Index": 3
      }
    },
    "BOB": {
      "short_pattern_selection": "StandardAlphaNextToNumber",
      "narrow_pattern_selection": "StandardAlphaNextToNumber",
<<<<<<< HEAD
      "short_place_holder_index": null,
      "narrow_place_holder_index": {
=======
      "short_placeholder_value": null,
      "narrow_placeholder_value": {
>>>>>>> 13d97ea5
        "Index": 8
      }
    },
    "BRL": {
      "short_pattern_selection": "Standard",
      "narrow_pattern_selection": "Standard",
<<<<<<< HEAD
      "short_place_holder_index": {
=======
      "short_placeholder_value": {
>>>>>>> 13d97ea5
        "Index": 9
      },
      "narrow_placeholder_value": {
        "Index": 9
      }
    },
    "BSD": {
      "short_pattern_selection": "StandardAlphaNextToNumber",
      "narrow_pattern_selection": "Standard",
<<<<<<< HEAD
      "short_place_holder_index": null,
      "narrow_place_holder_index": {
=======
      "short_placeholder_value": null,
      "narrow_placeholder_value": {
>>>>>>> 13d97ea5
        "Index": 3
      }
    },
    "BWP": {
      "short_pattern_selection": "StandardAlphaNextToNumber",
      "narrow_pattern_selection": "StandardAlphaNextToNumber",
<<<<<<< HEAD
      "short_place_holder_index": null,
      "narrow_place_holder_index": {
=======
      "short_placeholder_value": null,
      "narrow_placeholder_value": {
>>>>>>> 13d97ea5
        "Index": 10
      }
    },
    "BZD": {
      "short_pattern_selection": "StandardAlphaNextToNumber",
      "narrow_pattern_selection": "Standard",
<<<<<<< HEAD
      "short_place_holder_index": null,
      "narrow_place_holder_index": {
=======
      "short_placeholder_value": null,
      "narrow_placeholder_value": {
>>>>>>> 13d97ea5
        "Index": 3
      }
    },
    "CAD": {
      "short_pattern_selection": "Standard",
      "narrow_pattern_selection": "Standard",
<<<<<<< HEAD
      "short_place_holder_index": {
=======
      "short_placeholder_value": {
>>>>>>> 13d97ea5
        "Index": 11
      },
      "narrow_placeholder_value": {
        "Index": 3
      }
    },
    "CLP": {
      "short_pattern_selection": "StandardAlphaNextToNumber",
      "narrow_pattern_selection": "Standard",
<<<<<<< HEAD
      "short_place_holder_index": null,
      "narrow_place_holder_index": {
=======
      "short_placeholder_value": null,
      "narrow_placeholder_value": {
>>>>>>> 13d97ea5
        "Index": 3
      }
    },
    "CNY": {
      "short_pattern_selection": "Standard",
      "narrow_pattern_selection": "Standard",
<<<<<<< HEAD
      "short_place_holder_index": {
=======
      "short_placeholder_value": {
>>>>>>> 13d97ea5
        "Index": 12
      },
      "narrow_placeholder_value": {
        "Index": 13
      }
    },
    "COP": {
      "short_pattern_selection": "StandardAlphaNextToNumber",
      "narrow_pattern_selection": "Standard",
<<<<<<< HEAD
      "short_place_holder_index": null,
      "narrow_place_holder_index": {
=======
      "short_placeholder_value": null,
      "narrow_placeholder_value": {
>>>>>>> 13d97ea5
        "Index": 3
      }
    },
    "CRC": {
      "short_pattern_selection": "StandardAlphaNextToNumber",
      "narrow_pattern_selection": "Standard",
<<<<<<< HEAD
      "short_place_holder_index": null,
      "narrow_place_holder_index": {
=======
      "short_placeholder_value": null,
      "narrow_placeholder_value": {
>>>>>>> 13d97ea5
        "Index": 14
      }
    },
    "CUC": {
      "short_pattern_selection": "StandardAlphaNextToNumber",
      "narrow_pattern_selection": "Standard",
<<<<<<< HEAD
      "short_place_holder_index": null,
      "narrow_place_holder_index": {
=======
      "short_placeholder_value": null,
      "narrow_placeholder_value": {
>>>>>>> 13d97ea5
        "Index": 3
      }
    },
    "CUP": {
      "short_pattern_selection": "StandardAlphaNextToNumber",
      "narrow_pattern_selection": "Standard",
<<<<<<< HEAD
      "short_place_holder_index": null,
      "narrow_place_holder_index": {
=======
      "short_placeholder_value": null,
      "narrow_placeholder_value": {
>>>>>>> 13d97ea5
        "Index": 3
      }
    },
    "CZK": {
      "short_pattern_selection": "StandardAlphaNextToNumber",
      "narrow_pattern_selection": "StandardAlphaNextToNumber",
<<<<<<< HEAD
      "short_place_holder_index": null,
      "narrow_place_holder_index": {
=======
      "short_placeholder_value": null,
      "narrow_placeholder_value": {
>>>>>>> 13d97ea5
        "Index": 15
      }
    },
    "DKK": {
      "short_pattern_selection": "StandardAlphaNextToNumber",
      "narrow_pattern_selection": "StandardAlphaNextToNumber",
<<<<<<< HEAD
      "short_place_holder_index": null,
      "narrow_place_holder_index": {
=======
      "short_placeholder_value": null,
      "narrow_placeholder_value": {
>>>>>>> 13d97ea5
        "Index": 16
      }
    },
    "DOP": {
      "short_pattern_selection": "StandardAlphaNextToNumber",
      "narrow_pattern_selection": "Standard",
<<<<<<< HEAD
      "short_place_holder_index": null,
      "narrow_place_holder_index": {
=======
      "short_placeholder_value": null,
      "narrow_placeholder_value": {
>>>>>>> 13d97ea5
        "Index": 3
      }
    },
    "EGP": {
      "short_pattern_selection": "StandardAlphaNextToNumber",
      "narrow_pattern_selection": "Standard",
<<<<<<< HEAD
      "short_place_holder_index": null,
      "narrow_place_holder_index": {
=======
      "short_placeholder_value": null,
      "narrow_placeholder_value": {
>>>>>>> 13d97ea5
        "Index": 17
      }
    },
    "ESP": {
      "short_pattern_selection": "StandardAlphaNextToNumber",
      "narrow_pattern_selection": "Standard",
<<<<<<< HEAD
      "short_place_holder_index": null,
      "narrow_place_holder_index": {
=======
      "short_placeholder_value": null,
      "narrow_placeholder_value": {
>>>>>>> 13d97ea5
        "Index": 18
      }
    },
    "EUR": {
      "short_pattern_selection": "Standard",
      "narrow_pattern_selection": "Standard",
<<<<<<< HEAD
      "short_place_holder_index": {
=======
      "short_placeholder_value": {
>>>>>>> 13d97ea5
        "Index": 19
      },
      "narrow_placeholder_value": {
        "Index": 19
      }
    },
    "FJD": {
      "short_pattern_selection": "StandardAlphaNextToNumber",
      "narrow_pattern_selection": "Standard",
<<<<<<< HEAD
      "short_place_holder_index": null,
      "narrow_place_holder_index": {
=======
      "short_placeholder_value": null,
      "narrow_placeholder_value": {
>>>>>>> 13d97ea5
        "Index": 3
      }
    },
    "FKP": {
      "short_pattern_selection": "StandardAlphaNextToNumber",
      "narrow_pattern_selection": "Standard",
<<<<<<< HEAD
      "short_place_holder_index": null,
      "narrow_place_holder_index": {
=======
      "short_placeholder_value": null,
      "narrow_placeholder_value": {
>>>>>>> 13d97ea5
        "Index": 20
      }
    },
    "GBP": {
      "short_pattern_selection": "Standard",
      "narrow_pattern_selection": "Standard",
<<<<<<< HEAD
      "short_place_holder_index": {
=======
      "short_placeholder_value": {
>>>>>>> 13d97ea5
        "Index": 20
      },
      "narrow_placeholder_value": {
        "Index": 20
      }
    },
    "GEL": {
      "short_pattern_selection": "StandardAlphaNextToNumber",
      "narrow_pattern_selection": "Standard",
<<<<<<< HEAD
      "short_place_holder_index": null,
      "narrow_place_holder_index": {
=======
      "short_placeholder_value": null,
      "narrow_placeholder_value": {
>>>>>>> 13d97ea5
        "Index": 21
      }
    },
    "GHS": {
      "short_pattern_selection": "StandardAlphaNextToNumber",
      "narrow_pattern_selection": "Standard",
<<<<<<< HEAD
      "short_place_holder_index": null,
      "narrow_place_holder_index": {
=======
      "short_placeholder_value": null,
      "narrow_placeholder_value": {
>>>>>>> 13d97ea5
        "Index": 22
      }
    },
    "GIP": {
      "short_pattern_selection": "StandardAlphaNextToNumber",
      "narrow_pattern_selection": "Standard",
<<<<<<< HEAD
      "short_place_holder_index": null,
      "narrow_place_holder_index": {
=======
      "short_placeholder_value": null,
      "narrow_placeholder_value": {
>>>>>>> 13d97ea5
        "Index": 20
      }
    },
    "GNF": {
      "short_pattern_selection": "StandardAlphaNextToNumber",
      "narrow_pattern_selection": "StandardAlphaNextToNumber",
<<<<<<< HEAD
      "short_place_holder_index": null,
      "narrow_place_holder_index": {
=======
      "short_placeholder_value": null,
      "narrow_placeholder_value": {
>>>>>>> 13d97ea5
        "Index": 23
      }
    },
    "GTQ": {
      "short_pattern_selection": "StandardAlphaNextToNumber",
      "narrow_pattern_selection": "StandardAlphaNextToNumber",
<<<<<<< HEAD
      "short_place_holder_index": null,
      "narrow_place_holder_index": {
=======
      "short_placeholder_value": null,
      "narrow_placeholder_value": {
>>>>>>> 13d97ea5
        "Index": 24
      }
    },
    "GYD": {
      "short_pattern_selection": "StandardAlphaNextToNumber",
      "narrow_pattern_selection": "Standard",
<<<<<<< HEAD
      "short_place_holder_index": null,
      "narrow_place_holder_index": {
=======
      "short_placeholder_value": null,
      "narrow_placeholder_value": {
>>>>>>> 13d97ea5
        "Index": 3
      }
    },
    "HKD": {
      "short_pattern_selection": "Standard",
      "narrow_pattern_selection": "Standard",
<<<<<<< HEAD
      "short_place_holder_index": {
=======
      "short_placeholder_value": {
>>>>>>> 13d97ea5
        "Index": 25
      },
      "narrow_placeholder_value": {
        "Index": 3
      }
    },
    "HNL": {
      "short_pattern_selection": "StandardAlphaNextToNumber",
      "narrow_pattern_selection": "StandardAlphaNextToNumber",
<<<<<<< HEAD
      "short_place_holder_index": null,
      "narrow_place_holder_index": {
=======
      "short_placeholder_value": null,
      "narrow_placeholder_value": {
>>>>>>> 13d97ea5
        "Index": 26
      }
    },
    "HRK": {
      "short_pattern_selection": "StandardAlphaNextToNumber",
      "narrow_pattern_selection": "StandardAlphaNextToNumber",
<<<<<<< HEAD
      "short_place_holder_index": null,
      "narrow_place_holder_index": {
=======
      "short_placeholder_value": null,
      "narrow_placeholder_value": {
>>>>>>> 13d97ea5
        "Index": 27
      }
    },
    "HUF": {
      "short_pattern_selection": "StandardAlphaNextToNumber",
      "narrow_pattern_selection": "StandardAlphaNextToNumber",
<<<<<<< HEAD
      "short_place_holder_index": null,
      "narrow_place_holder_index": {
=======
      "short_placeholder_value": null,
      "narrow_placeholder_value": {
>>>>>>> 13d97ea5
        "Index": 28
      }
    },
    "IDR": {
      "short_pattern_selection": "StandardAlphaNextToNumber",
      "narrow_pattern_selection": "StandardAlphaNextToNumber",
<<<<<<< HEAD
      "short_place_holder_index": null,
      "narrow_place_holder_index": {
=======
      "short_placeholder_value": null,
      "narrow_placeholder_value": {
>>>>>>> 13d97ea5
        "Index": 29
      }
    },
    "ILS": {
      "short_pattern_selection": "Standard",
      "narrow_pattern_selection": "Standard",
<<<<<<< HEAD
      "short_place_holder_index": {
=======
      "short_placeholder_value": {
>>>>>>> 13d97ea5
        "Index": 30
      },
      "narrow_placeholder_value": {
        "Index": 30
      }
    },
    "INR": {
      "short_pattern_selection": "Standard",
      "narrow_pattern_selection": "Standard",
<<<<<<< HEAD
      "short_place_holder_index": {
=======
      "short_placeholder_value": {
>>>>>>> 13d97ea5
        "Index": 31
      },
      "narrow_placeholder_value": {
        "Index": 31
      }
    },
    "ISK": {
      "short_pattern_selection": "StandardAlphaNextToNumber",
      "narrow_pattern_selection": "StandardAlphaNextToNumber",
<<<<<<< HEAD
      "short_place_holder_index": null,
      "narrow_place_holder_index": {
=======
      "short_placeholder_value": null,
      "narrow_placeholder_value": {
>>>>>>> 13d97ea5
        "Index": 16
      }
    },
    "JMD": {
      "short_pattern_selection": "StandardAlphaNextToNumber",
      "narrow_pattern_selection": "Standard",
<<<<<<< HEAD
      "short_place_holder_index": null,
      "narrow_place_holder_index": {
=======
      "short_placeholder_value": null,
      "narrow_placeholder_value": {
>>>>>>> 13d97ea5
        "Index": 3
      }
    },
    "JPY": {
      "short_pattern_selection": "Standard",
      "narrow_pattern_selection": "Standard",
<<<<<<< HEAD
      "short_place_holder_index": {
=======
      "short_placeholder_value": {
>>>>>>> 13d97ea5
        "Index": 32
      },
      "narrow_placeholder_value": {
        "Index": 13
      }
    },
    "KGS": {
      "short_pattern_selection": "StandardAlphaNextToNumber",
      "narrow_pattern_selection": "Standard",
<<<<<<< HEAD
      "short_place_holder_index": null,
      "narrow_place_holder_index": {
=======
      "short_placeholder_value": null,
      "narrow_placeholder_value": {
>>>>>>> 13d97ea5
        "Index": 33
      }
    },
    "KHR": {
      "short_pattern_selection": "StandardAlphaNextToNumber",
      "narrow_pattern_selection": "Standard",
<<<<<<< HEAD
      "short_place_holder_index": null,
      "narrow_place_holder_index": {
=======
      "short_placeholder_value": null,
      "narrow_placeholder_value": {
>>>>>>> 13d97ea5
        "Index": 34
      }
    },
    "KMF": {
      "short_pattern_selection": "StandardAlphaNextToNumber",
      "narrow_pattern_selection": "StandardAlphaNextToNumber",
<<<<<<< HEAD
      "short_place_holder_index": null,
      "narrow_place_holder_index": {
=======
      "short_placeholder_value": null,
      "narrow_placeholder_value": {
>>>>>>> 13d97ea5
        "Index": 35
      }
    },
    "KPW": {
      "short_pattern_selection": "StandardAlphaNextToNumber",
      "narrow_pattern_selection": "Standard",
<<<<<<< HEAD
      "short_place_holder_index": null,
      "narrow_place_holder_index": {
=======
      "short_placeholder_value": null,
      "narrow_placeholder_value": {
>>>>>>> 13d97ea5
        "Index": 36
      }
    },
    "KRW": {
      "short_pattern_selection": "Standard",
      "narrow_pattern_selection": "Standard",
<<<<<<< HEAD
      "short_place_holder_index": {
=======
      "short_placeholder_value": {
>>>>>>> 13d97ea5
        "Index": 36
      },
      "narrow_placeholder_value": {
        "Index": 36
      }
    },
    "KYD": {
      "short_pattern_selection": "StandardAlphaNextToNumber",
      "narrow_pattern_selection": "Standard",
<<<<<<< HEAD
      "short_place_holder_index": null,
      "narrow_place_holder_index": {
=======
      "short_placeholder_value": null,
      "narrow_placeholder_value": {
>>>>>>> 13d97ea5
        "Index": 3
      }
    },
    "KZT": {
      "short_pattern_selection": "StandardAlphaNextToNumber",
      "narrow_pattern_selection": "Standard",
<<<<<<< HEAD
      "short_place_holder_index": null,
      "narrow_place_holder_index": {
=======
      "short_placeholder_value": null,
      "narrow_placeholder_value": {
>>>>>>> 13d97ea5
        "Index": 37
      }
    },
    "LAK": {
      "short_pattern_selection": "StandardAlphaNextToNumber",
      "narrow_pattern_selection": "Standard",
<<<<<<< HEAD
      "short_place_holder_index": null,
      "narrow_place_holder_index": {
=======
      "short_placeholder_value": null,
      "narrow_placeholder_value": {
>>>>>>> 13d97ea5
        "Index": 38
      }
    },
    "LBP": {
      "short_pattern_selection": "StandardAlphaNextToNumber",
      "narrow_pattern_selection": "Standard",
<<<<<<< HEAD
      "short_place_holder_index": null,
      "narrow_place_holder_index": {
=======
      "short_placeholder_value": null,
      "narrow_placeholder_value": {
>>>>>>> 13d97ea5
        "Index": 39
      }
    },
    "LKR": {
      "short_pattern_selection": "StandardAlphaNextToNumber",
      "narrow_pattern_selection": "StandardAlphaNextToNumber",
<<<<<<< HEAD
      "short_place_holder_index": null,
      "narrow_place_holder_index": {
=======
      "short_placeholder_value": null,
      "narrow_placeholder_value": {
>>>>>>> 13d97ea5
        "Index": 40
      }
    },
    "LRD": {
      "short_pattern_selection": "StandardAlphaNextToNumber",
      "narrow_pattern_selection": "Standard",
<<<<<<< HEAD
      "short_place_holder_index": null,
      "narrow_place_holder_index": {
=======
      "short_placeholder_value": null,
      "narrow_placeholder_value": {
>>>>>>> 13d97ea5
        "Index": 3
      }
    },
    "LTL": {
      "short_pattern_selection": "StandardAlphaNextToNumber",
      "narrow_pattern_selection": "StandardAlphaNextToNumber",
<<<<<<< HEAD
      "short_place_holder_index": null,
      "narrow_place_holder_index": {
=======
      "short_placeholder_value": null,
      "narrow_placeholder_value": {
>>>>>>> 13d97ea5
        "Index": 41
      }
    },
    "LVL": {
      "short_pattern_selection": "StandardAlphaNextToNumber",
      "narrow_pattern_selection": "StandardAlphaNextToNumber",
<<<<<<< HEAD
      "short_place_holder_index": null,
      "narrow_place_holder_index": {
=======
      "short_placeholder_value": null,
      "narrow_placeholder_value": {
>>>>>>> 13d97ea5
        "Index": 42
      }
    },
    "MGA": {
      "short_pattern_selection": "StandardAlphaNextToNumber",
      "narrow_pattern_selection": "StandardAlphaNextToNumber",
<<<<<<< HEAD
      "short_place_holder_index": null,
      "narrow_place_holder_index": {
=======
      "short_placeholder_value": null,
      "narrow_placeholder_value": {
>>>>>>> 13d97ea5
        "Index": 43
      }
    },
    "MMK": {
      "short_pattern_selection": "StandardAlphaNextToNumber",
      "narrow_pattern_selection": "StandardAlphaNextToNumber",
<<<<<<< HEAD
      "short_place_holder_index": null,
      "narrow_place_holder_index": {
=======
      "short_placeholder_value": null,
      "narrow_placeholder_value": {
>>>>>>> 13d97ea5
        "Index": 44
      }
    },
    "MNT": {
      "short_pattern_selection": "StandardAlphaNextToNumber",
      "narrow_pattern_selection": "Standard",
<<<<<<< HEAD
      "short_place_holder_index": null,
      "narrow_place_holder_index": {
=======
      "short_placeholder_value": null,
      "narrow_placeholder_value": {
>>>>>>> 13d97ea5
        "Index": 45
      }
    },
    "MUR": {
      "short_pattern_selection": "StandardAlphaNextToNumber",
      "narrow_pattern_selection": "StandardAlphaNextToNumber",
<<<<<<< HEAD
      "short_place_holder_index": null,
      "narrow_place_holder_index": {
=======
      "short_placeholder_value": null,
      "narrow_placeholder_value": {
>>>>>>> 13d97ea5
        "Index": 40
      }
    },
    "MXN": {
      "short_pattern_selection": "Standard",
      "narrow_pattern_selection": "Standard",
<<<<<<< HEAD
      "short_place_holder_index": {
=======
      "short_placeholder_value": {
>>>>>>> 13d97ea5
        "Index": 46
      },
      "narrow_placeholder_value": {
        "Index": 3
      }
    },
    "MYR": {
      "short_pattern_selection": "StandardAlphaNextToNumber",
      "narrow_pattern_selection": "StandardAlphaNextToNumber",
<<<<<<< HEAD
      "short_place_holder_index": null,
      "narrow_place_holder_index": {
=======
      "short_placeholder_value": null,
      "narrow_placeholder_value": {
>>>>>>> 13d97ea5
        "Index": 47
      }
    },
    "NAD": {
      "short_pattern_selection": "StandardAlphaNextToNumber",
      "narrow_pattern_selection": "Standard",
<<<<<<< HEAD
      "short_place_holder_index": null,
      "narrow_place_holder_index": {
=======
      "short_placeholder_value": null,
      "narrow_placeholder_value": {
>>>>>>> 13d97ea5
        "Index": 3
      }
    },
    "NGN": {
      "short_pattern_selection": "StandardAlphaNextToNumber",
      "narrow_pattern_selection": "Standard",
<<<<<<< HEAD
      "short_place_holder_index": null,
      "narrow_place_holder_index": {
=======
      "short_placeholder_value": null,
      "narrow_placeholder_value": {
>>>>>>> 13d97ea5
        "Index": 48
      }
    },
    "NIO": {
      "short_pattern_selection": "StandardAlphaNextToNumber",
      "narrow_pattern_selection": "Standard",
<<<<<<< HEAD
      "short_place_holder_index": null,
      "narrow_place_holder_index": {
=======
      "short_placeholder_value": null,
      "narrow_placeholder_value": {
>>>>>>> 13d97ea5
        "Index": 49
      }
    },
    "NOK": {
      "short_pattern_selection": "StandardAlphaNextToNumber",
      "narrow_pattern_selection": "StandardAlphaNextToNumber",
<<<<<<< HEAD
      "short_place_holder_index": null,
      "narrow_place_holder_index": {
=======
      "short_placeholder_value": null,
      "narrow_placeholder_value": {
>>>>>>> 13d97ea5
        "Index": 16
      }
    },
    "NPR": {
      "short_pattern_selection": "StandardAlphaNextToNumber",
      "narrow_pattern_selection": "StandardAlphaNextToNumber",
<<<<<<< HEAD
      "short_place_holder_index": null,
      "narrow_place_holder_index": {
=======
      "short_placeholder_value": null,
      "narrow_placeholder_value": {
>>>>>>> 13d97ea5
        "Index": 40
      }
    },
    "NZD": {
      "short_pattern_selection": "Standard",
      "narrow_pattern_selection": "Standard",
<<<<<<< HEAD
      "short_place_holder_index": {
=======
      "short_placeholder_value": {
>>>>>>> 13d97ea5
        "Index": 50
      },
      "narrow_placeholder_value": {
        "Index": 3
      }
    },
    "PHP": {
      "short_pattern_selection": "Standard",
      "narrow_pattern_selection": "Standard",
<<<<<<< HEAD
      "short_place_holder_index": {
=======
      "short_placeholder_value": {
>>>>>>> 13d97ea5
        "Index": 51
      },
      "narrow_placeholder_value": {
        "Index": 51
      }
    },
    "PKR": {
      "short_pattern_selection": "StandardAlphaNextToNumber",
      "narrow_pattern_selection": "StandardAlphaNextToNumber",
<<<<<<< HEAD
      "short_place_holder_index": null,
      "narrow_place_holder_index": {
=======
      "short_placeholder_value": null,
      "narrow_placeholder_value": {
>>>>>>> 13d97ea5
        "Index": 40
      }
    },
    "PLN": {
      "short_pattern_selection": "StandardAlphaNextToNumber",
      "narrow_pattern_selection": "StandardAlphaNextToNumber",
<<<<<<< HEAD
      "short_place_holder_index": null,
      "narrow_place_holder_index": {
=======
      "short_placeholder_value": null,
      "narrow_placeholder_value": {
>>>>>>> 13d97ea5
        "Index": 52
      }
    },
    "PYG": {
      "short_pattern_selection": "StandardAlphaNextToNumber",
      "narrow_pattern_selection": "Standard",
<<<<<<< HEAD
      "short_place_holder_index": null,
      "narrow_place_holder_index": {
=======
      "short_placeholder_value": null,
      "narrow_placeholder_value": {
>>>>>>> 13d97ea5
        "Index": 53
      }
    },
    "RON": {
      "short_pattern_selection": "StandardAlphaNextToNumber",
      "narrow_pattern_selection": "StandardAlphaNextToNumber",
<<<<<<< HEAD
      "short_place_holder_index": null,
      "narrow_place_holder_index": {
=======
      "short_placeholder_value": null,
      "narrow_placeholder_value": {
>>>>>>> 13d97ea5
        "Index": 54
      }
    },
    "RUB": {
      "short_pattern_selection": "StandardAlphaNextToNumber",
      "narrow_pattern_selection": "Standard",
<<<<<<< HEAD
      "short_place_holder_index": null,
      "narrow_place_holder_index": {
=======
      "short_placeholder_value": null,
      "narrow_placeholder_value": {
>>>>>>> 13d97ea5
        "Index": 55
      }
    },
    "RWF": {
      "short_pattern_selection": "StandardAlphaNextToNumber",
      "narrow_pattern_selection": "StandardAlphaNextToNumber",
<<<<<<< HEAD
      "short_place_holder_index": null,
      "narrow_place_holder_index": {
=======
      "short_placeholder_value": null,
      "narrow_placeholder_value": {
>>>>>>> 13d97ea5
        "Index": 56
      }
    },
    "SBD": {
      "short_pattern_selection": "StandardAlphaNextToNumber",
      "narrow_pattern_selection": "Standard",
<<<<<<< HEAD
      "short_place_holder_index": null,
      "narrow_place_holder_index": {
=======
      "short_placeholder_value": null,
      "narrow_placeholder_value": {
>>>>>>> 13d97ea5
        "Index": 3
      }
    },
    "SEK": {
      "short_pattern_selection": "StandardAlphaNextToNumber",
      "narrow_pattern_selection": "StandardAlphaNextToNumber",
<<<<<<< HEAD
      "short_place_holder_index": null,
      "narrow_place_holder_index": {
=======
      "short_placeholder_value": null,
      "narrow_placeholder_value": {
>>>>>>> 13d97ea5
        "Index": 16
      }
    },
    "SGD": {
      "short_pattern_selection": "StandardAlphaNextToNumber",
      "narrow_pattern_selection": "Standard",
<<<<<<< HEAD
      "short_place_holder_index": null,
      "narrow_place_holder_index": {
=======
      "short_placeholder_value": null,
      "narrow_placeholder_value": {
>>>>>>> 13d97ea5
        "Index": 3
      }
    },
    "SHP": {
      "short_pattern_selection": "StandardAlphaNextToNumber",
      "narrow_pattern_selection": "Standard",
<<<<<<< HEAD
      "short_place_holder_index": null,
      "narrow_place_holder_index": {
=======
      "short_placeholder_value": null,
      "narrow_placeholder_value": {
>>>>>>> 13d97ea5
        "Index": 20
      }
    },
    "SRD": {
      "short_pattern_selection": "StandardAlphaNextToNumber",
      "narrow_pattern_selection": "Standard",
<<<<<<< HEAD
      "short_place_holder_index": null,
      "narrow_place_holder_index": {
=======
      "short_placeholder_value": null,
      "narrow_placeholder_value": {
>>>>>>> 13d97ea5
        "Index": 3
      }
    },
    "SSP": {
      "short_pattern_selection": "StandardAlphaNextToNumber",
      "narrow_pattern_selection": "Standard",
<<<<<<< HEAD
      "short_place_holder_index": null,
      "narrow_place_holder_index": {
=======
      "short_placeholder_value": null,
      "narrow_placeholder_value": {
>>>>>>> 13d97ea5
        "Index": 20
      }
    },
    "STN": {
      "short_pattern_selection": "StandardAlphaNextToNumber",
      "narrow_pattern_selection": "StandardAlphaNextToNumber",
<<<<<<< HEAD
      "short_place_holder_index": null,
      "narrow_place_holder_index": {
=======
      "short_placeholder_value": null,
      "narrow_placeholder_value": {
>>>>>>> 13d97ea5
        "Index": 57
      }
    },
    "SYP": {
      "short_pattern_selection": "StandardAlphaNextToNumber",
      "narrow_pattern_selection": "Standard",
<<<<<<< HEAD
      "short_place_holder_index": null,
      "narrow_place_holder_index": {
=======
      "short_placeholder_value": null,
      "narrow_placeholder_value": {
>>>>>>> 13d97ea5
        "Index": 20
      }
    },
    "THB": {
      "short_pattern_selection": "StandardAlphaNextToNumber",
      "narrow_pattern_selection": "Standard",
<<<<<<< HEAD
      "short_place_holder_index": null,
      "narrow_place_holder_index": {
=======
      "short_placeholder_value": null,
      "narrow_placeholder_value": {
>>>>>>> 13d97ea5
        "Index": 58
      }
    },
    "TOP": {
      "short_pattern_selection": "StandardAlphaNextToNumber",
      "narrow_pattern_selection": "Standard",
<<<<<<< HEAD
      "short_place_holder_index": null,
      "narrow_place_holder_index": {
=======
      "short_placeholder_value": null,
      "narrow_placeholder_value": {
>>>>>>> 13d97ea5
        "Index": 59
      }
    },
    "TRY": {
      "short_pattern_selection": "StandardAlphaNextToNumber",
      "narrow_pattern_selection": "Standard",
<<<<<<< HEAD
      "short_place_holder_index": null,
      "narrow_place_holder_index": {
=======
      "short_placeholder_value": null,
      "narrow_placeholder_value": {
>>>>>>> 13d97ea5
        "Index": 60
      }
    },
    "TTD": {
      "short_pattern_selection": "StandardAlphaNextToNumber",
      "narrow_pattern_selection": "Standard",
<<<<<<< HEAD
      "short_place_holder_index": null,
      "narrow_place_holder_index": {
=======
      "short_placeholder_value": null,
      "narrow_placeholder_value": {
>>>>>>> 13d97ea5
        "Index": 3
      }
    },
    "TWD": {
      "short_pattern_selection": "Standard",
      "narrow_pattern_selection": "Standard",
<<<<<<< HEAD
      "short_place_holder_index": {
=======
      "short_placeholder_value": {
>>>>>>> 13d97ea5
        "Index": 61
      },
      "narrow_placeholder_value": {
        "Index": 3
      }
    },
    "UAH": {
      "short_pattern_selection": "StandardAlphaNextToNumber",
      "narrow_pattern_selection": "Standard",
<<<<<<< HEAD
      "short_place_holder_index": null,
      "narrow_place_holder_index": {
=======
      "short_placeholder_value": null,
      "narrow_placeholder_value": {
>>>>>>> 13d97ea5
        "Index": 62
      }
    },
    "USD": {
      "short_pattern_selection": "Standard",
      "narrow_pattern_selection": "Standard",
<<<<<<< HEAD
      "short_place_holder_index": {
=======
      "short_placeholder_value": {
>>>>>>> 13d97ea5
        "Index": 63
      },
      "narrow_placeholder_value": {
        "Index": 3
      }
    },
    "UYU": {
      "short_pattern_selection": "StandardAlphaNextToNumber",
      "narrow_pattern_selection": "Standard",
<<<<<<< HEAD
      "short_place_holder_index": null,
      "narrow_place_holder_index": {
=======
      "short_placeholder_value": null,
      "narrow_placeholder_value": {
>>>>>>> 13d97ea5
        "Index": 3
      }
    },
    "VEF": {
      "short_pattern_selection": "StandardAlphaNextToNumber",
      "narrow_pattern_selection": "StandardAlphaNextToNumber",
<<<<<<< HEAD
      "short_place_holder_index": null,
      "narrow_place_holder_index": {
=======
      "short_placeholder_value": null,
      "narrow_placeholder_value": {
>>>>>>> 13d97ea5
        "Index": 8
      }
    },
    "VND": {
      "short_pattern_selection": "Standard",
      "narrow_pattern_selection": "Standard",
<<<<<<< HEAD
      "short_place_holder_index": {
=======
      "short_placeholder_value": {
>>>>>>> 13d97ea5
        "Index": 64
      },
      "narrow_placeholder_value": {
        "Index": 64
      }
    },
    "XAF": {
      "short_pattern_selection": "StandardAlphaNextToNumber",
      "narrow_pattern_selection": "StandardAlphaNextToNumber",
<<<<<<< HEAD
      "short_place_holder_index": {
=======
      "short_placeholder_value": {
>>>>>>> 13d97ea5
        "Index": 65
      },
      "narrow_placeholder_value": null
    },
    "XCD": {
      "short_pattern_selection": "Standard",
      "narrow_pattern_selection": "Standard",
<<<<<<< HEAD
      "short_place_holder_index": {
=======
      "short_placeholder_value": {
>>>>>>> 13d97ea5
        "Index": 66
      },
      "narrow_placeholder_value": {
        "Index": 3
      }
    },
    "XOF": {
      "short_pattern_selection": "StandardAlphaNextToNumber",
      "narrow_pattern_selection": "StandardAlphaNextToNumber",
<<<<<<< HEAD
      "short_place_holder_index": {
=======
      "short_placeholder_value": {
>>>>>>> 13d97ea5
        "Index": 67
      },
      "narrow_placeholder_value": null
    },
    "XPF": {
      "short_pattern_selection": "StandardAlphaNextToNumber",
      "narrow_pattern_selection": "StandardAlphaNextToNumber",
<<<<<<< HEAD
      "short_place_holder_index": {
=======
      "short_placeholder_value": {
>>>>>>> 13d97ea5
        "Index": 68
      },
      "narrow_placeholder_value": null
    },
    "XXX": {
      "short_pattern_selection": "Standard",
      "narrow_pattern_selection": "StandardAlphaNextToNumber",
<<<<<<< HEAD
      "short_place_holder_index": {
=======
      "short_placeholder_value": {
>>>>>>> 13d97ea5
        "Index": 69
      },
      "narrow_placeholder_value": null
    },
    "ZAR": {
      "short_pattern_selection": "StandardAlphaNextToNumber",
      "narrow_pattern_selection": "StandardAlphaNextToNumber",
<<<<<<< HEAD
      "short_place_holder_index": null,
      "narrow_place_holder_index": {
=======
      "short_placeholder_value": null,
      "narrow_placeholder_value": {
>>>>>>> 13d97ea5
        "Index": 70
      }
    },
    "ZMW": {
      "short_pattern_selection": "StandardAlphaNextToNumber",
      "narrow_pattern_selection": "StandardAlphaNextToNumber",
<<<<<<< HEAD
      "short_place_holder_index": null,
      "narrow_place_holder_index": {
=======
      "short_placeholder_value": null,
      "narrow_placeholder_value": {
>>>>>>> 13d97ea5
        "Index": 71
      }
    }
  },
  "standard_pattern": [
    {
      "Placeholder": "Place1"
    },
    {
      "Placeholder": "Place0"
    }
  ],
  "standard_alpha_next_to_number_pattern": [
    {
      "Placeholder": "Place1"
    },
    {
      "Literal": " "
    },
    {
      "Placeholder": "Place0"
    }
  ],
<<<<<<< HEAD
  "placeholder_values": [
=======
  "placeholders": [
>>>>>>> 13d97ea5
    "؋",
    "֏",
    "Kz",
    "$",
    "A$",
    "₼",
    "KM",
    "৳",
    "Bs",
    "R$",
    "P",
    "CA$",
    "CN¥",
    "¥",
    "₡",
    "Kč",
    "kr",
    "E£",
    "₧",
    "€",
    "£",
    "₾",
    "GH₵",
    "FG",
    "Q",
    "HK$",
    "L",
    "kn",
    "Ft",
    "Rp",
    "₪",
    "₹",
    "JP¥",
    "⃀",
    "៛",
    "CF",
    "₩",
    "₸",
    "₭",
    "L£",
    "Rs",
    "Lt",
    "Ls",
    "Ar",
    "K",
    "₮",
    "MX$",
    "RM",
    "₦",
    "C$",
    "NZ$",
    "₱",
    "zł",
    "₲",
    "lei",
    "₽",
    "RF",
    "Db",
    "฿",
    "T$",
    "₺",
    "NT$",
    "₴",
    "US$",
    "₫",
    "FCFA",
    "EC$",
    "F CFA",
    "CFPF",
    "¤",
    "R",
    "ZK"
  ],
<<<<<<< HEAD
  "default_config": {
    "short_pattern_selection": "StandardAlphaNextToNumber",
    "narrow_pattern_selection": "StandardAlphaNextToNumber",
    "short_place_holder_index": null,
    "narrow_place_holder_index": null
=======
  "default_pattern_config": {
    "short_pattern_selection": "StandardAlphaNextToNumber",
    "narrow_pattern_selection": "StandardAlphaNextToNumber",
    "short_placeholder_value": null,
    "narrow_placeholder_value": null
>>>>>>> 13d97ea5
  }
}<|MERGE_RESOLUTION|>--- conflicted
+++ resolved
@@ -1,69 +1,41 @@
 {
-<<<<<<< HEAD
-  "currency_config_map": {
-    "AFN": {
-      "short_pattern_selection": "StandardAlphaNextToNumber",
-      "narrow_pattern_selection": "Standard",
-      "short_place_holder_index": null,
-      "narrow_place_holder_index": {
-=======
   "pattern_config_map": {
     "AFN": {
       "short_pattern_selection": "StandardAlphaNextToNumber",
       "narrow_pattern_selection": "Standard",
       "short_placeholder_value": null,
       "narrow_placeholder_value": {
->>>>>>> 13d97ea5
         "Index": 0
       }
     },
     "AMD": {
       "short_pattern_selection": "StandardAlphaNextToNumber",
       "narrow_pattern_selection": "Standard",
-<<<<<<< HEAD
-      "short_place_holder_index": null,
-      "narrow_place_holder_index": {
-=======
-      "short_placeholder_value": null,
-      "narrow_placeholder_value": {
->>>>>>> 13d97ea5
+      "short_placeholder_value": null,
+      "narrow_placeholder_value": {
         "Index": 1
       }
     },
     "AOA": {
       "short_pattern_selection": "StandardAlphaNextToNumber",
       "narrow_pattern_selection": "StandardAlphaNextToNumber",
-<<<<<<< HEAD
-      "short_place_holder_index": null,
-      "narrow_place_holder_index": {
-=======
-      "short_placeholder_value": null,
-      "narrow_placeholder_value": {
->>>>>>> 13d97ea5
+      "short_placeholder_value": null,
+      "narrow_placeholder_value": {
         "Index": 2
       }
     },
     "ARS": {
       "short_pattern_selection": "StandardAlphaNextToNumber",
       "narrow_pattern_selection": "Standard",
-<<<<<<< HEAD
-      "short_place_holder_index": null,
-      "narrow_place_holder_index": {
-=======
-      "short_placeholder_value": null,
-      "narrow_placeholder_value": {
->>>>>>> 13d97ea5
+      "short_placeholder_value": null,
+      "narrow_placeholder_value": {
         "Index": 3
       }
     },
     "AUD": {
       "short_pattern_selection": "Standard",
       "narrow_pattern_selection": "Standard",
-<<<<<<< HEAD
-      "short_place_holder_index": {
-=======
-      "short_placeholder_value": {
->>>>>>> 13d97ea5
+      "short_placeholder_value": {
         "Index": 4
       },
       "narrow_placeholder_value": {
@@ -73,102 +45,63 @@
     "AZN": {
       "short_pattern_selection": "StandardAlphaNextToNumber",
       "narrow_pattern_selection": "Standard",
-<<<<<<< HEAD
-      "short_place_holder_index": null,
-      "narrow_place_holder_index": {
-=======
-      "short_placeholder_value": null,
-      "narrow_placeholder_value": {
->>>>>>> 13d97ea5
+      "short_placeholder_value": null,
+      "narrow_placeholder_value": {
         "Index": 5
       }
     },
     "BAM": {
       "short_pattern_selection": "StandardAlphaNextToNumber",
       "narrow_pattern_selection": "StandardAlphaNextToNumber",
-<<<<<<< HEAD
-      "short_place_holder_index": null,
-      "narrow_place_holder_index": {
-=======
-      "short_placeholder_value": null,
-      "narrow_placeholder_value": {
->>>>>>> 13d97ea5
+      "short_placeholder_value": null,
+      "narrow_placeholder_value": {
         "Index": 6
       }
     },
     "BBD": {
       "short_pattern_selection": "StandardAlphaNextToNumber",
       "narrow_pattern_selection": "Standard",
-<<<<<<< HEAD
-      "short_place_holder_index": null,
-      "narrow_place_holder_index": {
-=======
-      "short_placeholder_value": null,
-      "narrow_placeholder_value": {
->>>>>>> 13d97ea5
+      "short_placeholder_value": null,
+      "narrow_placeholder_value": {
         "Index": 3
       }
     },
     "BDT": {
       "short_pattern_selection": "StandardAlphaNextToNumber",
       "narrow_pattern_selection": "Standard",
-<<<<<<< HEAD
-      "short_place_holder_index": null,
-      "narrow_place_holder_index": {
-=======
-      "short_placeholder_value": null,
-      "narrow_placeholder_value": {
->>>>>>> 13d97ea5
+      "short_placeholder_value": null,
+      "narrow_placeholder_value": {
         "Index": 7
       }
     },
     "BMD": {
       "short_pattern_selection": "StandardAlphaNextToNumber",
       "narrow_pattern_selection": "Standard",
-<<<<<<< HEAD
-      "short_place_holder_index": null,
-      "narrow_place_holder_index": {
-=======
-      "short_placeholder_value": null,
-      "narrow_placeholder_value": {
->>>>>>> 13d97ea5
+      "short_placeholder_value": null,
+      "narrow_placeholder_value": {
         "Index": 3
       }
     },
     "BND": {
       "short_pattern_selection": "StandardAlphaNextToNumber",
       "narrow_pattern_selection": "Standard",
-<<<<<<< HEAD
-      "short_place_holder_index": null,
-      "narrow_place_holder_index": {
-=======
-      "short_placeholder_value": null,
-      "narrow_placeholder_value": {
->>>>>>> 13d97ea5
+      "short_placeholder_value": null,
+      "narrow_placeholder_value": {
         "Index": 3
       }
     },
     "BOB": {
       "short_pattern_selection": "StandardAlphaNextToNumber",
       "narrow_pattern_selection": "StandardAlphaNextToNumber",
-<<<<<<< HEAD
-      "short_place_holder_index": null,
-      "narrow_place_holder_index": {
-=======
-      "short_placeholder_value": null,
-      "narrow_placeholder_value": {
->>>>>>> 13d97ea5
+      "short_placeholder_value": null,
+      "narrow_placeholder_value": {
         "Index": 8
       }
     },
     "BRL": {
       "short_pattern_selection": "Standard",
       "narrow_pattern_selection": "Standard",
-<<<<<<< HEAD
-      "short_place_holder_index": {
-=======
-      "short_placeholder_value": {
->>>>>>> 13d97ea5
+      "short_placeholder_value": {
         "Index": 9
       },
       "narrow_placeholder_value": {
@@ -178,50 +111,31 @@
     "BSD": {
       "short_pattern_selection": "StandardAlphaNextToNumber",
       "narrow_pattern_selection": "Standard",
-<<<<<<< HEAD
-      "short_place_holder_index": null,
-      "narrow_place_holder_index": {
-=======
-      "short_placeholder_value": null,
-      "narrow_placeholder_value": {
->>>>>>> 13d97ea5
+      "short_placeholder_value": null,
+      "narrow_placeholder_value": {
         "Index": 3
       }
     },
     "BWP": {
       "short_pattern_selection": "StandardAlphaNextToNumber",
       "narrow_pattern_selection": "StandardAlphaNextToNumber",
-<<<<<<< HEAD
-      "short_place_holder_index": null,
-      "narrow_place_holder_index": {
-=======
-      "short_placeholder_value": null,
-      "narrow_placeholder_value": {
->>>>>>> 13d97ea5
+      "short_placeholder_value": null,
+      "narrow_placeholder_value": {
         "Index": 10
       }
     },
     "BZD": {
       "short_pattern_selection": "StandardAlphaNextToNumber",
       "narrow_pattern_selection": "Standard",
-<<<<<<< HEAD
-      "short_place_holder_index": null,
-      "narrow_place_holder_index": {
-=======
-      "short_placeholder_value": null,
-      "narrow_placeholder_value": {
->>>>>>> 13d97ea5
+      "short_placeholder_value": null,
+      "narrow_placeholder_value": {
         "Index": 3
       }
     },
     "CAD": {
       "short_pattern_selection": "Standard",
       "narrow_pattern_selection": "Standard",
-<<<<<<< HEAD
-      "short_place_holder_index": {
-=======
-      "short_placeholder_value": {
->>>>>>> 13d97ea5
+      "short_placeholder_value": {
         "Index": 11
       },
       "narrow_placeholder_value": {
@@ -231,24 +145,15 @@
     "CLP": {
       "short_pattern_selection": "StandardAlphaNextToNumber",
       "narrow_pattern_selection": "Standard",
-<<<<<<< HEAD
-      "short_place_holder_index": null,
-      "narrow_place_holder_index": {
-=======
-      "short_placeholder_value": null,
-      "narrow_placeholder_value": {
->>>>>>> 13d97ea5
+      "short_placeholder_value": null,
+      "narrow_placeholder_value": {
         "Index": 3
       }
     },
     "CNY": {
       "short_pattern_selection": "Standard",
       "narrow_pattern_selection": "Standard",
-<<<<<<< HEAD
-      "short_place_holder_index": {
-=======
-      "short_placeholder_value": {
->>>>>>> 13d97ea5
+      "short_placeholder_value": {
         "Index": 12
       },
       "narrow_placeholder_value": {
@@ -258,128 +163,79 @@
     "COP": {
       "short_pattern_selection": "StandardAlphaNextToNumber",
       "narrow_pattern_selection": "Standard",
-<<<<<<< HEAD
-      "short_place_holder_index": null,
-      "narrow_place_holder_index": {
-=======
-      "short_placeholder_value": null,
-      "narrow_placeholder_value": {
->>>>>>> 13d97ea5
+      "short_placeholder_value": null,
+      "narrow_placeholder_value": {
         "Index": 3
       }
     },
     "CRC": {
       "short_pattern_selection": "StandardAlphaNextToNumber",
       "narrow_pattern_selection": "Standard",
-<<<<<<< HEAD
-      "short_place_holder_index": null,
-      "narrow_place_holder_index": {
-=======
-      "short_placeholder_value": null,
-      "narrow_placeholder_value": {
->>>>>>> 13d97ea5
+      "short_placeholder_value": null,
+      "narrow_placeholder_value": {
         "Index": 14
       }
     },
     "CUC": {
       "short_pattern_selection": "StandardAlphaNextToNumber",
       "narrow_pattern_selection": "Standard",
-<<<<<<< HEAD
-      "short_place_holder_index": null,
-      "narrow_place_holder_index": {
-=======
-      "short_placeholder_value": null,
-      "narrow_placeholder_value": {
->>>>>>> 13d97ea5
+      "short_placeholder_value": null,
+      "narrow_placeholder_value": {
         "Index": 3
       }
     },
     "CUP": {
       "short_pattern_selection": "StandardAlphaNextToNumber",
       "narrow_pattern_selection": "Standard",
-<<<<<<< HEAD
-      "short_place_holder_index": null,
-      "narrow_place_holder_index": {
-=======
-      "short_placeholder_value": null,
-      "narrow_placeholder_value": {
->>>>>>> 13d97ea5
+      "short_placeholder_value": null,
+      "narrow_placeholder_value": {
         "Index": 3
       }
     },
     "CZK": {
       "short_pattern_selection": "StandardAlphaNextToNumber",
       "narrow_pattern_selection": "StandardAlphaNextToNumber",
-<<<<<<< HEAD
-      "short_place_holder_index": null,
-      "narrow_place_holder_index": {
-=======
-      "short_placeholder_value": null,
-      "narrow_placeholder_value": {
->>>>>>> 13d97ea5
+      "short_placeholder_value": null,
+      "narrow_placeholder_value": {
         "Index": 15
       }
     },
     "DKK": {
       "short_pattern_selection": "StandardAlphaNextToNumber",
       "narrow_pattern_selection": "StandardAlphaNextToNumber",
-<<<<<<< HEAD
-      "short_place_holder_index": null,
-      "narrow_place_holder_index": {
-=======
-      "short_placeholder_value": null,
-      "narrow_placeholder_value": {
->>>>>>> 13d97ea5
+      "short_placeholder_value": null,
+      "narrow_placeholder_value": {
         "Index": 16
       }
     },
     "DOP": {
       "short_pattern_selection": "StandardAlphaNextToNumber",
       "narrow_pattern_selection": "Standard",
-<<<<<<< HEAD
-      "short_place_holder_index": null,
-      "narrow_place_holder_index": {
-=======
-      "short_placeholder_value": null,
-      "narrow_placeholder_value": {
->>>>>>> 13d97ea5
+      "short_placeholder_value": null,
+      "narrow_placeholder_value": {
         "Index": 3
       }
     },
     "EGP": {
       "short_pattern_selection": "StandardAlphaNextToNumber",
       "narrow_pattern_selection": "Standard",
-<<<<<<< HEAD
-      "short_place_holder_index": null,
-      "narrow_place_holder_index": {
-=======
-      "short_placeholder_value": null,
-      "narrow_placeholder_value": {
->>>>>>> 13d97ea5
+      "short_placeholder_value": null,
+      "narrow_placeholder_value": {
         "Index": 17
       }
     },
     "ESP": {
       "short_pattern_selection": "StandardAlphaNextToNumber",
       "narrow_pattern_selection": "Standard",
-<<<<<<< HEAD
-      "short_place_holder_index": null,
-      "narrow_place_holder_index": {
-=======
-      "short_placeholder_value": null,
-      "narrow_placeholder_value": {
->>>>>>> 13d97ea5
+      "short_placeholder_value": null,
+      "narrow_placeholder_value": {
         "Index": 18
       }
     },
     "EUR": {
       "short_pattern_selection": "Standard",
       "narrow_pattern_selection": "Standard",
-<<<<<<< HEAD
-      "short_place_holder_index": {
-=======
-      "short_placeholder_value": {
->>>>>>> 13d97ea5
+      "short_placeholder_value": {
         "Index": 19
       },
       "narrow_placeholder_value": {
@@ -389,37 +245,23 @@
     "FJD": {
       "short_pattern_selection": "StandardAlphaNextToNumber",
       "narrow_pattern_selection": "Standard",
-<<<<<<< HEAD
-      "short_place_holder_index": null,
-      "narrow_place_holder_index": {
-=======
-      "short_placeholder_value": null,
-      "narrow_placeholder_value": {
->>>>>>> 13d97ea5
+      "short_placeholder_value": null,
+      "narrow_placeholder_value": {
         "Index": 3
       }
     },
     "FKP": {
       "short_pattern_selection": "StandardAlphaNextToNumber",
       "narrow_pattern_selection": "Standard",
-<<<<<<< HEAD
-      "short_place_holder_index": null,
-      "narrow_place_holder_index": {
-=======
-      "short_placeholder_value": null,
-      "narrow_placeholder_value": {
->>>>>>> 13d97ea5
+      "short_placeholder_value": null,
+      "narrow_placeholder_value": {
         "Index": 20
       }
     },
     "GBP": {
       "short_pattern_selection": "Standard",
       "narrow_pattern_selection": "Standard",
-<<<<<<< HEAD
-      "short_place_holder_index": {
-=======
-      "short_placeholder_value": {
->>>>>>> 13d97ea5
+      "short_placeholder_value": {
         "Index": 20
       },
       "narrow_placeholder_value": {
@@ -429,89 +271,55 @@
     "GEL": {
       "short_pattern_selection": "StandardAlphaNextToNumber",
       "narrow_pattern_selection": "Standard",
-<<<<<<< HEAD
-      "short_place_holder_index": null,
-      "narrow_place_holder_index": {
-=======
-      "short_placeholder_value": null,
-      "narrow_placeholder_value": {
->>>>>>> 13d97ea5
+      "short_placeholder_value": null,
+      "narrow_placeholder_value": {
         "Index": 21
       }
     },
     "GHS": {
       "short_pattern_selection": "StandardAlphaNextToNumber",
       "narrow_pattern_selection": "Standard",
-<<<<<<< HEAD
-      "short_place_holder_index": null,
-      "narrow_place_holder_index": {
-=======
-      "short_placeholder_value": null,
-      "narrow_placeholder_value": {
->>>>>>> 13d97ea5
+      "short_placeholder_value": null,
+      "narrow_placeholder_value": {
         "Index": 22
       }
     },
     "GIP": {
       "short_pattern_selection": "StandardAlphaNextToNumber",
       "narrow_pattern_selection": "Standard",
-<<<<<<< HEAD
-      "short_place_holder_index": null,
-      "narrow_place_holder_index": {
-=======
-      "short_placeholder_value": null,
-      "narrow_placeholder_value": {
->>>>>>> 13d97ea5
+      "short_placeholder_value": null,
+      "narrow_placeholder_value": {
         "Index": 20
       }
     },
     "GNF": {
       "short_pattern_selection": "StandardAlphaNextToNumber",
       "narrow_pattern_selection": "StandardAlphaNextToNumber",
-<<<<<<< HEAD
-      "short_place_holder_index": null,
-      "narrow_place_holder_index": {
-=======
-      "short_placeholder_value": null,
-      "narrow_placeholder_value": {
->>>>>>> 13d97ea5
+      "short_placeholder_value": null,
+      "narrow_placeholder_value": {
         "Index": 23
       }
     },
     "GTQ": {
       "short_pattern_selection": "StandardAlphaNextToNumber",
       "narrow_pattern_selection": "StandardAlphaNextToNumber",
-<<<<<<< HEAD
-      "short_place_holder_index": null,
-      "narrow_place_holder_index": {
-=======
-      "short_placeholder_value": null,
-      "narrow_placeholder_value": {
->>>>>>> 13d97ea5
+      "short_placeholder_value": null,
+      "narrow_placeholder_value": {
         "Index": 24
       }
     },
     "GYD": {
       "short_pattern_selection": "StandardAlphaNextToNumber",
       "narrow_pattern_selection": "Standard",
-<<<<<<< HEAD
-      "short_place_holder_index": null,
-      "narrow_place_holder_index": {
-=======
-      "short_placeholder_value": null,
-      "narrow_placeholder_value": {
->>>>>>> 13d97ea5
+      "short_placeholder_value": null,
+      "narrow_placeholder_value": {
         "Index": 3
       }
     },
     "HKD": {
       "short_pattern_selection": "Standard",
       "narrow_pattern_selection": "Standard",
-<<<<<<< HEAD
-      "short_place_holder_index": {
-=======
-      "short_placeholder_value": {
->>>>>>> 13d97ea5
+      "short_placeholder_value": {
         "Index": 25
       },
       "narrow_placeholder_value": {
@@ -521,63 +329,39 @@
     "HNL": {
       "short_pattern_selection": "StandardAlphaNextToNumber",
       "narrow_pattern_selection": "StandardAlphaNextToNumber",
-<<<<<<< HEAD
-      "short_place_holder_index": null,
-      "narrow_place_holder_index": {
-=======
-      "short_placeholder_value": null,
-      "narrow_placeholder_value": {
->>>>>>> 13d97ea5
+      "short_placeholder_value": null,
+      "narrow_placeholder_value": {
         "Index": 26
       }
     },
     "HRK": {
       "short_pattern_selection": "StandardAlphaNextToNumber",
       "narrow_pattern_selection": "StandardAlphaNextToNumber",
-<<<<<<< HEAD
-      "short_place_holder_index": null,
-      "narrow_place_holder_index": {
-=======
-      "short_placeholder_value": null,
-      "narrow_placeholder_value": {
->>>>>>> 13d97ea5
+      "short_placeholder_value": null,
+      "narrow_placeholder_value": {
         "Index": 27
       }
     },
     "HUF": {
       "short_pattern_selection": "StandardAlphaNextToNumber",
       "narrow_pattern_selection": "StandardAlphaNextToNumber",
-<<<<<<< HEAD
-      "short_place_holder_index": null,
-      "narrow_place_holder_index": {
-=======
-      "short_placeholder_value": null,
-      "narrow_placeholder_value": {
->>>>>>> 13d97ea5
+      "short_placeholder_value": null,
+      "narrow_placeholder_value": {
         "Index": 28
       }
     },
     "IDR": {
       "short_pattern_selection": "StandardAlphaNextToNumber",
       "narrow_pattern_selection": "StandardAlphaNextToNumber",
-<<<<<<< HEAD
-      "short_place_holder_index": null,
-      "narrow_place_holder_index": {
-=======
-      "short_placeholder_value": null,
-      "narrow_placeholder_value": {
->>>>>>> 13d97ea5
+      "short_placeholder_value": null,
+      "narrow_placeholder_value": {
         "Index": 29
       }
     },
     "ILS": {
       "short_pattern_selection": "Standard",
       "narrow_pattern_selection": "Standard",
-<<<<<<< HEAD
-      "short_place_holder_index": {
-=======
-      "short_placeholder_value": {
->>>>>>> 13d97ea5
+      "short_placeholder_value": {
         "Index": 30
       },
       "narrow_placeholder_value": {
@@ -587,11 +371,7 @@
     "INR": {
       "short_pattern_selection": "Standard",
       "narrow_pattern_selection": "Standard",
-<<<<<<< HEAD
-      "short_place_holder_index": {
-=======
-      "short_placeholder_value": {
->>>>>>> 13d97ea5
+      "short_placeholder_value": {
         "Index": 31
       },
       "narrow_placeholder_value": {
@@ -601,37 +381,23 @@
     "ISK": {
       "short_pattern_selection": "StandardAlphaNextToNumber",
       "narrow_pattern_selection": "StandardAlphaNextToNumber",
-<<<<<<< HEAD
-      "short_place_holder_index": null,
-      "narrow_place_holder_index": {
-=======
-      "short_placeholder_value": null,
-      "narrow_placeholder_value": {
->>>>>>> 13d97ea5
+      "short_placeholder_value": null,
+      "narrow_placeholder_value": {
         "Index": 16
       }
     },
     "JMD": {
       "short_pattern_selection": "StandardAlphaNextToNumber",
       "narrow_pattern_selection": "Standard",
-<<<<<<< HEAD
-      "short_place_holder_index": null,
-      "narrow_place_holder_index": {
-=======
-      "short_placeholder_value": null,
-      "narrow_placeholder_value": {
->>>>>>> 13d97ea5
+      "short_placeholder_value": null,
+      "narrow_placeholder_value": {
         "Index": 3
       }
     },
     "JPY": {
       "short_pattern_selection": "Standard",
       "narrow_pattern_selection": "Standard",
-<<<<<<< HEAD
-      "short_place_holder_index": {
-=======
-      "short_placeholder_value": {
->>>>>>> 13d97ea5
+      "short_placeholder_value": {
         "Index": 32
       },
       "narrow_placeholder_value": {
@@ -641,63 +407,39 @@
     "KGS": {
       "short_pattern_selection": "StandardAlphaNextToNumber",
       "narrow_pattern_selection": "Standard",
-<<<<<<< HEAD
-      "short_place_holder_index": null,
-      "narrow_place_holder_index": {
-=======
-      "short_placeholder_value": null,
-      "narrow_placeholder_value": {
->>>>>>> 13d97ea5
+      "short_placeholder_value": null,
+      "narrow_placeholder_value": {
         "Index": 33
       }
     },
     "KHR": {
       "short_pattern_selection": "StandardAlphaNextToNumber",
       "narrow_pattern_selection": "Standard",
-<<<<<<< HEAD
-      "short_place_holder_index": null,
-      "narrow_place_holder_index": {
-=======
-      "short_placeholder_value": null,
-      "narrow_placeholder_value": {
->>>>>>> 13d97ea5
+      "short_placeholder_value": null,
+      "narrow_placeholder_value": {
         "Index": 34
       }
     },
     "KMF": {
       "short_pattern_selection": "StandardAlphaNextToNumber",
       "narrow_pattern_selection": "StandardAlphaNextToNumber",
-<<<<<<< HEAD
-      "short_place_holder_index": null,
-      "narrow_place_holder_index": {
-=======
-      "short_placeholder_value": null,
-      "narrow_placeholder_value": {
->>>>>>> 13d97ea5
+      "short_placeholder_value": null,
+      "narrow_placeholder_value": {
         "Index": 35
       }
     },
     "KPW": {
       "short_pattern_selection": "StandardAlphaNextToNumber",
       "narrow_pattern_selection": "Standard",
-<<<<<<< HEAD
-      "short_place_holder_index": null,
-      "narrow_place_holder_index": {
-=======
-      "short_placeholder_value": null,
-      "narrow_placeholder_value": {
->>>>>>> 13d97ea5
+      "short_placeholder_value": null,
+      "narrow_placeholder_value": {
         "Index": 36
       }
     },
     "KRW": {
       "short_pattern_selection": "Standard",
       "narrow_pattern_selection": "Standard",
-<<<<<<< HEAD
-      "short_place_holder_index": {
-=======
-      "short_placeholder_value": {
->>>>>>> 13d97ea5
+      "short_placeholder_value": {
         "Index": 36
       },
       "narrow_placeholder_value": {
@@ -707,167 +449,103 @@
     "KYD": {
       "short_pattern_selection": "StandardAlphaNextToNumber",
       "narrow_pattern_selection": "Standard",
-<<<<<<< HEAD
-      "short_place_holder_index": null,
-      "narrow_place_holder_index": {
-=======
-      "short_placeholder_value": null,
-      "narrow_placeholder_value": {
->>>>>>> 13d97ea5
+      "short_placeholder_value": null,
+      "narrow_placeholder_value": {
         "Index": 3
       }
     },
     "KZT": {
       "short_pattern_selection": "StandardAlphaNextToNumber",
       "narrow_pattern_selection": "Standard",
-<<<<<<< HEAD
-      "short_place_holder_index": null,
-      "narrow_place_holder_index": {
-=======
-      "short_placeholder_value": null,
-      "narrow_placeholder_value": {
->>>>>>> 13d97ea5
+      "short_placeholder_value": null,
+      "narrow_placeholder_value": {
         "Index": 37
       }
     },
     "LAK": {
       "short_pattern_selection": "StandardAlphaNextToNumber",
       "narrow_pattern_selection": "Standard",
-<<<<<<< HEAD
-      "short_place_holder_index": null,
-      "narrow_place_holder_index": {
-=======
-      "short_placeholder_value": null,
-      "narrow_placeholder_value": {
->>>>>>> 13d97ea5
+      "short_placeholder_value": null,
+      "narrow_placeholder_value": {
         "Index": 38
       }
     },
     "LBP": {
       "short_pattern_selection": "StandardAlphaNextToNumber",
       "narrow_pattern_selection": "Standard",
-<<<<<<< HEAD
-      "short_place_holder_index": null,
-      "narrow_place_holder_index": {
-=======
-      "short_placeholder_value": null,
-      "narrow_placeholder_value": {
->>>>>>> 13d97ea5
+      "short_placeholder_value": null,
+      "narrow_placeholder_value": {
         "Index": 39
       }
     },
     "LKR": {
       "short_pattern_selection": "StandardAlphaNextToNumber",
       "narrow_pattern_selection": "StandardAlphaNextToNumber",
-<<<<<<< HEAD
-      "short_place_holder_index": null,
-      "narrow_place_holder_index": {
-=======
-      "short_placeholder_value": null,
-      "narrow_placeholder_value": {
->>>>>>> 13d97ea5
+      "short_placeholder_value": null,
+      "narrow_placeholder_value": {
         "Index": 40
       }
     },
     "LRD": {
       "short_pattern_selection": "StandardAlphaNextToNumber",
       "narrow_pattern_selection": "Standard",
-<<<<<<< HEAD
-      "short_place_holder_index": null,
-      "narrow_place_holder_index": {
-=======
-      "short_placeholder_value": null,
-      "narrow_placeholder_value": {
->>>>>>> 13d97ea5
+      "short_placeholder_value": null,
+      "narrow_placeholder_value": {
         "Index": 3
       }
     },
     "LTL": {
       "short_pattern_selection": "StandardAlphaNextToNumber",
       "narrow_pattern_selection": "StandardAlphaNextToNumber",
-<<<<<<< HEAD
-      "short_place_holder_index": null,
-      "narrow_place_holder_index": {
-=======
-      "short_placeholder_value": null,
-      "narrow_placeholder_value": {
->>>>>>> 13d97ea5
+      "short_placeholder_value": null,
+      "narrow_placeholder_value": {
         "Index": 41
       }
     },
     "LVL": {
       "short_pattern_selection": "StandardAlphaNextToNumber",
       "narrow_pattern_selection": "StandardAlphaNextToNumber",
-<<<<<<< HEAD
-      "short_place_holder_index": null,
-      "narrow_place_holder_index": {
-=======
-      "short_placeholder_value": null,
-      "narrow_placeholder_value": {
->>>>>>> 13d97ea5
+      "short_placeholder_value": null,
+      "narrow_placeholder_value": {
         "Index": 42
       }
     },
     "MGA": {
       "short_pattern_selection": "StandardAlphaNextToNumber",
       "narrow_pattern_selection": "StandardAlphaNextToNumber",
-<<<<<<< HEAD
-      "short_place_holder_index": null,
-      "narrow_place_holder_index": {
-=======
-      "short_placeholder_value": null,
-      "narrow_placeholder_value": {
->>>>>>> 13d97ea5
+      "short_placeholder_value": null,
+      "narrow_placeholder_value": {
         "Index": 43
       }
     },
     "MMK": {
       "short_pattern_selection": "StandardAlphaNextToNumber",
       "narrow_pattern_selection": "StandardAlphaNextToNumber",
-<<<<<<< HEAD
-      "short_place_holder_index": null,
-      "narrow_place_holder_index": {
-=======
-      "short_placeholder_value": null,
-      "narrow_placeholder_value": {
->>>>>>> 13d97ea5
+      "short_placeholder_value": null,
+      "narrow_placeholder_value": {
         "Index": 44
       }
     },
     "MNT": {
       "short_pattern_selection": "StandardAlphaNextToNumber",
       "narrow_pattern_selection": "Standard",
-<<<<<<< HEAD
-      "short_place_holder_index": null,
-      "narrow_place_holder_index": {
-=======
-      "short_placeholder_value": null,
-      "narrow_placeholder_value": {
->>>>>>> 13d97ea5
+      "short_placeholder_value": null,
+      "narrow_placeholder_value": {
         "Index": 45
       }
     },
     "MUR": {
       "short_pattern_selection": "StandardAlphaNextToNumber",
       "narrow_pattern_selection": "StandardAlphaNextToNumber",
-<<<<<<< HEAD
-      "short_place_holder_index": null,
-      "narrow_place_holder_index": {
-=======
-      "short_placeholder_value": null,
-      "narrow_placeholder_value": {
->>>>>>> 13d97ea5
+      "short_placeholder_value": null,
+      "narrow_placeholder_value": {
         "Index": 40
       }
     },
     "MXN": {
       "short_pattern_selection": "Standard",
       "narrow_pattern_selection": "Standard",
-<<<<<<< HEAD
-      "short_place_holder_index": {
-=======
-      "short_placeholder_value": {
->>>>>>> 13d97ea5
+      "short_placeholder_value": {
         "Index": 46
       },
       "narrow_placeholder_value": {
@@ -877,89 +555,55 @@
     "MYR": {
       "short_pattern_selection": "StandardAlphaNextToNumber",
       "narrow_pattern_selection": "StandardAlphaNextToNumber",
-<<<<<<< HEAD
-      "short_place_holder_index": null,
-      "narrow_place_holder_index": {
-=======
-      "short_placeholder_value": null,
-      "narrow_placeholder_value": {
->>>>>>> 13d97ea5
+      "short_placeholder_value": null,
+      "narrow_placeholder_value": {
         "Index": 47
       }
     },
     "NAD": {
       "short_pattern_selection": "StandardAlphaNextToNumber",
       "narrow_pattern_selection": "Standard",
-<<<<<<< HEAD
-      "short_place_holder_index": null,
-      "narrow_place_holder_index": {
-=======
-      "short_placeholder_value": null,
-      "narrow_placeholder_value": {
->>>>>>> 13d97ea5
+      "short_placeholder_value": null,
+      "narrow_placeholder_value": {
         "Index": 3
       }
     },
     "NGN": {
       "short_pattern_selection": "StandardAlphaNextToNumber",
       "narrow_pattern_selection": "Standard",
-<<<<<<< HEAD
-      "short_place_holder_index": null,
-      "narrow_place_holder_index": {
-=======
-      "short_placeholder_value": null,
-      "narrow_placeholder_value": {
->>>>>>> 13d97ea5
+      "short_placeholder_value": null,
+      "narrow_placeholder_value": {
         "Index": 48
       }
     },
     "NIO": {
       "short_pattern_selection": "StandardAlphaNextToNumber",
       "narrow_pattern_selection": "Standard",
-<<<<<<< HEAD
-      "short_place_holder_index": null,
-      "narrow_place_holder_index": {
-=======
-      "short_placeholder_value": null,
-      "narrow_placeholder_value": {
->>>>>>> 13d97ea5
+      "short_placeholder_value": null,
+      "narrow_placeholder_value": {
         "Index": 49
       }
     },
     "NOK": {
       "short_pattern_selection": "StandardAlphaNextToNumber",
       "narrow_pattern_selection": "StandardAlphaNextToNumber",
-<<<<<<< HEAD
-      "short_place_holder_index": null,
-      "narrow_place_holder_index": {
-=======
-      "short_placeholder_value": null,
-      "narrow_placeholder_value": {
->>>>>>> 13d97ea5
+      "short_placeholder_value": null,
+      "narrow_placeholder_value": {
         "Index": 16
       }
     },
     "NPR": {
       "short_pattern_selection": "StandardAlphaNextToNumber",
       "narrow_pattern_selection": "StandardAlphaNextToNumber",
-<<<<<<< HEAD
-      "short_place_holder_index": null,
-      "narrow_place_holder_index": {
-=======
-      "short_placeholder_value": null,
-      "narrow_placeholder_value": {
->>>>>>> 13d97ea5
+      "short_placeholder_value": null,
+      "narrow_placeholder_value": {
         "Index": 40
       }
     },
     "NZD": {
       "short_pattern_selection": "Standard",
       "narrow_pattern_selection": "Standard",
-<<<<<<< HEAD
-      "short_place_holder_index": {
-=======
-      "short_placeholder_value": {
->>>>>>> 13d97ea5
+      "short_placeholder_value": {
         "Index": 50
       },
       "narrow_placeholder_value": {
@@ -969,11 +613,7 @@
     "PHP": {
       "short_pattern_selection": "Standard",
       "narrow_pattern_selection": "Standard",
-<<<<<<< HEAD
-      "short_place_holder_index": {
-=======
-      "short_placeholder_value": {
->>>>>>> 13d97ea5
+      "short_placeholder_value": {
         "Index": 51
       },
       "narrow_placeholder_value": {
@@ -983,245 +623,151 @@
     "PKR": {
       "short_pattern_selection": "StandardAlphaNextToNumber",
       "narrow_pattern_selection": "StandardAlphaNextToNumber",
-<<<<<<< HEAD
-      "short_place_holder_index": null,
-      "narrow_place_holder_index": {
-=======
-      "short_placeholder_value": null,
-      "narrow_placeholder_value": {
->>>>>>> 13d97ea5
+      "short_placeholder_value": null,
+      "narrow_placeholder_value": {
         "Index": 40
       }
     },
     "PLN": {
       "short_pattern_selection": "StandardAlphaNextToNumber",
       "narrow_pattern_selection": "StandardAlphaNextToNumber",
-<<<<<<< HEAD
-      "short_place_holder_index": null,
-      "narrow_place_holder_index": {
-=======
-      "short_placeholder_value": null,
-      "narrow_placeholder_value": {
->>>>>>> 13d97ea5
+      "short_placeholder_value": null,
+      "narrow_placeholder_value": {
         "Index": 52
       }
     },
     "PYG": {
       "short_pattern_selection": "StandardAlphaNextToNumber",
       "narrow_pattern_selection": "Standard",
-<<<<<<< HEAD
-      "short_place_holder_index": null,
-      "narrow_place_holder_index": {
-=======
-      "short_placeholder_value": null,
-      "narrow_placeholder_value": {
->>>>>>> 13d97ea5
+      "short_placeholder_value": null,
+      "narrow_placeholder_value": {
         "Index": 53
       }
     },
     "RON": {
       "short_pattern_selection": "StandardAlphaNextToNumber",
       "narrow_pattern_selection": "StandardAlphaNextToNumber",
-<<<<<<< HEAD
-      "short_place_holder_index": null,
-      "narrow_place_holder_index": {
-=======
-      "short_placeholder_value": null,
-      "narrow_placeholder_value": {
->>>>>>> 13d97ea5
+      "short_placeholder_value": null,
+      "narrow_placeholder_value": {
         "Index": 54
       }
     },
     "RUB": {
       "short_pattern_selection": "StandardAlphaNextToNumber",
       "narrow_pattern_selection": "Standard",
-<<<<<<< HEAD
-      "short_place_holder_index": null,
-      "narrow_place_holder_index": {
-=======
-      "short_placeholder_value": null,
-      "narrow_placeholder_value": {
->>>>>>> 13d97ea5
+      "short_placeholder_value": null,
+      "narrow_placeholder_value": {
         "Index": 55
       }
     },
     "RWF": {
       "short_pattern_selection": "StandardAlphaNextToNumber",
       "narrow_pattern_selection": "StandardAlphaNextToNumber",
-<<<<<<< HEAD
-      "short_place_holder_index": null,
-      "narrow_place_holder_index": {
-=======
-      "short_placeholder_value": null,
-      "narrow_placeholder_value": {
->>>>>>> 13d97ea5
+      "short_placeholder_value": null,
+      "narrow_placeholder_value": {
         "Index": 56
       }
     },
     "SBD": {
       "short_pattern_selection": "StandardAlphaNextToNumber",
       "narrow_pattern_selection": "Standard",
-<<<<<<< HEAD
-      "short_place_holder_index": null,
-      "narrow_place_holder_index": {
-=======
-      "short_placeholder_value": null,
-      "narrow_placeholder_value": {
->>>>>>> 13d97ea5
+      "short_placeholder_value": null,
+      "narrow_placeholder_value": {
         "Index": 3
       }
     },
     "SEK": {
       "short_pattern_selection": "StandardAlphaNextToNumber",
       "narrow_pattern_selection": "StandardAlphaNextToNumber",
-<<<<<<< HEAD
-      "short_place_holder_index": null,
-      "narrow_place_holder_index": {
-=======
-      "short_placeholder_value": null,
-      "narrow_placeholder_value": {
->>>>>>> 13d97ea5
+      "short_placeholder_value": null,
+      "narrow_placeholder_value": {
         "Index": 16
       }
     },
     "SGD": {
       "short_pattern_selection": "StandardAlphaNextToNumber",
       "narrow_pattern_selection": "Standard",
-<<<<<<< HEAD
-      "short_place_holder_index": null,
-      "narrow_place_holder_index": {
-=======
-      "short_placeholder_value": null,
-      "narrow_placeholder_value": {
->>>>>>> 13d97ea5
+      "short_placeholder_value": null,
+      "narrow_placeholder_value": {
         "Index": 3
       }
     },
     "SHP": {
       "short_pattern_selection": "StandardAlphaNextToNumber",
       "narrow_pattern_selection": "Standard",
-<<<<<<< HEAD
-      "short_place_holder_index": null,
-      "narrow_place_holder_index": {
-=======
-      "short_placeholder_value": null,
-      "narrow_placeholder_value": {
->>>>>>> 13d97ea5
+      "short_placeholder_value": null,
+      "narrow_placeholder_value": {
         "Index": 20
       }
     },
     "SRD": {
       "short_pattern_selection": "StandardAlphaNextToNumber",
       "narrow_pattern_selection": "Standard",
-<<<<<<< HEAD
-      "short_place_holder_index": null,
-      "narrow_place_holder_index": {
-=======
-      "short_placeholder_value": null,
-      "narrow_placeholder_value": {
->>>>>>> 13d97ea5
+      "short_placeholder_value": null,
+      "narrow_placeholder_value": {
         "Index": 3
       }
     },
     "SSP": {
       "short_pattern_selection": "StandardAlphaNextToNumber",
       "narrow_pattern_selection": "Standard",
-<<<<<<< HEAD
-      "short_place_holder_index": null,
-      "narrow_place_holder_index": {
-=======
-      "short_placeholder_value": null,
-      "narrow_placeholder_value": {
->>>>>>> 13d97ea5
+      "short_placeholder_value": null,
+      "narrow_placeholder_value": {
         "Index": 20
       }
     },
     "STN": {
       "short_pattern_selection": "StandardAlphaNextToNumber",
       "narrow_pattern_selection": "StandardAlphaNextToNumber",
-<<<<<<< HEAD
-      "short_place_holder_index": null,
-      "narrow_place_holder_index": {
-=======
-      "short_placeholder_value": null,
-      "narrow_placeholder_value": {
->>>>>>> 13d97ea5
+      "short_placeholder_value": null,
+      "narrow_placeholder_value": {
         "Index": 57
       }
     },
     "SYP": {
       "short_pattern_selection": "StandardAlphaNextToNumber",
       "narrow_pattern_selection": "Standard",
-<<<<<<< HEAD
-      "short_place_holder_index": null,
-      "narrow_place_holder_index": {
-=======
-      "short_placeholder_value": null,
-      "narrow_placeholder_value": {
->>>>>>> 13d97ea5
+      "short_placeholder_value": null,
+      "narrow_placeholder_value": {
         "Index": 20
       }
     },
     "THB": {
       "short_pattern_selection": "StandardAlphaNextToNumber",
       "narrow_pattern_selection": "Standard",
-<<<<<<< HEAD
-      "short_place_holder_index": null,
-      "narrow_place_holder_index": {
-=======
-      "short_placeholder_value": null,
-      "narrow_placeholder_value": {
->>>>>>> 13d97ea5
+      "short_placeholder_value": null,
+      "narrow_placeholder_value": {
         "Index": 58
       }
     },
     "TOP": {
       "short_pattern_selection": "StandardAlphaNextToNumber",
       "narrow_pattern_selection": "Standard",
-<<<<<<< HEAD
-      "short_place_holder_index": null,
-      "narrow_place_holder_index": {
-=======
-      "short_placeholder_value": null,
-      "narrow_placeholder_value": {
->>>>>>> 13d97ea5
+      "short_placeholder_value": null,
+      "narrow_placeholder_value": {
         "Index": 59
       }
     },
     "TRY": {
       "short_pattern_selection": "StandardAlphaNextToNumber",
       "narrow_pattern_selection": "Standard",
-<<<<<<< HEAD
-      "short_place_holder_index": null,
-      "narrow_place_holder_index": {
-=======
-      "short_placeholder_value": null,
-      "narrow_placeholder_value": {
->>>>>>> 13d97ea5
+      "short_placeholder_value": null,
+      "narrow_placeholder_value": {
         "Index": 60
       }
     },
     "TTD": {
       "short_pattern_selection": "StandardAlphaNextToNumber",
       "narrow_pattern_selection": "Standard",
-<<<<<<< HEAD
-      "short_place_holder_index": null,
-      "narrow_place_holder_index": {
-=======
-      "short_placeholder_value": null,
-      "narrow_placeholder_value": {
->>>>>>> 13d97ea5
+      "short_placeholder_value": null,
+      "narrow_placeholder_value": {
         "Index": 3
       }
     },
     "TWD": {
       "short_pattern_selection": "Standard",
       "narrow_pattern_selection": "Standard",
-<<<<<<< HEAD
-      "short_place_holder_index": {
-=======
-      "short_placeholder_value": {
->>>>>>> 13d97ea5
+      "short_placeholder_value": {
         "Index": 61
       },
       "narrow_placeholder_value": {
@@ -1231,24 +777,15 @@
     "UAH": {
       "short_pattern_selection": "StandardAlphaNextToNumber",
       "narrow_pattern_selection": "Standard",
-<<<<<<< HEAD
-      "short_place_holder_index": null,
-      "narrow_place_holder_index": {
-=======
-      "short_placeholder_value": null,
-      "narrow_placeholder_value": {
->>>>>>> 13d97ea5
+      "short_placeholder_value": null,
+      "narrow_placeholder_value": {
         "Index": 62
       }
     },
     "USD": {
       "short_pattern_selection": "Standard",
       "narrow_pattern_selection": "Standard",
-<<<<<<< HEAD
-      "short_place_holder_index": {
-=======
-      "short_placeholder_value": {
->>>>>>> 13d97ea5
+      "short_placeholder_value": {
         "Index": 63
       },
       "narrow_placeholder_value": {
@@ -1258,37 +795,23 @@
     "UYU": {
       "short_pattern_selection": "StandardAlphaNextToNumber",
       "narrow_pattern_selection": "Standard",
-<<<<<<< HEAD
-      "short_place_holder_index": null,
-      "narrow_place_holder_index": {
-=======
-      "short_placeholder_value": null,
-      "narrow_placeholder_value": {
->>>>>>> 13d97ea5
+      "short_placeholder_value": null,
+      "narrow_placeholder_value": {
         "Index": 3
       }
     },
     "VEF": {
       "short_pattern_selection": "StandardAlphaNextToNumber",
       "narrow_pattern_selection": "StandardAlphaNextToNumber",
-<<<<<<< HEAD
-      "short_place_holder_index": null,
-      "narrow_place_holder_index": {
-=======
-      "short_placeholder_value": null,
-      "narrow_placeholder_value": {
->>>>>>> 13d97ea5
+      "short_placeholder_value": null,
+      "narrow_placeholder_value": {
         "Index": 8
       }
     },
     "VND": {
       "short_pattern_selection": "Standard",
       "narrow_pattern_selection": "Standard",
-<<<<<<< HEAD
-      "short_place_holder_index": {
-=======
-      "short_placeholder_value": {
->>>>>>> 13d97ea5
+      "short_placeholder_value": {
         "Index": 64
       },
       "narrow_placeholder_value": {
@@ -1298,11 +821,7 @@
     "XAF": {
       "short_pattern_selection": "StandardAlphaNextToNumber",
       "narrow_pattern_selection": "StandardAlphaNextToNumber",
-<<<<<<< HEAD
-      "short_place_holder_index": {
-=======
-      "short_placeholder_value": {
->>>>>>> 13d97ea5
+      "short_placeholder_value": {
         "Index": 65
       },
       "narrow_placeholder_value": null
@@ -1310,11 +829,7 @@
     "XCD": {
       "short_pattern_selection": "Standard",
       "narrow_pattern_selection": "Standard",
-<<<<<<< HEAD
-      "short_place_holder_index": {
-=======
-      "short_placeholder_value": {
->>>>>>> 13d97ea5
+      "short_placeholder_value": {
         "Index": 66
       },
       "narrow_placeholder_value": {
@@ -1324,11 +839,7 @@
     "XOF": {
       "short_pattern_selection": "StandardAlphaNextToNumber",
       "narrow_pattern_selection": "StandardAlphaNextToNumber",
-<<<<<<< HEAD
-      "short_place_holder_index": {
-=======
-      "short_placeholder_value": {
->>>>>>> 13d97ea5
+      "short_placeholder_value": {
         "Index": 67
       },
       "narrow_placeholder_value": null
@@ -1336,11 +847,7 @@
     "XPF": {
       "short_pattern_selection": "StandardAlphaNextToNumber",
       "narrow_pattern_selection": "StandardAlphaNextToNumber",
-<<<<<<< HEAD
-      "short_place_holder_index": {
-=======
-      "short_placeholder_value": {
->>>>>>> 13d97ea5
+      "short_placeholder_value": {
         "Index": 68
       },
       "narrow_placeholder_value": null
@@ -1348,11 +855,7 @@
     "XXX": {
       "short_pattern_selection": "Standard",
       "narrow_pattern_selection": "StandardAlphaNextToNumber",
-<<<<<<< HEAD
-      "short_place_holder_index": {
-=======
-      "short_placeholder_value": {
->>>>>>> 13d97ea5
+      "short_placeholder_value": {
         "Index": 69
       },
       "narrow_placeholder_value": null
@@ -1360,26 +863,16 @@
     "ZAR": {
       "short_pattern_selection": "StandardAlphaNextToNumber",
       "narrow_pattern_selection": "StandardAlphaNextToNumber",
-<<<<<<< HEAD
-      "short_place_holder_index": null,
-      "narrow_place_holder_index": {
-=======
-      "short_placeholder_value": null,
-      "narrow_placeholder_value": {
->>>>>>> 13d97ea5
+      "short_placeholder_value": null,
+      "narrow_placeholder_value": {
         "Index": 70
       }
     },
     "ZMW": {
       "short_pattern_selection": "StandardAlphaNextToNumber",
       "narrow_pattern_selection": "StandardAlphaNextToNumber",
-<<<<<<< HEAD
-      "short_place_holder_index": null,
-      "narrow_place_holder_index": {
-=======
-      "short_placeholder_value": null,
-      "narrow_placeholder_value": {
->>>>>>> 13d97ea5
+      "short_placeholder_value": null,
+      "narrow_placeholder_value": {
         "Index": 71
       }
     }
@@ -1403,11 +896,7 @@
       "Placeholder": "Place0"
     }
   ],
-<<<<<<< HEAD
-  "placeholder_values": [
-=======
   "placeholders": [
->>>>>>> 13d97ea5
     "؋",
     "֏",
     "Kz",
@@ -1481,18 +970,10 @@
     "R",
     "ZK"
   ],
-<<<<<<< HEAD
-  "default_config": {
-    "short_pattern_selection": "StandardAlphaNextToNumber",
-    "narrow_pattern_selection": "StandardAlphaNextToNumber",
-    "short_place_holder_index": null,
-    "narrow_place_holder_index": null
-=======
   "default_pattern_config": {
     "short_pattern_selection": "StandardAlphaNextToNumber",
     "narrow_pattern_selection": "StandardAlphaNextToNumber",
     "short_placeholder_value": null,
     "narrow_placeholder_value": null
->>>>>>> 13d97ea5
   }
 }