{
<<<<<<< HEAD
  "currency_config_map": {
    "AFN": {
      "short_pattern_selection": "Standard",
      "narrow_pattern_selection": "Standard",
      "short_place_holder_index": null,
      "narrow_place_holder_index": {
=======
  "pattern_config_map": {
    "AFN": {
      "short_pattern_selection": "Standard",
      "narrow_pattern_selection": "Standard",
      "short_placeholder_value": null,
      "narrow_placeholder_value": {
>>>>>>> 13d97ea5
        "Index": 0
      }
    },
    "AMD": {
      "short_pattern_selection": "Standard",
      "narrow_pattern_selection": "Standard",
<<<<<<< HEAD
      "short_place_holder_index": null,
      "narrow_place_holder_index": {
=======
      "short_placeholder_value": null,
      "narrow_placeholder_value": {
>>>>>>> 13d97ea5
        "Index": 1
      }
    },
    "AOA": {
      "short_pattern_selection": "Standard",
      "narrow_pattern_selection": "Standard",
<<<<<<< HEAD
      "short_place_holder_index": null,
      "narrow_place_holder_index": {
=======
      "short_placeholder_value": null,
      "narrow_placeholder_value": {
>>>>>>> 13d97ea5
        "Index": 2
      }
    },
    "ARS": {
      "short_pattern_selection": "Standard",
      "narrow_pattern_selection": "Standard",
<<<<<<< HEAD
      "short_place_holder_index": null,
      "narrow_place_holder_index": {
=======
      "short_placeholder_value": null,
      "narrow_placeholder_value": {
>>>>>>> 13d97ea5
        "Index": 3
      }
    },
    "AUD": {
      "short_pattern_selection": "Standard",
      "narrow_pattern_selection": "Standard",
<<<<<<< HEAD
      "short_place_holder_index": "ISO",
      "narrow_place_holder_index": {
=======
      "short_placeholder_value": "ISO",
      "narrow_placeholder_value": {
>>>>>>> 13d97ea5
        "Index": 3
      }
    },
    "AZN": {
      "short_pattern_selection": "Standard",
      "narrow_pattern_selection": "Standard",
<<<<<<< HEAD
      "short_place_holder_index": null,
      "narrow_place_holder_index": {
=======
      "short_placeholder_value": null,
      "narrow_placeholder_value": {
>>>>>>> 13d97ea5
        "Index": 4
      }
    },
    "BAM": {
      "short_pattern_selection": "Standard",
      "narrow_pattern_selection": "Standard",
<<<<<<< HEAD
      "short_place_holder_index": {
=======
      "short_placeholder_value": {
>>>>>>> 13d97ea5
        "Index": 5
      },
      "narrow_placeholder_value": {
        "Index": 6
      }
    },
    "BBD": {
      "short_pattern_selection": "Standard",
      "narrow_pattern_selection": "Standard",
<<<<<<< HEAD
      "short_place_holder_index": null,
      "narrow_place_holder_index": {
=======
      "short_placeholder_value": null,
      "narrow_placeholder_value": {
>>>>>>> 13d97ea5
        "Index": 3
      }
    },
    "BDT": {
      "short_pattern_selection": "Standard",
      "narrow_pattern_selection": "Standard",
<<<<<<< HEAD
      "short_place_holder_index": null,
      "narrow_place_holder_index": {
=======
      "short_placeholder_value": null,
      "narrow_placeholder_value": {
>>>>>>> 13d97ea5
        "Index": 7
      }
    },
    "BMD": {
      "short_pattern_selection": "Standard",
      "narrow_pattern_selection": "Standard",
<<<<<<< HEAD
      "short_place_holder_index": null,
      "narrow_place_holder_index": {
=======
      "short_placeholder_value": null,
      "narrow_placeholder_value": {
>>>>>>> 13d97ea5
        "Index": 3
      }
    },
    "BND": {
      "short_pattern_selection": "Standard",
      "narrow_pattern_selection": "Standard",
<<<<<<< HEAD
      "short_place_holder_index": null,
      "narrow_place_holder_index": {
=======
      "short_placeholder_value": null,
      "narrow_placeholder_value": {
>>>>>>> 13d97ea5
        "Index": 3
      }
    },
    "BOB": {
      "short_pattern_selection": "Standard",
      "narrow_pattern_selection": "Standard",
<<<<<<< HEAD
      "short_place_holder_index": null,
      "narrow_place_holder_index": {
=======
      "short_placeholder_value": null,
      "narrow_placeholder_value": {
>>>>>>> 13d97ea5
        "Index": 8
      }
    },
    "BRL": {
      "short_pattern_selection": "Standard",
      "narrow_pattern_selection": "Standard",
<<<<<<< HEAD
      "short_place_holder_index": {
=======
      "short_placeholder_value": {
>>>>>>> 13d97ea5
        "Index": 9
      },
      "narrow_placeholder_value": {
        "Index": 9
      }
    },
    "BSD": {
      "short_pattern_selection": "Standard",
      "narrow_pattern_selection": "Standard",
<<<<<<< HEAD
      "short_place_holder_index": null,
      "narrow_place_holder_index": {
=======
      "short_placeholder_value": null,
      "narrow_placeholder_value": {
>>>>>>> 13d97ea5
        "Index": 3
      }
    },
    "BWP": {
      "short_pattern_selection": "Standard",
      "narrow_pattern_selection": "Standard",
<<<<<<< HEAD
      "short_place_holder_index": null,
      "narrow_place_holder_index": {
=======
      "short_placeholder_value": null,
      "narrow_placeholder_value": {
>>>>>>> 13d97ea5
        "Index": 10
      }
    },
    "BYN": {
      "short_pattern_selection": "Standard",
      "narrow_pattern_selection": "Standard",
<<<<<<< HEAD
      "short_place_holder_index": null,
      "narrow_place_holder_index": {
=======
      "short_placeholder_value": null,
      "narrow_placeholder_value": {
>>>>>>> 13d97ea5
        "Index": 11
      }
    },
    "BZD": {
      "short_pattern_selection": "Standard",
      "narrow_pattern_selection": "Standard",
<<<<<<< HEAD
      "short_place_holder_index": null,
      "narrow_place_holder_index": {
=======
      "short_placeholder_value": null,
      "narrow_placeholder_value": {
>>>>>>> 13d97ea5
        "Index": 3
      }
    },
    "CAD": {
      "short_pattern_selection": "Standard",
      "narrow_pattern_selection": "Standard",
<<<<<<< HEAD
      "short_place_holder_index": {
=======
      "short_placeholder_value": {
>>>>>>> 13d97ea5
        "Index": 12
      },
      "narrow_placeholder_value": {
        "Index": 3
      }
    },
    "CLP": {
      "short_pattern_selection": "Standard",
      "narrow_pattern_selection": "Standard",
<<<<<<< HEAD
      "short_place_holder_index": null,
      "narrow_place_holder_index": {
=======
      "short_placeholder_value": null,
      "narrow_placeholder_value": {
>>>>>>> 13d97ea5
        "Index": 3
      }
    },
    "CNY": {
      "short_pattern_selection": "Standard",
      "narrow_pattern_selection": "Standard",
<<<<<<< HEAD
      "short_place_holder_index": {
=======
      "short_placeholder_value": {
>>>>>>> 13d97ea5
        "Index": 13
      },
      "narrow_placeholder_value": {
        "Index": 14
      }
    },
    "COP": {
      "short_pattern_selection": "Standard",
      "narrow_pattern_selection": "Standard",
<<<<<<< HEAD
      "short_place_holder_index": null,
      "narrow_place_holder_index": {
=======
      "short_placeholder_value": null,
      "narrow_placeholder_value": {
>>>>>>> 13d97ea5
        "Index": 3
      }
    },
    "CRC": {
      "short_pattern_selection": "Standard",
      "narrow_pattern_selection": "Standard",
<<<<<<< HEAD
      "short_place_holder_index": null,
      "narrow_place_holder_index": {
=======
      "short_placeholder_value": null,
      "narrow_placeholder_value": {
>>>>>>> 13d97ea5
        "Index": 15
      }
    },
    "CUC": {
      "short_pattern_selection": "Standard",
      "narrow_pattern_selection": "Standard",
<<<<<<< HEAD
      "short_place_holder_index": null,
      "narrow_place_holder_index": {
=======
      "short_placeholder_value": null,
      "narrow_placeholder_value": {
>>>>>>> 13d97ea5
        "Index": 3
      }
    },
    "CUP": {
      "short_pattern_selection": "Standard",
      "narrow_pattern_selection": "Standard",
<<<<<<< HEAD
      "short_place_holder_index": null,
      "narrow_place_holder_index": {
=======
      "short_placeholder_value": null,
      "narrow_placeholder_value": {
>>>>>>> 13d97ea5
        "Index": 3
      }
    },
    "CZK": {
      "short_pattern_selection": "Standard",
      "narrow_pattern_selection": "Standard",
<<<<<<< HEAD
      "short_place_holder_index": null,
      "narrow_place_holder_index": {
=======
      "short_placeholder_value": null,
      "narrow_placeholder_value": {
>>>>>>> 13d97ea5
        "Index": 16
      }
    },
    "DKK": {
      "short_pattern_selection": "Standard",
      "narrow_pattern_selection": "Standard",
<<<<<<< HEAD
      "short_place_holder_index": null,
      "narrow_place_holder_index": {
=======
      "short_placeholder_value": null,
      "narrow_placeholder_value": {
>>>>>>> 13d97ea5
        "Index": 17
      }
    },
    "DOP": {
      "short_pattern_selection": "Standard",
      "narrow_pattern_selection": "Standard",
<<<<<<< HEAD
      "short_place_holder_index": null,
      "narrow_place_holder_index": {
=======
      "short_placeholder_value": null,
      "narrow_placeholder_value": {
>>>>>>> 13d97ea5
        "Index": 3
      }
    },
    "EGP": {
      "short_pattern_selection": "Standard",
      "narrow_pattern_selection": "Standard",
<<<<<<< HEAD
      "short_place_holder_index": null,
      "narrow_place_holder_index": {
=======
      "short_placeholder_value": null,
      "narrow_placeholder_value": {
>>>>>>> 13d97ea5
        "Index": 18
      }
    },
    "ESP": {
      "short_pattern_selection": "Standard",
      "narrow_pattern_selection": "Standard",
<<<<<<< HEAD
      "short_place_holder_index": null,
      "narrow_place_holder_index": {
=======
      "short_placeholder_value": null,
      "narrow_placeholder_value": {
>>>>>>> 13d97ea5
        "Index": 19
      }
    },
    "EUR": {
      "short_pattern_selection": "Standard",
      "narrow_pattern_selection": "Standard",
<<<<<<< HEAD
      "short_place_holder_index": {
=======
      "short_placeholder_value": {
>>>>>>> 13d97ea5
        "Index": 20
      },
      "narrow_placeholder_value": {
        "Index": 20
      }
    },
    "FJD": {
      "short_pattern_selection": "Standard",
      "narrow_pattern_selection": "Standard",
<<<<<<< HEAD
      "short_place_holder_index": null,
      "narrow_place_holder_index": {
=======
      "short_placeholder_value": null,
      "narrow_placeholder_value": {
>>>>>>> 13d97ea5
        "Index": 3
      }
    },
    "FKP": {
      "short_pattern_selection": "Standard",
      "narrow_pattern_selection": "Standard",
<<<<<<< HEAD
      "short_place_holder_index": null,
      "narrow_place_holder_index": {
=======
      "short_placeholder_value": null,
      "narrow_placeholder_value": {
>>>>>>> 13d97ea5
        "Index": 21
      }
    },
    "GBP": {
      "short_pattern_selection": "Standard",
      "narrow_pattern_selection": "Standard",
<<<<<<< HEAD
      "short_place_holder_index": {
=======
      "short_placeholder_value": {
>>>>>>> 13d97ea5
        "Index": 21
      },
      "narrow_placeholder_value": {
        "Index": 21
      }
    },
    "GEL": {
      "short_pattern_selection": "Standard",
      "narrow_pattern_selection": "Standard",
<<<<<<< HEAD
      "short_place_holder_index": null,
      "narrow_place_holder_index": {
=======
      "short_placeholder_value": null,
      "narrow_placeholder_value": {
>>>>>>> 13d97ea5
        "Index": 22
      }
    },
    "GHS": {
      "short_pattern_selection": "Standard",
      "narrow_pattern_selection": "Standard",
<<<<<<< HEAD
      "short_place_holder_index": null,
      "narrow_place_holder_index": {
=======
      "short_placeholder_value": null,
      "narrow_placeholder_value": {
>>>>>>> 13d97ea5
        "Index": 23
      }
    },
    "GIP": {
      "short_pattern_selection": "Standard",
      "narrow_pattern_selection": "Standard",
<<<<<<< HEAD
      "short_place_holder_index": null,
      "narrow_place_holder_index": {
=======
      "short_placeholder_value": null,
      "narrow_placeholder_value": {
>>>>>>> 13d97ea5
        "Index": 21
      }
    },
    "GNF": {
      "short_pattern_selection": "Standard",
      "narrow_pattern_selection": "Standard",
<<<<<<< HEAD
      "short_place_holder_index": null,
      "narrow_place_holder_index": {
=======
      "short_placeholder_value": null,
      "narrow_placeholder_value": {
>>>>>>> 13d97ea5
        "Index": 24
      }
    },
    "GTQ": {
      "short_pattern_selection": "Standard",
      "narrow_pattern_selection": "Standard",
<<<<<<< HEAD
      "short_place_holder_index": null,
      "narrow_place_holder_index": {
=======
      "short_placeholder_value": null,
      "narrow_placeholder_value": {
>>>>>>> 13d97ea5
        "Index": 25
      }
    },
    "GYD": {
      "short_pattern_selection": "Standard",
      "narrow_pattern_selection": "Standard",
<<<<<<< HEAD
      "short_place_holder_index": null,
      "narrow_place_holder_index": {
=======
      "short_placeholder_value": null,
      "narrow_placeholder_value": {
>>>>>>> 13d97ea5
        "Index": 3
      }
    },
    "HKD": {
      "short_pattern_selection": "Standard",
      "narrow_pattern_selection": "Standard",
<<<<<<< HEAD
      "short_place_holder_index": {
=======
      "short_placeholder_value": {
>>>>>>> 13d97ea5
        "Index": 26
      },
      "narrow_placeholder_value": {
        "Index": 3
      }
    },
    "HNL": {
      "short_pattern_selection": "Standard",
      "narrow_pattern_selection": "Standard",
<<<<<<< HEAD
      "short_place_holder_index": null,
      "narrow_place_holder_index": {
=======
      "short_placeholder_value": null,
      "narrow_placeholder_value": {
>>>>>>> 13d97ea5
        "Index": 27
      }
    },
    "HRK": {
      "short_pattern_selection": "Standard",
      "narrow_pattern_selection": "Standard",
<<<<<<< HEAD
      "short_place_holder_index": null,
      "narrow_place_holder_index": {
=======
      "short_placeholder_value": null,
      "narrow_placeholder_value": {
>>>>>>> 13d97ea5
        "Index": 28
      }
    },
    "HUF": {
      "short_pattern_selection": "Standard",
      "narrow_pattern_selection": "Standard",
<<<<<<< HEAD
      "short_place_holder_index": null,
      "narrow_place_holder_index": {
=======
      "short_placeholder_value": null,
      "narrow_placeholder_value": {
>>>>>>> 13d97ea5
        "Index": 29
      }
    },
    "IDR": {
      "short_pattern_selection": "Standard",
      "narrow_pattern_selection": "Standard",
<<<<<<< HEAD
      "short_place_holder_index": null,
      "narrow_place_holder_index": {
=======
      "short_placeholder_value": null,
      "narrow_placeholder_value": {
>>>>>>> 13d97ea5
        "Index": 30
      }
    },
    "ILS": {
      "short_pattern_selection": "Standard",
      "narrow_pattern_selection": "Standard",
<<<<<<< HEAD
      "short_place_holder_index": {
=======
      "short_placeholder_value": {
>>>>>>> 13d97ea5
        "Index": 31
      },
      "narrow_placeholder_value": {
        "Index": 31
      }
    },
    "INR": {
      "short_pattern_selection": "Standard",
      "narrow_pattern_selection": "Standard",
<<<<<<< HEAD
      "short_place_holder_index": {
=======
      "short_placeholder_value": {
>>>>>>> 13d97ea5
        "Index": 32
      },
      "narrow_placeholder_value": {
        "Index": 32
      }
    },
    "ISK": {
      "short_pattern_selection": "Standard",
      "narrow_pattern_selection": "Standard",
<<<<<<< HEAD
      "short_place_holder_index": null,
      "narrow_place_holder_index": {
=======
      "short_placeholder_value": null,
      "narrow_placeholder_value": {
>>>>>>> 13d97ea5
        "Index": 17
      }
    },
    "JMD": {
      "short_pattern_selection": "Standard",
      "narrow_pattern_selection": "Standard",
<<<<<<< HEAD
      "short_place_holder_index": null,
      "narrow_place_holder_index": {
=======
      "short_placeholder_value": null,
      "narrow_placeholder_value": {
>>>>>>> 13d97ea5
        "Index": 3
      }
    },
    "JPY": {
      "short_pattern_selection": "Standard",
      "narrow_pattern_selection": "Standard",
<<<<<<< HEAD
      "short_place_holder_index": {
=======
      "short_placeholder_value": {
>>>>>>> 13d97ea5
        "Index": 14
      },
      "narrow_placeholder_value": {
        "Index": 14
      }
    },
    "KGS": {
      "short_pattern_selection": "Standard",
      "narrow_pattern_selection": "Standard",
<<<<<<< HEAD
      "short_place_holder_index": null,
      "narrow_place_holder_index": {
=======
      "short_placeholder_value": null,
      "narrow_placeholder_value": {
>>>>>>> 13d97ea5
        "Index": 33
      }
    },
    "KHR": {
      "short_pattern_selection": "Standard",
      "narrow_pattern_selection": "Standard",
<<<<<<< HEAD
      "short_place_holder_index": null,
      "narrow_place_holder_index": {
=======
      "short_placeholder_value": null,
      "narrow_placeholder_value": {
>>>>>>> 13d97ea5
        "Index": 34
      }
    },
    "KMF": {
      "short_pattern_selection": "Standard",
      "narrow_pattern_selection": "Standard",
<<<<<<< HEAD
      "short_place_holder_index": null,
      "narrow_place_holder_index": {
=======
      "short_placeholder_value": null,
      "narrow_placeholder_value": {
>>>>>>> 13d97ea5
        "Index": 35
      }
    },
    "KPW": {
      "short_pattern_selection": "Standard",
      "narrow_pattern_selection": "Standard",
<<<<<<< HEAD
      "short_place_holder_index": null,
      "narrow_place_holder_index": {
=======
      "short_placeholder_value": null,
      "narrow_placeholder_value": {
>>>>>>> 13d97ea5
        "Index": 36
      }
    },
    "KRW": {
      "short_pattern_selection": "Standard",
      "narrow_pattern_selection": "Standard",
<<<<<<< HEAD
      "short_place_holder_index": "ISO",
      "narrow_place_holder_index": {
=======
      "short_placeholder_value": "ISO",
      "narrow_placeholder_value": {
>>>>>>> 13d97ea5
        "Index": 36
      }
    },
    "KYD": {
      "short_pattern_selection": "Standard",
      "narrow_pattern_selection": "Standard",
<<<<<<< HEAD
      "short_place_holder_index": null,
      "narrow_place_holder_index": {
=======
      "short_placeholder_value": null,
      "narrow_placeholder_value": {
>>>>>>> 13d97ea5
        "Index": 3
      }
    },
    "KZT": {
      "short_pattern_selection": "Standard",
      "narrow_pattern_selection": "Standard",
<<<<<<< HEAD
      "short_place_holder_index": null,
      "narrow_place_holder_index": {
=======
      "short_placeholder_value": null,
      "narrow_placeholder_value": {
>>>>>>> 13d97ea5
        "Index": 37
      }
    },
    "LAK": {
      "short_pattern_selection": "Standard",
      "narrow_pattern_selection": "Standard",
<<<<<<< HEAD
      "short_place_holder_index": null,
      "narrow_place_holder_index": {
=======
      "short_placeholder_value": null,
      "narrow_placeholder_value": {
>>>>>>> 13d97ea5
        "Index": 38
      }
    },
    "LBP": {
      "short_pattern_selection": "Standard",
      "narrow_pattern_selection": "Standard",
<<<<<<< HEAD
      "short_place_holder_index": null,
      "narrow_place_holder_index": {
=======
      "short_placeholder_value": null,
      "narrow_placeholder_value": {
>>>>>>> 13d97ea5
        "Index": 39
      }
    },
    "LKR": {
      "short_pattern_selection": "Standard",
      "narrow_pattern_selection": "Standard",
<<<<<<< HEAD
      "short_place_holder_index": null,
      "narrow_place_holder_index": {
=======
      "short_placeholder_value": null,
      "narrow_placeholder_value": {
>>>>>>> 13d97ea5
        "Index": 40
      }
    },
    "LRD": {
      "short_pattern_selection": "Standard",
      "narrow_pattern_selection": "Standard",
<<<<<<< HEAD
      "short_place_holder_index": null,
      "narrow_place_holder_index": {
=======
      "short_placeholder_value": null,
      "narrow_placeholder_value": {
>>>>>>> 13d97ea5
        "Index": 3
      }
    },
    "LTL": {
      "short_pattern_selection": "Standard",
      "narrow_pattern_selection": "Standard",
<<<<<<< HEAD
      "short_place_holder_index": null,
      "narrow_place_holder_index": {
=======
      "short_placeholder_value": null,
      "narrow_placeholder_value": {
>>>>>>> 13d97ea5
        "Index": 41
      }
    },
    "LVL": {
      "short_pattern_selection": "Standard",
      "narrow_pattern_selection": "Standard",
<<<<<<< HEAD
      "short_place_holder_index": null,
      "narrow_place_holder_index": {
=======
      "short_placeholder_value": null,
      "narrow_placeholder_value": {
>>>>>>> 13d97ea5
        "Index": 42
      }
    },
    "MGA": {
      "short_pattern_selection": "Standard",
      "narrow_pattern_selection": "Standard",
<<<<<<< HEAD
      "short_place_holder_index": null,
      "narrow_place_holder_index": {
=======
      "short_placeholder_value": null,
      "narrow_placeholder_value": {
>>>>>>> 13d97ea5
        "Index": 43
      }
    },
    "MMK": {
      "short_pattern_selection": "Standard",
      "narrow_pattern_selection": "Standard",
<<<<<<< HEAD
      "short_place_holder_index": null,
      "narrow_place_holder_index": {
=======
      "short_placeholder_value": null,
      "narrow_placeholder_value": {
>>>>>>> 13d97ea5
        "Index": 44
      }
    },
    "MNT": {
      "short_pattern_selection": "Standard",
      "narrow_pattern_selection": "Standard",
<<<<<<< HEAD
      "short_place_holder_index": null,
      "narrow_place_holder_index": {
=======
      "short_placeholder_value": null,
      "narrow_placeholder_value": {
>>>>>>> 13d97ea5
        "Index": 45
      }
    },
    "MUR": {
      "short_pattern_selection": "Standard",
      "narrow_pattern_selection": "Standard",
<<<<<<< HEAD
      "short_place_holder_index": null,
      "narrow_place_holder_index": {
=======
      "short_placeholder_value": null,
      "narrow_placeholder_value": {
>>>>>>> 13d97ea5
        "Index": 40
      }
    },
    "MXN": {
      "short_pattern_selection": "Standard",
      "narrow_pattern_selection": "Standard",
<<<<<<< HEAD
      "short_place_holder_index": {
=======
      "short_placeholder_value": {
>>>>>>> 13d97ea5
        "Index": 46
      },
      "narrow_placeholder_value": {
        "Index": 3
      }
    },
    "MYR": {
      "short_pattern_selection": "Standard",
      "narrow_pattern_selection": "Standard",
<<<<<<< HEAD
      "short_place_holder_index": null,
      "narrow_place_holder_index": {
=======
      "short_placeholder_value": null,
      "narrow_placeholder_value": {
>>>>>>> 13d97ea5
        "Index": 47
      }
    },
    "NAD": {
      "short_pattern_selection": "Standard",
      "narrow_pattern_selection": "Standard",
<<<<<<< HEAD
      "short_place_holder_index": null,
      "narrow_place_holder_index": {
=======
      "short_placeholder_value": null,
      "narrow_placeholder_value": {
>>>>>>> 13d97ea5
        "Index": 3
      }
    },
    "NGN": {
      "short_pattern_selection": "Standard",
      "narrow_pattern_selection": "Standard",
<<<<<<< HEAD
      "short_place_holder_index": null,
      "narrow_place_holder_index": {
=======
      "short_placeholder_value": null,
      "narrow_placeholder_value": {
>>>>>>> 13d97ea5
        "Index": 48
      }
    },
    "NIO": {
      "short_pattern_selection": "Standard",
      "narrow_pattern_selection": "Standard",
<<<<<<< HEAD
      "short_place_holder_index": null,
      "narrow_place_holder_index": {
=======
      "short_placeholder_value": null,
      "narrow_placeholder_value": {
>>>>>>> 13d97ea5
        "Index": 49
      }
    },
    "NOK": {
      "short_pattern_selection": "Standard",
      "narrow_pattern_selection": "Standard",
<<<<<<< HEAD
      "short_place_holder_index": null,
      "narrow_place_holder_index": {
=======
      "short_placeholder_value": null,
      "narrow_placeholder_value": {
>>>>>>> 13d97ea5
        "Index": 17
      }
    },
    "NPR": {
      "short_pattern_selection": "Standard",
      "narrow_pattern_selection": "Standard",
<<<<<<< HEAD
      "short_place_holder_index": null,
      "narrow_place_holder_index": {
=======
      "short_placeholder_value": null,
      "narrow_placeholder_value": {
>>>>>>> 13d97ea5
        "Index": 40
      }
    },
    "NZD": {
      "short_pattern_selection": "Standard",
      "narrow_pattern_selection": "Standard",
<<<<<<< HEAD
      "short_place_holder_index": "ISO",
      "narrow_place_holder_index": {
=======
      "short_placeholder_value": "ISO",
      "narrow_placeholder_value": {
>>>>>>> 13d97ea5
        "Index": 3
      }
    },
    "PHP": {
      "short_pattern_selection": "Standard",
      "narrow_pattern_selection": "Standard",
<<<<<<< HEAD
      "short_place_holder_index": "ISO",
      "narrow_place_holder_index": {
=======
      "short_placeholder_value": "ISO",
      "narrow_placeholder_value": {
>>>>>>> 13d97ea5
        "Index": 50
      }
    },
    "PKR": {
      "short_pattern_selection": "Standard",
      "narrow_pattern_selection": "Standard",
<<<<<<< HEAD
      "short_place_holder_index": null,
      "narrow_place_holder_index": {
=======
      "short_placeholder_value": null,
      "narrow_placeholder_value": {
>>>>>>> 13d97ea5
        "Index": 40
      }
    },
    "PLN": {
      "short_pattern_selection": "Standard",
      "narrow_pattern_selection": "Standard",
<<<<<<< HEAD
      "short_place_holder_index": null,
      "narrow_place_holder_index": {
=======
      "short_placeholder_value": null,
      "narrow_placeholder_value": {
>>>>>>> 13d97ea5
        "Index": 51
      }
    },
    "PYG": {
      "short_pattern_selection": "Standard",
      "narrow_pattern_selection": "Standard",
<<<<<<< HEAD
      "short_place_holder_index": null,
      "narrow_place_holder_index": {
=======
      "short_placeholder_value": null,
      "narrow_placeholder_value": {
>>>>>>> 13d97ea5
        "Index": 52
      }
    },
    "RON": {
      "short_pattern_selection": "Standard",
      "narrow_pattern_selection": "Standard",
<<<<<<< HEAD
      "short_place_holder_index": null,
      "narrow_place_holder_index": {
=======
      "short_placeholder_value": null,
      "narrow_placeholder_value": {
>>>>>>> 13d97ea5
        "Index": 53
      }
    },
    "RUB": {
      "short_pattern_selection": "Standard",
      "narrow_pattern_selection": "Standard",
<<<<<<< HEAD
      "short_place_holder_index": null,
      "narrow_place_holder_index": {
=======
      "short_placeholder_value": null,
      "narrow_placeholder_value": {
>>>>>>> 13d97ea5
        "Index": 54
      }
    },
    "RWF": {
      "short_pattern_selection": "Standard",
      "narrow_pattern_selection": "Standard",
<<<<<<< HEAD
      "short_place_holder_index": null,
      "narrow_place_holder_index": {
=======
      "short_placeholder_value": null,
      "narrow_placeholder_value": {
>>>>>>> 13d97ea5
        "Index": 55
      }
    },
    "SBD": {
      "short_pattern_selection": "Standard",
      "narrow_pattern_selection": "Standard",
<<<<<<< HEAD
      "short_place_holder_index": null,
      "narrow_place_holder_index": {
=======
      "short_placeholder_value": null,
      "narrow_placeholder_value": {
>>>>>>> 13d97ea5
        "Index": 3
      }
    },
    "SEK": {
      "short_pattern_selection": "Standard",
      "narrow_pattern_selection": "Standard",
<<<<<<< HEAD
      "short_place_holder_index": null,
      "narrow_place_holder_index": {
=======
      "short_placeholder_value": null,
      "narrow_placeholder_value": {
>>>>>>> 13d97ea5
        "Index": 17
      }
    },
    "SGD": {
      "short_pattern_selection": "Standard",
      "narrow_pattern_selection": "Standard",
<<<<<<< HEAD
      "short_place_holder_index": null,
      "narrow_place_holder_index": {
=======
      "short_placeholder_value": null,
      "narrow_placeholder_value": {
>>>>>>> 13d97ea5
        "Index": 3
      }
    },
    "SHP": {
      "short_pattern_selection": "Standard",
      "narrow_pattern_selection": "Standard",
<<<<<<< HEAD
      "short_place_holder_index": null,
      "narrow_place_holder_index": {
=======
      "short_placeholder_value": null,
      "narrow_placeholder_value": {
>>>>>>> 13d97ea5
        "Index": 21
      }
    },
    "SRD": {
      "short_pattern_selection": "Standard",
      "narrow_pattern_selection": "Standard",
<<<<<<< HEAD
      "short_place_holder_index": null,
      "narrow_place_holder_index": {
=======
      "short_placeholder_value": null,
      "narrow_placeholder_value": {
>>>>>>> 13d97ea5
        "Index": 3
      }
    },
    "SSP": {
      "short_pattern_selection": "Standard",
      "narrow_pattern_selection": "Standard",
<<<<<<< HEAD
      "short_place_holder_index": null,
      "narrow_place_holder_index": {
=======
      "short_placeholder_value": null,
      "narrow_placeholder_value": {
>>>>>>> 13d97ea5
        "Index": 21
      }
    },
    "STN": {
      "short_pattern_selection": "Standard",
      "narrow_pattern_selection": "Standard",
<<<<<<< HEAD
      "short_place_holder_index": null,
      "narrow_place_holder_index": {
=======
      "short_placeholder_value": null,
      "narrow_placeholder_value": {
>>>>>>> 13d97ea5
        "Index": 56
      }
    },
    "SYP": {
      "short_pattern_selection": "Standard",
      "narrow_pattern_selection": "Standard",
<<<<<<< HEAD
      "short_place_holder_index": null,
      "narrow_place_holder_index": {
=======
      "short_placeholder_value": null,
      "narrow_placeholder_value": {
>>>>>>> 13d97ea5
        "Index": 21
      }
    },
    "THB": {
      "short_pattern_selection": "Standard",
      "narrow_pattern_selection": "Standard",
<<<<<<< HEAD
      "short_place_holder_index": null,
      "narrow_place_holder_index": {
=======
      "short_placeholder_value": null,
      "narrow_placeholder_value": {
>>>>>>> 13d97ea5
        "Index": 57
      }
    },
    "TOP": {
      "short_pattern_selection": "Standard",
      "narrow_pattern_selection": "Standard",
<<<<<<< HEAD
      "short_place_holder_index": null,
      "narrow_place_holder_index": {
=======
      "short_placeholder_value": null,
      "narrow_placeholder_value": {
>>>>>>> 13d97ea5
        "Index": 58
      }
    },
    "TRY": {
      "short_pattern_selection": "Standard",
      "narrow_pattern_selection": "Standard",
<<<<<<< HEAD
      "short_place_holder_index": null,
      "narrow_place_holder_index": {
=======
      "short_placeholder_value": null,
      "narrow_placeholder_value": {
>>>>>>> 13d97ea5
        "Index": 59
      }
    },
    "TTD": {
      "short_pattern_selection": "Standard",
      "narrow_pattern_selection": "Standard",
<<<<<<< HEAD
      "short_place_holder_index": null,
      "narrow_place_holder_index": {
=======
      "short_placeholder_value": null,
      "narrow_placeholder_value": {
>>>>>>> 13d97ea5
        "Index": 3
      }
    },
    "TWD": {
      "short_pattern_selection": "Standard",
      "narrow_pattern_selection": "Standard",
<<<<<<< HEAD
      "short_place_holder_index": {
=======
      "short_placeholder_value": {
>>>>>>> 13d97ea5
        "Index": 60
      },
      "narrow_placeholder_value": {
        "Index": 60
      }
    },
    "UAH": {
      "short_pattern_selection": "Standard",
      "narrow_pattern_selection": "Standard",
<<<<<<< HEAD
      "short_place_holder_index": null,
      "narrow_place_holder_index": {
=======
      "short_placeholder_value": null,
      "narrow_placeholder_value": {
>>>>>>> 13d97ea5
        "Index": 61
      }
    },
    "USD": {
      "short_pattern_selection": "Standard",
      "narrow_pattern_selection": "Standard",
<<<<<<< HEAD
      "short_place_holder_index": {
=======
      "short_placeholder_value": {
>>>>>>> 13d97ea5
        "Index": 62
      },
      "narrow_placeholder_value": {
        "Index": 3
      }
    },
    "UYU": {
      "short_pattern_selection": "Standard",
      "narrow_pattern_selection": "Standard",
<<<<<<< HEAD
      "short_place_holder_index": null,
      "narrow_place_holder_index": {
=======
      "short_placeholder_value": null,
      "narrow_placeholder_value": {
>>>>>>> 13d97ea5
        "Index": 3
      }
    },
    "VEF": {
      "short_pattern_selection": "Standard",
      "narrow_pattern_selection": "Standard",
<<<<<<< HEAD
      "short_place_holder_index": null,
      "narrow_place_holder_index": {
=======
      "short_placeholder_value": null,
      "narrow_placeholder_value": {
>>>>>>> 13d97ea5
        "Index": 8
      }
    },
    "VND": {
      "short_pattern_selection": "Standard",
      "narrow_pattern_selection": "Standard",
<<<<<<< HEAD
      "short_place_holder_index": "ISO",
      "narrow_place_holder_index": {
=======
      "short_placeholder_value": "ISO",
      "narrow_placeholder_value": {
>>>>>>> 13d97ea5
        "Index": 63
      }
    },
    "XAF": {
      "short_pattern_selection": "Standard",
      "narrow_pattern_selection": "Standard",
<<<<<<< HEAD
      "short_place_holder_index": {
=======
      "short_placeholder_value": {
>>>>>>> 13d97ea5
        "Index": 64
      },
      "narrow_placeholder_value": null
    },
    "XCD": {
      "short_pattern_selection": "Standard",
      "narrow_pattern_selection": "Standard",
<<<<<<< HEAD
      "short_place_holder_index": {
=======
      "short_placeholder_value": {
>>>>>>> 13d97ea5
        "Index": 65
      },
      "narrow_placeholder_value": {
        "Index": 3
      }
    },
    "XOF": {
      "short_pattern_selection": "Standard",
      "narrow_pattern_selection": "Standard",
<<<<<<< HEAD
      "short_place_holder_index": {
=======
      "short_placeholder_value": {
>>>>>>> 13d97ea5
        "Index": 66
      },
      "narrow_placeholder_value": null
    },
    "XPF": {
      "short_pattern_selection": "Standard",
      "narrow_pattern_selection": "Standard",
<<<<<<< HEAD
      "short_place_holder_index": {
=======
      "short_placeholder_value": {
>>>>>>> 13d97ea5
        "Index": 67
      },
      "narrow_placeholder_value": null
    },
    "XXX": {
      "short_pattern_selection": "Standard",
      "narrow_pattern_selection": "Standard",
<<<<<<< HEAD
      "short_place_holder_index": {
=======
      "short_placeholder_value": {
>>>>>>> 13d97ea5
        "Index": 68
      },
      "narrow_placeholder_value": null
    },
    "ZAR": {
      "short_pattern_selection": "Standard",
      "narrow_pattern_selection": "Standard",
<<<<<<< HEAD
      "short_place_holder_index": null,
      "narrow_place_holder_index": {
=======
      "short_placeholder_value": null,
      "narrow_placeholder_value": {
>>>>>>> 13d97ea5
        "Index": 69
      }
    },
    "ZMW": {
      "short_pattern_selection": "Standard",
      "narrow_pattern_selection": "Standard",
<<<<<<< HEAD
      "short_place_holder_index": null,
      "narrow_place_holder_index": {
=======
      "short_placeholder_value": null,
      "narrow_placeholder_value": {
>>>>>>> 13d97ea5
        "Index": 70
      }
    }
  },
  "standard_pattern": [
    {
      "Placeholder": "Place0"
    },
    {
      "Literal": " "
    },
    {
      "Placeholder": "Place1"
    }
  ],
  "standard_alpha_next_to_number_pattern": null,
<<<<<<< HEAD
  "placeholder_values": [
=======
  "placeholders": [
>>>>>>> 13d97ea5
    "؋",
    "֏",
    "Kz",
    "$",
    "₼",
    "КМ",
    "KM",
    "৳",
    "Bs",
    "R$",
    "P",
    "р.",
    "CA$",
    "CN¥",
    "¥",
    "₡",
    "Kč",
    "kr",
    "E£",
    "₧",
    "€",
    "£",
    "ლ",
    "GH₵",
    "FG",
    "Q",
    "HK$",
    "L",
    "kn",
    "Ft",
    "Rp",
    "₪",
    "₹",
    "⃀",
    "៛",
    "CF",
    "₩",
    "₸",
    "₭",
    "L£",
    "Rs",
    "Lt",
    "Ls",
    "Ar",
    "K",
    "₮",
    "MX$",
    "RM",
    "₦",
    "C$",
    "₱",
    "zł",
    "₲",
    "lei",
    "₽",
    "RF",
    "Db",
    "฿",
    "T$",
    "₺",
    "NT$",
    "₴",
    "US$",
    "₫",
    "FCFA",
    "EC$",
    "F CFA",
    "CFPF",
    "¤",
    "R",
    "ZK"
  ],
<<<<<<< HEAD
  "default_config": {
    "short_pattern_selection": "Standard",
    "narrow_pattern_selection": "Standard",
    "short_place_holder_index": null,
    "narrow_place_holder_index": null
=======
  "default_pattern_config": {
    "short_pattern_selection": "Standard",
    "narrow_pattern_selection": "Standard",
    "short_placeholder_value": null,
    "narrow_placeholder_value": null
>>>>>>> 13d97ea5
  }
}<|MERGE_RESOLUTION|>--- conflicted
+++ resolved
@@ -1,95 +1,57 @@
 {
-<<<<<<< HEAD
-  "currency_config_map": {
-    "AFN": {
-      "short_pattern_selection": "Standard",
-      "narrow_pattern_selection": "Standard",
-      "short_place_holder_index": null,
-      "narrow_place_holder_index": {
-=======
   "pattern_config_map": {
     "AFN": {
       "short_pattern_selection": "Standard",
       "narrow_pattern_selection": "Standard",
       "short_placeholder_value": null,
       "narrow_placeholder_value": {
->>>>>>> 13d97ea5
         "Index": 0
       }
     },
     "AMD": {
       "short_pattern_selection": "Standard",
       "narrow_pattern_selection": "Standard",
-<<<<<<< HEAD
-      "short_place_holder_index": null,
-      "narrow_place_holder_index": {
-=======
-      "short_placeholder_value": null,
-      "narrow_placeholder_value": {
->>>>>>> 13d97ea5
+      "short_placeholder_value": null,
+      "narrow_placeholder_value": {
         "Index": 1
       }
     },
     "AOA": {
       "short_pattern_selection": "Standard",
       "narrow_pattern_selection": "Standard",
-<<<<<<< HEAD
-      "short_place_holder_index": null,
-      "narrow_place_holder_index": {
-=======
-      "short_placeholder_value": null,
-      "narrow_placeholder_value": {
->>>>>>> 13d97ea5
+      "short_placeholder_value": null,
+      "narrow_placeholder_value": {
         "Index": 2
       }
     },
     "ARS": {
       "short_pattern_selection": "Standard",
       "narrow_pattern_selection": "Standard",
-<<<<<<< HEAD
-      "short_place_holder_index": null,
-      "narrow_place_holder_index": {
-=======
-      "short_placeholder_value": null,
-      "narrow_placeholder_value": {
->>>>>>> 13d97ea5
+      "short_placeholder_value": null,
+      "narrow_placeholder_value": {
         "Index": 3
       }
     },
     "AUD": {
       "short_pattern_selection": "Standard",
       "narrow_pattern_selection": "Standard",
-<<<<<<< HEAD
-      "short_place_holder_index": "ISO",
-      "narrow_place_holder_index": {
-=======
       "short_placeholder_value": "ISO",
       "narrow_placeholder_value": {
->>>>>>> 13d97ea5
         "Index": 3
       }
     },
     "AZN": {
       "short_pattern_selection": "Standard",
       "narrow_pattern_selection": "Standard",
-<<<<<<< HEAD
-      "short_place_holder_index": null,
-      "narrow_place_holder_index": {
-=======
-      "short_placeholder_value": null,
-      "narrow_placeholder_value": {
->>>>>>> 13d97ea5
+      "short_placeholder_value": null,
+      "narrow_placeholder_value": {
         "Index": 4
       }
     },
     "BAM": {
       "short_pattern_selection": "Standard",
       "narrow_pattern_selection": "Standard",
-<<<<<<< HEAD
-      "short_place_holder_index": {
-=======
-      "short_placeholder_value": {
->>>>>>> 13d97ea5
+      "short_placeholder_value": {
         "Index": 5
       },
       "narrow_placeholder_value": {
@@ -99,76 +61,47 @@
     "BBD": {
       "short_pattern_selection": "Standard",
       "narrow_pattern_selection": "Standard",
-<<<<<<< HEAD
-      "short_place_holder_index": null,
-      "narrow_place_holder_index": {
-=======
-      "short_placeholder_value": null,
-      "narrow_placeholder_value": {
->>>>>>> 13d97ea5
+      "short_placeholder_value": null,
+      "narrow_placeholder_value": {
         "Index": 3
       }
     },
     "BDT": {
       "short_pattern_selection": "Standard",
       "narrow_pattern_selection": "Standard",
-<<<<<<< HEAD
-      "short_place_holder_index": null,
-      "narrow_place_holder_index": {
-=======
-      "short_placeholder_value": null,
-      "narrow_placeholder_value": {
->>>>>>> 13d97ea5
+      "short_placeholder_value": null,
+      "narrow_placeholder_value": {
         "Index": 7
       }
     },
     "BMD": {
       "short_pattern_selection": "Standard",
       "narrow_pattern_selection": "Standard",
-<<<<<<< HEAD
-      "short_place_holder_index": null,
-      "narrow_place_holder_index": {
-=======
-      "short_placeholder_value": null,
-      "narrow_placeholder_value": {
->>>>>>> 13d97ea5
+      "short_placeholder_value": null,
+      "narrow_placeholder_value": {
         "Index": 3
       }
     },
     "BND": {
       "short_pattern_selection": "Standard",
       "narrow_pattern_selection": "Standard",
-<<<<<<< HEAD
-      "short_place_holder_index": null,
-      "narrow_place_holder_index": {
-=======
-      "short_placeholder_value": null,
-      "narrow_placeholder_value": {
->>>>>>> 13d97ea5
+      "short_placeholder_value": null,
+      "narrow_placeholder_value": {
         "Index": 3
       }
     },
     "BOB": {
       "short_pattern_selection": "Standard",
       "narrow_pattern_selection": "Standard",
-<<<<<<< HEAD
-      "short_place_holder_index": null,
-      "narrow_place_holder_index": {
-=======
-      "short_placeholder_value": null,
-      "narrow_placeholder_value": {
->>>>>>> 13d97ea5
+      "short_placeholder_value": null,
+      "narrow_placeholder_value": {
         "Index": 8
       }
     },
     "BRL": {
       "short_pattern_selection": "Standard",
       "narrow_pattern_selection": "Standard",
-<<<<<<< HEAD
-      "short_place_holder_index": {
-=======
-      "short_placeholder_value": {
->>>>>>> 13d97ea5
+      "short_placeholder_value": {
         "Index": 9
       },
       "narrow_placeholder_value": {
@@ -178,63 +111,39 @@
     "BSD": {
       "short_pattern_selection": "Standard",
       "narrow_pattern_selection": "Standard",
-<<<<<<< HEAD
-      "short_place_holder_index": null,
-      "narrow_place_holder_index": {
-=======
-      "short_placeholder_value": null,
-      "narrow_placeholder_value": {
->>>>>>> 13d97ea5
+      "short_placeholder_value": null,
+      "narrow_placeholder_value": {
         "Index": 3
       }
     },
     "BWP": {
       "short_pattern_selection": "Standard",
       "narrow_pattern_selection": "Standard",
-<<<<<<< HEAD
-      "short_place_holder_index": null,
-      "narrow_place_holder_index": {
-=======
-      "short_placeholder_value": null,
-      "narrow_placeholder_value": {
->>>>>>> 13d97ea5
+      "short_placeholder_value": null,
+      "narrow_placeholder_value": {
         "Index": 10
       }
     },
     "BYN": {
       "short_pattern_selection": "Standard",
       "narrow_pattern_selection": "Standard",
-<<<<<<< HEAD
-      "short_place_holder_index": null,
-      "narrow_place_holder_index": {
-=======
-      "short_placeholder_value": null,
-      "narrow_placeholder_value": {
->>>>>>> 13d97ea5
+      "short_placeholder_value": null,
+      "narrow_placeholder_value": {
         "Index": 11
       }
     },
     "BZD": {
       "short_pattern_selection": "Standard",
       "narrow_pattern_selection": "Standard",
-<<<<<<< HEAD
-      "short_place_holder_index": null,
-      "narrow_place_holder_index": {
-=======
-      "short_placeholder_value": null,
-      "narrow_placeholder_value": {
->>>>>>> 13d97ea5
+      "short_placeholder_value": null,
+      "narrow_placeholder_value": {
         "Index": 3
       }
     },
     "CAD": {
       "short_pattern_selection": "Standard",
       "narrow_pattern_selection": "Standard",
-<<<<<<< HEAD
-      "short_place_holder_index": {
-=======
-      "short_placeholder_value": {
->>>>>>> 13d97ea5
+      "short_placeholder_value": {
         "Index": 12
       },
       "narrow_placeholder_value": {
@@ -244,24 +153,15 @@
     "CLP": {
       "short_pattern_selection": "Standard",
       "narrow_pattern_selection": "Standard",
-<<<<<<< HEAD
-      "short_place_holder_index": null,
-      "narrow_place_holder_index": {
-=======
-      "short_placeholder_value": null,
-      "narrow_placeholder_value": {
->>>>>>> 13d97ea5
+      "short_placeholder_value": null,
+      "narrow_placeholder_value": {
         "Index": 3
       }
     },
     "CNY": {
       "short_pattern_selection": "Standard",
       "narrow_pattern_selection": "Standard",
-<<<<<<< HEAD
-      "short_place_holder_index": {
-=======
-      "short_placeholder_value": {
->>>>>>> 13d97ea5
+      "short_placeholder_value": {
         "Index": 13
       },
       "narrow_placeholder_value": {
@@ -271,128 +171,79 @@
     "COP": {
       "short_pattern_selection": "Standard",
       "narrow_pattern_selection": "Standard",
-<<<<<<< HEAD
-      "short_place_holder_index": null,
-      "narrow_place_holder_index": {
-=======
-      "short_placeholder_value": null,
-      "narrow_placeholder_value": {
->>>>>>> 13d97ea5
+      "short_placeholder_value": null,
+      "narrow_placeholder_value": {
         "Index": 3
       }
     },
     "CRC": {
       "short_pattern_selection": "Standard",
       "narrow_pattern_selection": "Standard",
-<<<<<<< HEAD
-      "short_place_holder_index": null,
-      "narrow_place_holder_index": {
-=======
-      "short_placeholder_value": null,
-      "narrow_placeholder_value": {
->>>>>>> 13d97ea5
+      "short_placeholder_value": null,
+      "narrow_placeholder_value": {
         "Index": 15
       }
     },
     "CUC": {
       "short_pattern_selection": "Standard",
       "narrow_pattern_selection": "Standard",
-<<<<<<< HEAD
-      "short_place_holder_index": null,
-      "narrow_place_holder_index": {
-=======
-      "short_placeholder_value": null,
-      "narrow_placeholder_value": {
->>>>>>> 13d97ea5
+      "short_placeholder_value": null,
+      "narrow_placeholder_value": {
         "Index": 3
       }
     },
     "CUP": {
       "short_pattern_selection": "Standard",
       "narrow_pattern_selection": "Standard",
-<<<<<<< HEAD
-      "short_place_holder_index": null,
-      "narrow_place_holder_index": {
-=======
-      "short_placeholder_value": null,
-      "narrow_placeholder_value": {
->>>>>>> 13d97ea5
+      "short_placeholder_value": null,
+      "narrow_placeholder_value": {
         "Index": 3
       }
     },
     "CZK": {
       "short_pattern_selection": "Standard",
       "narrow_pattern_selection": "Standard",
-<<<<<<< HEAD
-      "short_place_holder_index": null,
-      "narrow_place_holder_index": {
-=======
-      "short_placeholder_value": null,
-      "narrow_placeholder_value": {
->>>>>>> 13d97ea5
+      "short_placeholder_value": null,
+      "narrow_placeholder_value": {
         "Index": 16
       }
     },
     "DKK": {
       "short_pattern_selection": "Standard",
       "narrow_pattern_selection": "Standard",
-<<<<<<< HEAD
-      "short_place_holder_index": null,
-      "narrow_place_holder_index": {
-=======
-      "short_placeholder_value": null,
-      "narrow_placeholder_value": {
->>>>>>> 13d97ea5
+      "short_placeholder_value": null,
+      "narrow_placeholder_value": {
         "Index": 17
       }
     },
     "DOP": {
       "short_pattern_selection": "Standard",
       "narrow_pattern_selection": "Standard",
-<<<<<<< HEAD
-      "short_place_holder_index": null,
-      "narrow_place_holder_index": {
-=======
-      "short_placeholder_value": null,
-      "narrow_placeholder_value": {
->>>>>>> 13d97ea5
+      "short_placeholder_value": null,
+      "narrow_placeholder_value": {
         "Index": 3
       }
     },
     "EGP": {
       "short_pattern_selection": "Standard",
       "narrow_pattern_selection": "Standard",
-<<<<<<< HEAD
-      "short_place_holder_index": null,
-      "narrow_place_holder_index": {
-=======
-      "short_placeholder_value": null,
-      "narrow_placeholder_value": {
->>>>>>> 13d97ea5
+      "short_placeholder_value": null,
+      "narrow_placeholder_value": {
         "Index": 18
       }
     },
     "ESP": {
       "short_pattern_selection": "Standard",
       "narrow_pattern_selection": "Standard",
-<<<<<<< HEAD
-      "short_place_holder_index": null,
-      "narrow_place_holder_index": {
-=======
-      "short_placeholder_value": null,
-      "narrow_placeholder_value": {
->>>>>>> 13d97ea5
+      "short_placeholder_value": null,
+      "narrow_placeholder_value": {
         "Index": 19
       }
     },
     "EUR": {
       "short_pattern_selection": "Standard",
       "narrow_pattern_selection": "Standard",
-<<<<<<< HEAD
-      "short_place_holder_index": {
-=======
-      "short_placeholder_value": {
->>>>>>> 13d97ea5
+      "short_placeholder_value": {
         "Index": 20
       },
       "narrow_placeholder_value": {
@@ -402,37 +253,23 @@
     "FJD": {
       "short_pattern_selection": "Standard",
       "narrow_pattern_selection": "Standard",
-<<<<<<< HEAD
-      "short_place_holder_index": null,
-      "narrow_place_holder_index": {
-=======
-      "short_placeholder_value": null,
-      "narrow_placeholder_value": {
->>>>>>> 13d97ea5
+      "short_placeholder_value": null,
+      "narrow_placeholder_value": {
         "Index": 3
       }
     },
     "FKP": {
       "short_pattern_selection": "Standard",
       "narrow_pattern_selection": "Standard",
-<<<<<<< HEAD
-      "short_place_holder_index": null,
-      "narrow_place_holder_index": {
-=======
-      "short_placeholder_value": null,
-      "narrow_placeholder_value": {
->>>>>>> 13d97ea5
+      "short_placeholder_value": null,
+      "narrow_placeholder_value": {
         "Index": 21
       }
     },
     "GBP": {
       "short_pattern_selection": "Standard",
       "narrow_pattern_selection": "Standard",
-<<<<<<< HEAD
-      "short_place_holder_index": {
-=======
-      "short_placeholder_value": {
->>>>>>> 13d97ea5
+      "short_placeholder_value": {
         "Index": 21
       },
       "narrow_placeholder_value": {
@@ -442,89 +279,55 @@
     "GEL": {
       "short_pattern_selection": "Standard",
       "narrow_pattern_selection": "Standard",
-<<<<<<< HEAD
-      "short_place_holder_index": null,
-      "narrow_place_holder_index": {
-=======
-      "short_placeholder_value": null,
-      "narrow_placeholder_value": {
->>>>>>> 13d97ea5
+      "short_placeholder_value": null,
+      "narrow_placeholder_value": {
         "Index": 22
       }
     },
     "GHS": {
       "short_pattern_selection": "Standard",
       "narrow_pattern_selection": "Standard",
-<<<<<<< HEAD
-      "short_place_holder_index": null,
-      "narrow_place_holder_index": {
-=======
-      "short_placeholder_value": null,
-      "narrow_placeholder_value": {
->>>>>>> 13d97ea5
+      "short_placeholder_value": null,
+      "narrow_placeholder_value": {
         "Index": 23
       }
     },
     "GIP": {
       "short_pattern_selection": "Standard",
       "narrow_pattern_selection": "Standard",
-<<<<<<< HEAD
-      "short_place_holder_index": null,
-      "narrow_place_holder_index": {
-=======
-      "short_placeholder_value": null,
-      "narrow_placeholder_value": {
->>>>>>> 13d97ea5
+      "short_placeholder_value": null,
+      "narrow_placeholder_value": {
         "Index": 21
       }
     },
     "GNF": {
       "short_pattern_selection": "Standard",
       "narrow_pattern_selection": "Standard",
-<<<<<<< HEAD
-      "short_place_holder_index": null,
-      "narrow_place_holder_index": {
-=======
-      "short_placeholder_value": null,
-      "narrow_placeholder_value": {
->>>>>>> 13d97ea5
+      "short_placeholder_value": null,
+      "narrow_placeholder_value": {
         "Index": 24
       }
     },
     "GTQ": {
       "short_pattern_selection": "Standard",
       "narrow_pattern_selection": "Standard",
-<<<<<<< HEAD
-      "short_place_holder_index": null,
-      "narrow_place_holder_index": {
-=======
-      "short_placeholder_value": null,
-      "narrow_placeholder_value": {
->>>>>>> 13d97ea5
+      "short_placeholder_value": null,
+      "narrow_placeholder_value": {
         "Index": 25
       }
     },
     "GYD": {
       "short_pattern_selection": "Standard",
       "narrow_pattern_selection": "Standard",
-<<<<<<< HEAD
-      "short_place_holder_index": null,
-      "narrow_place_holder_index": {
-=======
-      "short_placeholder_value": null,
-      "narrow_placeholder_value": {
->>>>>>> 13d97ea5
+      "short_placeholder_value": null,
+      "narrow_placeholder_value": {
         "Index": 3
       }
     },
     "HKD": {
       "short_pattern_selection": "Standard",
       "narrow_pattern_selection": "Standard",
-<<<<<<< HEAD
-      "short_place_holder_index": {
-=======
-      "short_placeholder_value": {
->>>>>>> 13d97ea5
+      "short_placeholder_value": {
         "Index": 26
       },
       "narrow_placeholder_value": {
@@ -534,63 +337,39 @@
     "HNL": {
       "short_pattern_selection": "Standard",
       "narrow_pattern_selection": "Standard",
-<<<<<<< HEAD
-      "short_place_holder_index": null,
-      "narrow_place_holder_index": {
-=======
-      "short_placeholder_value": null,
-      "narrow_placeholder_value": {
->>>>>>> 13d97ea5
+      "short_placeholder_value": null,
+      "narrow_placeholder_value": {
         "Index": 27
       }
     },
     "HRK": {
       "short_pattern_selection": "Standard",
       "narrow_pattern_selection": "Standard",
-<<<<<<< HEAD
-      "short_place_holder_index": null,
-      "narrow_place_holder_index": {
-=======
-      "short_placeholder_value": null,
-      "narrow_placeholder_value": {
->>>>>>> 13d97ea5
+      "short_placeholder_value": null,
+      "narrow_placeholder_value": {
         "Index": 28
       }
     },
     "HUF": {
       "short_pattern_selection": "Standard",
       "narrow_pattern_selection": "Standard",
-<<<<<<< HEAD
-      "short_place_holder_index": null,
-      "narrow_place_holder_index": {
-=======
-      "short_placeholder_value": null,
-      "narrow_placeholder_value": {
->>>>>>> 13d97ea5
+      "short_placeholder_value": null,
+      "narrow_placeholder_value": {
         "Index": 29
       }
     },
     "IDR": {
       "short_pattern_selection": "Standard",
       "narrow_pattern_selection": "Standard",
-<<<<<<< HEAD
-      "short_place_holder_index": null,
-      "narrow_place_holder_index": {
-=======
-      "short_placeholder_value": null,
-      "narrow_placeholder_value": {
->>>>>>> 13d97ea5
+      "short_placeholder_value": null,
+      "narrow_placeholder_value": {
         "Index": 30
       }
     },
     "ILS": {
       "short_pattern_selection": "Standard",
       "narrow_pattern_selection": "Standard",
-<<<<<<< HEAD
-      "short_place_holder_index": {
-=======
-      "short_placeholder_value": {
->>>>>>> 13d97ea5
+      "short_placeholder_value": {
         "Index": 31
       },
       "narrow_placeholder_value": {
@@ -600,11 +379,7 @@
     "INR": {
       "short_pattern_selection": "Standard",
       "narrow_pattern_selection": "Standard",
-<<<<<<< HEAD
-      "short_place_holder_index": {
-=======
-      "short_placeholder_value": {
->>>>>>> 13d97ea5
+      "short_placeholder_value": {
         "Index": 32
       },
       "narrow_placeholder_value": {
@@ -614,37 +389,23 @@
     "ISK": {
       "short_pattern_selection": "Standard",
       "narrow_pattern_selection": "Standard",
-<<<<<<< HEAD
-      "short_place_holder_index": null,
-      "narrow_place_holder_index": {
-=======
-      "short_placeholder_value": null,
-      "narrow_placeholder_value": {
->>>>>>> 13d97ea5
+      "short_placeholder_value": null,
+      "narrow_placeholder_value": {
         "Index": 17
       }
     },
     "JMD": {
       "short_pattern_selection": "Standard",
       "narrow_pattern_selection": "Standard",
-<<<<<<< HEAD
-      "short_place_holder_index": null,
-      "narrow_place_holder_index": {
-=======
-      "short_placeholder_value": null,
-      "narrow_placeholder_value": {
->>>>>>> 13d97ea5
+      "short_placeholder_value": null,
+      "narrow_placeholder_value": {
         "Index": 3
       }
     },
     "JPY": {
       "short_pattern_selection": "Standard",
       "narrow_pattern_selection": "Standard",
-<<<<<<< HEAD
-      "short_place_holder_index": {
-=======
-      "short_placeholder_value": {
->>>>>>> 13d97ea5
+      "short_placeholder_value": {
         "Index": 14
       },
       "narrow_placeholder_value": {
@@ -654,232 +415,143 @@
     "KGS": {
       "short_pattern_selection": "Standard",
       "narrow_pattern_selection": "Standard",
-<<<<<<< HEAD
-      "short_place_holder_index": null,
-      "narrow_place_holder_index": {
-=======
-      "short_placeholder_value": null,
-      "narrow_placeholder_value": {
->>>>>>> 13d97ea5
+      "short_placeholder_value": null,
+      "narrow_placeholder_value": {
         "Index": 33
       }
     },
     "KHR": {
       "short_pattern_selection": "Standard",
       "narrow_pattern_selection": "Standard",
-<<<<<<< HEAD
-      "short_place_holder_index": null,
-      "narrow_place_holder_index": {
-=======
-      "short_placeholder_value": null,
-      "narrow_placeholder_value": {
->>>>>>> 13d97ea5
+      "short_placeholder_value": null,
+      "narrow_placeholder_value": {
         "Index": 34
       }
     },
     "KMF": {
       "short_pattern_selection": "Standard",
       "narrow_pattern_selection": "Standard",
-<<<<<<< HEAD
-      "short_place_holder_index": null,
-      "narrow_place_holder_index": {
-=======
-      "short_placeholder_value": null,
-      "narrow_placeholder_value": {
->>>>>>> 13d97ea5
+      "short_placeholder_value": null,
+      "narrow_placeholder_value": {
         "Index": 35
       }
     },
     "KPW": {
       "short_pattern_selection": "Standard",
       "narrow_pattern_selection": "Standard",
-<<<<<<< HEAD
-      "short_place_holder_index": null,
-      "narrow_place_holder_index": {
-=======
-      "short_placeholder_value": null,
-      "narrow_placeholder_value": {
->>>>>>> 13d97ea5
+      "short_placeholder_value": null,
+      "narrow_placeholder_value": {
         "Index": 36
       }
     },
     "KRW": {
       "short_pattern_selection": "Standard",
       "narrow_pattern_selection": "Standard",
-<<<<<<< HEAD
-      "short_place_holder_index": "ISO",
-      "narrow_place_holder_index": {
-=======
       "short_placeholder_value": "ISO",
       "narrow_placeholder_value": {
->>>>>>> 13d97ea5
         "Index": 36
       }
     },
     "KYD": {
       "short_pattern_selection": "Standard",
       "narrow_pattern_selection": "Standard",
-<<<<<<< HEAD
-      "short_place_holder_index": null,
-      "narrow_place_holder_index": {
-=======
-      "short_placeholder_value": null,
-      "narrow_placeholder_value": {
->>>>>>> 13d97ea5
+      "short_placeholder_value": null,
+      "narrow_placeholder_value": {
         "Index": 3
       }
     },
     "KZT": {
       "short_pattern_selection": "Standard",
       "narrow_pattern_selection": "Standard",
-<<<<<<< HEAD
-      "short_place_holder_index": null,
-      "narrow_place_holder_index": {
-=======
-      "short_placeholder_value": null,
-      "narrow_placeholder_value": {
->>>>>>> 13d97ea5
+      "short_placeholder_value": null,
+      "narrow_placeholder_value": {
         "Index": 37
       }
     },
     "LAK": {
       "short_pattern_selection": "Standard",
       "narrow_pattern_selection": "Standard",
-<<<<<<< HEAD
-      "short_place_holder_index": null,
-      "narrow_place_holder_index": {
-=======
-      "short_placeholder_value": null,
-      "narrow_placeholder_value": {
->>>>>>> 13d97ea5
+      "short_placeholder_value": null,
+      "narrow_placeholder_value": {
         "Index": 38
       }
     },
     "LBP": {
       "short_pattern_selection": "Standard",
       "narrow_pattern_selection": "Standard",
-<<<<<<< HEAD
-      "short_place_holder_index": null,
-      "narrow_place_holder_index": {
-=======
-      "short_placeholder_value": null,
-      "narrow_placeholder_value": {
->>>>>>> 13d97ea5
+      "short_placeholder_value": null,
+      "narrow_placeholder_value": {
         "Index": 39
       }
     },
     "LKR": {
       "short_pattern_selection": "Standard",
       "narrow_pattern_selection": "Standard",
-<<<<<<< HEAD
-      "short_place_holder_index": null,
-      "narrow_place_holder_index": {
-=======
-      "short_placeholder_value": null,
-      "narrow_placeholder_value": {
->>>>>>> 13d97ea5
+      "short_placeholder_value": null,
+      "narrow_placeholder_value": {
         "Index": 40
       }
     },
     "LRD": {
       "short_pattern_selection": "Standard",
       "narrow_pattern_selection": "Standard",
-<<<<<<< HEAD
-      "short_place_holder_index": null,
-      "narrow_place_holder_index": {
-=======
-      "short_placeholder_value": null,
-      "narrow_placeholder_value": {
->>>>>>> 13d97ea5
+      "short_placeholder_value": null,
+      "narrow_placeholder_value": {
         "Index": 3
       }
     },
     "LTL": {
       "short_pattern_selection": "Standard",
       "narrow_pattern_selection": "Standard",
-<<<<<<< HEAD
-      "short_place_holder_index": null,
-      "narrow_place_holder_index": {
-=======
-      "short_placeholder_value": null,
-      "narrow_placeholder_value": {
->>>>>>> 13d97ea5
+      "short_placeholder_value": null,
+      "narrow_placeholder_value": {
         "Index": 41
       }
     },
     "LVL": {
       "short_pattern_selection": "Standard",
       "narrow_pattern_selection": "Standard",
-<<<<<<< HEAD
-      "short_place_holder_index": null,
-      "narrow_place_holder_index": {
-=======
-      "short_placeholder_value": null,
-      "narrow_placeholder_value": {
->>>>>>> 13d97ea5
+      "short_placeholder_value": null,
+      "narrow_placeholder_value": {
         "Index": 42
       }
     },
     "MGA": {
       "short_pattern_selection": "Standard",
       "narrow_pattern_selection": "Standard",
-<<<<<<< HEAD
-      "short_place_holder_index": null,
-      "narrow_place_holder_index": {
-=======
-      "short_placeholder_value": null,
-      "narrow_placeholder_value": {
->>>>>>> 13d97ea5
+      "short_placeholder_value": null,
+      "narrow_placeholder_value": {
         "Index": 43
       }
     },
     "MMK": {
       "short_pattern_selection": "Standard",
       "narrow_pattern_selection": "Standard",
-<<<<<<< HEAD
-      "short_place_holder_index": null,
-      "narrow_place_holder_index": {
-=======
-      "short_placeholder_value": null,
-      "narrow_placeholder_value": {
->>>>>>> 13d97ea5
+      "short_placeholder_value": null,
+      "narrow_placeholder_value": {
         "Index": 44
       }
     },
     "MNT": {
       "short_pattern_selection": "Standard",
       "narrow_pattern_selection": "Standard",
-<<<<<<< HEAD
-      "short_place_holder_index": null,
-      "narrow_place_holder_index": {
-=======
-      "short_placeholder_value": null,
-      "narrow_placeholder_value": {
->>>>>>> 13d97ea5
+      "short_placeholder_value": null,
+      "narrow_placeholder_value": {
         "Index": 45
       }
     },
     "MUR": {
       "short_pattern_selection": "Standard",
       "narrow_pattern_selection": "Standard",
-<<<<<<< HEAD
-      "short_place_holder_index": null,
-      "narrow_place_holder_index": {
-=======
-      "short_placeholder_value": null,
-      "narrow_placeholder_value": {
->>>>>>> 13d97ea5
+      "short_placeholder_value": null,
+      "narrow_placeholder_value": {
         "Index": 40
       }
     },
     "MXN": {
       "short_pattern_selection": "Standard",
       "narrow_pattern_selection": "Standard",
-<<<<<<< HEAD
-      "short_place_holder_index": {
-=======
-      "short_placeholder_value": {
->>>>>>> 13d97ea5
+      "short_placeholder_value": {
         "Index": 46
       },
       "narrow_placeholder_value": {
@@ -889,349 +561,215 @@
     "MYR": {
       "short_pattern_selection": "Standard",
       "narrow_pattern_selection": "Standard",
-<<<<<<< HEAD
-      "short_place_holder_index": null,
-      "narrow_place_holder_index": {
-=======
-      "short_placeholder_value": null,
-      "narrow_placeholder_value": {
->>>>>>> 13d97ea5
+      "short_placeholder_value": null,
+      "narrow_placeholder_value": {
         "Index": 47
       }
     },
     "NAD": {
       "short_pattern_selection": "Standard",
       "narrow_pattern_selection": "Standard",
-<<<<<<< HEAD
-      "short_place_holder_index": null,
-      "narrow_place_holder_index": {
-=======
-      "short_placeholder_value": null,
-      "narrow_placeholder_value": {
->>>>>>> 13d97ea5
+      "short_placeholder_value": null,
+      "narrow_placeholder_value": {
         "Index": 3
       }
     },
     "NGN": {
       "short_pattern_selection": "Standard",
       "narrow_pattern_selection": "Standard",
-<<<<<<< HEAD
-      "short_place_holder_index": null,
-      "narrow_place_holder_index": {
-=======
-      "short_placeholder_value": null,
-      "narrow_placeholder_value": {
->>>>>>> 13d97ea5
+      "short_placeholder_value": null,
+      "narrow_placeholder_value": {
         "Index": 48
       }
     },
     "NIO": {
       "short_pattern_selection": "Standard",
       "narrow_pattern_selection": "Standard",
-<<<<<<< HEAD
-      "short_place_holder_index": null,
-      "narrow_place_holder_index": {
-=======
-      "short_placeholder_value": null,
-      "narrow_placeholder_value": {
->>>>>>> 13d97ea5
+      "short_placeholder_value": null,
+      "narrow_placeholder_value": {
         "Index": 49
       }
     },
     "NOK": {
       "short_pattern_selection": "Standard",
       "narrow_pattern_selection": "Standard",
-<<<<<<< HEAD
-      "short_place_holder_index": null,
-      "narrow_place_holder_index": {
-=======
-      "short_placeholder_value": null,
-      "narrow_placeholder_value": {
->>>>>>> 13d97ea5
+      "short_placeholder_value": null,
+      "narrow_placeholder_value": {
         "Index": 17
       }
     },
     "NPR": {
       "short_pattern_selection": "Standard",
       "narrow_pattern_selection": "Standard",
-<<<<<<< HEAD
-      "short_place_holder_index": null,
-      "narrow_place_holder_index": {
-=======
-      "short_placeholder_value": null,
-      "narrow_placeholder_value": {
->>>>>>> 13d97ea5
+      "short_placeholder_value": null,
+      "narrow_placeholder_value": {
         "Index": 40
       }
     },
     "NZD": {
       "short_pattern_selection": "Standard",
       "narrow_pattern_selection": "Standard",
-<<<<<<< HEAD
-      "short_place_holder_index": "ISO",
-      "narrow_place_holder_index": {
-=======
       "short_placeholder_value": "ISO",
       "narrow_placeholder_value": {
->>>>>>> 13d97ea5
         "Index": 3
       }
     },
     "PHP": {
       "short_pattern_selection": "Standard",
       "narrow_pattern_selection": "Standard",
-<<<<<<< HEAD
-      "short_place_holder_index": "ISO",
-      "narrow_place_holder_index": {
-=======
       "short_placeholder_value": "ISO",
       "narrow_placeholder_value": {
->>>>>>> 13d97ea5
         "Index": 50
       }
     },
     "PKR": {
       "short_pattern_selection": "Standard",
       "narrow_pattern_selection": "Standard",
-<<<<<<< HEAD
-      "short_place_holder_index": null,
-      "narrow_place_holder_index": {
-=======
-      "short_placeholder_value": null,
-      "narrow_placeholder_value": {
->>>>>>> 13d97ea5
+      "short_placeholder_value": null,
+      "narrow_placeholder_value": {
         "Index": 40
       }
     },
     "PLN": {
       "short_pattern_selection": "Standard",
       "narrow_pattern_selection": "Standard",
-<<<<<<< HEAD
-      "short_place_holder_index": null,
-      "narrow_place_holder_index": {
-=======
-      "short_placeholder_value": null,
-      "narrow_placeholder_value": {
->>>>>>> 13d97ea5
+      "short_placeholder_value": null,
+      "narrow_placeholder_value": {
         "Index": 51
       }
     },
     "PYG": {
       "short_pattern_selection": "Standard",
       "narrow_pattern_selection": "Standard",
-<<<<<<< HEAD
-      "short_place_holder_index": null,
-      "narrow_place_holder_index": {
-=======
-      "short_placeholder_value": null,
-      "narrow_placeholder_value": {
->>>>>>> 13d97ea5
+      "short_placeholder_value": null,
+      "narrow_placeholder_value": {
         "Index": 52
       }
     },
     "RON": {
       "short_pattern_selection": "Standard",
       "narrow_pattern_selection": "Standard",
-<<<<<<< HEAD
-      "short_place_holder_index": null,
-      "narrow_place_holder_index": {
-=======
-      "short_placeholder_value": null,
-      "narrow_placeholder_value": {
->>>>>>> 13d97ea5
+      "short_placeholder_value": null,
+      "narrow_placeholder_value": {
         "Index": 53
       }
     },
     "RUB": {
       "short_pattern_selection": "Standard",
       "narrow_pattern_selection": "Standard",
-<<<<<<< HEAD
-      "short_place_holder_index": null,
-      "narrow_place_holder_index": {
-=======
-      "short_placeholder_value": null,
-      "narrow_placeholder_value": {
->>>>>>> 13d97ea5
+      "short_placeholder_value": null,
+      "narrow_placeholder_value": {
         "Index": 54
       }
     },
     "RWF": {
       "short_pattern_selection": "Standard",
       "narrow_pattern_selection": "Standard",
-<<<<<<< HEAD
-      "short_place_holder_index": null,
-      "narrow_place_holder_index": {
-=======
-      "short_placeholder_value": null,
-      "narrow_placeholder_value": {
->>>>>>> 13d97ea5
+      "short_placeholder_value": null,
+      "narrow_placeholder_value": {
         "Index": 55
       }
     },
     "SBD": {
       "short_pattern_selection": "Standard",
       "narrow_pattern_selection": "Standard",
-<<<<<<< HEAD
-      "short_place_holder_index": null,
-      "narrow_place_holder_index": {
-=======
-      "short_placeholder_value": null,
-      "narrow_placeholder_value": {
->>>>>>> 13d97ea5
+      "short_placeholder_value": null,
+      "narrow_placeholder_value": {
         "Index": 3
       }
     },
     "SEK": {
       "short_pattern_selection": "Standard",
       "narrow_pattern_selection": "Standard",
-<<<<<<< HEAD
-      "short_place_holder_index": null,
-      "narrow_place_holder_index": {
-=======
-      "short_placeholder_value": null,
-      "narrow_placeholder_value": {
->>>>>>> 13d97ea5
+      "short_placeholder_value": null,
+      "narrow_placeholder_value": {
         "Index": 17
       }
     },
     "SGD": {
       "short_pattern_selection": "Standard",
       "narrow_pattern_selection": "Standard",
-<<<<<<< HEAD
-      "short_place_holder_index": null,
-      "narrow_place_holder_index": {
-=======
-      "short_placeholder_value": null,
-      "narrow_placeholder_value": {
->>>>>>> 13d97ea5
+      "short_placeholder_value": null,
+      "narrow_placeholder_value": {
         "Index": 3
       }
     },
     "SHP": {
       "short_pattern_selection": "Standard",
       "narrow_pattern_selection": "Standard",
-<<<<<<< HEAD
-      "short_place_holder_index": null,
-      "narrow_place_holder_index": {
-=======
-      "short_placeholder_value": null,
-      "narrow_placeholder_value": {
->>>>>>> 13d97ea5
+      "short_placeholder_value": null,
+      "narrow_placeholder_value": {
         "Index": 21
       }
     },
     "SRD": {
       "short_pattern_selection": "Standard",
       "narrow_pattern_selection": "Standard",
-<<<<<<< HEAD
-      "short_place_holder_index": null,
-      "narrow_place_holder_index": {
-=======
-      "short_placeholder_value": null,
-      "narrow_placeholder_value": {
->>>>>>> 13d97ea5
+      "short_placeholder_value": null,
+      "narrow_placeholder_value": {
         "Index": 3
       }
     },
     "SSP": {
       "short_pattern_selection": "Standard",
       "narrow_pattern_selection": "Standard",
-<<<<<<< HEAD
-      "short_place_holder_index": null,
-      "narrow_place_holder_index": {
-=======
-      "short_placeholder_value": null,
-      "narrow_placeholder_value": {
->>>>>>> 13d97ea5
+      "short_placeholder_value": null,
+      "narrow_placeholder_value": {
         "Index": 21
       }
     },
     "STN": {
       "short_pattern_selection": "Standard",
       "narrow_pattern_selection": "Standard",
-<<<<<<< HEAD
-      "short_place_holder_index": null,
-      "narrow_place_holder_index": {
-=======
-      "short_placeholder_value": null,
-      "narrow_placeholder_value": {
->>>>>>> 13d97ea5
+      "short_placeholder_value": null,
+      "narrow_placeholder_value": {
         "Index": 56
       }
     },
     "SYP": {
       "short_pattern_selection": "Standard",
       "narrow_pattern_selection": "Standard",
-<<<<<<< HEAD
-      "short_place_holder_index": null,
-      "narrow_place_holder_index": {
-=======
-      "short_placeholder_value": null,
-      "narrow_placeholder_value": {
->>>>>>> 13d97ea5
+      "short_placeholder_value": null,
+      "narrow_placeholder_value": {
         "Index": 21
       }
     },
     "THB": {
       "short_pattern_selection": "Standard",
       "narrow_pattern_selection": "Standard",
-<<<<<<< HEAD
-      "short_place_holder_index": null,
-      "narrow_place_holder_index": {
-=======
-      "short_placeholder_value": null,
-      "narrow_placeholder_value": {
->>>>>>> 13d97ea5
+      "short_placeholder_value": null,
+      "narrow_placeholder_value": {
         "Index": 57
       }
     },
     "TOP": {
       "short_pattern_selection": "Standard",
       "narrow_pattern_selection": "Standard",
-<<<<<<< HEAD
-      "short_place_holder_index": null,
-      "narrow_place_holder_index": {
-=======
-      "short_placeholder_value": null,
-      "narrow_placeholder_value": {
->>>>>>> 13d97ea5
+      "short_placeholder_value": null,
+      "narrow_placeholder_value": {
         "Index": 58
       }
     },
     "TRY": {
       "short_pattern_selection": "Standard",
       "narrow_pattern_selection": "Standard",
-<<<<<<< HEAD
-      "short_place_holder_index": null,
-      "narrow_place_holder_index": {
-=======
-      "short_placeholder_value": null,
-      "narrow_placeholder_value": {
->>>>>>> 13d97ea5
+      "short_placeholder_value": null,
+      "narrow_placeholder_value": {
         "Index": 59
       }
     },
     "TTD": {
       "short_pattern_selection": "Standard",
       "narrow_pattern_selection": "Standard",
-<<<<<<< HEAD
-      "short_place_holder_index": null,
-      "narrow_place_holder_index": {
-=======
-      "short_placeholder_value": null,
-      "narrow_placeholder_value": {
->>>>>>> 13d97ea5
+      "short_placeholder_value": null,
+      "narrow_placeholder_value": {
         "Index": 3
       }
     },
     "TWD": {
       "short_pattern_selection": "Standard",
       "narrow_pattern_selection": "Standard",
-<<<<<<< HEAD
-      "short_place_holder_index": {
-=======
-      "short_placeholder_value": {
->>>>>>> 13d97ea5
+      "short_placeholder_value": {
         "Index": 60
       },
       "narrow_placeholder_value": {
@@ -1241,24 +779,15 @@
     "UAH": {
       "short_pattern_selection": "Standard",
       "narrow_pattern_selection": "Standard",
-<<<<<<< HEAD
-      "short_place_holder_index": null,
-      "narrow_place_holder_index": {
-=======
-      "short_placeholder_value": null,
-      "narrow_placeholder_value": {
->>>>>>> 13d97ea5
+      "short_placeholder_value": null,
+      "narrow_placeholder_value": {
         "Index": 61
       }
     },
     "USD": {
       "short_pattern_selection": "Standard",
       "narrow_pattern_selection": "Standard",
-<<<<<<< HEAD
-      "short_place_holder_index": {
-=======
-      "short_placeholder_value": {
->>>>>>> 13d97ea5
+      "short_placeholder_value": {
         "Index": 62
       },
       "narrow_placeholder_value": {
@@ -1268,50 +797,31 @@
     "UYU": {
       "short_pattern_selection": "Standard",
       "narrow_pattern_selection": "Standard",
-<<<<<<< HEAD
-      "short_place_holder_index": null,
-      "narrow_place_holder_index": {
-=======
-      "short_placeholder_value": null,
-      "narrow_placeholder_value": {
->>>>>>> 13d97ea5
+      "short_placeholder_value": null,
+      "narrow_placeholder_value": {
         "Index": 3
       }
     },
     "VEF": {
       "short_pattern_selection": "Standard",
       "narrow_pattern_selection": "Standard",
-<<<<<<< HEAD
-      "short_place_holder_index": null,
-      "narrow_place_holder_index": {
-=======
-      "short_placeholder_value": null,
-      "narrow_placeholder_value": {
->>>>>>> 13d97ea5
+      "short_placeholder_value": null,
+      "narrow_placeholder_value": {
         "Index": 8
       }
     },
     "VND": {
       "short_pattern_selection": "Standard",
       "narrow_pattern_selection": "Standard",
-<<<<<<< HEAD
-      "short_place_holder_index": "ISO",
-      "narrow_place_holder_index": {
-=======
       "short_placeholder_value": "ISO",
       "narrow_placeholder_value": {
->>>>>>> 13d97ea5
         "Index": 63
       }
     },
     "XAF": {
       "short_pattern_selection": "Standard",
       "narrow_pattern_selection": "Standard",
-<<<<<<< HEAD
-      "short_place_holder_index": {
-=======
-      "short_placeholder_value": {
->>>>>>> 13d97ea5
+      "short_placeholder_value": {
         "Index": 64
       },
       "narrow_placeholder_value": null
@@ -1319,11 +829,7 @@
     "XCD": {
       "short_pattern_selection": "Standard",
       "narrow_pattern_selection": "Standard",
-<<<<<<< HEAD
-      "short_place_holder_index": {
-=======
-      "short_placeholder_value": {
->>>>>>> 13d97ea5
+      "short_placeholder_value": {
         "Index": 65
       },
       "narrow_placeholder_value": {
@@ -1333,11 +839,7 @@
     "XOF": {
       "short_pattern_selection": "Standard",
       "narrow_pattern_selection": "Standard",
-<<<<<<< HEAD
-      "short_place_holder_index": {
-=======
-      "short_placeholder_value": {
->>>>>>> 13d97ea5
+      "short_placeholder_value": {
         "Index": 66
       },
       "narrow_placeholder_value": null
@@ -1345,11 +847,7 @@
     "XPF": {
       "short_pattern_selection": "Standard",
       "narrow_pattern_selection": "Standard",
-<<<<<<< HEAD
-      "short_place_holder_index": {
-=======
-      "short_placeholder_value": {
->>>>>>> 13d97ea5
+      "short_placeholder_value": {
         "Index": 67
       },
       "narrow_placeholder_value": null
@@ -1357,11 +855,7 @@
     "XXX": {
       "short_pattern_selection": "Standard",
       "narrow_pattern_selection": "Standard",
-<<<<<<< HEAD
-      "short_place_holder_index": {
-=======
-      "short_placeholder_value": {
->>>>>>> 13d97ea5
+      "short_placeholder_value": {
         "Index": 68
       },
       "narrow_placeholder_value": null
@@ -1369,26 +863,16 @@
     "ZAR": {
       "short_pattern_selection": "Standard",
       "narrow_pattern_selection": "Standard",
-<<<<<<< HEAD
-      "short_place_holder_index": null,
-      "narrow_place_holder_index": {
-=======
-      "short_placeholder_value": null,
-      "narrow_placeholder_value": {
->>>>>>> 13d97ea5
+      "short_placeholder_value": null,
+      "narrow_placeholder_value": {
         "Index": 69
       }
     },
     "ZMW": {
       "short_pattern_selection": "Standard",
       "narrow_pattern_selection": "Standard",
-<<<<<<< HEAD
-      "short_place_holder_index": null,
-      "narrow_place_holder_index": {
-=======
-      "short_placeholder_value": null,
-      "narrow_placeholder_value": {
->>>>>>> 13d97ea5
+      "short_placeholder_value": null,
+      "narrow_placeholder_value": {
         "Index": 70
       }
     }
@@ -1405,11 +889,7 @@
     }
   ],
   "standard_alpha_next_to_number_pattern": null,
-<<<<<<< HEAD
-  "placeholder_values": [
-=======
   "placeholders": [
->>>>>>> 13d97ea5
     "؋",
     "֏",
     "Kz",
@@ -1482,18 +962,10 @@
     "R",
     "ZK"
   ],
-<<<<<<< HEAD
-  "default_config": {
-    "short_pattern_selection": "Standard",
-    "narrow_pattern_selection": "Standard",
-    "short_place_holder_index": null,
-    "narrow_place_holder_index": null
-=======
   "default_pattern_config": {
     "short_pattern_selection": "Standard",
     "narrow_pattern_selection": "Standard",
     "short_placeholder_value": null,
     "narrow_placeholder_value": null
->>>>>>> 13d97ea5
   }
 }