// This file is part of ICU4X. For terms of use, please see the file
// called LICENSE at the top level of the ICU4X source tree
// (online at: https://github.com/unicode-org/icu4x/blob/main/LICENSE ).

#[cfg(not(target_os = "windows"))]
#[global_allocator]
static ALLOC: dhat::Alloc = dhat::Alloc;

// Something is broken wrt Windows and this test on CI. Disable for now.
#[cfg(not(target_os = "windows"))]
pub mod test {
    use icu_datagen::{all_keys_with_experimental, DatagenProvider, SourceData};
    use icu_provider::datagen::IterableDynamicDataProvider;
    use icu_provider::prelude::*;
    use std::cmp;
    use std::collections::BTreeSet;

    // Types in this list cannot be zero-copy deserialized.
    //
    // Such types contain some data that was allocated during deserializations
    //
    // Every entry in this list is a bug that needs to be addressed before ICU4X 1.0.
    static EXPECTED_NET_VIOLATIONS: &[&str] = &[
        // https://github.com/unicode-org/icu4x/issues/1678
        "datetime/skeletons@1",
    ];

    // Types in this list can be zero-copy deserialized (and do not contain allocated data),
    // however there is some allocation that occurs during deserialization for validation.
    //
    // Entries in this list represent a less-than-ideal state of things, however ICU4X is shippable with violations
    // in this list since it does not affect databake.
    static EXPECTED_TOTAL_VIOLATIONS: &[&str] = &[
        // Regex DFAs need to be validated, which involved creating a BTreeMap
        "list/and@1",
        "list/or@1",
        "list/unit@1",
    ];

    #[test]
    fn test_zero_copy() {
        // don't drop to avoid dhat from printing stats at the end
        core::mem::forget(dhat::Profiler::new_heap());

        // Actual data is only needed to determine included locales.
        let locale_provider = DatagenProvider::try_new(
            {
                use icu_datagen::options::*;
                let mut options = Options::default();
                options.locales =
                    LocaleInclude::Explicit(icu_testdata::locales().into_iter().collect());
                options
            },
            SourceData::offline()
                .with_cldr(repodata::paths::cldr(), Default::default())
                .unwrap()
                .with_icuexport(repodata::paths::icuexport())
                .unwrap()
                .with_segmenter_lstm(repodata::paths::lstm())
                .unwrap(),
        )
        .unwrap();

        let postcard_provider = icu_testdata::buffer_no_fallback();

        // violations for net_bytes_allocated
        let mut net_violations = BTreeSet::new();
        // violations for total_bytes_allocated (but not net_bytes_allocated)
        let mut total_violations = BTreeSet::new();

<<<<<<< HEAD
    let converter = DatagenProvider {
        source: SourceData::default()
            .with_cldr(
                icu_testdata::paths::cldr_json_root(),
                CldrLocaleSubset::Full,
            )
            .unwrap()
            .with_tzif(icu_testdata::paths::tzif_root())
            .unwrap()
            .with_icuexport(icu_testdata::paths::icuexport_toml_root())
            .unwrap(),
    }
    .filterable("icu4x-datagen locales")
    .filter_by_langid_allowlist_strict(&selected_locales);
=======
        for key in all_keys_with_experimental().into_iter() {
            let mut max_total_violation = 0;
            let mut max_net_violation = 0;
>>>>>>> 458e536a

            for locale in locale_provider.supported_locales_for_key(key).unwrap() {
                let payload = postcard_provider
                    .load_buffer(
                        key,
                        DataRequest {
                            locale: &locale,
                            metadata: Default::default(),
                        },
                    )
                    .unwrap()
                    .take_payload()
                    .unwrap();

                let stats_before = dhat::HeapStats::get();

                // We need to generate the stats before the deserialized struct gets dropped, in order
                // to distinguish between a temporary and permanent allocation.
                let stats_after =
                    icu_datagen::deserialize_and_discard(key, payload, dhat::HeapStats::get)
                        .unwrap();

                let vio_total = stats_after.total_bytes - stats_before.total_bytes;
                let vio_net = stats_after.curr_bytes - stats_before.curr_bytes;
                max_total_violation = cmp::max(vio_total, max_total_violation);
                max_net_violation = cmp::max(vio_net, max_net_violation);
            }
            if max_total_violation != 0 {
                if max_net_violation != 0 {
                    net_violations.insert(key.path().get());
                } else {
                    total_violations.insert(key.path().get());
                }
            }
        }

        assert!(total_violations.iter().eq(EXPECTED_TOTAL_VIOLATIONS.iter()) && net_violations.iter().eq(EXPECTED_NET_VIOLATIONS.iter()),
            "Expected violations list does not match found violations!\n\
            If the new list is smaller, please update EXPECTED_VIOLATIONS in verify-zero-copy.rs\n\
            If it is bigger and that was unexpected, please make sure the key remains zero-copy, or ask ICU4X team members if it is okay\
            to temporarily allow for this key to be allowlisted.\n\
            Expected (net):\n{EXPECTED_NET_VIOLATIONS:?}\nFound (net):\n{net_violations:?}\nExpected (total):\n{EXPECTED_TOTAL_VIOLATIONS:?}\nFound (total):\n{total_violations:?}")
    }
}

#[cfg(target_os = "windows")]
#[test]
fn test_zero_copy() {
    // do nothing
}<|MERGE_RESOLUTION|>--- conflicted
+++ resolved
@@ -57,6 +57,8 @@
                 .with_icuexport(repodata::paths::icuexport())
                 .unwrap()
                 .with_segmenter_lstm(repodata::paths::lstm())
+                .unwrap()
+                .with_tzif(repodata::paths::tzif())
                 .unwrap(),
         )
         .unwrap();
@@ -68,26 +70,9 @@
         // violations for total_bytes_allocated (but not net_bytes_allocated)
         let mut total_violations = BTreeSet::new();
 
-<<<<<<< HEAD
-    let converter = DatagenProvider {
-        source: SourceData::default()
-            .with_cldr(
-                icu_testdata::paths::cldr_json_root(),
-                CldrLocaleSubset::Full,
-            )
-            .unwrap()
-            .with_tzif(icu_testdata::paths::tzif_root())
-            .unwrap()
-            .with_icuexport(icu_testdata::paths::icuexport_toml_root())
-            .unwrap(),
-    }
-    .filterable("icu4x-datagen locales")
-    .filter_by_langid_allowlist_strict(&selected_locales);
-=======
         for key in all_keys_with_experimental().into_iter() {
             let mut max_total_violation = 0;
             let mut max_net_violation = 0;
->>>>>>> 458e536a
 
             for locale in locale_provider.supported_locales_for_key(key).unwrap() {
                 let payload = postcard_provider
