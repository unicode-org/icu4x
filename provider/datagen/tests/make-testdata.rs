// This file is part of ICU4X. For terms of use, please see the file
// called LICENSE at the top level of the ICU4X source tree
// (online at: https://github.com/unicode-org/icu4x/blob/main/LICENSE ).

use crlify::BufWriterWithLineEndingFix;
use icu_datagen::fs_exporter::serializers::Json;
use icu_datagen::fs_exporter::*;
use icu_datagen::prelude::*;
use icu_provider::datagen::*;
use icu_provider::prelude::*;
use std::alloc::{GlobalAlloc, Layout, System};
use std::cell::Cell;
use std::collections::{BTreeMap, BTreeSet};
use std::fs::File;
use std::io::Write;
use std::path::Path;
use std::sync::Mutex;

include!("data/locales.rs.data");

#[test]
fn generate_json_and_verify_postcard() {
    simple_logger::SimpleLogger::new()
        .env()
        .with_level(log::LevelFilter::Info)
        .init()
        .unwrap();

    let data_root = Path::new(concat!(core::env!("CARGO_MANIFEST_DIR"), "/tests/data/"));

    let source = SourceData::offline()
        .with_cldr(data_root.join("cldr"), Default::default())
        .unwrap()
        .with_icuexport(data_root.join("icuexport"))
        .unwrap();

    let json_out = Box::new(
        FilesystemExporter::try_new(Box::new(Json::pretty()), {
            let mut options = ExporterOptions::default();
            options.root = data_root.join("json");
            options.overwrite = OverwriteOption::RemoveAndReplace;
            options
        })
        .unwrap(),
    );

    let postcard_out = Box::new(PostcardTestingExporter {
        size_hash: Default::default(),
        zero_copy_violations: Default::default(),
        zero_copy_transient_violations: Default::default(),
        rountrip_errors: Default::default(),
        fingerprints: BufWriterWithLineEndingFix::new(
            File::create(data_root.join("postcard/fingerprints.csv")).unwrap(),
        ),
    });

    let mut options = options::Options::default();
    options.locales = options::LocaleInclude::Explicit(LOCALES.iter().cloned().collect());

    DatagenProvider::try_new(options, source)
        .unwrap()
        .export(
            icu_datagen::all_keys().into_iter().collect(),
            MultiExporter::new(vec![json_out, postcard_out]),
        )
        .unwrap();
}

struct PostcardTestingExporter {
    size_hash: Mutex<BTreeMap<(DataKey, String), (usize, u64)>>,
    zero_copy_violations: Mutex<BTreeSet<DataKey>>,
    zero_copy_transient_violations: Mutex<BTreeSet<DataKey>>,
    rountrip_errors: Mutex<BTreeSet<(DataKey, String)>>,
    fingerprints: BufWriterWithLineEndingFix<File>,
}

// Types in this list cannot be zero-copy deserialized.
//
// Such types contain some data that was allocated during deserializations
//
// Every entry in this list is a bug that needs to be addressed before ICU4X 1.0.
const EXPECTED_VIOLATIONS: &[DataKey] = &[
    // https://github.com/unicode-org/icu4x/issues/1678
    icu_datetime::provider::calendar::DateSkeletonPatternsV1Marker::KEY,
];

// Types in this list can be zero-copy deserialized (and do not contain allocated data),
// however there is some allocation that occurs during deserialization for validation.
//
// Entries in this list represent a less-than-ideal state of things, however ICU4X is shippable with violations
// in this list since it does not affect databake.
const EXPECTED_TRANSIENT_VIOLATIONS: &[DataKey] = &[
    // Regex DFAs need to be validated, which involved creating a BTreeMap
    icu_list::provider::AndListV1Marker::KEY,
    icu_list::provider::OrListV1Marker::KEY,
    icu_list::provider::UnitListV1Marker::KEY,
];

impl DataExporter for PostcardTestingExporter {
    fn put_payload(
        &self,
        key: DataKey,
        locale: &DataLocale,
        payload_before: &DataPayload<ExportMarker>,
    ) -> Result<(), DataError> {
        use postcard::{
            ser_flavors::{AllocVec, Flavor},
            Serializer,
        };
        let mut serializer = Serializer {
            output: AllocVec::new(),
        };
        payload_before.serialize(&mut serializer).unwrap();
        let serialized = serializer.output.finalize().unwrap();

        let size = serialized.len();

        // We're using SipHash, which is deprecated, but we want a stable hasher
        // (we're fine with it not being cryptographically secure since we're just using it to track diffs)
        #[allow(deprecated)]
        use std::hash::{Hash, Hasher, SipHasher};
        #[allow(deprecated)]
        let mut hasher = SipHasher::new();
        serialized.iter().for_each(|b| b.hash(&mut hasher));
        let hash = hasher.finish();

        let buffer_payload = DataPayload::from_owned_buffer(serialized.into_boxed_slice());

        MeasuringAllocator::start_measure();

        let ((allocated, deallocated), payload_after) = icu_datagen::deserialize_and_measure(
            key,
            buffer_payload,
            MeasuringAllocator::end_measure,
        )
        .unwrap();

        if payload_before != &payload_after {
            self.rountrip_errors
                .lock()
                .expect("poison")
                .insert((key, locale.to_string()));
        }

        if deallocated != allocated {
            if !EXPECTED_VIOLATIONS.contains(&key) {
                log::warn!("Zerocopy violation {key} {locale}: {allocated}B allocated, {deallocated}B deallocated");
            }
            self.zero_copy_violations
                .lock()
                .expect("poison")
                .insert(key);
        } else if allocated > 0 {
            if !EXPECTED_TRANSIENT_VIOLATIONS.contains(&key) {
                log::warn!("Transient zerocopy violation {key} {locale}: {allocated}B allocated/deallocated");
            }
            self.zero_copy_transient_violations
                .lock()
                .expect("poison")
                .insert(key);
        }

        self.size_hash
            .lock()
            .expect("poison")
            .insert((key, locale.to_string()), (size, hash));

        Ok(())
    }

    fn close(&mut self) -> Result<(), DataError> {
        for ((key, locale), (size, hash)) in self.size_hash.get_mut().expect("poison") {
            writeln!(&mut self.fingerprints, "{key}, {locale}, {size}B, {hash:x}")?;
        }

        assert_eq!(
            self.rountrip_errors.get_mut().expect("poison"),
            &mut BTreeSet::default()
        );

        let violations = self
            .zero_copy_violations
            .get_mut()
            .expect("poison")
            .iter()
            .copied()
            .collect::<Vec<_>>();

        let transient_violations = self
            .zero_copy_transient_violations
            .get_mut()
            .expect("poison")
            .iter()
            .copied()
            .collect::<Vec<_>>();

        assert!(transient_violations == EXPECTED_TRANSIENT_VIOLATIONS && violations == EXPECTED_VIOLATIONS,
            "Expected violations list does not match found violations!\n\
            If the new list is smaller, please update EXPECTED_VIOLATIONS in make-testdata.rs\n\
            If it is bigger and that was unexpected, please make sure the key remains zero-copy, or ask ICU4X team members if it is okay\
            to temporarily allow for this key to be allowlisted.\n\
            Expected:\n{EXPECTED_VIOLATIONS:?}\nFound:\n{violations:?}\nExpected (transient):\n{EXPECTED_TRANSIENT_VIOLATIONS:?}\nFound (transient):\n{transient_violations:?}"
        );

        Ok(())
    }
}

#[global_allocator]
static ALLOCATOR: MeasuringAllocator = MeasuringAllocator;

// Inspired by the assert_no_alloc crate
struct MeasuringAllocator;

impl MeasuringAllocator {
    // We need to track allocations on each thread independently
    thread_local! {
        static ACTIVE: Cell<bool> = Cell::new(false);
        static TOTAL_ALLOCATED: Cell<u64> = Cell::new(0);
        static TOTAL_DEALLOCATED: Cell<u64> = Cell::new(0);
    }

    pub fn start_measure() {
        Self::ACTIVE.with(|c| c.set(true));
    }

    pub fn end_measure() -> (u64, u64) {
        Self::ACTIVE.with(|c| c.set(false));
        (
            Self::TOTAL_ALLOCATED.with(|c| c.take()),
            Self::TOTAL_DEALLOCATED.with(|c| c.take()),
        )
    }
}

unsafe impl GlobalAlloc for MeasuringAllocator {
    unsafe fn alloc(&self, layout: Layout) -> *mut u8 {
        if Self::ACTIVE.with(|f| f.get()) {
            Self::TOTAL_ALLOCATED.with(|c| c.set(c.get() + layout.size() as u64));
        }
        System.alloc(layout)
    }

<<<<<<< HEAD
    // Types in this list cannot be zero-copy deserialized.
    //
    // Such types contain some data that was allocated during deserializations
    //
    // Every entry in this list is a bug that needs to be addressed before ICU4X 1.0.
    const EXPECTED_NET_VIOLATIONS: &[&str] = &[
        // https://github.com/unicode-org/icu4x/issues/1678
        "datetime/skeletons@1",
    ];

    // Types in this list can be zero-copy deserialized (and do not contain allocated data),
    // however there is some allocation that occurs during deserialization for validation.
    //
    // Entries in this list represent a less-than-ideal state of things, however ICU4X is shippable with violations
    // in this list since it does not affect databake.
    const EXPECTED_TOTAL_VIOLATIONS: &[&str] = &[];

    assert!(total_violations.iter().eq(EXPECTED_TOTAL_VIOLATIONS.iter()) && net_violations.iter().eq(EXPECTED_NET_VIOLATIONS.iter()),
        "Expected violations list does not match found violations!\n\
        If the new list is smaller, please update EXPECTED_VIOLATIONS in make-testdata.rs\n\
        If it is bigger and that was unexpected, please make sure the key remains zero-copy, or ask ICU4X team members if it is okay\
        to temporarily allow for this key to be allowlisted.\n\
        Expected (net):\n{EXPECTED_NET_VIOLATIONS:?}\nFound (net):\n{net_violations:?}\nExpected (total):\n{EXPECTED_TOTAL_VIOLATIONS:?}\nFound (total):\n{total_violations:?}");
=======
    unsafe fn dealloc(&self, ptr: *mut u8, layout: Layout) {
        if Self::ACTIVE.with(|f| f.get()) {
            Self::TOTAL_DEALLOCATED.with(|c| c.set(c.get() + layout.size() as u64));
        }
        System.dealloc(ptr, layout)
    }
>>>>>>> 1823e488
}<|MERGE_RESOLUTION|>--- conflicted
+++ resolved
@@ -89,12 +89,7 @@
 //
 // Entries in this list represent a less-than-ideal state of things, however ICU4X is shippable with violations
 // in this list since it does not affect databake.
-const EXPECTED_TRANSIENT_VIOLATIONS: &[DataKey] = &[
-    // Regex DFAs need to be validated, which involved creating a BTreeMap
-    icu_list::provider::AndListV1Marker::KEY,
-    icu_list::provider::OrListV1Marker::KEY,
-    icu_list::provider::UnitListV1Marker::KEY,
-];
+const EXPECTED_TRANSIENT_VIOLATIONS: &[DataKey] = &[];
 
 impl DataExporter for PostcardTestingExporter {
     fn put_payload(
@@ -241,36 +236,10 @@
         System.alloc(layout)
     }
 
-<<<<<<< HEAD
-    // Types in this list cannot be zero-copy deserialized.
-    //
-    // Such types contain some data that was allocated during deserializations
-    //
-    // Every entry in this list is a bug that needs to be addressed before ICU4X 1.0.
-    const EXPECTED_NET_VIOLATIONS: &[&str] = &[
-        // https://github.com/unicode-org/icu4x/issues/1678
-        "datetime/skeletons@1",
-    ];
-
-    // Types in this list can be zero-copy deserialized (and do not contain allocated data),
-    // however there is some allocation that occurs during deserialization for validation.
-    //
-    // Entries in this list represent a less-than-ideal state of things, however ICU4X is shippable with violations
-    // in this list since it does not affect databake.
-    const EXPECTED_TOTAL_VIOLATIONS: &[&str] = &[];
-
-    assert!(total_violations.iter().eq(EXPECTED_TOTAL_VIOLATIONS.iter()) && net_violations.iter().eq(EXPECTED_NET_VIOLATIONS.iter()),
-        "Expected violations list does not match found violations!\n\
-        If the new list is smaller, please update EXPECTED_VIOLATIONS in make-testdata.rs\n\
-        If it is bigger and that was unexpected, please make sure the key remains zero-copy, or ask ICU4X team members if it is okay\
-        to temporarily allow for this key to be allowlisted.\n\
-        Expected (net):\n{EXPECTED_NET_VIOLATIONS:?}\nFound (net):\n{net_violations:?}\nExpected (total):\n{EXPECTED_TOTAL_VIOLATIONS:?}\nFound (total):\n{total_violations:?}");
-=======
     unsafe fn dealloc(&self, ptr: *mut u8, layout: Layout) {
         if Self::ACTIVE.with(|f| f.get()) {
             Self::TOTAL_DEALLOCATED.with(|c| c.set(c.get() + layout.size() as u64));
         }
         System.dealloc(ptr, layout)
     }
->>>>>>> 1823e488
 }