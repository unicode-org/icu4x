--- conflicted
+++ resolved
@@ -144,7 +144,6 @@
     Recommended,
 }
 
-<<<<<<< HEAD
 /// Specifies the collation Han database to use.
 ///
 /// Unihan is more precise but significantly increases data size. See
@@ -192,16 +191,6 @@
     }
 }
 
-=======
-impl Default for LocaleInclude {
-    fn default() -> Self {
-        Self::All
-    }
-}
-
-#[non_exhaustive]
-#[derive(Debug, PartialEq, Clone, serde::Serialize, serde::Deserialize)]
->>>>>>> 247021e8
 /// The segmentation models to include
 #[derive(Debug, Clone, PartialEq, Eq, Default, serde::Serialize, serde::Deserialize)]
 #[non_exhaustive]
