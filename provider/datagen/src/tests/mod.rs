--- conflicted
+++ resolved
@@ -6,11 +6,6 @@
 //!
 //! Most tests should either be in-module unit tests or integration tests.
 
-<<<<<<< HEAD
-mod make_testdata;
-=======
-#[cfg(all(feature = "fs_exporter", feature = "use_wasm"))]
 mod make_testdata;
 
-mod data;
->>>>>>> 8a17b8cb
+mod data;