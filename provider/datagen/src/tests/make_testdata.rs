// This file is part of ICU4X. For terms of use, please see the file
// called LICENSE at the top level of the ICU4X source tree
// (online at: https://github.com/unicode-org/icu4x/blob/main/LICENSE ).

use crate::baked_exporter;
use crate::prelude::*;
use crlify::BufWriterWithLineEndingFix;
use icu_provider::datagen::*;
use icu_provider::prelude::*;
use std::alloc::{GlobalAlloc, Layout, System};
use std::cell::Cell;
use std::collections::{BTreeMap, BTreeSet};
use std::fs::File;
use std::io::Write;
use std::sync::Mutex;

include!("../../tests/locales.rs.data");

#[test]
#[cfg(feature = "use_wasm")]
fn make_testdata() {
    // Only produce output if the variable is set. Test is hermetic otherwise.
    let exporter: Box<dyn DataExporter> = if std::option_env!("ICU4X_WRITE_TESTDATA").is_none() {
        Box::new(PostcardTestingExporter {
            size_hash: Default::default(),
            zero_copy_violations: Default::default(),
            zero_copy_transient_violations: Default::default(),
            rountrip_errors: Default::default(),
            fingerprints: std::io::sink(),
        })
    } else {
        simple_logger::SimpleLogger::new()
            .env()
            .with_level(log::LevelFilter::Info)
            .init()
            .unwrap();

        Box::new(MultiExporter::new(vec![
            #[cfg(feature = "fs_provider")]
            Box::new(
                icu_provider_fs::export::FilesystemExporter::try_new(
                    Box::new(icu_provider_fs::export::serializers::Json::pretty()),
                    {
                        let mut options = icu_provider_fs::export::ExporterOptions::default();
                        options.root = "tests/data/json".into();
                        options.overwrite =
                            icu_provider_fs::export::OverwriteOption::RemoveAndReplace;
                        options
                    },
                )
                .unwrap(),
            ),
            Box::new(PostcardTestingExporter {
                size_hash: Default::default(),
                zero_copy_violations: Default::default(),
                zero_copy_transient_violations: Default::default(),
                rountrip_errors: Default::default(),
                fingerprints: BufWriterWithLineEndingFix::new(
                    File::create("tests/data/postcard/fingerprints.csv").unwrap(),
                ),
            }),
        ]))
    };

    let stubdata_out = Box::new(BakedStubdataExporter(
        baked_exporter::BakedExporter::new(
            "tests/data/baked".into(),
            baked_exporter::Options {
                overwrite: true,
                pretty: true,
                ..Default::default()
            },
        )
        .unwrap(),
    ));

    DatagenDriver::new()
        .with_keys(crate::all_keys())
        .with_locales(LOCALES.iter().cloned())
        .with_segmenter_models([
            "thaidict".into(),
            "Thai_codepoints_exclusive_model4_heavy".into(),
        ])
<<<<<<< HEAD
        .export(&DatagenProvider::new_testing(), exporter)
        .unwrap()
}

struct PostcardTestingExporter<F> {
=======
        .export(
            &DatagenProvider::new_testing(),
            MultiExporter::new(vec![json_out, postcard_out, stubdata_out]),
        )
        .unwrap();
}

/// Generates a stub data directory that can be used with `ICU4X_DATA_DIR`
/// for faster development and debugging. For example, put the following in
/// VSCode settings.json:
///
/// ```javascript
/// "rust-analyzer.cargo.extraEnv": {
///   // Relative to provider/baked/x/src
///   "ICU4X_DATA_DIR": "../../../datagen/tests/data/stub"
/// },
/// ```
struct BakedStubdataExporter(baked_exporter::BakedExporter);

impl DataExporter for BakedStubdataExporter {
    fn put_payload(
        &self,
        key: DataKey,
        locale: &DataLocale,
        payload: &DataPayload<ExportMarker>,
    ) -> Result<(), DataError> {
        // put `und-*` but not any other locales
        if locale.is_langid_und() {
            self.0.put_payload(key, locale, payload)
        } else {
            Ok(())
        }
    }

    fn flush_singleton(
        &self,
        key: DataKey,
        payload: &DataPayload<ExportMarker>,
    ) -> Result<(), DataError> {
        self.0.flush_singleton(key, payload)
    }

    fn flush(&self, key: DataKey) -> Result<(), DataError> {
        self.0.flush(key)
    }

    fn flush_with_built_in_fallback(
        &self,
        key: DataKey,
        fallback_mode: BuiltInFallbackMode,
    ) -> Result<(), DataError> {
        self.0.flush_with_built_in_fallback(key, fallback_mode)
    }

    fn close(&mut self) -> Result<(), DataError> {
        self.0.close()
    }

    fn supports_built_in_fallback(&self) -> bool {
        self.0.supports_built_in_fallback()
    }
}

struct PostcardTestingExporter {
>>>>>>> 8a17b8cb
    size_hash: Mutex<BTreeMap<(DataKey, String), (usize, u64)>>,
    zero_copy_violations: Mutex<BTreeSet<DataKey>>,
    zero_copy_transient_violations: Mutex<BTreeSet<DataKey>>,
    rountrip_errors: Mutex<BTreeSet<(DataKey, String)>>,
    fingerprints: F,
}

// Types in this list cannot be zero-copy deserialized.
//
// Such types contain some data that was allocated during deserializations
//
// Every entry in this list is a bug that needs to be addressed before stabilization.
const EXPECTED_VIOLATIONS: &[DataKey] = &[
    // https://github.com/unicode-org/icu4x/issues/1678
    icu_datetime::provider::calendar::DateSkeletonPatternsV1Marker::KEY,
];

// Types in this list can be zero-copy deserialized (and do not contain allocated data),
// however there is some allocation that occurs during deserialization for validation.
//
// Entries in this list represent a less-than-ideal state of things, however ICU4X is shippable with violations
// in this list since it does not affect databake.
const EXPECTED_TRANSIENT_VIOLATIONS: &[DataKey] = &[
    // Regex DFAs need to be validated, which involved creating a BTreeMap.
    // If required we could avoid this using one of the approaches in
    // https://github.com/unicode-org/icu4x/pulls/3697.
    icu_list::provider::AndListV1Marker::KEY,
    icu_list::provider::OrListV1Marker::KEY,
    icu_list::provider::UnitListV1Marker::KEY,
];

impl<F: Write + Send + Sync> DataExporter for PostcardTestingExporter<F> {
    fn put_payload(
        &self,
        key: DataKey,
        locale: &DataLocale,
        payload_before: &DataPayload<ExportMarker>,
    ) -> Result<(), DataError> {
        use postcard::{
            ser_flavors::{AllocVec, Flavor},
            Serializer,
        };
        let mut serializer = Serializer {
            output: AllocVec::new(),
        };
        payload_before.serialize(&mut serializer).unwrap();
        let serialized = serializer.output.finalize().unwrap();

        let size = serialized.len();

        // We're using SipHash, which is deprecated, but we want a stable hasher
        // (we're fine with it not being cryptographically secure since we're just using it to track diffs)
        #[allow(deprecated)]
        use std::hash::{Hash, Hasher, SipHasher};
        #[allow(deprecated)]
        let mut hasher = SipHasher::new();
        serialized.iter().for_each(|b| b.hash(&mut hasher));
        let hash = hasher.finish();

        let buffer_payload = DataPayload::from_owned_buffer(serialized.into_boxed_slice());

        MeasuringAllocator::start_measure();

        let ((allocated, deallocated), payload_after) =
            crate::deserialize_and_measure(key, buffer_payload, MeasuringAllocator::end_measure)
                .unwrap();

        if payload_before != &payload_after {
            self.rountrip_errors
                .lock()
                .expect("poison")
                .insert((key, locale.to_string()));
        }

        if deallocated != allocated {
            if !EXPECTED_VIOLATIONS.contains(&key) {
                eprintln!("Zerocopy violation {key} {locale}: {allocated}B allocated, {deallocated}B deallocated");
            }
            self.zero_copy_violations
                .lock()
                .expect("poison")
                .insert(key);
        } else if allocated > 0 {
            if !EXPECTED_TRANSIENT_VIOLATIONS.contains(&key) {
                eprintln!("Transient zerocopy violation {key} {locale}: {allocated}B allocated/deallocated");
            }
            self.zero_copy_transient_violations
                .lock()
                .expect("poison")
                .insert(key);
        }

        self.size_hash
            .lock()
            .expect("poison")
            .insert((key, locale.to_string()), (size, hash));

        Ok(())
    }

    fn close(&mut self) -> Result<(), DataError> {
        for ((key, locale), (size, hash)) in self.size_hash.get_mut().expect("poison") {
            writeln!(&mut self.fingerprints, "{key}, {locale}, {size}B, {hash:x}")?;
        }

        assert_eq!(
            self.rountrip_errors.get_mut().expect("poison"),
            &mut BTreeSet::default()
        );

        let violations = self
            .zero_copy_violations
            .get_mut()
            .expect("poison")
            .iter()
            .copied()
            .collect::<Vec<_>>();

        let transient_violations = self
            .zero_copy_transient_violations
            .get_mut()
            .expect("poison")
            .iter()
            .copied()
            .collect::<Vec<_>>();

        assert!(transient_violations == EXPECTED_TRANSIENT_VIOLATIONS && violations == EXPECTED_VIOLATIONS,
            "Expected violations list does not match found violations!\n\
            If the new list is smaller, please update EXPECTED_VIOLATIONS in make-testdata.rs\n\
            If it is bigger and that was unexpected, please make sure the key remains zero-copy, or ask ICU4X team members if it is okay\
            to temporarily allow for this key to be allowlisted.\n\
            Expected:\n{EXPECTED_VIOLATIONS:?}\nFound:\n{violations:?}\nExpected (transient):\n{EXPECTED_TRANSIENT_VIOLATIONS:?}\nFound (transient):\n{transient_violations:?}"
        );

        Ok(())
    }
}

#[global_allocator]
static ALLOCATOR: MeasuringAllocator = MeasuringAllocator;

// Inspired by the assert_no_alloc crate
struct MeasuringAllocator;

impl MeasuringAllocator {
    // We need to track allocations on each thread independently
    thread_local! {
        static ACTIVE: Cell<bool> = Cell::new(false);
        static TOTAL_ALLOCATED: Cell<u64> = Cell::new(0);
        static TOTAL_DEALLOCATED: Cell<u64> = Cell::new(0);
    }

    pub fn start_measure() {
        Self::ACTIVE.with(|c| c.set(true));
    }

    pub fn end_measure() -> (u64, u64) {
        Self::ACTIVE.with(|c| c.set(false));
        (
            Self::TOTAL_ALLOCATED.with(|c| c.take()),
            Self::TOTAL_DEALLOCATED.with(|c| c.take()),
        )
    }
}

unsafe impl GlobalAlloc for MeasuringAllocator {
    unsafe fn alloc(&self, layout: Layout) -> *mut u8 {
        if Self::ACTIVE.with(|f| f.get()) {
            Self::TOTAL_ALLOCATED.with(|c| c.set(c.get() + layout.size() as u64));
        }
        System.alloc(layout)
    }

    unsafe fn dealloc(&self, ptr: *mut u8, layout: Layout) {
        if Self::ACTIVE.with(|f| f.get()) {
            Self::TOTAL_DEALLOCATED.with(|c| c.set(c.get() + layout.size() as u64));
        }
        System.dealloc(ptr, layout)
    }
}<|MERGE_RESOLUTION|>--- conflicted
+++ resolved
@@ -2,7 +2,6 @@
 // called LICENSE at the top level of the ICU4X source tree
 // (online at: https://github.com/unicode-org/icu4x/blob/main/LICENSE ).
 
-use crate::baked_exporter;
 use crate::prelude::*;
 use crlify::BufWriterWithLineEndingFix;
 use icu_provider::datagen::*;
@@ -38,18 +37,39 @@
         Box::new(MultiExporter::new(vec![
             #[cfg(feature = "fs_provider")]
             Box::new(
-                icu_provider_fs::export::FilesystemExporter::try_new(
-                    Box::new(icu_provider_fs::export::serializers::Json::pretty()),
+                crate::fs_provider::FilesystemExporter::try_new(
+                    Box::new(crate::fs_provider::serializers::Json::pretty()),
                     {
-                        let mut options = icu_provider_fs::export::ExporterOptions::default();
+                        let mut options = crate::fs_provider::ExporterOptions::default();
                         options.root = "tests/data/json".into();
-                        options.overwrite =
-                            icu_provider_fs::export::OverwriteOption::RemoveAndReplace;
+                        options.overwrite = crate::fs_provider::OverwriteOption::RemoveAndReplace;
                         options
                     },
                 )
                 .unwrap(),
             ),
+            #[cfg(feature = "baked_provider")]
+            // Generates a stub data directory that can be used with `ICU4X_DATA_DIR`
+            // for faster development and debugging. For example, put the following in
+            // VSCode settings.json:
+            //
+            // ```javascript
+            // "rust-analyzer.cargo.extraEnv": {
+            //   // Relative to provider/baked/x/src
+            //   "ICU4X_DATA_DIR": "../../../datagen/tests/data/stub"
+            // },
+            // ```
+            Box::new(BakedStubdataExporter(
+                crate::baked_exporter::BakedExporter::new(
+                    "tests/data/baked".into(),
+                    crate::baked_exporter::Options {
+                        overwrite: true,
+                        pretty: true,
+                        ..Default::default()
+                    },
+                )
+                .unwrap(),
+            )),
             Box::new(PostcardTestingExporter {
                 size_hash: Default::default(),
                 zero_copy_violations: Default::default(),
@@ -62,18 +82,6 @@
         ]))
     };
 
-    let stubdata_out = Box::new(BakedStubdataExporter(
-        baked_exporter::BakedExporter::new(
-            "tests/data/baked".into(),
-            baked_exporter::Options {
-                overwrite: true,
-                pretty: true,
-                ..Default::default()
-            },
-        )
-        .unwrap(),
-    ));
-
     DatagenDriver::new()
         .with_keys(crate::all_keys())
         .with_locales(LOCALES.iter().cloned())
@@ -81,33 +89,13 @@
             "thaidict".into(),
             "Thai_codepoints_exclusive_model4_heavy".into(),
         ])
-<<<<<<< HEAD
         .export(&DatagenProvider::new_testing(), exporter)
         .unwrap()
 }
 
-struct PostcardTestingExporter<F> {
-=======
-        .export(
-            &DatagenProvider::new_testing(),
-            MultiExporter::new(vec![json_out, postcard_out, stubdata_out]),
-        )
-        .unwrap();
-}
-
-/// Generates a stub data directory that can be used with `ICU4X_DATA_DIR`
-/// for faster development and debugging. For example, put the following in
-/// VSCode settings.json:
-///
-/// ```javascript
-/// "rust-analyzer.cargo.extraEnv": {
-///   // Relative to provider/baked/x/src
-///   "ICU4X_DATA_DIR": "../../../datagen/tests/data/stub"
-/// },
-/// ```
-struct BakedStubdataExporter(baked_exporter::BakedExporter);
-
-impl DataExporter for BakedStubdataExporter {
+struct StubExporter<E>(E);
+
+impl<E: DataExporter> DataExporter for StubExporter<E> {
     fn put_payload(
         &self,
         key: DataKey,
@@ -151,8 +139,7 @@
     }
 }
 
-struct PostcardTestingExporter {
->>>>>>> 8a17b8cb
+struct PostcardTestingExporter<F> {
     size_hash: Mutex<BTreeMap<(DataKey, String), (usize, u64)>>,
     zero_copy_violations: Mutex<BTreeSet<DataKey>>,
     zero_copy_transient_violations: Mutex<BTreeSet<DataKey>>,
