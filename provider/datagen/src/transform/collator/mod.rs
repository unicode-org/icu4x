// This file is part of ICU4X. For terms of use, please see the file
// called LICENSE at the top level of the ICU4X source tree
// (online at: https://github.com/unicode-org/icu4x/blob/main/LICENSE ).

//! This module transforms collation-related TOML files created by
//! `genrb -X` in the ICU4C repo to ICU4X-internal data structures.

use crate::SourceData;
use icu_codepointtrie::toml::CodePointTrieToml;
use icu_codepointtrie::CodePointTrie;
use icu_collator::provider::*;
use icu_locid::extensions::unicode::Value;
use icu_locid::unicode_ext_key;
use icu_locid::LanguageIdentifier;
use icu_locid::Locale;
use icu_provider::datagen::IterableResourceProvider;
use icu_provider::prelude::*;
use icu_provider::ResourceKey;
use std::convert::TryFrom;
use std::str::FromStr;
use writeable::Writeable;
use zerovec::ZeroVec;

/// Collection of all the key for easy reference from the datagen registry.
pub const ALL_KEYS: [ResourceKey; 6] = [
    CollationDataV1Marker::KEY,
    CollationDiacriticsV1Marker::KEY,
    CollationJamoV1Marker::KEY,
    CollationMetadataV1Marker::KEY,
    CollationReorderingV1Marker::KEY,
    CollationSpecialPrimariesV1Marker::KEY,
];

/// Serde counterpart for `CollationDataV1`.
#[derive(serde::Deserialize)]
struct CollationData {
    pub trie: CodePointTrieToml,
    pub contexts: Vec<u16>,
    pub ce32s: Vec<u32>,
    // TOML integers are signed 64-bit, so the range of u64 isn't available
    pub ces: Vec<i64>,
}

/// Serde counterpart for `CollationDiacriticsV1`.
#[derive(serde::Deserialize)]
struct CollationDiacritics {
    pub secondaries: Vec<u16>,
}

/// Serde counterpart for `CollationJamoV1`.
#[derive(serde::Deserialize)]
struct CollationJamo {
    pub ce32s: Vec<u32>,
}

/// Serde counterpart for `CollationMetadataV1`.
#[derive(serde::Deserialize)]
struct CollationMetadata {
    pub bits: u32,
}

/// Serde counterpart for `CollationReorderingV1`.
#[derive(serde::Deserialize)]
struct CollationReordering {
    pub min_high_no_reorder: u32,
    pub reorder_table: Vec<u8>,
    pub reorder_ranges: Vec<u32>,
}

/// Serde counterpart for `CollationSpecialPrimariesV1`.
#[derive(serde::Deserialize)]
struct CollationSpecialPrimaries {
    pub last_primaries: Vec<u16>, // length always supposed to be 4
    pub numeric_primary: u8,
}

fn locale_to_file_name(opts: &ResourceOptions) -> String {
    let mut s = if opts.get_langid() == LanguageIdentifier::UND {
        String::from("root")
    } else {
        opts.get_langid()
            .write_to_string()
            .replace('-', "_")
            .to_ascii_lowercase()
    };
    if let Some(extension) = &opts.get_unicode_ext(&unicode_ext_key!("co")) {
        s.push('_');
        s.push_str(match extension.to_string().as_str() {
            "trad" => "traditional",
            "phonebk" => "phonebook",
            "dict" => "dictionary",
            "gb2312" => "gb2312han",
            extension => extension,
        });
    } else {
        // "standard" is the default for all but two languages: sv and zh.
        // Since there are only two special cases, hard-coding them
        // here for now instead of making the defaulting fancy and data driven.
        // The Swedish naming seems ad hoc from
        // https://unicode-org.atlassian.net/browse/CLDR-679 .

        if opts.get_langid().language == "zh" {
            s.push_str("_pinyin");
        } else if opts.get_langid().language == "sv" {
            s.push_str("_reformed");
        } else {
            s.push_str("_standard");
        }
    }
    s.make_ascii_lowercase();
    s
}

fn file_name_to_locale(file_name: &str) -> Option<Locale> {
    let (language, variant) = file_name.rsplit_once('_').unwrap();
    let langid = if language == "root" {
        LanguageIdentifier::UND
    } else {
        language.parse().ok()?
    };
    let mut locale = Locale::from(langid);
    // See above for the two special cases.
    if !((language == "zh" && variant == "pinyin")
        || (language == "sv" && variant == "reformed")
        || ((language != "zh" && language != "sv") && variant == "standard"))
    {
        let shortened = match variant {
            "traditional" => "trad",
            "phonebook" => "phonebk",
            "dictionary" => "dict",
            "gb2312han" => "gb2312",
            _ => variant,
        };
        locale.extensions.unicode.keywords.set(
            unicode_ext_key!("co"),
            Value::from_str(shortened).expect("valid extension subtag"),
        );
    };
    Some(locale)
}

/// A data provider reading from .toml files produced by the ICU4C genrb tool.
pub struct CollationProvider {
    source: SourceData,
}

impl From<&SourceData> for CollationProvider {
    fn from(source: &SourceData) -> Self {
        Self {
            source: source.clone(),
        }
    }
}

macro_rules! collation_provider {
    ($(($marker:ident, $serde_struct:ident, $suffix:literal, $conversion:expr)),+, $toml_data:ident) => {
        $(
            impl ResourceProvider<$marker> for CollationProvider {
                fn load_resource(&self, req: &DataRequest) -> Result<DataResponse<$marker>, DataError> {
                    let $toml_data: &$serde_struct = self
                        .source
                        .get_coll_paths()?
                        .read_and_parse_toml(
                            &format!(
                                "{}{}.toml",
                                locale_to_file_name(&req.options), $suffix)
                        )?;

                    Ok(DataResponse {
                        metadata: DataResponseMetadata::default(),
                        // The struct conversion is macro-based instead of
                        // using a method on the Serde struct, because the
                        // method approach caused lifetime issues that I
                        // didn't know how to solve.
                        payload: Some(DataPayload::from_owned($conversion)),
                    })
                }
            }

            impl IterableResourceProvider<$marker> for CollationProvider {
                fn supported_options(&self) -> Result<Vec<ResourceOptions>, DataError> {
                    Ok(self
                        .source
                        .get_coll_paths()?
                        .list()?
                        .filter_map(|entry|
                            entry
                                .file_stem()
                                .unwrap()
                                .to_string_lossy()
                                .into_owned()
                                .strip_suffix($suffix)
                                .map(ToString::to_string)
                        )
                        .filter_map(|s|file_name_to_locale(&s))
                        .map(ResourceOptions::from)
                        .collect()
                    )
                }
            }
        )+
        icu_provider::make_exportable_provider!(CollationProvider, [$($marker),+,]);
    };
}

collation_provider!(
<<<<<<< HEAD
    CollationDataV1Marker,
    CollationDataDataProvider,
    CollationData,
    b"_data",
    icu_collator::provider::CollationDataV1 {
        trie: CodePointTrie::<u32>::try_from(&toml_data.trie)
            .map_err(|e| DataError::custom("trie conversion").with_display_context(&e))?,
        contexts: ZeroVec::alloc_from_slice(&toml_data.contexts),
        ce32s: ZeroVec::alloc_from_slice(&toml_data.ce32s),
        ces: toml_data.ces.iter().map(|i| *i as u64).collect(),
    },
    toml_data
);

collation_provider!(
    CollationDiacriticsV1Marker,
    CollationDiacriticsDataProvider,
    CollationDiacritics,
    b"_dia",
    icu_collator::provider::CollationDiacriticsV1 {
        secondaries: ZeroVec::alloc_from_slice(&toml_data.secondaries),
    },
    toml_data
);

collation_provider!(
    CollationJamoV1Marker,
    CollationJamoDataProvider,
    CollationJamo,
    b"_jamo",
    icu_collator::provider::CollationJamoV1 {
        ce32s: ZeroVec::alloc_from_slice(&toml_data.ce32s),
    },
    toml_data
);

collation_provider!(
    CollationMetadataV1Marker,
    CollationMetadataDataProvider,
    CollationMetadata,
    b"_meta",
    icu_collator::provider::CollationMetadataV1 {
        bits: toml_data.bits,
    },
    toml_data
);

collation_provider!(
    CollationReorderingV1Marker,
    CollationReorderingDataProvider,
    CollationReordering,
    b"_reord",
    icu_collator::provider::CollationReorderingV1 {
        min_high_no_reorder: toml_data.min_high_no_reorder,
        reorder_table: ZeroVec::alloc_from_slice(&toml_data.reorder_table),
        reorder_ranges: ZeroVec::alloc_from_slice(&toml_data.reorder_ranges),
    },
    toml_data
);

collation_provider!(
    CollationSpecialPrimariesV1Marker,
    CollationSpecialPrimariesDataProvider,
    CollationSpecialPrimaries,
    b"_prim",
    icu_collator::provider::CollationSpecialPrimariesV1 {
        last_primaries: ZeroVec::alloc_from_slice(&toml_data.last_primaries),
        numeric_primary: toml_data.numeric_primary,
    },
=======
    (
        CollationDataV1Marker,
        CollationData,
        "_data",
        icu_collator::provider::CollationDataV1 {
            trie: CodePointTrie::<u32>::try_from(&toml_data.trie)
                .map_err(|e| DataError::custom("trie conversion").with_display_context(&e))?,
            contexts: ZeroVec::alloc_from_slice(&toml_data.contexts),
            ce32s: ZeroVec::alloc_from_slice(&toml_data.ce32s),
            ces: toml_data.ces.iter().map(|i| *i as u64).collect(),
        }
    ),
    (
        CollationDiacriticsV1Marker,
        CollationDiacritics,
        "_dia",
        icu_collator::provider::CollationDiacriticsV1 {
            secondaries: ZeroVec::alloc_from_slice(&toml_data.secondaries),
        }
    ),
    (
        CollationJamoV1Marker,
        CollationJamo,
        "_jamo",
        icu_collator::provider::CollationJamoV1 {
            ce32s: ZeroVec::alloc_from_slice(&toml_data.ce32s),
        }
    ),
    (
        CollationMetadataV1Marker,
        CollationMetadata,
        "_meta",
        icu_collator::provider::CollationMetadataV1 {
            bits: toml_data.bits,
        }
    ),
    (
        CollationReorderingV1Marker,
        CollationReordering,
        "_reord",
        icu_collator::provider::CollationReorderingV1 {
            min_high_no_reorder: toml_data.min_high_no_reorder,
            reorder_table: ZeroVec::alloc_from_slice(&toml_data.reorder_table),
            reorder_ranges: ZeroVec::alloc_from_slice(&toml_data.reorder_ranges),
        }
    ),
    (
        CollationSpecialPrimariesV1Marker,
        CollationSpecialPrimaries,
        "_prim",
        icu_collator::provider::CollationSpecialPrimariesV1 {
            last_primaries: ZeroVec::alloc_from_slice(&toml_data.last_primaries),
            numeric_primary: toml_data.numeric_primary,
        }
    ),
>>>>>>> 02b9a3fc
    toml_data
);<|MERGE_RESOLUTION|>--- conflicted
+++ resolved
@@ -204,77 +204,6 @@
 }
 
 collation_provider!(
-<<<<<<< HEAD
-    CollationDataV1Marker,
-    CollationDataDataProvider,
-    CollationData,
-    b"_data",
-    icu_collator::provider::CollationDataV1 {
-        trie: CodePointTrie::<u32>::try_from(&toml_data.trie)
-            .map_err(|e| DataError::custom("trie conversion").with_display_context(&e))?,
-        contexts: ZeroVec::alloc_from_slice(&toml_data.contexts),
-        ce32s: ZeroVec::alloc_from_slice(&toml_data.ce32s),
-        ces: toml_data.ces.iter().map(|i| *i as u64).collect(),
-    },
-    toml_data
-);
-
-collation_provider!(
-    CollationDiacriticsV1Marker,
-    CollationDiacriticsDataProvider,
-    CollationDiacritics,
-    b"_dia",
-    icu_collator::provider::CollationDiacriticsV1 {
-        secondaries: ZeroVec::alloc_from_slice(&toml_data.secondaries),
-    },
-    toml_data
-);
-
-collation_provider!(
-    CollationJamoV1Marker,
-    CollationJamoDataProvider,
-    CollationJamo,
-    b"_jamo",
-    icu_collator::provider::CollationJamoV1 {
-        ce32s: ZeroVec::alloc_from_slice(&toml_data.ce32s),
-    },
-    toml_data
-);
-
-collation_provider!(
-    CollationMetadataV1Marker,
-    CollationMetadataDataProvider,
-    CollationMetadata,
-    b"_meta",
-    icu_collator::provider::CollationMetadataV1 {
-        bits: toml_data.bits,
-    },
-    toml_data
-);
-
-collation_provider!(
-    CollationReorderingV1Marker,
-    CollationReorderingDataProvider,
-    CollationReordering,
-    b"_reord",
-    icu_collator::provider::CollationReorderingV1 {
-        min_high_no_reorder: toml_data.min_high_no_reorder,
-        reorder_table: ZeroVec::alloc_from_slice(&toml_data.reorder_table),
-        reorder_ranges: ZeroVec::alloc_from_slice(&toml_data.reorder_ranges),
-    },
-    toml_data
-);
-
-collation_provider!(
-    CollationSpecialPrimariesV1Marker,
-    CollationSpecialPrimariesDataProvider,
-    CollationSpecialPrimaries,
-    b"_prim",
-    icu_collator::provider::CollationSpecialPrimariesV1 {
-        last_primaries: ZeroVec::alloc_from_slice(&toml_data.last_primaries),
-        numeric_primary: toml_data.numeric_primary,
-    },
-=======
     (
         CollationDataV1Marker,
         CollationData,
@@ -330,6 +259,5 @@
             numeric_primary: toml_data.numeric_primary,
         }
     ),
->>>>>>> 02b9a3fc
     toml_data
 );