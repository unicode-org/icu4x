--- conflicted
+++ resolved
@@ -30,23 +30,7 @@
             impl ResourceProvider<$marker> for EnumeratedPropertyCodePointTrieProvider
             {
                 fn load_resource(&self, _: &DataRequest) -> Result<DataResponse<$marker>, DataError> {
-<<<<<<< HEAD
                     let source_cpt_data = &self.source.get_uprops_paths()?.get_enumerated($prop_name)?.code_point_trie;
-=======
-                    if self.data.read().expect("poison").is_none() {
-                        let data = uprops_helpers::load_enumerated_from_dir(self.source.get_uprops_root()?)?;
-                        *self.data.write().expect("poison") = Some(data);
-                    }
-
-                    let guard = self.data.read().expect("poison");
-
-                    let source_cpt_data = &guard
-                        .as_ref()
-                        .unwrap()
-                        .get($prop_name)
-                        .ok_or(DataErrorKind::MissingResourceKey.into_error())?
-                        .code_point_trie;
->>>>>>> 269b807d
 
                     let code_point_trie = CodePointTrie::try_from(source_cpt_data).map_err(|e| {
                         DataError::custom("Could not parse CodePointTrie TOML").with_display_context(&e)
@@ -62,14 +46,9 @@
             impl IterableResourceProvider<$marker> for EnumeratedPropertyCodePointTrieProvider {
                 fn supported_options(
                     &self,
-<<<<<<< HEAD
-                ) -> Result<Box<dyn Iterator<Item = ResourceOptions>>, DataError> {
+                ) -> Result<Vec<ResourceOptions>, DataError> {
                     self.source.get_uprops_paths()?.get_enumerated($prop_name)?;
-                    Ok(Box::new(core::iter::once(ResourceOptions::default())))
-=======
-                ) -> Result<Vec<ResourceOptions>, DataError> {
                     Ok(vec![Default::default()])
->>>>>>> 269b807d
                 }
             }
         )+
