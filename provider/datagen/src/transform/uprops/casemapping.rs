// This file is part of ICU4X. For terms of use, please see the file
// called LICENSE at the top level of the ICU4X source tree
// (online at: https://github.com/unicode-org/icu4x/blob/main/LICENSE ).

<<<<<<< HEAD
=======
use crate::transform::uprops::uprops_serde;
>>>>>>> 269b807d
use crate::SourceData;
use icu_casemapping::provider::{CaseMappingV1, CaseMappingV1Marker};
use icu_casemapping::CaseMappingInternals;
use icu_codepointtrie::toml::CodePointDataSlice;
use icu_codepointtrie::CodePointTrieHeader;
use icu_provider::prelude::*;
use std::convert::TryFrom;

/// A data provider reading from TOML files produced by the ICU4C icuexportdata tool.
pub struct CaseMappingDataProvider {
    source: SourceData,
}

impl From<&SourceData> for CaseMappingDataProvider {
    fn from(source: &SourceData) -> Self {
        Self {
            source: source.clone(),
        }
    }
}

impl ResourceProvider<CaseMappingV1Marker> for CaseMappingDataProvider {
    fn load_resource(
        &self,
        _req: &DataRequest,
    ) -> Result<DataResponse<CaseMappingV1Marker>, DataError> {
<<<<<<< HEAD
        let toml = &self.source.get_uprops_paths()?.get_case()?.ucase;
=======
        let path = self.source.get_uprops_root()?.join("ucase.toml");
        let toml_str =
            fs::read_to_string(&path).map_err(|e| DataError::from(e).with_path_context(&path))?;
        let toml: uprops_serde::case::Main = toml::from_str(&toml_str)
            .map_err(|e| crate::error::data_error_from_toml(e).with_path_context(&path))?;
>>>>>>> 269b807d

        let trie_data = &toml.code_point_trie;
        let trie_header = CodePointTrieHeader::try_from(trie_data).map_err(|e| {
            DataError::custom("Could not parse CodePointTrie TOML").with_display_context(&e)
        })?;
        let trie_index = trie_data.index_slice();
        let trie_data = if let Ok(CodePointDataSlice::U16(s)) = trie_data.data_slice() {
            s
        } else {
            return Err(DataError::custom(
                "Did not find 16-bit data array for case mapping in TOML",
            ));
        };
        let exceptions = &toml.exceptions.exceptions;
        let unfold = &toml.unfold.unfold;

        let case_mapping = CaseMappingInternals::try_from_icu(
            trie_header,
            trie_index,
            trie_data,
            exceptions,
            unfold,
        )
        .map_err(|e| {
            DataError::custom("Could not create CaseMappingInternals").with_display_context(&e)
        })?;
        Ok(DataResponse {
            metadata: DataResponseMetadata::default(),
            payload: Some(DataPayload::from_owned(CaseMappingV1 {
                casemap: case_mapping,
            })),
        })
    }
}

impl icu_provider::datagen::IterableResourceProvider<CaseMappingV1Marker>
    for CaseMappingDataProvider
{
    fn supported_options(&self) -> Result<Vec<ResourceOptions>, DataError> {
        Ok(vec![Default::default()])
    }
}

icu_provider::make_exportable_provider!(CaseMappingDataProvider, [CaseMappingV1Marker,]);

#[cfg(test)]
mod tests {
    use super::*;
    use core::str::FromStr;
    use icu_casemapping::CaseMapping;
    use icu_locid::Locale;

    #[test]
    fn test_simple_mappings() {
        let provider = CaseMappingDataProvider::from(&SourceData::for_test());
        let case_mapping = CaseMapping::try_new(&provider).expect("Loading was successful");

        // Basic case mapping
        assert_eq!(case_mapping.to_uppercase('a'), 'A');
        assert_eq!(case_mapping.to_lowercase('a'), 'a');
        assert_eq!(case_mapping.to_titlecase('a'), 'A');
        assert_eq!(case_mapping.fold('a'), 'a');
        assert_eq!(case_mapping.to_uppercase('A'), 'A');
        assert_eq!(case_mapping.to_lowercase('A'), 'a');
        assert_eq!(case_mapping.to_titlecase('A'), 'A');
        assert_eq!(case_mapping.fold('A'), 'a');

        // Case mapping of titlecase character
        assert_eq!(case_mapping.to_uppercase('\u{1c4}'), '\u{1c4}');
        assert_eq!(case_mapping.to_titlecase('\u{1c4}'), '\u{1c5}');
        assert_eq!(case_mapping.to_lowercase('\u{1c4}'), '\u{1c6}');
        assert_eq!(case_mapping.to_uppercase('\u{1c5}'), '\u{1c4}');
        assert_eq!(case_mapping.to_titlecase('\u{1c5}'), '\u{1c5}');
        assert_eq!(case_mapping.to_lowercase('\u{1c5}'), '\u{1c6}');
        assert_eq!(case_mapping.to_uppercase('\u{1c6}'), '\u{1c4}');
        assert_eq!(case_mapping.to_titlecase('\u{1c6}'), '\u{1c5}');
        assert_eq!(case_mapping.to_lowercase('\u{1c6}'), '\u{1c6}');

        // Turkic case folding
        assert_eq!(case_mapping.fold('I'), 'i');
        assert_eq!(case_mapping.fold_turkic('I'), 'ı');
        assert_eq!(case_mapping.fold('İ'), 'İ');
        assert_eq!(case_mapping.fold_turkic('İ'), 'i');

        // Supplementary code points (Deseret)
        assert_eq!(case_mapping.to_uppercase('\u{1043c}'), '\u{10414}');
        assert_eq!(case_mapping.to_lowercase('\u{1043c}'), '\u{1043c}');
        assert_eq!(case_mapping.to_titlecase('\u{1043c}'), '\u{10414}');
        assert_eq!(case_mapping.fold('\u{1043c}'), '\u{1043c}');
        assert_eq!(case_mapping.to_uppercase('\u{10414}'), '\u{10414}');
        assert_eq!(case_mapping.to_lowercase('\u{10414}'), '\u{1043c}');
        assert_eq!(case_mapping.to_titlecase('\u{10414}'), '\u{10414}');
        assert_eq!(case_mapping.fold('\u{10414}'), '\u{1043c}');
    }

    // These tests are taken from StringCaseTest::TestCaseConversion in ICU4C.
    #[test]
    fn test_full_mappings() {
        let provider = CaseMappingDataProvider::from(&SourceData::for_test());

        let case_mapping = CaseMapping::try_new(&provider).expect("Loading was successful");

        let turkish_locale = Locale::from_str("tr").expect("Parsing was successful");
        let turkish_case_mapping = CaseMapping::try_new_with_locale(&provider, &turkish_locale)
            .expect("Loading was successful");

        let lithuanian_locale = Locale::from_str("lt").expect("Parsing was successful");
        let lithuanian_case_mapping =
            CaseMapping::try_new_with_locale(&provider, &lithuanian_locale)
                .expect("Loading was successful");

        let uppercase_greek = "ΙΕΣΥΣ ΧΡΙΣΤΟΣ"; // "IESUS CHRISTOS"
        let lowercase_greek = "ιεσυς χριστος"; // "IESUS CHRISTOS"
        assert_eq!(
            case_mapping.to_full_uppercase(lowercase_greek),
            uppercase_greek
        );
        assert_eq!(
            case_mapping.to_full_lowercase(uppercase_greek),
            lowercase_greek
        );
        assert_eq!(
            case_mapping.full_fold(uppercase_greek),
            case_mapping.full_fold(lowercase_greek)
        );

        let lowercase_turkish_1 = "istanbul, not constantınople";
        let uppercase_turkish_1 = "İSTANBUL, NOT CONSTANTINOPLE";
        assert_eq!(
            case_mapping.to_full_lowercase(uppercase_turkish_1),
            "i\u{307}stanbul, not constantinople"
        );
        assert_eq!(
            turkish_case_mapping.to_full_lowercase(uppercase_turkish_1),
            lowercase_turkish_1
        );

        let lowercase_turkish_2 = "topkapı palace, istanbul";
        let uppercase_turkish_2 = "TOPKAPI PALACE, İSTANBUL";
        assert_eq!(
            case_mapping.to_full_uppercase(lowercase_turkish_2),
            "TOPKAPI PALACE, ISTANBUL"
        );
        assert_eq!(
            turkish_case_mapping.to_full_uppercase(lowercase_turkish_2),
            uppercase_turkish_2
        );

        let initial_german = "Süßmayrstraße";
        let uppercase_german = "SÜSSMAYRSTRASSE";
        assert_eq!(
            case_mapping.to_full_uppercase(initial_german),
            uppercase_german
        );

        let before = "aBIΣßΣ/\u{5ffff}";
        let after = "abiσßς/\u{5ffff}";
        let after_turkish = "abıσßς/\u{5ffff}";
        assert_eq!(case_mapping.to_full_lowercase(before), after);
        assert_eq!(
            turkish_case_mapping.to_full_lowercase(before),
            after_turkish
        );

        let before = "aBiςßσ/\u{fb03}\u{fb03}\u{fb03}\u{5ffff}";
        let after = "ABIΣSSΣ/FFIFFIFFI\u{5ffff}";
        let after_turkish = "ABİΣSSΣ/FFIFFIFFI\u{5ffff}";
        assert_eq!(case_mapping.to_full_uppercase(before), after);
        assert_eq!(
            turkish_case_mapping.to_full_uppercase(before),
            after_turkish
        );

        let before = "ßa";
        let after = "SSA";
        assert_eq!(case_mapping.to_full_uppercase(before), after);

        let initial_deseret = "\u{1043c}\u{10414}";
        let upper_deseret = "\u{10414}\u{10414}";
        let lower_deseret = "\u{1043c}\u{1043c}";
        assert_eq!(
            case_mapping.to_full_uppercase(initial_deseret),
            upper_deseret
        );
        assert_eq!(
            case_mapping.to_full_lowercase(initial_deseret),
            lower_deseret
        );

        // lj ligature
        let initial_ligature = "\u{1c7}\u{1c8}\u{1c9}";
        let lower_ligature = "\u{1c9}\u{1c9}\u{1c9}";
        let upper_ligature = "\u{1c7}\u{1c7}\u{1c7}";
        assert_eq!(
            case_mapping.to_full_uppercase(initial_ligature),
            upper_ligature
        );
        assert_eq!(
            case_mapping.to_full_lowercase(initial_ligature),
            lower_ligature
        );

        // Sigmas preceded and/or followed by cased letters
        let initial_sigmas = "i\u{307}\u{3a3}\u{308}j \u{307}\u{3a3}\u{308}j i\u{ad}\u{3a3}\u{308} \u{307}\u{3a3}\u{308}";
        let lower_sigmas = "i\u{307}\u{3c3}\u{308}j \u{307}\u{3c3}\u{308}j i\u{ad}\u{3c2}\u{308} \u{307}\u{3c3}\u{308}";
        let upper_sigmas = "I\u{307}\u{3a3}\u{308}J \u{307}\u{3a3}\u{308}J I\u{ad}\u{3a3}\u{308} \u{307}\u{3a3}\u{308}";
        assert_eq!(case_mapping.to_full_uppercase(initial_sigmas), upper_sigmas);
        assert_eq!(case_mapping.to_full_lowercase(initial_sigmas), lower_sigmas);

        // Turkish & Azerbaijani dotless i & dotted I:
        // Remove dot above if there was a capital I before and there are no more accents above.
        let initial_dots = "I İ I\u{307} I\u{327}\u{307} I\u{301}\u{307} I\u{327}\u{307}\u{301}";
        let after = "i i\u{307} i\u{307} i\u{327}\u{307} i\u{301}\u{307} i\u{327}\u{307}\u{301}";
        let after_turkish = "ı i i i\u{327} ı\u{301}\u{307} i\u{327}\u{301}";
        assert_eq!(case_mapping.to_full_lowercase(initial_dots), after);
        assert_eq!(
            turkish_case_mapping.to_full_lowercase(initial_dots),
            after_turkish
        );

        // Lithuanian dot above in uppercasing
        let initial_dots = "a\u{307} \u{307} i\u{307} j\u{327}\u{307} j\u{301}\u{307}";
        let after = "A\u{307} \u{307} I\u{307} J\u{327}\u{307} J\u{301}\u{307}";
        let after_lithuanian = "A\u{307} \u{307} I J\u{327} J\u{301}\u{307}";
        assert_eq!(case_mapping.to_full_uppercase(initial_dots), after);
        assert_eq!(
            lithuanian_case_mapping.to_full_uppercase(initial_dots),
            after_lithuanian
        );

        // Lithuanian adds dot above to i in lowercasing if there are more above accents
        let initial_dots = "I I\u{301} J J\u{301} \u{12e} \u{12e}\u{301} \u{cc}\u{cd}\u{128}";
        let after = "i i\u{301} j j\u{301} \u{12f} \u{12f}\u{301} \u{ec}\u{ed}\u{129}";
        let after_lithuanian = "i i\u{307}\u{301} j j\u{307}\u{301} \u{12f} \u{12f}\u{307}\u{301} i\u{307}\u{300}i\u{307}\u{301}i\u{307}\u{303}";
        assert_eq!(case_mapping.to_full_lowercase(initial_dots), after);
        assert_eq!(
            lithuanian_case_mapping.to_full_lowercase(initial_dots),
            after_lithuanian
        );

        // Test case folding
        let initial = "Aßµ\u{fb03}\u{1040c}İı";
        let simple = "assμffi\u{10434}i\u{307}ı";
        let turkic = "assμffi\u{10434}iı";
        assert_eq!(case_mapping.full_fold(initial), simple);
        assert_eq!(case_mapping.full_fold_turkic(initial), turkic);
    }
}<|MERGE_RESOLUTION|>--- conflicted
+++ resolved
@@ -2,10 +2,6 @@
 // called LICENSE at the top level of the ICU4X source tree
 // (online at: https://github.com/unicode-org/icu4x/blob/main/LICENSE ).
 
-<<<<<<< HEAD
-=======
-use crate::transform::uprops::uprops_serde;
->>>>>>> 269b807d
 use crate::SourceData;
 use icu_casemapping::provider::{CaseMappingV1, CaseMappingV1Marker};
 use icu_casemapping::CaseMappingInternals;
@@ -32,15 +28,7 @@
         &self,
         _req: &DataRequest,
     ) -> Result<DataResponse<CaseMappingV1Marker>, DataError> {
-<<<<<<< HEAD
         let toml = &self.source.get_uprops_paths()?.get_case()?.ucase;
-=======
-        let path = self.source.get_uprops_root()?.join("ucase.toml");
-        let toml_str =
-            fs::read_to_string(&path).map_err(|e| DataError::from(e).with_path_context(&path))?;
-        let toml: uprops_serde::case::Main = toml::from_str(&toml_str)
-            .map_err(|e| crate::error::data_error_from_toml(e).with_path_context(&path))?;
->>>>>>> 269b807d
 
         let trie_data = &toml.code_point_trie;
         let trie_header = CodePointTrieHeader::try_from(trie_data).map_err(|e| {
