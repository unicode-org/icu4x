// This file is part of ICU4X. For terms of use, please see the file
// called LICENSE at the top level of the ICU4X source tree
// (online at: https://github.com/unicode-org/icu4x/blob/main/LICENSE ).

use crate::SourceData;
use icu_properties::provider::*;
use icu_provider::datagen::*;
use icu_provider::prelude::*;
use icu_uniset::UnicodeSetBuilder;

/// A data provider reading from TOML files produced by the ICU4C icuexportdata tool.
pub struct BinaryPropertyUnicodeSetDataProvider {
    source: SourceData,
}

impl From<&SourceData> for BinaryPropertyUnicodeSetDataProvider {
    fn from(source: &SourceData) -> Self {
        Self {
            source: source.clone(),
<<<<<<< HEAD
=======
            data: RwLock::new(None),
        }
    }
}

impl BinaryPropertyUnicodeSetDataProvider {
    fn init(&self) -> Result<RwLockReadGuard<Option<TomlBinary>>, DataError> {
        if self.data.read().expect("poison").is_none() {
            let data = uprops_helpers::load_binary_from_dir(self.source.get_uprops_root()?)?;
            *self.data.write().expect("poison") = Some(data);
>>>>>>> 269b807d
        }
    }
}

macro_rules! expand {
    ($(($marker:ident, $prop_name:literal)),+) => {
        $(
            impl ResourceProvider<$marker> for BinaryPropertyUnicodeSetDataProvider {
                fn load_resource(
                    &self,
                    _: &DataRequest,
                ) -> Result<DataResponse<$marker>, DataError> {
                    let data = self
                        .source
                        .get_uprops_paths()?
                        .get_binary($prop_name)
                        .map_err(|_| DataErrorKind::MissingResourceKey.into_error())?;

                    let mut builder = UnicodeSetBuilder::new();
                    for (start, end) in &data.ranges {
                        builder.add_range_u32(&(start..=end));
                    }
                    let inv_list = builder.build();

                    Ok(DataResponse {
                        metadata: DataResponseMetadata::default(),
                        payload: Some(DataPayload::from_owned(
                            UnicodePropertyV1 { inv_list },
                        )),
                    })
                }
            }

            impl IterableResourceProvider<$marker> for BinaryPropertyUnicodeSetDataProvider {
                fn supported_options(
                    &self,
<<<<<<< HEAD
                ) -> Result<Box<dyn Iterator<Item = ResourceOptions>>, DataError> {
                    self
                        .source
                        .get_uprops_paths()?
                        .get_binary($prop_name)
                        .map_err(|_| DataErrorKind::MissingResourceKey.into_error())?;
=======
                ) -> Result<Vec<ResourceOptions>, DataError> {
                    if !self.init()?.as_ref().unwrap().contains_key($prop_name) {
                        return Err(DataErrorKind::MissingResourceKey.into_error())
                    }
>>>>>>> 269b807d

                    Ok(vec![Default::default()])
                }
            }
        )+

        icu_provider::make_exportable_provider!(BinaryPropertyUnicodeSetDataProvider, [$($marker),+,]);
    };
}

expand!(
    (AsciiHexDigitV1Marker, "AHex"),
    (AlnumV1Marker, "alnum"),
    (AlphabeticV1Marker, "Alpha"),
    (BidiControlV1Marker, "Bidi_C"),
    (BidiMirroredV1Marker, "Bidi_M"),
    (BlankV1Marker, "blank"),
    (CasedV1Marker, "Cased"),
    (CaseIgnorableV1Marker, "CI"),
    (FullCompositionExclusionV1Marker, "Comp_Ex"),
    (ChangesWhenCasefoldedV1Marker, "CWCF"),
    (ChangesWhenCasemappedV1Marker, "CWCM"),
    (ChangesWhenNfkcCasefoldedV1Marker, "CWKCF"),
    (ChangesWhenLowercasedV1Marker, "CWL"),
    (ChangesWhenTitlecasedV1Marker, "CWT"),
    (ChangesWhenUppercasedV1Marker, "CWU"),
    (DashV1Marker, "Dash"),
    (DeprecatedV1Marker, "Dep"),
    (DefaultIgnorableCodePointV1Marker, "DI"),
    (DiacriticV1Marker, "Dia"),
    (EmojiModifierBaseV1Marker, "EBase"),
    (EmojiComponentV1Marker, "EComp"),
    (EmojiModifierV1Marker, "EMod"),
    (EmojiV1Marker, "Emoji"),
    (EmojiPresentationV1Marker, "EPres"),
    (ExtenderV1Marker, "Ext"),
    (ExtendedPictographicV1Marker, "ExtPict"),
    (GraphV1Marker, "graph"),
    (GraphemeBaseV1Marker, "Gr_Base"),
    (GraphemeExtendV1Marker, "Gr_Ext"),
    (GraphemeLinkV1Marker, "Gr_Link"),
    (HexDigitV1Marker, "Hex"),
    (HyphenV1Marker, "Hyphen"),
    (IdContinueV1Marker, "IDC"),
    (IdeographicV1Marker, "Ideo"),
    (IdStartV1Marker, "IDS"),
    (IdsBinaryOperatorV1Marker, "IDSB"),
    (IdsTrinaryOperatorV1Marker, "IDST"),
    (JoinControlV1Marker, "Join_C"),
    (LogicalOrderExceptionV1Marker, "LOE"),
    (LowercaseV1Marker, "Lower"),
    (MathV1Marker, "Math"),
    (NoncharacterCodePointV1Marker, "NChar"),
    (NfcInertV1Marker, "nfcinert"),
    (NfdInertV1Marker, "nfdinert"),
    (NfkcInertV1Marker, "nfkcinert"),
    (NfkdInertV1Marker, "nfkdinert"),
    (PatternSyntaxV1Marker, "Pat_Syn"),
    (PatternWhiteSpaceV1Marker, "Pat_WS"),
    (PrependedConcatenationMarkV1Marker, "PCM"),
    (PrintV1Marker, "print"),
    (QuotationMarkV1Marker, "QMark"),
    (RadicalV1Marker, "Radical"),
    (RegionalIndicatorV1Marker, "RI"),
    (SoftDottedV1Marker, "SD"),
    (SegmentStarterV1Marker, "segstart"),
    (CaseSensitiveV1Marker, "Sensitive"),
    (SentenceTerminalV1Marker, "STerm"),
    (TerminalPunctuationV1Marker, "Term"),
    (UnifiedIdeographV1Marker, "UIdeo"),
    (UppercaseV1Marker, "Upper"),
    (VariationSelectorV1Marker, "VS"),
    (WhiteSpaceV1Marker, "WSpace"),
    (XdigitV1Marker, "xdigit"),
    (XidContinueV1Marker, "XIDC"),
    (XidStartV1Marker, "XIDS")
);

#[test]
fn test_basic() {
    use icu_properties::provider::WhiteSpaceV1Marker;
    use icu_uniset::UnicodeSet;

    let provider = BinaryPropertyUnicodeSetDataProvider::from(&SourceData::for_test());

    let payload: DataPayload<WhiteSpaceV1Marker> = provider
        .load_resource(&DataRequest::default())
        .and_then(DataResponse::take_payload)
        .expect("Loading was successful");

    let whitespace: &UnicodeSet = &payload.get().inv_list;

    assert!(whitespace.contains(' '));
    assert!(whitespace.contains('\n'));
    assert!(whitespace.contains('\u{3000}')); // U+3000 IDEOGRAPHIC SPACE

    assert!(!whitespace.contains('A'));
}<|MERGE_RESOLUTION|>--- conflicted
+++ resolved
@@ -17,19 +17,6 @@
     fn from(source: &SourceData) -> Self {
         Self {
             source: source.clone(),
-<<<<<<< HEAD
-=======
-            data: RwLock::new(None),
-        }
-    }
-}
-
-impl BinaryPropertyUnicodeSetDataProvider {
-    fn init(&self) -> Result<RwLockReadGuard<Option<TomlBinary>>, DataError> {
-        if self.data.read().expect("poison").is_none() {
-            let data = uprops_helpers::load_binary_from_dir(self.source.get_uprops_root()?)?;
-            *self.data.write().expect("poison") = Some(data);
->>>>>>> 269b807d
         }
     }
 }
@@ -66,19 +53,12 @@
             impl IterableResourceProvider<$marker> for BinaryPropertyUnicodeSetDataProvider {
                 fn supported_options(
                     &self,
-<<<<<<< HEAD
-                ) -> Result<Box<dyn Iterator<Item = ResourceOptions>>, DataError> {
+                ) -> Result<Vec<ResourceOptions>, DataError> {
                     self
                         .source
                         .get_uprops_paths()?
                         .get_binary($prop_name)
                         .map_err(|_| DataErrorKind::MissingResourceKey.into_error())?;
-=======
-                ) -> Result<Vec<ResourceOptions>, DataError> {
-                    if !self.init()?.as_ref().unwrap().contains_key($prop_name) {
-                        return Err(DataErrorKind::MissingResourceKey.into_error())
-                    }
->>>>>>> 269b807d
 
                     Ok(vec![Default::default()])
                 }
