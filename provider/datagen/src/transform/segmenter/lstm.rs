--- conflicted
+++ resolved
@@ -189,12 +189,6 @@
     ) -> Result<DataResponse<LstmForWordLineAutoV1Marker>, DataError> {
         self.check_req::<LstmForWordLineAutoV1Marker>(req)?;
 
-<<<<<<< HEAD
-        let model = crate::lstm_data_locale_to_model_name(req.langid)
-            .ok_or(DataErrorKind::MissingLocale.with_req(LstmForWordLineAutoV1Marker::KEY, req))?;
-
-=======
->>>>>>> 05b220fc
         let lstm_data = self
             .segmenter_lstm()?
             .read_and_parse_json::<RawLstmData>(&format!(
