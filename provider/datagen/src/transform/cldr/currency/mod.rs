--- conflicted
+++ resolved
@@ -2,9 +2,4 @@
 // called LICENSE at the top level of the ICU4X source tree
 // (online at: https://github.com/unicode-org/icu4x/blob/main/LICENSE ).
 
-<<<<<<< HEAD
-pub mod essentials;
-pub mod extended;
-=======
-pub(in crate::provider) mod essentials;
->>>>>>> daa13bb3
+pub(in crate::provider) mod essentials;