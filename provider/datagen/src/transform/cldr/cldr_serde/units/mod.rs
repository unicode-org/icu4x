--- conflicted
+++ resolved
@@ -2,9 +2,5 @@
 // called LICENSE at the top level of the ICU4X source tree
 // (online at: https://github.com/unicode-org/icu4x/blob/main/LICENSE ).
 
-<<<<<<< HEAD
-pub mod data;
-pub mod info;
-=======
 pub(in crate::provider) mod info;
->>>>>>> 5b15744b
+pub(in crate::provider) mod data;