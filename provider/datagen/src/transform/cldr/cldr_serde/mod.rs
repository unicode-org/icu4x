// This file is part of ICU4X. For terms of use, please see the file
// called LICENSE at the top level of the ICU4X source tree
// (online at: https://github.com/unicode-org/icu4x/blob/main/LICENSE ).

//! Serde structures for CLDR JSON.
//!
//! The modules below each contain Rust struct definitions for CLDR JSON files, with Serde
//! deserialization support. These structures can be used in the transformers.

pub mod aliases;
pub mod ca;
<<<<<<< HEAD
pub mod currencies;
=======
pub mod coverage_levels;
>>>>>>> cee3ca93
pub mod date_fields;
pub mod directionality;
pub mod displaynames;
pub mod exemplar_chars;
pub mod japanese;
pub mod likely_subtags;
pub mod list_patterns;
pub mod numbering_systems;
pub mod numbers;
pub mod parent_locales;
pub mod plurals;
pub mod time_zones;
pub mod week_data;<|MERGE_RESOLUTION|>--- conflicted
+++ resolved
@@ -9,11 +9,8 @@
 
 pub mod aliases;
 pub mod ca;
-<<<<<<< HEAD
+pub mod coverage_levels;
 pub mod currencies;
-=======
-pub mod coverage_levels;
->>>>>>> cee3ca93
 pub mod date_fields;
 pub mod directionality;
 pub mod displaynames;
