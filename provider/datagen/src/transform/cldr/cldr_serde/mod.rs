// This file is part of ICU4X. For terms of use, please see the file
// called LICENSE at the top level of the ICU4X source tree
// (online at: https://github.com/unicode-org/icu4x/blob/main/LICENSE ).

//! Serde structures for CLDR JSON.
//!
//! The modules below each contain Rust struct definitions for CLDR JSON files, with Serde
//! deserialization support. These structures can be used in the transformers.

pub(in crate::provider) mod aliases;
pub(in crate::provider) mod ca;
pub(in crate::provider) mod coverage_levels;
#[cfg(feature = "experimental_components")]
pub(in crate::provider) mod currencies;
pub(in crate::provider) mod currency_data;
#[cfg(feature = "experimental_components")]
pub(in crate::provider) mod date_fields;
pub(in crate::provider) mod directionality;
#[cfg(feature = "experimental_components")]
<<<<<<< HEAD
pub mod displaynames;
pub mod exemplar_chars;
pub mod japanese;
pub mod likely_subtags;
pub mod list_patterns;
pub mod locale_resource;
pub mod numbering_systems;
pub mod numbers;
pub mod parent_locales;
#[cfg(feature = "experimental_components")]
pub mod personnames;
pub mod plural_ranges;
pub mod plurals;
pub mod time_zones;
=======
pub(in crate::provider) mod displaynames;
pub(in crate::provider) mod exemplar_chars;
pub(in crate::provider) mod japanese;
pub(in crate::provider) mod likely_subtags;
pub(in crate::provider) mod list_patterns;
pub(in crate::provider) mod locale_resource;
pub(in crate::provider) mod numbering_systems;
pub(in crate::provider) mod numbers;
pub(in crate::provider) mod parent_locales;
pub(in crate::provider) mod plural_ranges;
pub(in crate::provider) mod plurals;
pub(in crate::provider) mod time_zones;
>>>>>>> 3c2a1b5e
#[cfg(feature = "experimental_components")]
pub(in crate::provider) mod transforms;
#[cfg(feature = "experimental_components")]
pub(in crate::provider) mod units;
pub(in crate::provider) mod week_data;

use locale_resource::LocaleResource;<|MERGE_RESOLUTION|>--- conflicted
+++ resolved
@@ -17,22 +17,6 @@
 pub(in crate::provider) mod date_fields;
 pub(in crate::provider) mod directionality;
 #[cfg(feature = "experimental_components")]
-<<<<<<< HEAD
-pub mod displaynames;
-pub mod exemplar_chars;
-pub mod japanese;
-pub mod likely_subtags;
-pub mod list_patterns;
-pub mod locale_resource;
-pub mod numbering_systems;
-pub mod numbers;
-pub mod parent_locales;
-#[cfg(feature = "experimental_components")]
-pub mod personnames;
-pub mod plural_ranges;
-pub mod plurals;
-pub mod time_zones;
-=======
 pub(in crate::provider) mod displaynames;
 pub(in crate::provider) mod exemplar_chars;
 pub(in crate::provider) mod japanese;
@@ -42,10 +26,11 @@
 pub(in crate::provider) mod numbering_systems;
 pub(in crate::provider) mod numbers;
 pub(in crate::provider) mod parent_locales;
+#[cfg(feature = "experimental_components")]
+pub(in crate::provider) mod personnames;
 pub(in crate::provider) mod plural_ranges;
 pub(in crate::provider) mod plurals;
 pub(in crate::provider) mod time_zones;
->>>>>>> 3c2a1b5e
 #[cfg(feature = "experimental_components")]
 pub(in crate::provider) mod transforms;
 #[cfg(feature = "experimental_components")]
