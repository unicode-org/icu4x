--- conflicted
+++ resolved
@@ -28,13 +28,10 @@
 pub mod parent_locales;
 pub mod plurals;
 pub mod time_zones;
-<<<<<<< HEAD
 #[cfg(feature = "icu_transliteration")]
 pub mod transforms;
-=======
 #[cfg(feature = "icu_unitsconversion")]
 pub mod units;
->>>>>>> 47a3f438
 pub mod week_data;
 
 use locale_resource::LocaleResource;