--- conflicted
+++ resolved
@@ -9,14 +9,11 @@
 use icu_provider::prelude::*;
 use tinystr::TinyAsciiStr;
 
-<<<<<<< HEAD
-pub mod decimal_pattern;
-=======
 mod compact;
 mod compact_decimal_pattern;
 mod decimal_pattern;
 mod symbols;
->>>>>>> cee3ca93
+pub mod decimal_pattern;
 
 impl crate::DatagenProvider {
     /// Returns the digits for the given numbering system name.
