--- conflicted
+++ resolved
@@ -47,27 +47,11 @@
                     let time_zone_names = if let Some(time_zone_names) = self.time_zone_names_data.get(&langid) {
                         time_zone_names
                     } else {
-<<<<<<< HEAD
                         let resource: &cldr_serde::time_zones::time_zone_names::Resource =
                         self
                         .source
                         .get_cldr_paths()?
                         .cldr_dates("gregorian").read_and_parse(&langid, "timeZoneNames.json")?;
-=======
-                        let path = get_langid_subdirectory(
-                            &self
-                                .source
-                                .get_cldr_paths()?
-                                .cldr_dates("gregorian")
-                                .join("main"),
-                            &langid,
-                        )?
-                        .ok_or_else(|| DataErrorKind::MissingLocale.into_error())?
-                        .join("timeZoneNames.json");
-                        let mut resource: cldr_serde::time_zones::time_zone_names::Resource =
-                            serde_json::from_reader(open_reader(&path)?)
-                                .map_err(|e| DataError::from(e).with_path_context(&path))?;
->>>>>>> 269b807d
                         self.time_zone_names_data.insert(
                             langid.clone(),
                             Box::new(
@@ -83,30 +67,12 @@
                         )
                     };
 
-<<<<<<< HEAD
-                    if self.bcp47_tzid_data.read().unwrap().len() == 0 {
+                    if self.bcp47_tzid_data.read().expect("poison").len() == 0 {
                         let resource: &cldr_serde::time_zones::bcp47_tzid::Resource =
                             self.source.get_cldr_paths()?.cldr_bcp47().read_and_parse("timezone.json")?;
 
-                        let mut data_guard = self.bcp47_tzid_data.write().unwrap();
+                        let mut data_guard = self.bcp47_tzid_data.write().expect("poison");
                         for (bcp47_tzid, bcp47_tzid_data) in resource.keyword.u.time_zones.values.iter() {
-=======
-                    if self.bcp47_tzid_data.read().expect("poison").len() == 0 {
-                        let bcp47_time_zone_path = self
-                            .source
-                            .get_cldr_paths()?
-                            .cldr_bcp47()
-                            .join("bcp47")
-                            .join("timezone.json");
-
-                        let resource: cldr_serde::time_zones::bcp47_tzid::Resource =
-                            serde_json::from_reader(open_reader(&bcp47_time_zone_path)?)
-                                .map_err(|e| DataError::from(e).with_path_context(&bcp47_time_zone_path))?;
-                        let r = resource.keyword.u.time_zones.values;
-
-                        let mut data_guard = self.bcp47_tzid_data.write().expect("poison");
-                        for (bcp47_tzid, bcp47_tzid_data) in r.iter() {
->>>>>>> 269b807d
                             if let Some(alias) = &bcp47_tzid_data.alias {
                                 for data_value in alias.split(" ") {
                                     data_guard.insert(data_value.to_string(), *bcp47_tzid);
@@ -115,35 +81,16 @@
                         }
                     }
 
-<<<<<<< HEAD
-                    if self.meta_zone_id_data.read().unwrap().len() == 0 {
+                    if self.meta_zone_id_data.read().expect("poison").len() == 0 {
                         let resource: &cldr_serde::time_zones::meta_zones::Resource =
                             self.source.get_cldr_paths()?.cldr_core().read_and_parse("supplemental/metaZones.json")?;
 
-                        let mut data_guard = self.meta_zone_id_data.write().unwrap();
+                        let mut data_guard = self.meta_zone_id_data.write().expect("poison");
                         for (meta_zone_id, meta_zone_id_data) in resource.supplemental.meta_zones.meta_zone_ids.0.iter() {
                             data_guard.insert(
                                 meta_zone_id_data.long_id.to_string(),
                                 meta_zone_id.clone(),
                             );
-=======
-                    if self.meta_zone_id_data.read().expect("poison").len() == 0 {
-                        let meta_zone_id_path = self
-                            .source
-                            .get_cldr_paths()?
-                            .cldr_core()
-                            .join("supplemental")
-                            .join("metaZones.json");
-
-                        let resource: cldr_serde::time_zones::meta_zones::Resource =
-                            serde_json::from_reader(open_reader(&meta_zone_id_path)?)
-                                .map_err(|e| DataError::from(e).with_path_context(&meta_zone_id_path))?;
-                        let r = resource.supplemental.meta_zones.meta_zone_ids.0;
-
-                        let mut data_guard = self.meta_zone_id_data.write().expect("poison");
-                        for (meta_zone_id, meta_zone_id_data) in r.iter() {
-                            data_guard.insert(meta_zone_id_data.long_id.to_string(), *meta_zone_id);
->>>>>>> 269b807d
                         }
                     }
 
@@ -163,28 +110,14 @@
             }
 
             impl IterableResourceProvider<$marker> for TimeZonesProvider {
-<<<<<<< HEAD
-                fn supported_options(&self) -> Result<Box<dyn Iterator<Item = ResourceOptions> + '_>, DataError> {
-                    Ok(Box::new(
+                fn supported_options(&self) -> Result<Vec<ResourceOptions>, DataError> {
+                    Ok(
                             self
                                 .source
                                 .get_cldr_paths()?
                                 .cldr_dates("gregorian").list_langs()?
-                        .map(Into::<ResourceOptions>::into),
-                    ))
-=======
-                fn supported_options(&self) -> Result<Vec<ResourceOptions>, DataError> {
-                    Ok(
-                        get_langid_subdirectories(
-                            &self
-                                .source
-                                .get_cldr_paths()?
-                                .cldr_dates("gregorian")
-                                .join("main"),
-                        )?
-                        .map(ResourceOptions::from).collect(),
+                        .map(Into::<ResourceOptions>::into).collect(),
                     )
->>>>>>> 269b807d
                 }
             }
         )+
