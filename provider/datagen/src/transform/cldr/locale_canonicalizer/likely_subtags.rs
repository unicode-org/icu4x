--- conflicted
+++ resolved
@@ -38,15 +38,7 @@
             .source
             .get_cldr_paths()?
             .cldr_core()
-<<<<<<< HEAD
             .read_and_parse("supplemental/likelySubtags.json")?;
-=======
-            .join("supplemental")
-            .join("likelySubtags.json");
-        let data: cldr_serde::likely_subtags::Resource =
-            serde_json::from_reader(open_reader(&path)?)
-                .map_err(|e| DataError::from(e).with_path_context(&path))?;
->>>>>>> 269b807d
 
         let metadata = DataResponseMetadata::default();
         // TODO(#1109): Set metadata.data_langid correctly.
