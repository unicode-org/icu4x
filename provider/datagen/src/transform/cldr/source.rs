--- conflicted
+++ resolved
@@ -64,15 +64,11 @@
         CldrDirNoLang(self, "cldr-bcp47/bcp47".to_string())
     }
 
-<<<<<<< HEAD
-    pub fn personnames(&self) -> CldrDirLang<'_> {
+    pub(in crate::provider) fn personnames(&self) -> CldrDirLang<'_> {
         CldrDirLang(self, "cldr-person-names".to_owned())
     }
 
-    pub fn displaynames(&self) -> CldrDirLang<'_> {
-=======
     pub(in crate::provider) fn displaynames(&self) -> CldrDirLang<'_> {
->>>>>>> 3c2a1b5e
         CldrDirLang(self, "cldr-localenames".to_owned())
     }
 
