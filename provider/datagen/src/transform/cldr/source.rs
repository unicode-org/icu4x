--- conflicted
+++ resolved
@@ -111,11 +111,6 @@
     pub fn list_langs(&self) -> Result<impl Iterator<Item = LanguageIdentifier>, DataError> {
         Ok(self
             .0
-<<<<<<< HEAD
-            .list(&self.1)?
-            .into_iter()
-            .map(|file_name| LanguageIdentifier::from_str(&file_name).unwrap()))
-=======
             .list(&self.dir()?)?
             .map(|path| LanguageIdentifier::from_str(&path).unwrap()))
     }
@@ -137,6 +132,5 @@
     ) -> Result<bool, DataError> {
         self.0
             .file_exists(&format!("{}/{lang}/{file_name}", self.dir()?))
->>>>>>> 458e536a
     }
 }