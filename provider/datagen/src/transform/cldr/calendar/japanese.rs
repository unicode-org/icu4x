// This file is part of ICU4X. For terms of use, please see the file
// called LICENSE at the top level of the ICU4X source tree
// (online at: https://github.com/unicode-org/icu4x/blob/main/LICENSE ).

use crate::transform::cldr::cldr_serde;
use crate::SourceData;
use icu_calendar::provider::*;
use icu_locid::langid;
use icu_provider::datagen::IterableResourceProvider;
use icu_provider::prelude::*;
use std::collections::BTreeMap;
use std::env;
use std::str::FromStr;
use tinystr::TinyStr16;
use zerovec::ule::AsULE;
use zerovec::ZeroVec;

const JAPANESE_FILE: &str = include_str!("./snapshot-japanese@1.json");

/// A data provider reading from CLDR JSON Japanese calendar files.
#[derive(Debug)]
pub struct JapaneseErasProvider {
    source: SourceData,
}

impl From<&SourceData> for JapaneseErasProvider {
    fn from(source: &SourceData) -> Self {
        Self {
            source: source.clone(),
        }
    }
}

impl ResourceProvider<JapaneseErasV1Marker> for JapaneseErasProvider {
    fn load_resource(
        &self,
        req: &DataRequest,
    ) -> Result<DataResponse<JapaneseErasV1Marker>, DataError> {
        if !req.options.is_empty() {
            return Err(DataErrorKind::ExtraneousResourceOptions.into_error());
        }

        // The era codes depend on the Latin romanizations of the eras, found
        // in the `en` locale. We load this data to construct era codes but
        // actual user code only needs to load the data for the locales it cares about.
        let era_names: &cldr_serde::ca::Resource = self
            .source
            .get_cldr_paths()?
            .cldr_dates("japanese")
            .read_and_parse(&langid!("en"), "ca-japanese.json")?;
        let era_dates: &cldr_serde::japanese::Resource = self
            .source
            .get_cldr_paths()?
            .cldr_core()
<<<<<<< HEAD
            .read_and_parse("supplemental/calendarData.json")?;
=======
            .join("supplemental")
            .join("calendarData.json");

        let era_names: cldr_serde::ca::Resource =
            serde_json::from_reader(open_reader(&era_names_path)?)
                .map_err(|e| DataError::from(e).with_path_context(&era_names_path))?;
        let era_dates: cldr_serde::japanese::Resource =
            serde_json::from_reader(open_reader(&era_dates_path)?)
                .map_err(|e| DataError::from(e).with_path_context(&era_dates_path))?;
>>>>>>> 269b807d

        let era_name_map = &era_names
            .main
            .0
            .get(&langid!("en"))
            .ok_or(DataError::custom(
                "ca-japanese.json does not have en locale",
            ))?
            .dates
            .calendars
            .get("japanese")
            .ok_or(DataError::custom(
                "ca-japanese.json does not contain 'japanese' calendar",
            ))?
            .eras
            .abbr;
        let era_dates_map = &era_dates.supplemental.calendar_data.japanese.eras;

        let mut ret = JapaneseErasV1 {
            dates_to_eras: ZeroVec::new(),
            dates_to_historical_eras: ZeroVec::new(),
        };

        for (era_id, era_name) in era_name_map.iter() {
            // These don't exist but may in the future
            if era_id.contains("variant") {
                continue;
            }
            let date = &era_dates_map
                .get(era_id)
                .ok_or_else(|| {
                    DataError::custom("calendarData.json is missing data for a japanese era")
                        .with_display_context(&format!("era index {}", era_id))
                })?
                .start;

            let start_date = EraStartDate::from_str(date).map_err(|_| {
                DataError::custom("calendarData.json contains unparseable data for a japanese era")
                    .with_display_context(&format!("era index {}", era_id))
            })?;

            let code = era_to_code(era_name, start_date.year)
                .map_err(|e| DataError::custom("Era codes").with_display_context(&e))?;
            if start_date.year >= 1868 {
                ret.dates_to_eras
                    .to_mut()
                    .push((start_date, code).to_unaligned());
            } else {
                ret.dates_to_historical_eras
                    .to_mut()
                    .push((start_date, code).to_unaligned());
            }
        }

        ret.dates_to_eras.to_mut().sort_unstable();
        ret.dates_to_historical_eras.to_mut().sort_unstable();

        // Integrity check
        //
        // Era code generation relies on the English era data which could in theory change; we have an integrity check
        // to catch such cases. It is relatively rare for a new era to be added, and in those cases the integrity check can
        // be disabled when generating new data.
        if env::var("ICU4X_SKIP_JAPANESE_INTEGRITY_CHECK").is_err() {
            #[allow(clippy::expect_used)] // TODO(#1668) Clippy exceptions need docs or fixing.
            let snapshot: JapaneseErasV1 = serde_json::from_str(JAPANESE_FILE)
                .expect("Failed to parse the precached snapshot-japanese@1.json. This is a bug.");

            if snapshot != ret {
                return Err(DataError::custom(
                    "Era data has changed! This can be for two reasons: Either the CLDR locale data for Japanese eras has \
                    changed in an incompatible way, or there is a new Japanese era. Please comment out the integrity \
                    check in icu_datagen's japanese.rs and inspect the update to japanese@1.json (resource key `calendar/japanese`) \
                    in the generated JSON by rerunning the datagen tool (`cargo make testdata` in the ICU4X repo). \
                    Rerun with ICU4X_SKIP_JAPANESE_INTEGRITY_CHECK=1 to regenerate testdata properly, and check which situation \
                    it is. If a new era has been introduced, copy over the new testdata to snapshot-japanese@1.json \
                    in icu_datagen. If not, it's likely that japanese.rs in icu_datagen will need \
                    to be updated to handle the data changes. Once done, be sure to regenerate datetime/symbols@1 as well if not \
                    doing so already"
                ));
            }
        }

        Ok(DataResponse {
            metadata: DataResponseMetadata::default(),
            payload: Some(DataPayload::from_owned(ret)),
        })
    }
}

/// See https://docs.google.com/document/d/1vMVhMHgCYRyx2gmwEfKRyXWDg_lrQadd8iMVU9uPK1o/edit?usp=chrome_omnibox&ouid=111665445991279316689
/// for the era identifier spec
fn era_to_code(original: &str, year: i32) -> Result<TinyStr16, String> {
    // Some examples of CLDR era names:
    // "Shōryaku (1077–1081)", "Nin’an (1166–1169)", "Tenpyō-kampō (749–749)"
    //
    // We want to produce a unique readable era code that
    // contains ascii lowercase letters, followed
    // by a hyphen and then a year name (except for post-Meiji era codes)
    //
    // We also want it to fit in a TinyAsciiStr<16>. What we will do is:
    //
    // - only look at the actual name
    // - normalize by removing hyphens and apostrophes, as well as converting ō/ū
    //   to ascii o/u
    // - truncating to fit 16 characters

    let name = original
        .split(' ')
        .next()
        .ok_or_else(|| format!("Era name {} doesn't contain any text", original))?;
    let name = name
        .replace(&['ō', 'Ō'], "o")
        .replace(&['ū', 'Ū'], "u")
        .replace(&['-', '\'', '’'], "")
        .to_lowercase();
    if !name.is_ascii() {
        return Err(format!(
            "Era name {} (parsed from {}) contains non-ascii characters",
            name, original
        ));
    }

    let code = if year >= 1868 {
        name
    } else {
        format!("{}-{}", name, year)
    };

    // In case of future or past eras that do not fit, we may need to introduce a truncation scheme
    let code = code.parse().map_err(|e| {
        format!(
            "Era code {} (parsed from {}) does not fit into a TinyStr16: {}",
            code, original, e
        )
    })?;
    Ok(code)
}

icu_provider::make_exportable_provider!(JapaneseErasProvider, [JapaneseErasV1Marker,]);

impl IterableResourceProvider<JapaneseErasV1Marker> for JapaneseErasProvider {
    fn supported_options(&self) -> Result<Vec<ResourceOptions>, DataError> {
        Ok(vec![Default::default()])
    }
}

pub fn get_era_code_map() -> BTreeMap<String, TinyStr16> {
    let snapshot: JapaneseErasV1 = serde_json::from_str(JAPANESE_FILE)
        .expect("Failed to parse the precached snapshot-japanese@1.json. This is a bug.");
    snapshot
        .dates_to_historical_eras
        .iter()
        .chain(snapshot.dates_to_eras.iter())
        .enumerate()
        .map(|(i, (_, value))| (i.to_string(), value))
        .collect()
}<|MERGE_RESOLUTION|>--- conflicted
+++ resolved
@@ -52,19 +52,7 @@
             .source
             .get_cldr_paths()?
             .cldr_core()
-<<<<<<< HEAD
             .read_and_parse("supplemental/calendarData.json")?;
-=======
-            .join("supplemental")
-            .join("calendarData.json");
-
-        let era_names: cldr_serde::ca::Resource =
-            serde_json::from_reader(open_reader(&era_names_path)?)
-                .map_err(|e| DataError::from(e).with_path_context(&era_names_path))?;
-        let era_dates: cldr_serde::japanese::Resource =
-            serde_json::from_reader(open_reader(&era_dates_path)?)
-                .map_err(|e| DataError::from(e).with_path_context(&era_dates_path))?;
->>>>>>> 269b807d
 
         let era_name_map = &era_names
             .main
