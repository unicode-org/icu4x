--- conflicted
+++ resolved
@@ -3,10 +3,7 @@
 // (online at: https://github.com/unicode-org/icu4x/blob/main/LICENSE ).
 
 pub mod helpers;
-<<<<<<< HEAD
 pub mod units_info;
-=======
->>>>>>> f689152b
 
 use std::collections::{BTreeMap, VecDeque};
 
@@ -104,11 +101,7 @@
         }
 
         // Replacing non scientific constant terms with their corresponding clean value.
-<<<<<<< HEAD
-        let mut count = 0;
-=======
         let mut no_update_count = 0;
->>>>>>> f689152b
         while !constants_with_non_scientific.is_empty() {
             let mut updated = false;
             let (constant_key, mut non_scientific_constant) = constants_with_non_scientific
@@ -157,17 +150,10 @@
                 constants_with_non_scientific.push_back((constant_key, non_scientific_constant));
             }
 
-<<<<<<< HEAD
-            count = if !updated { count + 1 } else { 0 };
-            if count > constants_with_non_scientific.len() {
-                return Err(DataError::custom(
-                    "An Infinite loop was detected in the CLDR constants data!",
-=======
             no_update_count = if !updated { no_update_count + 1 } else { 0 };
             if no_update_count > constants_with_non_scientific.len() {
                 return Err(DataError::custom(
                     "A loop was detected in the CLDR constants data!",
->>>>>>> f689152b
                 ));
             }
         }
@@ -183,15 +169,6 @@
                         &constant
                             .clean_num
                             .iter()
-<<<<<<< HEAD
-                            .map(|s| s.to_string())
-                            .collect::<Vec<String>>(),
-                        &constant
-                            .clean_den
-                            .iter()
-                            .map(|s| s.to_string())
-                            .collect::<Vec<String>>(),
-=======
                             .map(|s| s.as_str())
                             .collect::<Vec<&str>>(),
                         &constant
@@ -199,7 +176,6 @@
                             .iter()
                             .map(|s| s.as_str())
                             .collect::<Vec<&str>>(),
->>>>>>> f689152b
                     )?;
                     let (num, den, sign, cons_type) =
                         transform_fraction_to_constant_value(value, constant.constant_exactness)?;
