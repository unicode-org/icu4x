--- conflicted
+++ resolved
@@ -73,14 +73,8 @@
                     .with_display_context(&e)
             })?;
 
-<<<<<<< HEAD
-        let binding = units_conversion_trie.clone().convert_store();
-        let parser = MeasureUnitParser::from_payload(binding);
-        let units_conversion_trie = units_conversion_trie.convert_store().into_zerotrie();
-=======
         let units_conversion_trie = units_conversion_trie.clone().convert_store();
         let parser = MeasureUnitParser::from_payload(&units_conversion_trie);
->>>>>>> 8fe90f1b
 
         let convert_infos = convert_units_vec
             .iter()
