--- conflicted
+++ resolved
@@ -75,11 +75,7 @@
             .convert_store()
             .into_zerotrie();
 
-<<<<<<< HEAD
-        let parser = MeasureUnitParser::new(&units_conversion_trie);
-=======
         let parser = MeasureUnitParser::from_payload(&units_conversion_trie);
->>>>>>> 6cfe4364
 
         let convert_infos = convert_units_vec
             .iter()
