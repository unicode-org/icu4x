// This file is part of ICU4X. For terms of use, please see the file
// called LICENSE at the top level of the ICU4X source tree
// (online at: https://github.com/unicode-org/icu4x/blob/main/LICENSE ).

use core::str::FromStr;
use std::collections::{BTreeMap, VecDeque};

use icu_experimental::units::measureunit::MeasureUnitParser;
use icu_experimental::units::provider::{ConversionInfo, Exactness, Sign};
use icu_experimental::units::ratio::IcuRatio;
use icu_provider::DataError;
<<<<<<< HEAD
use num_traits::One;
=======
use num_bigint::BigInt;
use num_rational::Ratio;
use num_traits::Signed;
>>>>>>> c271c85b
use zerovec::ZeroVec;

use crate::provider::transform::cldr::cldr_serde::units::info::Constant;

/// Represents a scientific number that contains only clean numerator and denominator terms.
/// NOTE:
///   clean means that there is no constant in the numerator or denominator.
///   For example, ["1.2"] is clean, but ["1.2", ft_to_m"] is not clean.
pub(in crate::provider) struct ScientificNumber {
    /// Contains numerator terms that are represented as scientific numbers
    pub(in crate::provider) clean_num: Vec<String>,
    /// Contains denominator terms that are represented as scientific numbers
    pub(in crate::provider) clean_den: Vec<String>,

    /// Indicates if the constant is exact or approximate
    pub(in crate::provider) exactness: Exactness,
}

/// Represents a general constant which contains scientific and non scientific numbers.
#[derive(Debug)]
struct GeneralNonScientificNumber {
    /// Contains numerator terms that are represented as scientific numbers
    clean_num: Vec<String>,
    /// Contains denominator terms that are represented as scientific numbers
    clean_den: Vec<String>,
    /// Contains numerator terms that are not represented as scientific numbers
    non_scientific_num: VecDeque<String>,
    /// Contains denominator terms that are not represented as scientific numbers
    non_scientific_den: VecDeque<String>,
    /// Indicates if the constant is exact or approximate
    exactness: Exactness,
}

impl GeneralNonScientificNumber {
    fn new(num: &[String], den: &[String], exactness: Exactness) -> Self {
        let mut constant = GeneralNonScientificNumber {
            clean_num: Vec::new(),
            clean_den: Vec::new(),
            non_scientific_num: VecDeque::new(),
            non_scientific_den: VecDeque::new(),
            exactness,
        };

        for n in num {
            if is_scientific_number(n) {
                constant.clean_num.push(n.clone());
            } else {
                constant.non_scientific_num.push_back(n.clone());
            }
        }

        for d in den {
            if is_scientific_number(d) {
                constant.clean_den.push(d.clone());
            } else {
                constant.non_scientific_den.push_back(d.clone());
            }
        }
        constant
    }

    /// Determines if the constant is free of any non_scientific elements.
    fn is_free_of_non_scientific(&self) -> bool {
        self.non_scientific_num.is_empty() && self.non_scientific_den.is_empty()
    }
}

pub(in crate::provider) fn process_factor_part(
    factor_part: &str,
    cons_map: &BTreeMap<&str, ScientificNumber>,
) -> Result<ScientificNumber, DataError> {
    if factor_part.contains('/') {
        return Err(DataError::custom("the factor part is fractional number"));
    }

    let mut result = ScientificNumber {
        clean_num: Vec::new(),
        clean_den: Vec::new(),
        exactness: Exactness::Exact,
    };

    let factor_parts = factor_part.split('*');
    for factor in factor_parts {
        if let Some(cons) = cons_map.get(factor.trim()) {
            result.clean_num.extend(cons.clean_num.clone());
            result.clean_den.extend(cons.clean_den.clone());
            if cons.exactness == Exactness::Approximate {
                result.exactness = Exactness::Approximate;
            }
        } else {
            result.clean_num.push(factor.trim().to_string());
        }
    }

    Ok(result)
}

/// Processes a factor in the form of a string and returns a ScientificNumber.
/// Examples:
///     "1" is converted to ScientificNumber { clean_num: ["1"], clean_den: ["1"], exactness: Exact }
///     "3 * ft_to_m" is converted to ScientificNumber { clean_num: ["3", "ft_to_m"], clean_den: ["1"], exactness: Exact }
/// NOTE:
///    If one of the constants in the factor is approximate, the whole factor is approximate.
pub(in crate::provider) fn process_factor(
    factor: &str,
    cons_map: &BTreeMap<&str, ScientificNumber>,
) -> Result<ScientificNumber, DataError> {
    let mut factor_parts = factor.split('/');
    let factor_num_str = factor_parts.next().unwrap_or("0").trim();
    let factor_den_str = factor_parts.next().unwrap_or("1").trim();
    if factor_parts.next().is_some() {
        return Err(DataError::custom(
            "the factor is not a valid scientific notation number",
        ));
    }

    let mut result = process_factor_part(factor_num_str, cons_map)?;
    let factor_den_scientific = process_factor_part(factor_den_str, cons_map)?;

    result.clean_num.extend(factor_den_scientific.clean_den);
    result.clean_den.extend(factor_den_scientific.clean_num);
    if factor_den_scientific.exactness == Exactness::Approximate {
        result.exactness = Exactness::Approximate;
    }

    Ok(result)
}

/// Extracts the conversion info from a base unit, factor and offset.
pub(in crate::provider) fn extract_conversion_info<'data>(
    base_unit: &str,
    factor: &ScientificNumber,
    offset: &ScientificNumber,
    parser: &MeasureUnitParser,
) -> Result<ConversionInfo<'data>, DataError> {
    let factor_fraction = convert_slices_to_fraction(&factor.clean_num, &factor.clean_den)?;
    let offset_fraction = convert_slices_to_fraction(&offset.clean_num, &offset.clean_den)?;

    let (factor_num, factor_den, factor_sign) = flatten_fraction(factor_fraction);
    let (offset_num, offset_den, offset_sign) = flatten_fraction(offset_fraction);

    let exactness = if factor.exactness == Exactness::Exact && offset.exactness == Exactness::Exact
    {
        Exactness::Exact
    } else {
        Exactness::Approximate
    };

    let base_unit = match parser.try_from_identifier(base_unit) {
        Ok(base_unit) => base_unit,
        Err(_) => return Err(DataError::custom("the base unit is not valid")),
    };

    Ok(ConversionInfo {
        basic_units: ZeroVec::from_iter(base_unit.contained_units),
        factor_num: factor_num.into(),
        factor_den: factor_den.into(),
        factor_sign,
        offset_num: offset_num.into(),
        offset_den: offset_den.into(),
        offset_sign,
        exactness,
    })
}

/// Processes the constants and return them in a numerator-denominator form.
pub(in crate::provider) fn process_constants<'a>(
    constants: &'a BTreeMap<String, Constant>,
) -> Result<BTreeMap<&'a str, ScientificNumber>, DataError> {
    let mut constants_with_non_scientific =
        VecDeque::<(&'a str, GeneralNonScientificNumber)>::new();
    let mut clean_constants_map = BTreeMap::<&str, GeneralNonScientificNumber>::new();
    for (cons_name, cons_value) in constants {
        let (num, den) = split_unit_term(&cons_value.value)?;
        let exactness = match cons_value.status.as_deref() {
            Some("approximate") => Exactness::Approximate,
            _ => Exactness::Exact,
        };
        let constant = GeneralNonScientificNumber::new(&num, &den, exactness);
        if constant.is_free_of_non_scientific() {
            clean_constants_map.insert(cons_name, constant);
        } else {
            constants_with_non_scientific.push_back((&cons_name, constant));
        }
    }
    let mut no_update_count = 0;
    while !constants_with_non_scientific.is_empty() {
        let mut updated = false;
        let (constant_key, mut non_scientific_constant) = constants_with_non_scientific
            .pop_front()
            .ok_or(DataError::custom(
                "non scientific queue error: an element must exist",
            ))?;
        for _ in 0..non_scientific_constant.non_scientific_num.len() {
            if let Some(num) = non_scientific_constant.non_scientific_num.pop_front() {
                if let Some(clean_constant) = clean_constants_map.get(num.as_str()) {
                    non_scientific_constant
                        .clean_num
                        .extend(clean_constant.clean_num.clone());
                    non_scientific_constant
                        .clean_den
                        .extend(clean_constant.clean_den.clone());
                    updated = true;
                } else {
                    non_scientific_constant.non_scientific_num.push_back(num);
                }
            }
        }
        for _ in 0..non_scientific_constant.non_scientific_den.len() {
            if let Some(den) = non_scientific_constant.non_scientific_den.pop_front() {
                if let Some(clean_constant) = clean_constants_map.get(den.as_str()) {
                    non_scientific_constant
                        .clean_num
                        .extend(clean_constant.clean_den.clone());
                    non_scientific_constant
                        .clean_den
                        .extend(clean_constant.clean_num.clone());
                    updated = true;
                } else {
                    non_scientific_constant.non_scientific_den.push_back(den);
                }
            }
        }
        if non_scientific_constant.is_free_of_non_scientific() {
            clean_constants_map.insert(constant_key, non_scientific_constant);
        } else {
            constants_with_non_scientific.push_back((constant_key, non_scientific_constant));
        }
        no_update_count = if !updated { no_update_count + 1 } else { 0 };
        if no_update_count > constants_with_non_scientific.len() {
            return Err(DataError::custom(
                "A loop was detected in the CLDR constants data!",
            ));
        }
    }

    Ok(clean_constants_map
        .into_iter()
        .map(|(k, v)| {
            (k, {
                ScientificNumber {
                    clean_num: v.clean_num,
                    clean_den: v.clean_den,
                    exactness: v.exactness,
                }
            })
        })
        .collect())
}

/// Determines if a string contains any alphabetic characters.
/// Returns true if the string contains at least one alphabetic character, false otherwise.
/// Examples:
/// - "1" returns false
/// - "ft_to_m" returns true
/// - "1E2" returns true
/// - "1.5E-2" returns true
pub(in crate::provider) fn contains_alphabetic_chars(s: &str) -> bool {
    s.chars().any(char::is_alphabetic)
}

#[test]
fn test_contains_alphabetic_chars() {
    let input = "1";
    let expected = false;
    let actual = contains_alphabetic_chars(input);
    assert_eq!(expected, actual);

    let input = "ft_to_m";
    let expected = true;
    let actual = contains_alphabetic_chars(input);
    assert_eq!(expected, actual);

    let input = "1E2";
    let expected = true;
    let actual = contains_alphabetic_chars(input);
    assert_eq!(expected, actual);

    let input = "1.5E-2";
    let expected = true;
    let actual = contains_alphabetic_chars(input);
    assert_eq!(expected, actual);
}

/// Checks if a string is a valid scientific notation number.
/// Returns true if the string is a valid scientific notation number, false otherwise.  
pub(in crate::provider) fn is_scientific_number(s: &str) -> bool {
    let mut parts = s.split('E');
    let base = parts.next().unwrap_or("0");
    let exponent = parts.next().unwrap_or("0");
    if parts.next().is_some() {
        return false;
    }

    !contains_alphabetic_chars(base) && !contains_alphabetic_chars(exponent)
}

<<<<<<< HEAD
/// Transforms a fractional number into byte numerators, byte denominators, and a sign.
pub(in crate::provider) fn flatten_fraction(
    fraction: IcuRatio,
) -> Result<(Vec<u8>, Vec<u8>, Sign), DataError> {
    let (n_sign, numer) = fraction.numer().to_bytes_le();
    let (d_sign, denom) = fraction.denom().to_bytes_le();

    // Ratio's constructor sets denom > 0 but it's worth
    // checking in case we decide to switch to new_raw() to avoid reducing
    let sign = if n_sign * d_sign == num_bigint::Sign::Minus {
        Sign::Negative
    } else {
        Sign::Positive
=======
/// Converts a fractional number into its byte representation for numerator and denominator, along with its sign.
pub(in crate::provider) fn flatten_fraction(fraction: Ratio<BigInt>) -> (Vec<u8>, Vec<u8>, Sign) {
    let numer_bytes = fraction.numer().to_bytes_le().1;
    let denom_bytes = fraction.denom().to_bytes_le().1;
    let sign = match fraction.is_negative() {
        true => Sign::Negative,
        false => Sign::Positive,
>>>>>>> c271c85b
    };

    (numer_bytes, denom_bytes, sign)
}

/// Converts slices of numerator and denominator strings to a fraction.
/// Examples:
/// - ["1"], ["2"] is converted to 1/2
/// - ["1", "2"], ["3", "1E2"] is converted to 1*2/(3*1E2) --> 2/300
/// - ["1", "2"], ["3", "1E-2"] is converted to 1*2/(3*1E-2) --> 200/3
/// - ["1", "2"], ["3", "1E-2.5"] is an invalid scientific notation number
/// - ["1E2"], ["2"] is converted to 1E2/2 --> 100/2 --> 50/1
/// - ["1E2", "2"], ["3", "1E2"] is converted to 1E2*2/(3*1E2) --> 2/3
pub(in crate::provider) fn convert_slices_to_fraction(
    numerator_strings: &[String],
    denominator_strings: &[String],
) -> Result<IcuRatio, DataError> {
    numerator_strings
        .iter()
        .try_fold(IcuRatio::one(), |result, num| {
            IcuRatio::from_str(num.as_str())
                .map_err(|_| {
                    DataError::custom("The numerator is not a valid scientific notation number")
                })
                .map(|num_fraction| result * num_fraction)
        })
        .and_then(|num_product| {
            denominator_strings
                .iter()
                .try_fold(num_product, |result, den| {
                    IcuRatio::from_str(den.as_str())
                        .map_err(|_| {
                            DataError::custom(
                                "The denominator is not a valid scientific notation number",
                            )
                        })
                        .map(|den_fraction| result / den_fraction)
                })
        })
}

// TODO: move some of these tests to the comment above.
#[test]
fn test_convert_array_of_strings_to_fraction() {
    use num_bigint::BigInt;
    let numerator = vec!["1".to_string()];
    let denominator = vec!["2".to_string()];
    let expected = IcuRatio::from_big_ints(BigInt::from(1i32), BigInt::from(2i32));
    let actual = convert_slices_to_fraction(&numerator, &denominator).unwrap();
    assert_eq!(expected, actual);

    let numerator = vec!["1".to_string(), "2".to_string()];
    let denominator = vec!["3".to_string(), "1E2".to_string()];
    let expected = IcuRatio::from_big_ints(BigInt::from(2i32), BigInt::from(300i32));
    let actual = convert_slices_to_fraction(&numerator, &denominator).unwrap();
    assert_eq!(expected, actual);

    let numerator = vec!["1".to_string(), "2".to_string()];
    let denominator = vec!["3".to_string(), "1E-2".to_string()];
    let expected = IcuRatio::from_big_ints(BigInt::from(200i32), BigInt::from(3i32));
    let actual = convert_slices_to_fraction(&numerator, &denominator).unwrap();
    assert_eq!(expected, actual);

    let numerator = vec!["1".to_string(), "2".to_string()];
    let denominator = vec!["3".to_string(), "1E-2.5".to_string()];
    let actual = convert_slices_to_fraction(&numerator, &denominator);
    assert!(actual.is_err());
    let numerator = vec!["1E2".to_string()];
    let denominator = vec!["2".to_string()];
    let expected = IcuRatio::from_big_ints(BigInt::from(50i32), BigInt::from(1i32));
    let actual = convert_slices_to_fraction(&numerator, &denominator).unwrap();
    assert_eq!(expected, actual);

    let numerator = vec!["1E2".to_string(), "2".to_string()];
    let denominator = vec!["3".to_string(), "1E2".to_string()];
    let expected = IcuRatio::from_big_ints(BigInt::from(2i32), BigInt::from(3i32));
    let actual = convert_slices_to_fraction(&numerator, &denominator).unwrap();
    assert_eq!(expected, actual);
}

/// Splits a constant string into a tuple of (numerator, denominator).
/// The numerator and denominator are represented as arrays of strings.
/// Examples:
/// - "1/2" is split into (["1"], ["2"])
/// - "1 * 2 / 3 * ft_to_m" is split into (["1", "2"], ["3" , "ft_to_m"])
/// - "/2" is split into (["1"], ["2"])
/// - "2" is split into (["2"], ["1"])
/// - "2/" is split into (["2"], ["1"])
/// - "1E2" is split into (["1E2"], ["1"])
/// - "1 2 * 3" is an invalid constant string
pub(in crate::provider) fn split_unit_term(
    constant_string: &str,
) -> Result<(Vec<String>, Vec<String>), DataError> {
    let split: Vec<&str> = constant_string.split('/').collect();
    if split.len() > 2 {
        return Err(DataError::custom("Invalid constant string"));
    }

    // Define a closure to process each part of the split string
    let process_string = |s: &str| -> Vec<String> {
        if s.is_empty() {
            vec!["1".to_string()]
        } else {
            s.split('*').map(|s| s.trim().to_string()).collect()
        }
    };

    // Process the numerator and denominator parts
    let numerator_values = process_string(split.first().unwrap_or(&"1"));
    let denominator_values = process_string(split.get(1).unwrap_or(&"1"));

    // If any part contains internal white spaces, return an error
    if numerator_values
        .iter()
        .any(|s| s.chars().any(char::is_whitespace))
        || denominator_values
            .iter()
            .any(|s| s.chars().any(char::is_whitespace))
    {
        return Err(DataError::custom(
            "The constant string contains internal white spaces",
        ));
    }

    Ok((numerator_values, denominator_values))
}
// TODO: move this to the comment above.
#[test]
fn test_convert_constant_to_num_denom_strings() {
    let input = "1/2";
    let expected = (vec!["1".to_string()], vec!["2".to_string()]);
    let actual = split_unit_term(input).unwrap();
    assert_eq!(expected, actual);

    let input = "1 * 2 / 3 * ft_to_m";
    let expected = (
        vec!["1".to_string(), "2".to_string()],
        vec!["3".to_string(), "ft_to_m".to_string()],
    );
    let actual = split_unit_term(input).unwrap();
    assert_eq!(expected, actual);

    let input = "/2";
    let expected = (vec!["1".to_string()], vec!["2".to_string()]);
    let actual = split_unit_term(input).unwrap();
    assert_eq!(expected, actual);

    let input = "2";
    let expected = (vec!["2".to_string()], vec!["1".to_string()]);
    let actual = split_unit_term(input).unwrap();
    assert_eq!(expected, actual);

    let input = "2/";
    let expected = (vec!["2".to_string()], vec!["1".to_string()]);
    let actual = split_unit_term(input).unwrap();
    assert_eq!(expected, actual);

    let input = "1E2";
    let expected = (vec!["1E2".to_string()], vec!["1".to_string()]);
    let actual = split_unit_term(input).unwrap();
    assert_eq!(expected, actual);

    let input = "1 2 * 3";
    let actual = split_unit_term(input);
    assert!(actual.is_err());
}<|MERGE_RESOLUTION|>--- conflicted
+++ resolved
@@ -9,13 +9,10 @@
 use icu_experimental::units::provider::{ConversionInfo, Exactness, Sign};
 use icu_experimental::units::ratio::IcuRatio;
 use icu_provider::DataError;
-<<<<<<< HEAD
-use num_traits::One;
-=======
 use num_bigint::BigInt;
 use num_rational::Ratio;
 use num_traits::Signed;
->>>>>>> c271c85b
+use num_traits::One;
 use zerovec::ZeroVec;
 
 use crate::provider::transform::cldr::cldr_serde::units::info::Constant;
@@ -313,21 +310,6 @@
     !contains_alphabetic_chars(base) && !contains_alphabetic_chars(exponent)
 }
 
-<<<<<<< HEAD
-/// Transforms a fractional number into byte numerators, byte denominators, and a sign.
-pub(in crate::provider) fn flatten_fraction(
-    fraction: IcuRatio,
-) -> Result<(Vec<u8>, Vec<u8>, Sign), DataError> {
-    let (n_sign, numer) = fraction.numer().to_bytes_le();
-    let (d_sign, denom) = fraction.denom().to_bytes_le();
-
-    // Ratio's constructor sets denom > 0 but it's worth
-    // checking in case we decide to switch to new_raw() to avoid reducing
-    let sign = if n_sign * d_sign == num_bigint::Sign::Minus {
-        Sign::Negative
-    } else {
-        Sign::Positive
-=======
 /// Converts a fractional number into its byte representation for numerator and denominator, along with its sign.
 pub(in crate::provider) fn flatten_fraction(fraction: Ratio<BigInt>) -> (Vec<u8>, Vec<u8>, Sign) {
     let numer_bytes = fraction.numer().to_bytes_le().1;
@@ -335,7 +317,6 @@
     let sign = match fraction.is_negative() {
         true => Sign::Negative,
         false => Sign::Positive,
->>>>>>> c271c85b
     };
 
     (numer_bytes, denom_bytes, sign)
