// This file is part of ICU4X. For terms of use, please see the file
// called LICENSE at the top level of the ICU4X source tree
// (online at: https://github.com/unicode-org/icu4x/blob/main/LICENSE ).

use crate::transform::cldr::cldr_serde;
use icu_calendar::types::MonthCode;
use icu_datetime::provider::calendar::*;
use std::borrow::Cow;
use std::collections::BTreeMap;
use tinystr::{tinystr, TinyStr16, TinyStr4};

pub fn convert_dates(other: &cldr_serde::ca::Dates, calendar: &str) -> DateSymbolsV1<'static> {
    DateSymbolsV1 {
        months: other.months.get(&get_month_code_map(calendar)),
        weekdays: other.days.get(&()),
        eras: convert_eras(&other.eras, calendar),
    }
}

pub fn convert_times(other: &cldr_serde::ca::Dates) -> TimeSymbolsV1<'static> {
    TimeSymbolsV1 {
        day_periods: other.day_periods.get(&()),
    }
}

fn convert_eras(eras: &cldr_serde::ca::Eras, calendar: &str) -> Eras<'static> {
    let map = get_era_code_map(calendar);
    let mut out_eras = Eras::default();

    for (cldr, code) in map.into_iter() {
        if let Some(name) = eras.names.get(&cldr) {
            out_eras.names.insert(code.as_str().into(), name);
        }
        if let Some(abbr) = eras.abbr.get(&cldr) {
            out_eras.abbr.insert(code.as_str().into(), abbr);
        }
        if let Some(narrow) = eras.narrow.get(&cldr) {
            out_eras.narrow.insert(code.as_str().into(), narrow);
        }
    }
    out_eras
}

fn get_month_code_map(calendar: &str) -> &'static [TinyStr4] {
    // This will need to be more complicated to handle lunar calendars
    // https://github.com/unicode-org/icu4x/issues/2066
    static SOLAR_MONTH_CODES: &[TinyStr4] = &[
        tinystr!(4, "M01"),
        tinystr!(4, "M02"),
        tinystr!(4, "M03"),
        tinystr!(4, "M04"),
        tinystr!(4, "M05"),
        tinystr!(4, "M06"),
        tinystr!(4, "M07"),
        tinystr!(4, "M08"),
        tinystr!(4, "M09"),
        tinystr!(4, "M10"),
        tinystr!(4, "M11"),
        tinystr!(4, "M12"),
        tinystr!(4, "M13"),
    ];

    match calendar {
<<<<<<< HEAD
        "gregory" | "buddhist" | "japanese" | "japanext" | "indian" => &SOLAR_MONTH_CODES[0..12],
        "coptic" | "ethiopic" | "chinese" => SOLAR_MONTH_CODES,
=======
        "gregory" | "buddhist" | "japanese" | "japanext" | "indian" | "persian" | "roc" => {
            &SOLAR_MONTH_CODES[0..12]
        }
        "coptic" | "ethiopic" => SOLAR_MONTH_CODES,
>>>>>>> 4f9f66b0
        _ => panic!("Month map unknown for {calendar}"),
    }
}

fn get_era_code_map(calendar: &str) -> BTreeMap<String, TinyStr16> {
    match calendar {
        "gregory" => vec![
            ("0".to_string(), tinystr!(16, "bce")),
            ("1".to_string(), tinystr!(16, "ce")),
        ]
        .into_iter()
        .collect(),
        "buddhist" => vec![("0".to_string(), tinystr!(16, "be"))]
            .into_iter()
            .collect(),
        "chinese" => vec![].into_iter().collect(),
        "japanese" | "japanext" => crate::transform::cldr::calendar::japanese::get_era_code_map(),
        "coptic" => vec![
            // Before Diocletian
            ("0".to_string(), tinystr!(16, "bd")),
            // Anno Diocletian/After Diocletian
            ("1".to_string(), tinystr!(16, "ad")),
        ]
        .into_iter()
        .collect(),
        "indian" => vec![("0".to_string(), tinystr!(16, "saka"))]
            .into_iter()
            .collect(),
        "persian" => vec![("0".to_string(), tinystr!(16, "ah"))]
            .into_iter()
            .collect(),
        "ethiopic" => vec![
            ("0".to_string(), tinystr!(16, "incar")),
            ("1".to_string(), tinystr!(16, "pre-incar")),
            ("2".to_string(), tinystr!(16, "mundi")),
        ]
        .into_iter()
        .collect(),
        "roc" => vec![
            ("0".to_string(), tinystr!(16, "roc-inverse")),
            ("1".to_string(), tinystr!(16, "roc")),
        ]
        .into_iter()
        .collect(),
        _ => panic!("Era map unknown for {calendar}"),
    }
}

macro_rules! symbols_from {
    ([$name: ident, $name2: ident $(,)?], $ctx:ty, [ $($element: ident),+ $(,)? ] $(,)?) => {
        impl cldr_serde::ca::$name::Symbols {
            fn get(&self, _ctx: &$ctx) -> $name2::SymbolsV1<'static> {
                $name2::SymbolsV1([
                    $(
                        Cow::Owned(self.$element.clone()),
                    )*
                ])
            }
        }
        symbols_from!([$name, $name2], $ctx);
    };
    ([$name: ident, $name2: ident $(,)?], $ctx:ty, { $($element: ident),+ $(,)? } $(,)?) => {
        impl cldr_serde::ca::$name::Symbols {
            fn get(&self, _ctx: &$ctx) -> $name2::SymbolsV1<'static> {
                $name2::SymbolsV1 {
                    $(
                        $element: self.$element.clone(),
                    )*
                }
            }
        }
        symbols_from!([$name, $name], $ctx);
    };
    ([$name: ident, $name2: ident], $ctx:ty) => {
        impl cldr_serde::ca::$name::Symbols {
            // Helper function which returns None if the two groups of symbols overlap.
            pub fn get_unaliased(&self, other: &Self) -> Option<Self> {
                if self == other {
                    None
                } else {
                    Some(self.clone())
                }
            }
        }

        impl cldr_serde::ca::$name::Contexts {
            fn get(&self, ctx: &$ctx) -> $name2::ContextsV1<'static> {
                $name2::ContextsV1 {
                    format: self.format.get(ctx),
                    stand_alone: self.stand_alone.as_ref().and_then(|stand_alone| {
                        stand_alone.get_unaliased(&self.format)
                    }).map(|ref stand_alone| stand_alone.get(ctx))
                }
            }
        }

        impl cldr_serde::ca::$name::StandAloneWidths {
            // Helper function which returns None if the two groups of symbols overlap.
            pub fn get_unaliased(&self, other: &cldr_serde::ca::$name::FormatWidths) -> Option<Self> {
                let abbreviated = self.abbreviated.as_ref().and_then(|v| v.get_unaliased(&other.abbreviated));
                let narrow = self.narrow.as_ref().and_then(|v| v.get_unaliased(&other.narrow));
                let short = if self.short == other.short {
                    None
                } else {
                    self.short.clone()
                };
                let wide = self.wide.as_ref().and_then(|v| v.get_unaliased(&other.wide));

                if abbreviated.is_none() && narrow.is_none() && wide.is_none() && short.is_none() {
                    None
                } else {
                    Some(Self {
                        abbreviated,
                        narrow,
                        short,
                        wide,
                    })
                }
            }
        }

        impl cldr_serde::ca::$name::FormatWidths {
            fn get(&self, ctx: &$ctx) -> $name2::FormatWidthsV1<'static> {
                $name2::FormatWidthsV1 {
                    abbreviated: self.abbreviated.get(ctx),
                    narrow: self.narrow.get(ctx),
                    short: self.short.as_ref().map(|width| width.get(ctx)),
                    wide: self.wide.get(ctx),
                }
            }
        }

        impl cldr_serde::ca::$name::StandAloneWidths {
            fn get(&self, ctx: &$ctx) -> $name2::StandAloneWidthsV1<'static> {
                $name2::StandAloneWidthsV1 {
                    abbreviated: self.abbreviated.as_ref().map(|width| width.get(ctx)),
                    narrow: self.narrow.as_ref().map(|width| width.get(ctx)),
                    short: self.short.as_ref().map(|width| width.get(ctx)),
                    wide: self.wide.as_ref().map(|width| width.get(ctx)),
                }
            }
        }
    };
}
symbols_from!([months, months], &'static [TinyStr4]);

impl cldr_serde::ca::months::Symbols {
    fn get(&self, ctx: &&'static [TinyStr4]) -> months::SymbolsV1<'static> {
        if ctx.len() == 12 && self.0.len() == 12 {
            let mut arr: [Cow<'static, str>; 12] = Default::default();
            for (k, v) in self.0.iter() {
                let index: usize = k
                    .parse()
                    .expect("CLDR month indices must parse as numbers!");
                if index == 0 {
                    panic!("CLDR month indices cannot be zero");
                }

                arr[index - 1] = Cow::Owned(v.into());
            }

            for (i, val) in arr.iter().enumerate() {
                if val.is_empty() {
                    panic!("Solar calendar does not have data for month {i}");
                }
            }
            months::SymbolsV1::SolarTwelve(arr)
        } else {
            let mut map = BTreeMap::new();
            for (k, v) in self.0.iter() {
                let index: usize = k
                    .parse()
                    .expect("CLDR month indices must parse as numbers!");
                if index == 0 {
                    panic!("CLDR month indices cannot be zero");
                }
                let code = ctx
                    .get(index - 1)
                    .expect("Found out of bounds month index for calendar");

                map.insert(MonthCode(*code), v.as_ref());
            }
            months::SymbolsV1::Other(map.into_iter().collect())
        }
    }
}

symbols_from!([days, weekdays], (), [sun, mon, tue, wed, thu, fri, sat]);

symbols_from!(
    [
        day_periods,
        day_periods,
    ],
    (),
    {
        am,
        pm,
        noon,
        midnight,
    },
);<|MERGE_RESOLUTION|>--- conflicted
+++ resolved
@@ -61,15 +61,10 @@
     ];
 
     match calendar {
-<<<<<<< HEAD
-        "gregory" | "buddhist" | "japanese" | "japanext" | "indian" => &SOLAR_MONTH_CODES[0..12],
-        "coptic" | "ethiopic" | "chinese" => SOLAR_MONTH_CODES,
-=======
         "gregory" | "buddhist" | "japanese" | "japanext" | "indian" | "persian" | "roc" => {
             &SOLAR_MONTH_CODES[0..12]
         }
-        "coptic" | "ethiopic" => SOLAR_MONTH_CODES,
->>>>>>> 4f9f66b0
+        "coptic" | "ethiopic" | "chinese" => SOLAR_MONTH_CODES,
         _ => panic!("Month map unknown for {calendar}"),
     }
 }
