--- conflicted
+++ resolved
@@ -81,10 +81,7 @@
         "gregory" | "buddhist" | "japanese" | "japanext" | "indian" | "persian" | "roc"
         | "islamic" | "islamicc" | "umalqura" | "tbla" => &SOLAR_MONTH_CODES[0..12],
         "coptic" | "ethiopic" | "chinese" => SOLAR_MONTH_CODES,
-<<<<<<< HEAD
         "hebrew" => HEBREW_MONTH_CODES,
-=======
->>>>>>> b7aa1174
         _ => panic!("Month map unknown for {calendar}"),
     }
 }
@@ -113,18 +110,6 @@
         "indian" => vec![("0".to_string(), tinystr!(16, "saka"))]
             .into_iter()
             .collect(),
-<<<<<<< HEAD
-        "islamic" => vec![("0".to_string(), tinystr!(16, "ah"))]
-            .into_iter()
-            .collect(),
-        "islamicc" => vec![("0".to_string(), tinystr!(16, "ah"))]
-            .into_iter()
-            .collect(),
-        "umalqura" => vec![("0".to_string(), tinystr!(16, "ah"))]
-            .into_iter()
-            .collect(),
-        "tbla" => vec![("0".to_string(), tinystr!(16, "ah"))]
-=======
         "islamic" => vec![("0".to_string(), tinystr!(16, "islamic"))]
             .into_iter()
             .collect(),
@@ -135,7 +120,6 @@
             .into_iter()
             .collect(),
         "tbla" => vec![("0".to_string(), tinystr!(16, "islamic"))]
->>>>>>> b7aa1174
             .into_iter()
             .collect(),
         "persian" => vec![("0".to_string(), tinystr!(16, "ah"))]
