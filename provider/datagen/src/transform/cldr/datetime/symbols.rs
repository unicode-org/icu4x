// This file is part of ICU4X. For terms of use, please see the file
// called LICENSE at the top level of the ICU4X source tree
// (online at: https://github.com/unicode-org/icu4x/blob/main/LICENSE ).

use crate::transform::cldr::cldr_serde;
use icu_calendar::types::MonthCode;
use icu_datetime::provider::calendar::*;
use std::borrow::Cow;
use std::collections::BTreeMap;
use tinystr::{tinystr, TinyStr16, TinyStr4};

pub fn convert_dates(other: &cldr_serde::ca::Dates, calendar: &str) -> DateSymbolsV1<'static> {
    DateSymbolsV1 {
        months: other.months.get(&get_month_code_map(calendar)),
        weekdays: other.days.get(&()),
        eras: convert_eras(&other.eras, calendar),
    }
}

pub fn convert_times(other: &cldr_serde::ca::Dates) -> TimeSymbolsV1<'static> {
    TimeSymbolsV1 {
        day_periods: other.day_periods.get(&()),
    }
}

fn convert_eras(eras: &cldr_serde::ca::Eras, calendar: &str) -> Eras<'static> {
    let map = get_era_code_map(calendar);
    let mut out_eras = Eras::default();

    for (cldr, code) in map.into_iter() {
        if let Some(name) = eras.names.get(&cldr) {
            out_eras.names.insert(code.as_str().into(), name);
        }
        if let Some(abbr) = eras.abbr.get(&cldr) {
            out_eras.abbr.insert(code.as_str().into(), abbr);
        }
        if let Some(narrow) = eras.narrow.get(&cldr) {
            out_eras.narrow.insert(code.as_str().into(), narrow);
        }
    }
    out_eras
}

fn get_month_code_map(calendar: &str) -> &'static [TinyStr4] {
    // This will need to be more complicated to handle lunar calendars
    // https://github.com/unicode-org/icu4x/issues/2066
    static SOLAR_MONTH_CODES: &[TinyStr4] = &[
        tinystr!(4, "M01"),
        tinystr!(4, "M02"),
        tinystr!(4, "M03"),
        tinystr!(4, "M04"),
        tinystr!(4, "M05"),
        tinystr!(4, "M06"),
        tinystr!(4, "M07"),
        tinystr!(4, "M08"),
        tinystr!(4, "M09"),
        tinystr!(4, "M10"),
        tinystr!(4, "M11"),
        tinystr!(4, "M12"),
        tinystr!(4, "M13"),
    ];

    match calendar {
<<<<<<< HEAD
        "gregory" | "buddhist" | "japanese" | "japanext" | "indian" | "roc" => {
=======
        "gregory" | "buddhist" | "japanese" | "japanext" | "indian" | "persian" => {
>>>>>>> a9a9990e
            &SOLAR_MONTH_CODES[0..12]
        }
        "coptic" | "ethiopic" => SOLAR_MONTH_CODES,
        _ => panic!("Month map unknown for {calendar}"),
    }
}

fn get_era_code_map(calendar: &str) -> BTreeMap<String, TinyStr16> {
    match calendar {
        "gregory" => vec![
            ("0".to_string(), tinystr!(16, "bce")),
            ("1".to_string(), tinystr!(16, "ce")),
        ]
        .into_iter()
        .collect(),
        "buddhist" => vec![("0".to_string(), tinystr!(16, "be"))]
            .into_iter()
            .collect(),
        "japanese" | "japanext" => crate::transform::cldr::calendar::japanese::get_era_code_map(),
        "coptic" => vec![
            // Before Diocletian
            ("0".to_string(), tinystr!(16, "bd")),
            // Anno Diocletian/After Diocletian
            ("1".to_string(), tinystr!(16, "ad")),
        ]
        .into_iter()
        .collect(),
        "indian" => vec![("0".to_string(), tinystr!(16, "saka"))]
            .into_iter()
            .collect(),
        "persian" => vec![("0".to_string(), tinystr!(16, "ah"))]
            .into_iter()
            .collect(),
        "ethiopic" => vec![
            ("0".to_string(), tinystr!(16, "incar")),
            ("1".to_string(), tinystr!(16, "pre-incar")),
            ("2".to_string(), tinystr!(16, "mundi")),
        ]
        .into_iter()
        .collect(),
        "roc" => vec![
            ("0".to_string(), tinystr!(16, "roc-inverse")),
            ("1".to_string(), tinystr!(16, "roc")),
        ]
        .into_iter()
        .collect(),
        _ => panic!("Era map unknown for {calendar}"),
    }
}

macro_rules! symbols_from {
    ([$name: ident, $name2: ident $(,)?], $ctx:ty, [ $($element: ident),+ $(,)? ] $(,)?) => {
        impl cldr_serde::ca::$name::Symbols {
            fn get(&self, _ctx: &$ctx) -> $name2::SymbolsV1<'static> {
                $name2::SymbolsV1([
                    $(
                        Cow::Owned(self.$element.clone()),
                    )*
                ])
            }
        }
        symbols_from!([$name, $name2], $ctx);
    };
    ([$name: ident, $name2: ident $(,)?], $ctx:ty, { $($element: ident),+ $(,)? } $(,)?) => {
        impl cldr_serde::ca::$name::Symbols {
            fn get(&self, _ctx: &$ctx) -> $name2::SymbolsV1<'static> {
                $name2::SymbolsV1 {
                    $(
                        $element: self.$element.clone(),
                    )*
                }
            }
        }
        symbols_from!([$name, $name], $ctx);
    };
    ([$name: ident, $name2: ident], $ctx:ty) => {
        impl cldr_serde::ca::$name::Symbols {
            // Helper function which returns None if the two groups of symbols overlap.
            pub fn get_unaliased(&self, other: &Self) -> Option<Self> {
                if self == other {
                    None
                } else {
                    Some(self.clone())
                }
            }
        }

        impl cldr_serde::ca::$name::Contexts {
            fn get(&self, ctx: &$ctx) -> $name2::ContextsV1<'static> {
                $name2::ContextsV1 {
                    format: self.format.get(ctx),
                    stand_alone: self.stand_alone.as_ref().and_then(|stand_alone| {
                        stand_alone.get_unaliased(&self.format)
                    }).map(|ref stand_alone| stand_alone.get(ctx))
                }
            }
        }

        impl cldr_serde::ca::$name::StandAloneWidths {
            // Helper function which returns None if the two groups of symbols overlap.
            pub fn get_unaliased(&self, other: &cldr_serde::ca::$name::FormatWidths) -> Option<Self> {
                let abbreviated = self.abbreviated.as_ref().and_then(|v| v.get_unaliased(&other.abbreviated));
                let narrow = self.narrow.as_ref().and_then(|v| v.get_unaliased(&other.narrow));
                let short = if self.short == other.short {
                    None
                } else {
                    self.short.clone()
                };
                let wide = self.wide.as_ref().and_then(|v| v.get_unaliased(&other.wide));

                if abbreviated.is_none() && narrow.is_none() && wide.is_none() && short.is_none() {
                    None
                } else {
                    Some(Self {
                        abbreviated,
                        narrow,
                        short,
                        wide,
                    })
                }
            }
        }

        impl cldr_serde::ca::$name::FormatWidths {
            fn get(&self, ctx: &$ctx) -> $name2::FormatWidthsV1<'static> {
                $name2::FormatWidthsV1 {
                    abbreviated: self.abbreviated.get(ctx),
                    narrow: self.narrow.get(ctx),
                    short: self.short.as_ref().map(|width| width.get(ctx)),
                    wide: self.wide.get(ctx),
                }
            }
        }

        impl cldr_serde::ca::$name::StandAloneWidths {
            fn get(&self, ctx: &$ctx) -> $name2::StandAloneWidthsV1<'static> {
                $name2::StandAloneWidthsV1 {
                    abbreviated: self.abbreviated.as_ref().map(|width| width.get(ctx)),
                    narrow: self.narrow.as_ref().map(|width| width.get(ctx)),
                    short: self.short.as_ref().map(|width| width.get(ctx)),
                    wide: self.wide.as_ref().map(|width| width.get(ctx)),
                }
            }
        }
    };
}
symbols_from!([months, months], &'static [TinyStr4]);

impl cldr_serde::ca::months::Symbols {
    fn get(&self, ctx: &&'static [TinyStr4]) -> months::SymbolsV1<'static> {
        if ctx.len() == 12 && self.0.len() == 12 {
            let mut arr: [Cow<'static, str>; 12] = Default::default();
            for (k, v) in self.0.iter() {
                let index: usize = k
                    .parse()
                    .expect("CLDR month indices must parse as numbers!");
                if index == 0 {
                    panic!("CLDR month indices cannot be zero");
                }

                arr[index - 1] = Cow::Owned(v.into());
            }

            for (i, val) in arr.iter().enumerate() {
                if val.is_empty() {
                    panic!("Solar calendar does not have data for month {i}");
                }
            }
            months::SymbolsV1::SolarTwelve(arr)
        } else {
            let mut map = BTreeMap::new();
            for (k, v) in self.0.iter() {
                let index: usize = k
                    .parse()
                    .expect("CLDR month indices must parse as numbers!");
                if index == 0 {
                    panic!("CLDR month indices cannot be zero");
                }
                let code = ctx
                    .get(index - 1)
                    .expect("Found out of bounds month index for calendar");

                map.insert(MonthCode(*code), v.as_ref());
            }
            months::SymbolsV1::Other(map.into_iter().collect())
        }
    }
}

symbols_from!([days, weekdays], (), [sun, mon, tue, wed, thu, fri, sat]);

symbols_from!(
    [
        day_periods,
        day_periods,
    ],
    (),
    {
        am,
        pm,
        noon,
        midnight,
    },
);<|MERGE_RESOLUTION|>--- conflicted
+++ resolved
@@ -61,11 +61,7 @@
     ];
 
     match calendar {
-<<<<<<< HEAD
-        "gregory" | "buddhist" | "japanese" | "japanext" | "indian" | "roc" => {
-=======
-        "gregory" | "buddhist" | "japanese" | "japanext" | "indian" | "persian" => {
->>>>>>> a9a9990e
+        "gregory" | "buddhist" | "japanese" | "japanext" | "indian" | "persian" | "roc" => {
             &SOLAR_MONTH_CODES[0..12]
         }
         "coptic" | "ethiopic" => SOLAR_MONTH_CODES,
