// This file is part of ICU4X. For terms of use, please see the file
// called LICENSE at the top level of the ICU4X source tree
// (online at: https://github.com/unicode-org/icu4x/blob/main/LICENSE ).

use crate::transform::cldr::cldr_serde;
use crate::SourceData;
use elsa::sync::FrozenBTreeMap;
use icu_datetime::provider::calendar::*;
use icu_locid::{unicode_ext_key, Locale};
use icu_provider::datagen::IterableResourceProvider;
use icu_provider::prelude::*;
use litemap::LiteMap;

mod patterns;
mod skeletons;
mod symbols;
pub mod week_data;

/// A data provider reading from CLDR JSON dates files.
#[derive(Debug)]
pub struct CommonDateProvider {
    source: SourceData,
    // BCP-47 value -> CLDR identifier
    supported_cals: LiteMap<icu_locid::extensions::unicode::Value, &'static str>,
    data: FrozenBTreeMap<ResourceOptions, Box<cldr_serde::ca::Dates>>,
}

impl From<&SourceData> for CommonDateProvider {
    fn from(source: &SourceData) -> Self {
        CommonDateProvider {
            source: source.clone(),
            supported_cals: [
                (icu_locid::unicode_ext_value!("gregory"), "gregorian"),
                (icu_locid::unicode_ext_value!("buddhist"), "buddhist"),
                (icu_locid::unicode_ext_value!("japanese"), "japanese"),
                (icu_locid::unicode_ext_value!("coptic"), "coptic"),
                (icu_locid::unicode_ext_value!("indian"), "indian"),
                (icu_locid::unicode_ext_value!("ethiopic"), "ethiopic"),
            ]
            .into_iter()
            .collect(),
            data: FrozenBTreeMap::new(),
        }
    }
}

macro_rules! impl_resource_provider {
    ($(($marker:ident, $expr:expr)),+) => {
        $(
            impl ResourceProvider<$marker> for CommonDateProvider {
                fn load_resource(
                    &self,
                    req: &DataRequest,
                ) -> Result<DataResponse<$marker>, DataError> {
                    let langid = req.options.get_langid();
                    let calendar = req
                        .options
                        .get_unicode_ext(&unicode_ext_key!("ca"))
                        .ok_or_else(|| DataErrorKind::NeedsVariant.into_error())?;

                    let dates = if let Some(dates) = self.data.get(&req.options) {
                        dates
                    } else {
                        let cldr_cal = self
                            .supported_cals
                            .get(&calendar)
                            .ok_or_else(|| DataErrorKind::MissingVariant.into_error())?;

<<<<<<< HEAD
                        let resource: &cldr_serde::ca::Resource =
                        self
                        .source
                        .get_cldr_paths()?
                        .cldr_dates(cldr_cal).read_and_parse(&langid, &format!("ca-{}.json", cldr_cal))?;
=======
                        let folder = get_langid_subdirectory(
                            &self
                                .source
                                .get_cldr_paths()?
                                .cldr_dates(cldr_cal)
                                .join("main"),
                            &langid,
                        )?
                        .ok_or_else(|| DataErrorKind::MissingLocale.into_error())?;

                        let calendar_file = folder.join(&format!("ca-{}.json", cldr_cal));

                        let mut resource: cldr_serde::ca::Resource =
                            serde_json::from_reader(open_reader(&calendar_file)?).map_err(|e| DataError::from(e).with_path_context(&calendar_file))?;
>>>>>>> 269b807d

                        let mut data =
                                resource
                                    .main
                                    .0
                                    .get(&langid)
                                    .expect("CLDR file contains the expected language")
                                    .dates
                                    .calendars
<<<<<<< HEAD
                                    .get(*cldr_cal)
                                    .expect("CLDR file contains the expected calendar")
                                    .clone(),
                            ),
=======
                                    .remove(*cldr_cal)
                                    .expect("CLDR file contains the expected calendar");

                        // CLDR treats ethiopic and ethioaa as separate calendars; however we treat them as a single resource key that
                        // supports symbols for both era patterns based on the settings on the date. Load in ethioaa data as well when dealing with
                        // ethiopic.
                        if calendar == icu_locid::unicode_ext_value!("ethiopic") {
                            let ethioaa_path = folder.join("ca-ethiopic-amete-alem.json");

                            let mut ethioaa: cldr_serde::ca::Resource = serde_json::from_reader(open_reader(&ethioaa_path)?)
                                .map_err(|e| DataError::from(e).with_path_context(&ethioaa_path))?;

                            let ethioaa_data = ethioaa
                                .main
                                .0
                                .remove(&langid)
                                .expect("CLDR ca-ethiopic-amete-alem.json contains the expected language")
                                                        .dates
                                                        .calendars
                                                        .remove("ethiopic-amete-alem")
                                                        .expect("CLDR ca-ethiopic-amete-alem.json contains the expected calendar");

                            let mundi_name = ethioaa_data.eras.names.get("0").expect("ethiopic-amete-alem calendar must have 0 era");
                            let mundi_abbr = ethioaa_data.eras.abbr.get("0").expect("ethiopic-amete-alem calendar must have 0 era");
                            let mundi_narrow = ethioaa_data.eras.narrow.get("0").expect("ethiopic-amete-alem calendar must have 0 era");

                            data.eras.names.insert("2".to_string(), mundi_name.clone());
                            data.eras.abbr.insert("2".to_string(), mundi_abbr.clone());
                            data.eras.narrow.insert("2".to_string(), mundi_narrow.clone());
                        }
                        self.data.insert(
                            req.options.clone(),
                            Box::new(data)
>>>>>>> 269b807d
                        )
                    };

                    let metadata = DataResponseMetadata::default();
                    // TODO(#1109): Set metadata.data_langid correctly.
                    Ok(DataResponse {
                        metadata,
                        #[allow(clippy::redundant_closure_call)]
                        payload: Some(DataPayload::from_owned(($expr)(dates, &calendar.to_string()))),
                    })
                }
            }

            impl IterableResourceProvider<$marker> for CommonDateProvider {
                fn supported_options(&self) -> Result<Vec<ResourceOptions>, DataError> {
                    let mut r = Vec::new();
                    for (cal_value, cldr_cal) in self.supported_cals.iter() {
                        r.extend(self
                                    .source
                                    .get_cldr_paths()?
                                    .cldr_dates(cldr_cal).list_langs()?
                            .map(|lid| {
                                let mut locale: Locale = lid.into();
                                locale
                                    .extensions
                                    .unicode
                                    .keywords
                                    .set(unicode_ext_key!("ca"), cal_value.clone());
                                ResourceOptions::from(locale)
                            }));
                    }
                    Ok(r)
                }
            }
        )+

        icu_provider::make_exportable_provider!(CommonDateProvider, [$($marker),+,]);
    };
}

impl_resource_provider!(
    (DateSymbolsV1Marker, symbols::convert_dates),
    (DateSkeletonPatternsV1Marker, |dates, _| {
        DateSkeletonPatternsV1::from(dates)
    }),
    (DatePatternsV1Marker, |dates, _| DatePatternsV1::from(dates))
);

#[cfg(test)]
mod test {
    use super::*;
    use icu_datetime::pattern::runtime::{Pattern, PluralPattern};
    use icu_plurals::PluralCategory;

    #[test]
    fn test_basic_patterns() {
        let provider = CommonDateProvider::from(&SourceData::for_test());

        let locale: Locale = "cs-u-ca-gregory".parse().unwrap();
        let cs_dates: DataPayload<DatePatternsV1Marker> = provider
            .load_resource(&DataRequest {
                options: locale.into(),
                metadata: Default::default(),
            })
            .expect("Failed to load payload")
            .take_payload()
            .expect("Failed to retrieve payload");

        assert_eq!("d. M. y", cs_dates.get().date.medium.to_string());
    }

    #[test]
    fn test_with_numbering_system() {
        let provider = CommonDateProvider::from(&SourceData::for_test());

        let locale: Locale = "haw-u-ca-gregory".parse().unwrap();
        let cs_dates: DataPayload<DatePatternsV1Marker> = provider
            .load_resource(&DataRequest {
                options: locale.into(),
                metadata: Default::default(),
            })
            .expect("Failed to load payload")
            .take_payload()
            .expect("Failed to retrieve payload");

        assert_eq!("d MMM y", cs_dates.get().date.medium.to_string());
        // TODO(#308): Support numbering system variations. We currently throw them away.
        assert_eq!("d/M/yy", cs_dates.get().date.short.to_string());
    }

    #[test]
    fn test_datetime_skeletons() {
        use std::convert::TryFrom;

        let provider = CommonDateProvider::from(&SourceData::for_test());

        let locale: Locale = "fil-u-ca-gregory".parse().unwrap();
        let skeletons: DataPayload<DateSkeletonPatternsV1Marker> = provider
            .load_resource(&DataRequest {
                options: locale.into(),
                metadata: Default::default(),
            })
            .expect("Failed to load payload")
            .take_payload()
            .expect("Failed to retrieve payload");
        let skeletons = &skeletons.get().0;

        assert_eq!(
            Some(
                &"L".parse::<Pattern>()
                    .expect("Failed to create pattern")
                    .into()
            ),
            skeletons.get(&SkeletonV1::try_from("M").expect("Failed to create Skeleton"))
        );

        let mut expected = PluralPattern::new(
            "'linggo' w 'ng' Y"
                .parse()
                .expect("Failed to create pattern"),
        )
        .expect("Failed to create PatternPlurals");
        expected.maybe_set_variant(
            PluralCategory::One,
            "'ika'-w 'linggo' 'ng' Y"
                .parse()
                .expect("Failed to create pattern"),
        );
        assert_eq!(
            Some(&expected.into()),
            skeletons.get(&SkeletonV1::try_from("yw").expect("Failed to create Skeleton"))
        );
    }

    #[test]
    fn test_basic_symbols() {
        let provider = CommonDateProvider::from(&SourceData::for_test());

        let locale: Locale = "cs-u-ca-gregory".parse().unwrap();
        let cs_dates: DataPayload<DateSymbolsV1Marker> = provider
            .load_resource(&DataRequest {
                options: locale.into(),
                metadata: Default::default(),
            })
            .unwrap()
            .take_payload()
            .unwrap();

        assert_eq!("srpna", cs_dates.get().months.format.wide.0[7]);

        assert_eq!(
            "po",
            cs_dates.get().weekdays.format.short.as_ref().unwrap().0[1]
        );
    }

    #[test]
    fn unalias_contexts() {
        let provider = CommonDateProvider::from(&SourceData::for_test());

        let locale: Locale = "cs-u-ca-gregory".parse().unwrap();
        let cs_dates: DataPayload<DateSymbolsV1Marker> = provider
            .load_resource(&DataRequest {
                options: locale.into(),
                metadata: Default::default(),
            })
            .unwrap()
            .take_payload()
            .unwrap();

        // Czech months are not unaliased because `wide` differs.
        assert!(cs_dates.get().months.stand_alone.is_some());

        // Czech months are not unaliased because `wide` differs.
        assert!(cs_dates
            .get()
            .months
            .stand_alone
            .as_ref()
            .unwrap()
            .abbreviated
            .is_none());
        assert!(cs_dates
            .get()
            .months
            .stand_alone
            .as_ref()
            .unwrap()
            .short
            .is_none());
        assert!(cs_dates
            .get()
            .months
            .stand_alone
            .as_ref()
            .unwrap()
            .narrow
            .is_none());
        assert!(cs_dates
            .get()
            .months
            .stand_alone
            .as_ref()
            .unwrap()
            .wide
            .is_some());

        // Czech weekdays are unaliased because they completely overlap.
        assert!(cs_dates.get().weekdays.stand_alone.is_none());
    }
}<|MERGE_RESOLUTION|>--- conflicted
+++ resolved
@@ -66,28 +66,11 @@
                             .get(&calendar)
                             .ok_or_else(|| DataErrorKind::MissingVariant.into_error())?;
 
-<<<<<<< HEAD
                         let resource: &cldr_serde::ca::Resource =
                         self
                         .source
                         .get_cldr_paths()?
                         .cldr_dates(cldr_cal).read_and_parse(&langid, &format!("ca-{}.json", cldr_cal))?;
-=======
-                        let folder = get_langid_subdirectory(
-                            &self
-                                .source
-                                .get_cldr_paths()?
-                                .cldr_dates(cldr_cal)
-                                .join("main"),
-                            &langid,
-                        )?
-                        .ok_or_else(|| DataErrorKind::MissingLocale.into_error())?;
-
-                        let calendar_file = folder.join(&format!("ca-{}.json", cldr_cal));
-
-                        let mut resource: cldr_serde::ca::Resource =
-                            serde_json::from_reader(open_reader(&calendar_file)?).map_err(|e| DataError::from(e).with_path_context(&calendar_file))?;
->>>>>>> 269b807d
 
                         let mut data =
                                 resource
@@ -97,33 +80,26 @@
                                     .expect("CLDR file contains the expected language")
                                     .dates
                                     .calendars
-<<<<<<< HEAD
                                     .get(*cldr_cal)
                                     .expect("CLDR file contains the expected calendar")
-                                    .clone(),
-                            ),
-=======
-                                    .remove(*cldr_cal)
-                                    .expect("CLDR file contains the expected calendar");
+                                    .clone();
 
                         // CLDR treats ethiopic and ethioaa as separate calendars; however we treat them as a single resource key that
                         // supports symbols for both era patterns based on the settings on the date. Load in ethioaa data as well when dealing with
                         // ethiopic.
                         if calendar == icu_locid::unicode_ext_value!("ethiopic") {
-                            let ethioaa_path = folder.join("ca-ethiopic-amete-alem.json");
-
-                            let mut ethioaa: cldr_serde::ca::Resource = serde_json::from_reader(open_reader(&ethioaa_path)?)
-                                .map_err(|e| DataError::from(e).with_path_context(&ethioaa_path))?;
+                            let ethioaa: &cldr_serde::ca::Resource = self.source.get_cldr_paths()?.cldr_dates("ethiopic").read_and_parse(&langid, "ca-ethiopic-amete-alem.json")?;
 
                             let ethioaa_data = ethioaa
                                 .main
                                 .0
-                                .remove(&langid)
+                                .get(&langid)
                                 .expect("CLDR ca-ethiopic-amete-alem.json contains the expected language")
-                                                        .dates
-                                                        .calendars
-                                                        .remove("ethiopic-amete-alem")
-                                                        .expect("CLDR ca-ethiopic-amete-alem.json contains the expected calendar");
+                                .dates
+                                .calendars
+                                .get("ethiopic-amete-alem")
+                                .expect("CLDR ca-ethiopic-amete-alem.json contains the expected calendar")
+                                .clone();
 
                             let mundi_name = ethioaa_data.eras.names.get("0").expect("ethiopic-amete-alem calendar must have 0 era");
                             let mundi_abbr = ethioaa_data.eras.abbr.get("0").expect("ethiopic-amete-alem calendar must have 0 era");
@@ -136,7 +112,6 @@
                         self.data.insert(
                             req.options.clone(),
                             Box::new(data)
->>>>>>> 269b807d
                         )
                     };
 
