// This file is part of ICU4X. For terms of use, please see the file
// called LICENSE at the top level of the ICU4X source tree
// (online at: https://github.com/unicode-org/icu4x/blob/main/LICENSE ).

use crate::transform::cldr::cldr_serde;
use crate::transform::uprops::EnumeratedPropertyCodePointTrieProvider;
use crate::SourceData;
use icu_list::provider::*;
use icu_locid::language;
use icu_provider::datagen::IterableResourceProvider;
use icu_provider::prelude::*;

/// A data provider reading from CLDR JSON list rule files.
#[derive(Debug)]
pub struct ListProvider {
    source: SourceData,
}

impl From<&SourceData> for ListProvider {
    fn from(source: &SourceData) -> Self {
        ListProvider {
            source: source.clone(),
        }
    }
}

impl<M: ResourceMarker<Yokeable = ListFormatterPatternsV1<'static>>> ResourceProvider<M>
    for ListProvider
{
    fn load_resource(&self, req: &DataRequest) -> Result<DataResponse<M>, DataError> {
        let langid = req.options.get_langid();

<<<<<<< HEAD
        let resource: &cldr_serde::list_patterns::Resource = self
            .source
            .get_cldr_paths()?
            .cldr_misc()
            .read_and_parse(&langid, "listPatterns.json")?;
=======
        let resource: cldr_serde::list_patterns::Resource = {
            let path = get_langid_subdirectory(
                &self.source.get_cldr_paths()?.cldr_misc().join("main"),
                &langid,
            )?
            .ok_or_else(|| DataErrorKind::MissingLocale.into_error())?
            .join("listPatterns.json");
            serde_json::from_reader(open_reader(&path)?)
                .map_err(|e| DataError::from(e).with_path_context(&path))?
        };
>>>>>>> 269b807d

        let data = &resource
            .main
            .0
            .get(&langid)
            .expect("CLDR file contains the expected language")
            .list_patterns;

        let (wide, short, narrow) = match M::KEY {
            AndListV1Marker::KEY => (&data.standard, &data.standard_short, &data.standard_narrow),
            OrListV1Marker::KEY => (&data.or, &data.or_short, &data.or_narrow),
            UnitListV1Marker::KEY => (&data.unit, &data.unit_short, &data.unit_narrow),
            _ => return Err(DataError::custom("Unknown key for ListFormatterPatternsV1")),
        };

        let mut patterns = ListFormatterPatternsV1::try_new([
            &wide.start,
            &wide.middle,
            &wide.end,
            &wide.pair,
            &short.start,
            &short.middle,
            &short.end,
            &short.pair,
            &narrow.start,
            &narrow.middle,
            &narrow.end,
            &narrow.pair,
        ])?;

        if langid.language == language!("es") {
            match M::KEY {
                // Replace " y " with " e " before /i/ sounds.
                // https://unicode.org/reports/tr35/tr35-general.html#:~:text=important.%20For%20example%3A-,Spanish,AND,-Use%20%E2%80%98e%E2%80%99%20instead
                AndListV1Marker::KEY | UnitListV1Marker::KEY => patterns
                    .make_conditional(
                        "{0} y {1}",
                        // Starts with i or (hi but not hia/hie)
                        "i|hi([^ae]|$)",
                        "{0} e {1}",
                    )
                    .expect("Valid regex and pattern"),
                // Replace " o " with " u " before /o/ sound.
                // https://unicode.org/reports/tr35/tr35-general.html#:~:text=agua%20e%20hielo-,OR,-Use%20%E2%80%98u%E2%80%99%20instead
                OrListV1Marker::KEY => patterns
                    .make_conditional(
                        "{0} o {1}",
                        // Starts with o, ho, 8 (including 80, 800, ...), or 11 either alone or followed
                        // by thousand groups and/or decimals (excluding e.g. 110, 1100, ...)
                        r"o|ho|8|(11(\.?\d\d\d)*(,\d*)?([^\.,\d]|$))",
                        "{0} u {1}",
                    )
                    .expect("Valid regex and pattern"),
                _ => unreachable!(),
            }
        }

        if langid.language == language!("he") {
            // Add dashes between ו and non-Hebrew characters
            // https://unicode.org/reports/tr35/tr35-general.html#:~:text=is%20not%20mute.-,Hebrew,AND,-Use%20%E2%80%98%2D%D7%95%E2%80%99%20instead
            patterns
                .make_conditional(
                    "{0} \u{05D5}{1}", // ״{0} ו {1}״
                    // Starts with a non-Hebrew letter
                    &format!(
                        "[^{}]",
                        icu_properties::maps::get_script(
                            &EnumeratedPropertyCodePointTrieProvider::from(&self.source)
                        )
                        .map_err(|e| DataError::custom("data for CodePointTrie of Script")
                            .with_display_context(&e))?
                        .get()
                        .code_point_trie
                        .get_set_for_value(icu_properties::Script::Hebrew)
                        .iter_ranges()
                        .map(|range| format!(r#"\u{:04x}-\u{:04x}"#, range.start(), range.end()))
                        .fold(String::new(), |a, b| a + &b)
                    ),
                    "{0} \u{05D5}-{1}", // ״{0} ו- {1}״
                )
                .unwrap();
        }

        let metadata = DataResponseMetadata::default();
        // TODO(#1109): Set metadata.data_langid correctly.
        Ok(DataResponse {
            metadata,
            payload: Some(DataPayload::from_owned(patterns)),
        })
    }
}

icu_provider::make_exportable_provider!(
    ListProvider,
    [AndListV1Marker, OrListV1Marker, UnitListV1Marker,]
);

impl<M: ResourceMarker<Yokeable = ListFormatterPatternsV1<'static>>> IterableResourceProvider<M>
    for ListProvider
{
<<<<<<< HEAD
    fn supported_options(
        &self,
    ) -> Result<Box<dyn Iterator<Item = ResourceOptions> + '_>, DataError> {
        Ok(Box::new(
            self.source
                .get_cldr_paths()?
                .cldr_misc()
                .list_langs()?
                .map(Into::<ResourceOptions>::into),
        ))
=======
    fn supported_options(&self) -> Result<Vec<ResourceOptions>, DataError> {
        Ok(
            get_langid_subdirectories(&self.source.get_cldr_paths()?.cldr_misc().join("main"))?
                .map(ResourceOptions::from)
                .collect(),
        )
>>>>>>> 269b807d
    }
}

#[cfg(test)]
mod tests {
    use super::*;
    use icu_list::{ListFormatter, ListStyle};
    use icu_locid::locale;
    use writeable::assert_writeable_eq;

    macro_rules! test {
        ($locale:literal, $type:ident, $(($input:expr, $output:literal),)+) => {
            let provider = ListProvider::from(&SourceData::for_test());
            let f = ListFormatter::$type(locale!($locale), &provider, ListStyle::Wide).unwrap();
            $(
                assert_writeable_eq!(f.format($input.iter()), $output);
            )+
        };
    }

    #[test]
    fn test_basic() {
        test!("fr", try_new_or, (["A", "B"], "A ou B"),);
    }

    #[test]
    fn test_spanish() {
        test!(
            "es",
            try_new_and,
            (["x", "Mallorca"], "x y Mallorca"),
            (["x", "Ibiza"], "x e Ibiza"),
            (["x", "Hidalgo"], "x e Hidalgo"),
            (["x", "Hierva"], "x y Hierva"),
        );

        test!(
            "es",
            try_new_or,
            (["x", "Ibiza"], "x o Ibiza"),
            (["x", "Okinawa"], "x u Okinawa"),
            (["x", "8 más"], "x u 8 más"),
            (["x", "8"], "x u 8"),
            (["x", "87 más"], "x u 87 más"),
            (["x", "87"], "x u 87"),
            (["x", "11 más"], "x u 11 más"),
            (["x", "11"], "x u 11"),
            (["x", "110 más"], "x o 110 más"),
            (["x", "110"], "x o 110"),
            (["x", "11.000 más"], "x u 11.000 más"),
            (["x", "11.000"], "x u 11.000"),
            (["x", "11.000,92 más"], "x u 11.000,92 más"),
            (["x", "11.000,92"], "x u 11.000,92"),
        );

        test!("es-AR", try_new_and, (["x", "Ibiza"], "x e Ibiza"),);
    }

    #[test]
    fn test_hebrew() {
        test!(
            "he",
            try_new_and,
            (["x", "יפו"], "x ויפו"),
            (["x", "Ibiza"], "x ו-Ibiza"),
        );
    }
}<|MERGE_RESOLUTION|>--- conflicted
+++ resolved
@@ -30,24 +30,11 @@
     fn load_resource(&self, req: &DataRequest) -> Result<DataResponse<M>, DataError> {
         let langid = req.options.get_langid();
 
-<<<<<<< HEAD
         let resource: &cldr_serde::list_patterns::Resource = self
             .source
             .get_cldr_paths()?
             .cldr_misc()
             .read_and_parse(&langid, "listPatterns.json")?;
-=======
-        let resource: cldr_serde::list_patterns::Resource = {
-            let path = get_langid_subdirectory(
-                &self.source.get_cldr_paths()?.cldr_misc().join("main"),
-                &langid,
-            )?
-            .ok_or_else(|| DataErrorKind::MissingLocale.into_error())?
-            .join("listPatterns.json");
-            serde_json::from_reader(open_reader(&path)?)
-                .map_err(|e| DataError::from(e).with_path_context(&path))?
-        };
->>>>>>> 269b807d
 
         let data = &resource
             .main
@@ -148,25 +135,14 @@
 impl<M: ResourceMarker<Yokeable = ListFormatterPatternsV1<'static>>> IterableResourceProvider<M>
     for ListProvider
 {
-<<<<<<< HEAD
-    fn supported_options(
-        &self,
-    ) -> Result<Box<dyn Iterator<Item = ResourceOptions> + '_>, DataError> {
-        Ok(Box::new(
-            self.source
-                .get_cldr_paths()?
-                .cldr_misc()
-                .list_langs()?
-                .map(Into::<ResourceOptions>::into),
-        ))
-=======
     fn supported_options(&self) -> Result<Vec<ResourceOptions>, DataError> {
-        Ok(
-            get_langid_subdirectories(&self.source.get_cldr_paths()?.cldr_misc().join("main"))?
-                .map(ResourceOptions::from)
-                .collect(),
-        )
->>>>>>> 269b807d
+        Ok(self
+            .source
+            .get_cldr_paths()?
+            .cldr_misc()
+            .list_langs()?
+            .map(Into::<ResourceOptions>::into)
+            .collect())
     }
 }
 
