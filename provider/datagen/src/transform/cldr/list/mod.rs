--- conflicted
+++ resolved
@@ -58,13 +58,9 @@
         if M::KEY == AndListV1Marker::KEY || M::KEY == UnitListV1Marker::KEY {
             lazy_static! {
                 // Starts with i or (hi but not hia/hie)
-<<<<<<< HEAD
-                static ref I_SOUND: StringMatcher<'static> = StringMatcher::new(
+                static ref I_SOUND: SerdeDFA<'static> = SerdeDFA::new(
                     Cow::Borrowed("i|hi([^ae]|$)")
                 ).expect("Valid regex");
-=======
-                static ref I_SOUND: SerdeDFA<'static> = SerdeDFA::new(Cow::Borrowed("i|hi([^ae]|$)")).expect("Valid regex");
->>>>>>> 3625da45
             }
             // Replace " y " with " e " before /i/ sounds.
             // https://unicode.org/reports/tr35/tr35-general.html#:~:text=important.%20For%20example%3A-,Spanish,AND,-Use%20%E2%80%98e%E2%80%99%20instead
@@ -75,13 +71,9 @@
             lazy_static! {
                 // Starts with o, ho, 8 (including 80, 800, ...), or 11 either alone or followed
                 // by thousand groups and/or decimals (excluding e.g. 110, 1100, ...)
-<<<<<<< HEAD
-                static ref O_SOUND: StringMatcher<'static> = StringMatcher::new(
+                static ref O_SOUND: SerdeDFA<'static> = SerdeDFA::new(
                     Cow::Borrowed(r"o|ho|8|(11([\.  ]?[0-9]{3})*(,[0-9]*)?([^\.,[0-9]]|$))")
                 ).expect("Valid regex");
-=======
-                static ref O_SOUND: SerdeDFA<'static> = SerdeDFA::new(Cow::Borrowed(r"o|ho|8|(11(\.?\d\d\d)*(,\d*)?([^\.,\d]|$))")).expect("Valid regex");
->>>>>>> 3625da45
             }
             // Replace " o " with " u " before /o/ sound.
             // https://unicode.org/reports/tr35/tr35-general.html#:~:text=agua%20e%20hielo-,OR,-Use%20%E2%80%98u%E2%80%99%20instead
