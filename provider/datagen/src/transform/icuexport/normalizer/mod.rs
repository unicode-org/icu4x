--- conflicted
+++ resolved
@@ -35,13 +35,8 @@
     ($marker:ident, $serde_struct:ident, $file_name:literal, $conversion:expr, $toml_data:ident) => {
         use icu_normalizer::provider::$marker;
 
-<<<<<<< HEAD
         impl DataProvider<$marker> for NormalizationProvider {
-            fn load(&self, _req: &DataRequest) -> Result<DataResponse<$marker>, DataError> {
-=======
-        impl DataProvider<$marker> for $provider {
             fn load(&self, _req: DataRequest) -> Result<DataResponse<$marker>, DataError> {
->>>>>>> 583de584
                 let $toml_data: &normalizer_serde::$serde_struct =
                     self.source.icuexport()?.read_and_parse_toml(&format!(
                         "norm/{}/{}.toml",
@@ -53,17 +48,9 @@
             }
         }
 
-<<<<<<< HEAD
         impl IterableDataProvider<$marker> for NormalizationProvider {
-            fn supported_options(&self) -> Result<Vec<DataOptions>, DataError> {
-                Ok(vec![DataOptions::default()])
-=======
-        icu_provider::make_exportable_provider!($provider, [$marker,]);
-
-        impl IterableDataProvider<$marker> for $provider {
             fn supported_locales(&self) -> Result<Vec<DataLocale>, DataError> {
                 Ok(vec![DataLocale::default()])
->>>>>>> 583de584
             }
         }
     };
