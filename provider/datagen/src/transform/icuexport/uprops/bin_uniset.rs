--- conflicted
+++ resolved
@@ -40,11 +40,7 @@
 macro_rules! expand {
     ($(($marker:ident, $prop_name:literal)),+) => {
         $(
-<<<<<<< HEAD
-            impl ResourceProvider<$marker> for BinaryPropertyCodePointSetDataProvider {
-=======
-            impl DataProvider<$marker> for BinaryPropertyUnicodeSetDataProvider {
->>>>>>> e876a820
+            impl DataProvider<$marker> for BinaryPropertyCodePointSetDataProvider {
                 fn load_resource(
                     &self,
                     _: &DataRequest,
@@ -66,11 +62,7 @@
                 }
             }
 
-<<<<<<< HEAD
-            impl IterableResourceProvider<$marker> for BinaryPropertyCodePointSetDataProvider {
-=======
-            impl IterableDataProvider<$marker> for BinaryPropertyUnicodeSetDataProvider {
->>>>>>> e876a820
+            impl IterableDataProvider<$marker> for BinaryPropertyCodePointSetDataProvider {
                 fn supported_options(
                     &self,
                 ) -> Result<Vec<DataOptions>, DataError> {
