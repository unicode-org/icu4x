// This file is part of ICU4X. For terms of use, please see the file
// called LICENSE at the top level of the ICU4X source tree
// (online at: https://github.com/unicode-org/icu4x/blob/main/LICENSE ).

use std::cmp::Ordering;

<<<<<<< HEAD
use crate::*;
=======
use super::super::normalizer::NormalizationProvider;
use super::super::uprops::EnumeratedPropertyCodePointTrieProvider;
use super::CollationProvider;
use crate::source::CldrLocaleSubset;
use crate::transform::cldr::FallbackRulesProvider;
use crate::SourceData;
>>>>>>> 10f9ea44
use icu_collator::{Collator, CollatorOptions, Strength};
use icu_locid::locale;
use icu_locid::{langid, Locale};
<<<<<<< HEAD
=======
use icu_provider::AsDowncastingAnyProvider;
use icu_provider::AsDynamicDataProviderAnyMarkerWrap;
use icu_provider::{AnyMarker, DynamicDataProvider};
use icu_provider_adapters::fallback::LocaleFallbackProvider;
use icu_provider_adapters::fork::by_key::ForkByKeyProvider;
use lazy_static::lazy_static;

fn get_provider() -> impl DynamicDataProvider<AnyMarker> {
    lazy_static! {
        static ref SOURCE_DATA: SourceData = SourceData::default()
            .with_icuexport(icu_testdata::paths::icuexport_toml_root())
            .unwrap()
            // CLDR is needed for vertical fallback
            .with_cldr(icu_testdata::paths::cldr_json_root(), CldrLocaleSubset::Full)
            .unwrap();
    }
    icu_provider_adapters::make_forking_provider!(
        ForkByKeyProvider,
        [
            CollationProvider::from(&*SOURCE_DATA),
            NormalizationProvider::from(&*SOURCE_DATA),
            EnumeratedPropertyCodePointTrieProvider::from(&*SOURCE_DATA),
            FallbackRulesProvider::from(&*SOURCE_DATA),
        ]
    )
}
>>>>>>> 10f9ea44

#[derive(Debug)]
struct TestCase<'a> {
    left: &'a str,
    right: &'a str,
    expectation: Ordering,
}

fn check_expectations(locale: &Locale, options: CollatorOptions, cases: &[TestCase<'_>]) {
    let collator = Collator::try_new(DatagenProvider::for_test(), locale.clone(), options).unwrap();
    for cas in cases {
        let TestCase {
            left,
            right,
            expectation,
        } = cas;
        assert_eq!(collator.compare(left, right), *expectation, "{:?}", cas);
    }
}

#[test]
fn test_fi() {
    // Adapted from ficoll.cpp in ICU4C
    // Testing that w and v behave as in the root collation is for checking
    // that the sorting collation doesn't exhibit the behavior of the search
    // collation, which (somewhat questionably) treats w and v as primary-equal.
    let cases = [
        TestCase {
            left: "wat",
            right: "vat",
            expectation: Ordering::Greater,
        },
        TestCase {
            left: "vat",
            right: "way",
            expectation: Ordering::Less,
        },
        TestCase {
            left: "aübeck",
            right: "axbeck",
            expectation: Ordering::Greater,
        },
        TestCase {
            left: "Låvi",
            right: "Läwe",
            expectation: Ordering::Less,
        },
        // ICU4C has a duplicate of the case below.
        // The duplicate is omitted here.
        // Instead, the subsequent tests are added for ICU4X.
        TestCase {
            left: "ä",
            right: "o",
            expectation: Ordering::Greater,
        },
        TestCase {
            left: "a\u{0308}",
            right: "ä",
            expectation: Ordering::Equal,
        },
    ];
    let locale: Locale = langid!("fi").into();
    let mut options = CollatorOptions::new();

    options.set_strength(Some(Strength::Tertiary));
    check_expectations(&locale, options, &cases);

    options.set_strength(Some(Strength::Primary));
    check_expectations(&locale, options, &cases);
}

#[test]
fn test_sv() {
    // This is the same as test_fi. The purpose of this copy is to test that
    // Swedish defaults to "reformed", which behaves like Finnish "standard",
    // and not to "standard", which behaves like Finnish "traditional".

    // Adapted from ficoll.cpp in ICU4C
    // Testing that w and v behave as in the root collation is for checking
    // that the sorting collation doesn't exhibit the behavior of the search
    // collation, which (somewhat questionably) treats w and v as primary-equal.
    let cases = [
        TestCase {
            left: "wat",
            right: "vat",
            expectation: Ordering::Greater,
        },
        TestCase {
            left: "vat",
            right: "way",
            expectation: Ordering::Less,
        },
        TestCase {
            left: "aübeck",
            right: "axbeck",
            expectation: Ordering::Greater,
        },
        TestCase {
            left: "Låvi",
            right: "Läwe",
            expectation: Ordering::Less,
        },
        // ICU4C has a duplicate of the case below.
        // The duplicate is omitted here.
        // Instead, the subsequent tests are added for ICU4X.
        TestCase {
            left: "ä",
            right: "o",
            expectation: Ordering::Greater,
        },
        TestCase {
            left: "a\u{0308}",
            right: "ä",
            expectation: Ordering::Equal,
        },
    ];
    let locale: Locale = langid!("sv").into();
    let mut options = CollatorOptions::new();

    options.set_strength(Some(Strength::Tertiary));
    check_expectations(&locale, options, &cases);

    options.set_strength(Some(Strength::Primary));
<<<<<<< HEAD
    check_expectations(&locale, options, &cases);
=======

    {
        let collator: Collator = Collator::try_new(&provider, locale, options).unwrap();
        check_expectations(&collator, &cases);
    }
}

#[test]
fn test_nb_nn_no() {
    let any_dyn_provider = get_provider();
    let any_provider = any_dyn_provider.as_any_provider();
    let provider = any_provider.as_downcasting();

    let input = vec!["ü", "y", "å", "ø"];
    let expected = &["y", "ü", "ø", "å"];

    // Test "no" macro language without fallback (should equal expected)
    let collator = Collator::try_new(&provider, locale!("no"), CollatorOptions::new()).unwrap();
    let mut strs = input.clone();
    strs.sort_by(|a, b| collator.compare(a, b));
    assert_eq!(strs, expected);

    // Test "und" without fallback (should NOT equal expected)
    let collator = Collator::try_new(&provider, locale!("und"), CollatorOptions::new()).unwrap();
    let mut strs = input.clone();
    strs.sort_by(|a, b| collator.compare(a, b));
    assert_ne!(strs, expected);

    // Test "nb" without fallback (should fail to load)
    if Collator::try_new(&provider, locale!("nb"), CollatorOptions::new()).is_ok() {
        panic!("Should fail to create 'nb' without fallback enabled")
    }

    // Enable locale fallback on the provider now
    let provider = LocaleFallbackProvider::try_new(any_provider.as_downcasting()).unwrap();

    // Test "no" macro language WITH fallback (should equal expected)
    let collator = Collator::try_new(&provider, locale!("no"), CollatorOptions::new()).unwrap();
    let mut strs = input.clone();
    strs.sort_by(|a, b| collator.compare(a, b));
    assert_eq!(strs, expected);

    // Now "nb" should work
    let collator = Collator::try_new(&provider, locale!("nb"), CollatorOptions::new()).unwrap();
    let mut strs = input.clone();
    strs.sort_by(|a, b| collator.compare(a, b));
    assert_eq!(strs, expected);

    // And "nn" should work, too
    let collator = Collator::try_new(&provider, locale!("nn"), CollatorOptions::new()).unwrap();
    let mut strs = input.clone();
    strs.sort_by(|a, b| collator.compare(a, b));
    assert_eq!(strs, expected);
>>>>>>> 10f9ea44
}<|MERGE_RESOLUTION|>--- conflicted
+++ resolved
@@ -4,48 +4,11 @@
 
 use std::cmp::Ordering;
 
-<<<<<<< HEAD
 use crate::*;
-=======
-use super::super::normalizer::NormalizationProvider;
-use super::super::uprops::EnumeratedPropertyCodePointTrieProvider;
-use super::CollationProvider;
-use crate::source::CldrLocaleSubset;
-use crate::transform::cldr::FallbackRulesProvider;
-use crate::SourceData;
->>>>>>> 10f9ea44
 use icu_collator::{Collator, CollatorOptions, Strength};
 use icu_locid::locale;
 use icu_locid::{langid, Locale};
-<<<<<<< HEAD
-=======
-use icu_provider::AsDowncastingAnyProvider;
-use icu_provider::AsDynamicDataProviderAnyMarkerWrap;
-use icu_provider::{AnyMarker, DynamicDataProvider};
 use icu_provider_adapters::fallback::LocaleFallbackProvider;
-use icu_provider_adapters::fork::by_key::ForkByKeyProvider;
-use lazy_static::lazy_static;
-
-fn get_provider() -> impl DynamicDataProvider<AnyMarker> {
-    lazy_static! {
-        static ref SOURCE_DATA: SourceData = SourceData::default()
-            .with_icuexport(icu_testdata::paths::icuexport_toml_root())
-            .unwrap()
-            // CLDR is needed for vertical fallback
-            .with_cldr(icu_testdata::paths::cldr_json_root(), CldrLocaleSubset::Full)
-            .unwrap();
-    }
-    icu_provider_adapters::make_forking_provider!(
-        ForkByKeyProvider,
-        [
-            CollationProvider::from(&*SOURCE_DATA),
-            NormalizationProvider::from(&*SOURCE_DATA),
-            EnumeratedPropertyCodePointTrieProvider::from(&*SOURCE_DATA),
-            FallbackRulesProvider::from(&*SOURCE_DATA),
-        ]
-    )
-}
->>>>>>> 10f9ea44
 
 #[derive(Debug)]
 struct TestCase<'a> {
@@ -55,7 +18,7 @@
 }
 
 fn check_expectations(locale: &Locale, options: CollatorOptions, cases: &[TestCase<'_>]) {
-    let collator = Collator::try_new(DatagenProvider::for_test(), locale.clone(), options).unwrap();
+    let collator = Collator::try_new(&DatagenProvider::for_test(), locale.clone(), options).unwrap();
     for cas in cases {
         let TestCase {
             left,
@@ -169,21 +132,12 @@
     check_expectations(&locale, options, &cases);
 
     options.set_strength(Some(Strength::Primary));
-<<<<<<< HEAD
     check_expectations(&locale, options, &cases);
-=======
-
-    {
-        let collator: Collator = Collator::try_new(&provider, locale, options).unwrap();
-        check_expectations(&collator, &cases);
-    }
 }
 
 #[test]
 fn test_nb_nn_no() {
-    let any_dyn_provider = get_provider();
-    let any_provider = any_dyn_provider.as_any_provider();
-    let provider = any_provider.as_downcasting();
+    let provider = crate::DatagenProvider::for_test();
 
     let input = vec!["ü", "y", "å", "ø"];
     let expected = &["y", "ü", "ø", "å"];
@@ -206,7 +160,7 @@
     }
 
     // Enable locale fallback on the provider now
-    let provider = LocaleFallbackProvider::try_new(any_provider.as_downcasting()).unwrap();
+    let provider = LocaleFallbackProvider::try_new(provider).unwrap();
 
     // Test "no" macro language WITH fallback (should equal expected)
     let collator = Collator::try_new(&provider, locale!("no"), CollatorOptions::new()).unwrap();
@@ -225,5 +179,4 @@
     let mut strs = input.clone();
     strs.sort_by(|a, b| collator.compare(a, b));
     assert_eq!(strs, expected);
->>>>>>> 10f9ea44
 }