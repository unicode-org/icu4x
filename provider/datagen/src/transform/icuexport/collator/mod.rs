// This file is part of ICU4X. For terms of use, please see the file
// called LICENSE at the top level of the ICU4X source tree
// (online at: https://github.com/unicode-org/icu4x/blob/main/LICENSE ).

//! This module contains provider implementations backed by TOML files
//! exported from ICU.

use crate::SourceData;
use icu_codepointtrie::CodePointTrie;
use icu_collator::provider::*;
use icu_locid::extensions::unicode::Value;
use icu_locid::extensions_unicode_key as key;
use icu_locid::subtags_language as language;
use icu_locid::LanguageIdentifier;
use icu_locid::Locale;
use icu_provider::datagen::IterableDataProvider;
use icu_provider::prelude::*;
use icu_provider::DataKey;
use std::convert::TryFrom;
use std::str::FromStr;
use writeable::Writeable;
use zerovec::ZeroVec;

mod collator_serde;

#[cfg(test)]
mod test;

/// Collection of all the key for easy reference from the datagen registry.
pub const ALL_KEYS: [DataKey; 6] = [
    CollationDataV1Marker::KEY,
    CollationDiacriticsV1Marker::KEY,
    CollationJamoV1Marker::KEY,
    CollationMetadataV1Marker::KEY,
    CollationReorderingV1Marker::KEY,
    CollationSpecialPrimariesV1Marker::KEY,
];

fn locale_to_file_name(locale: &DataLocale) -> String {
    let mut s = if locale.get_langid() == LanguageIdentifier::UND {
        String::from("root")
    } else {
        locale
            .get_langid()
            .write_to_string()
            .replace('-', "_")
            .replace("posix", "POSIX")
    };
    if let Some(extension) = &locale.get_unicode_ext(&key!("co")) {
        s.push('_');
        s.push_str(match extension.to_string().as_str() {
            "trad" => "traditional",
            "phonebk" => "phonebook",
            "dict" => "dictionary",
            "gb2312" => "gb2312han",
            extension => extension,
        });
    } else {
        // "standard" is the default for all but two languages: sv and zh.
        // Since there are only two special cases, hard-coding them
        // here for now instead of making the defaulting fancy and data driven.
        // The Swedish naming seems ad hoc from
        // https://unicode-org.atlassian.net/browse/CLDR-679 .

        if locale.get_langid().language == language!("zh") {
            s.push_str("_pinyin");
        } else if locale.get_langid().language == language!("sv") {
            s.push_str("_reformed");
        } else {
            s.push_str("_standard");
        }
    }
    s
}

fn file_name_to_locale(file_name: &str) -> Option<Locale> {
    let (language, variant) = file_name.rsplit_once('_').unwrap();
    let langid = if language == "root" {
        LanguageIdentifier::UND
    } else {
        language.parse().ok()?
    };
    let mut locale = Locale::from(langid);
    // See above for the two special cases.
    if !((language == "zh" && variant == "pinyin")
        || (language == "sv" && variant == "reformed")
        || ((language != "zh" && language != "sv") && variant == "standard"))
    {
        let shortened = match variant {
            "traditional" => "trad",
            "phonebook" => "phonebk",
            "dictionary" => "dict",
            "gb2312han" => "gb2312",
            _ => variant,
        };
        locale.extensions.unicode.keywords.set(
            key!("co"),
            Value::from_str(shortened).expect("valid extension subtag"),
        );
    };
    Some(locale)
}

/// A data provider reading from .toml files produced by the ICU4C genrb tool.
pub struct CollationProvider {
    source: SourceData,
}

impl From<&SourceData> for CollationProvider {
    fn from(source: &SourceData) -> Self {
        Self {
            source: source.clone(),
        }
    }
}

macro_rules! collation_provider {
    ($(($marker:ident, $serde_struct:ident, $suffix:literal, $conversion:expr)),+, $toml_data:ident) => {
        $(
            impl DataProvider<$marker> for CollationProvider {
                fn load(&self, req: DataRequest) -> Result<DataResponse<$marker>, DataError> {
                    let $toml_data: &collator_serde::$serde_struct = self
                        .source
                        .icuexport()?
                        .read_and_parse_toml(
                            &format!(
                                "collation/{}/{}{}.toml",
                                self.source.collation_han_database(),
<<<<<<< HEAD
                                locale_to_file_name(&req.options), $suffix)
                        )
                        .map_err(|e| match e.kind {
                            DataErrorKind::Io(
                                std::io::ErrorKind::NotFound
                            ) => DataErrorKind::MissingDataOptions.with_req(
                                $marker::KEY, &req
                            ),
                            _ => e
                        })?;
=======
                                locale_to_file_name(&req.locale), $suffix)
                        )?;
>>>>>>> 583de584

                    Ok(DataResponse {
                        metadata: DataResponseMetadata::default(),
                        // The struct conversion is macro-based instead of
                        // using a method on the Serde struct, because the
                        // method approach caused lifetime issues that I
                        // didn't know how to solve.
                        payload: Some(DataPayload::from_owned($conversion)),
                    })
                }
            }

            impl IterableDataProvider<$marker> for CollationProvider {
                fn supported_locales(&self) -> Result<Vec<DataLocale>, DataError> {
                    Ok(self
                        .source
                        .icuexport()?
                        .list(&format!("collation/{}", self.source.collation_han_database()))?
                        .filter_map(|entry|
                            entry
                                .file_stem()
                                .unwrap()
                                .to_string_lossy()
                                .into_owned()
                                .strip_suffix($suffix)
                                .map(ToString::to_string)
                        )
                        .filter_map(|s|file_name_to_locale(&s))
                        .map(DataLocale::from)
                        .collect()
                    )
                }
            }
        )+
        icu_provider::make_exportable_provider!(CollationProvider, [$($marker),+,]);
    };
}

collation_provider!(
    (
        CollationDataV1Marker,
        CollationData,
        "_data",
        icu_collator::provider::CollationDataV1 {
            trie: CodePointTrie::<u32>::try_from(&toml_data.trie)
                .map_err(|e| DataError::custom("trie conversion").with_display_context(&e))?,
            contexts: ZeroVec::alloc_from_slice(&toml_data.contexts),
            ce32s: ZeroVec::alloc_from_slice(&toml_data.ce32s),
            ces: toml_data.ces.iter().map(|i| *i as u64).collect(),
        }
    ),
    (
        CollationDiacriticsV1Marker,
        CollationDiacritics,
        "_dia",
        icu_collator::provider::CollationDiacriticsV1 {
            secondaries: ZeroVec::alloc_from_slice(&toml_data.secondaries),
        }
    ),
    (
        CollationJamoV1Marker,
        CollationJamo,
        "_jamo",
        icu_collator::provider::CollationJamoV1 {
            ce32s: ZeroVec::alloc_from_slice(&toml_data.ce32s),
        }
    ),
    (
        CollationMetadataV1Marker,
        CollationMetadata,
        "_meta",
        icu_collator::provider::CollationMetadataV1 {
            bits: toml_data.bits,
        }
    ),
    (
        CollationReorderingV1Marker,
        CollationReordering,
        "_reord",
        icu_collator::provider::CollationReorderingV1 {
            min_high_no_reorder: toml_data.min_high_no_reorder,
            reorder_table: ZeroVec::alloc_from_slice(&toml_data.reorder_table),
            reorder_ranges: ZeroVec::alloc_from_slice(&toml_data.reorder_ranges),
        }
    ),
    (
        CollationSpecialPrimariesV1Marker,
        CollationSpecialPrimaries,
        "_prim",
        icu_collator::provider::CollationSpecialPrimariesV1 {
            last_primaries: ZeroVec::alloc_from_slice(&toml_data.last_primaries),
            numeric_primary: toml_data.numeric_primary,
        }
    ),
    toml_data
);<|MERGE_RESOLUTION|>--- conflicted
+++ resolved
@@ -126,7 +126,6 @@
                             &format!(
                                 "collation/{}/{}{}.toml",
                                 self.source.collation_han_database(),
-<<<<<<< HEAD
                                 locale_to_file_name(&req.options), $suffix)
                         )
                         .map_err(|e| match e.kind {
@@ -137,10 +136,6 @@
                             ),
                             _ => e
                         })?;
-=======
-                                locale_to_file_name(&req.locale), $suffix)
-                        )?;
->>>>>>> 583de584
 
                     Ok(DataResponse {
                         metadata: DataResponseMetadata::default(),
