// This file is part of ICU4X. For terms of use, please see the file
// called LICENSE at the top level of the ICU4X source tree
// (online at: https://github.com/unicode-org/icu4x/blob/main/LICENSE ).

use crate::cldr::cldr_serde;
use crate::cldr::cldr_serde::time_zones::time_zone_names::TimeZoneNames;
use crate::cldr::cldr_serde::time_zones::CldrTimeZonesData;
use crate::cldr::error::Error;
use crate::cldr::reader::{get_langid_subdirectories, get_langid_subdirectory, open_reader};
use crate::cldr::CldrPaths;
use elsa::sync::FrozenBTreeMap;
use icu_datetime::provider::time_zones::*;
use icu_locid::LanguageIdentifier;
use icu_provider::datagen::IterableResourceProvider;
use icu_provider::prelude::*;
use litemap::LiteMap;
use std::convert::TryFrom;
use std::path::PathBuf;
use std::sync::RwLock;

mod convert;

/// A data provider reading from CLDR JSON zones files.
#[derive(Debug)]
pub struct TimeZonesProvider {
    path: PathBuf,
    time_zone_names_data: FrozenBTreeMap<LanguageIdentifier, Box<TimeZoneNames>>,
    bcp47_tzid_path: PathBuf,
    bcp47_tzid_data: RwLock<LiteMap<String, String>>,
}

impl TryFrom<&dyn CldrPaths> for TimeZonesProvider {
    type Error = Error;
    fn try_from(cldr_paths: &dyn CldrPaths) -> Result<Self, Self::Error> {
        Ok(Self {
            path: cldr_paths.cldr_dates_gregorian()?.join("main"),
            time_zone_names_data: FrozenBTreeMap::new(),
            bcp47_tzid_path: cldr_paths.cldr_bcp47()?.join("bcp47"),
            bcp47_tzid_data: RwLock::new(LiteMap::new()),
        })
    }
}

macro_rules! impl_resource_provider {
    ($($marker:ident),+) => {
        $(
            impl ResourceProvider<$marker> for TimeZonesProvider {
                fn load_resource(&self, req: &DataRequest) -> Result<DataResponse<$marker>, DataError> {
                    let langid = req.langid();

<<<<<<< HEAD
                    let time_zones = if let Some(time_zones) = self.data.get(&langid) {
                        time_zones
=======
                    let time_zone_names = if let Some(time_zone_names) = self.time_zone_names_data.get(langid) {
                        time_zone_names
>>>>>>> 450e6bc6
                    } else {
                        let path = get_langid_subdirectory(&self.path, &langid)?
                            .ok_or_else(|| DataErrorKind::MissingLocale.with_req(<$marker>::KEY, req))?
                            .join("timeZoneNames.json");
                        let mut resource: cldr_serde::time_zones::time_zone_names::Resource =
                            serde_json::from_reader(open_reader(&path)?)
                                .map_err(|e| Error::Json(e, Some(path)))?;
                        self.time_zone_names_data.insert(langid.clone(), Box::new(resource
                            .main
                            .0
                            .remove(&langid)
                            .expect("CLDR file contains the expected language")
                            .dates
                            .time_zone_names))
                    };

                    if self.bcp47_tzid_data.read().unwrap().len() == 0 {
                        let bcp47_time_zone_path = self.bcp47_tzid_path.join("timezone.json");

                        let resource: cldr_serde::time_zones::bcp47_tzid::Resource =
                            serde_json::from_reader(open_reader(&bcp47_time_zone_path)?)
                                .map_err(|e| Error::Json(e, Some(bcp47_time_zone_path)))?;
                         let r = resource
                            .keyword
                            .u
                            .time_zones
                            .values;

                        let mut data_guard = self.bcp47_tzid_data.write().unwrap();
                        for (bcp47_tzid, bcp47_tzid_data) in r.iter() {
                            if let Some(alias) = &bcp47_tzid_data.alias {
                                for data_value in alias.split(" ") {
                                    data_guard.insert(data_value.to_string(), bcp47_tzid.to_string());
                                }
                            }
                        }
                    }
                    let bcp47_tzids = self.bcp47_tzid_data.read().unwrap();

                    let cldr_time_zones_data = CldrTimeZonesData {
                        time_zone_names,
                        bcp47_tzids: &bcp47_tzids,
                    };

                    let metadata = DataResponseMetadata::default();
                    // TODO(#1109): Set metadata.data_langid correctly.
                    Ok(DataResponse {
                        metadata,
                        payload: Some(DataPayload::from_owned(<$marker as DataMarker>::Yokeable::from(&cldr_time_zones_data))),
                    })
                }
            }

            impl IterableResourceProvider<$marker> for TimeZonesProvider {
                fn supported_options(
                    &self,
                ) -> Result<Box<dyn Iterator<Item = ResourceOptions> + '_>, DataError> {
                    Ok(Box::new(
                        get_langid_subdirectories(&self.path)?
                            .map(Into::<ResourceOptions>::into),
                    ))
                }
            }
        )+

        icu_provider::impl_dyn_provider!(TimeZonesProvider, [$($marker),+,], SERDE_SE, ITERABLE_SERDE_SE, DATA_CONVERTER);
    };
}

impl_resource_provider!(
    TimeZoneFormatsV1Marker,
    ExemplarCitiesV1Marker,
    MetaZoneGenericNamesLongV1Marker,
    MetaZoneGenericNamesShortV1Marker,
    MetaZoneSpecificNamesLongV1Marker,
    MetaZoneSpecificNamesShortV1Marker
);

#[cfg(test)]
mod tests {
    use tinystr::tinystr;

    use super::*;

    #[test]
    fn basic_cldr_time_zones() {
        use icu_locid::langid;

        let cldr_paths = crate::cldr::cldr_paths::for_test();
        let provider = TimeZonesProvider::try_from(&cldr_paths as &dyn CldrPaths).unwrap();

        let time_zone_formats: DataPayload<TimeZoneFormatsV1Marker> = provider
            .load_resource(&DataRequest {
                options: langid!("en").into(),
                metadata: Default::default(),
            })
            .unwrap()
            .take_payload()
            .unwrap();
        assert_eq!("GMT", time_zone_formats.get().gmt_zero_format);

        let exemplar_cities: DataPayload<ExemplarCitiesV1Marker> = provider
            .load_resource(&DataRequest {
                options: langid!("en").into(),
                metadata: Default::default(),
            })
            .unwrap()
            .take_payload()
            .unwrap();
        assert_eq!("Pohnpei", exemplar_cities.get().0.get("fmpni").unwrap());

        let generic_names_long: DataPayload<MetaZoneGenericNamesLongV1Marker> = provider
            .load_resource(&DataRequest {
                options: langid!("en").into(),
                metadata: Default::default(),
            })
            .unwrap()
            .take_payload()
            .unwrap();
        assert_eq!(
            "Australian Central Western Time",
            generic_names_long
                .get()
                .defaults
                .get("Australia_CentralWestern")
                .unwrap()
        );

        let specific_names_long: DataPayload<MetaZoneSpecificNamesLongV1Marker> = provider
            .load_resource(&DataRequest {
                options: langid!("en").into(),
                metadata: Default::default(),
            })
            .unwrap()
            .take_payload()
            .unwrap();
        assert_eq!(
            "Australian Central Western Standard Time",
            specific_names_long
                .get()
                .defaults
                .get("Australia_CentralWestern", &tinystr!(8, "standard"))
                .unwrap()
        );

        let generic_names_short: DataPayload<MetaZoneGenericNamesShortV1Marker> = provider
            .load_resource(&DataRequest {
                options: langid!("en").into(),
                metadata: Default::default(),
            })
            .unwrap()
            .take_payload()
            .unwrap();
        assert_eq!(
            "PT",
            generic_names_short
                .get()
                .defaults
                .get("America_Pacific")
                .unwrap()
        );

        let specific_names_short: DataPayload<MetaZoneSpecificNamesShortV1Marker> = provider
            .load_resource(&DataRequest {
                options: langid!("en").into(),
                metadata: Default::default(),
            })
            .unwrap()
            .take_payload()
            .unwrap();
        assert_eq!(
            "PDT",
            specific_names_short
                .get()
                .defaults
                .get("America_Pacific", &tinystr!(8, "daylight"))
                .unwrap()
        );
    }
}<|MERGE_RESOLUTION|>--- conflicted
+++ resolved
@@ -48,13 +48,8 @@
                 fn load_resource(&self, req: &DataRequest) -> Result<DataResponse<$marker>, DataError> {
                     let langid = req.langid();
 
-<<<<<<< HEAD
-                    let time_zones = if let Some(time_zones) = self.data.get(&langid) {
-                        time_zones
-=======
-                    let time_zone_names = if let Some(time_zone_names) = self.time_zone_names_data.get(langid) {
+                    let time_zone_names = if let Some(time_zone_names) = self.time_zone_names_data.get(&langid) {
                         time_zone_names
->>>>>>> 450e6bc6
                     } else {
                         let path = get_langid_subdirectory(&self.path, &langid)?
                             .ok_or_else(|| DataErrorKind::MissingLocale.with_req(<$marker>::KEY, req))?
