--- conflicted
+++ resolved
@@ -2,34 +2,25 @@
 // called LICENSE at the top level of the ICU4X source tree
 // (online at: https://github.com/unicode-org/icu4x/blob/main/LICENSE ).
 
-<<<<<<< HEAD
-use crate::error::DatagenError;
 use crate::transform::cldr::source::CldrPaths;
 use crate::transform::uprops::source::UpropsPaths;
-=======
->>>>>>> 269b807d
 use icu_codepointtrie::TrieType;
 use icu_provider::DataError;
 use std::fmt::Debug;
-use std::path::PathBuf;
+use std::path::{Path, PathBuf};
 use std::sync::Arc;
 
 /// Bag of options for datagen source data.
 #[derive(Clone, Debug)]
 #[non_exhaustive]
 pub struct SourceData {
-<<<<<<< HEAD
     cldr_paths: Option<Arc<CldrPaths>>,
     uprops_paths: Option<Arc<UpropsPaths>>,
-=======
-    cldr_paths: Option<CldrPaths>,
-    uprops_root: Option<PathBuf>,
     /// Only used in experimental context, but compiling this
     /// out in non-experimental context would unnecessarily
     /// complicate things.
     #[allow(dead_code)]
     coll_root: Option<PathBuf>,
->>>>>>> 269b807d
     trie_type: TrieType,
 }
 
@@ -37,12 +28,8 @@
     fn default() -> Self {
         Self {
             cldr_paths: None,
-<<<<<<< HEAD
             uprops_paths: None,
-=======
-            uprops_root: None,
             coll_root: None,
->>>>>>> 269b807d
             trie_type: TrieType::Small,
         }
     }
@@ -99,23 +86,15 @@
     /// Paths to CLDR source data.
     pub(crate) fn get_cldr_paths(&self) -> Result<&CldrPaths, DataError> {
         self.cldr_paths
-            .as_ref()
+            .as_deref()
             .ok_or(crate::error::MISSING_CLDR_ERROR)
     }
 
     /// Path to Unicode Properties source data.
-<<<<<<< HEAD
     pub(crate) fn get_uprops_paths(&self) -> Result<&UpropsPaths, DataError> {
-        Ok(self
-            .uprops_paths
-            .as_ref()
-            .ok_or(DatagenError::MissingUpropsPath)?)
-=======
-    pub(crate) fn get_uprops_root(&self) -> Result<&Path, DataError> {
-        self.uprops_root
+        self.uprops_paths
             .as_deref()
             .ok_or(crate::error::MISSING_UPROPS_ERROR)
->>>>>>> 269b807d
     }
 
     /// Path to segmenter data.
@@ -128,8 +107,6 @@
     pub(crate) fn trie_type(&self) -> TrieType {
         self.trie_type
     }
-<<<<<<< HEAD
-=======
 
     /// Path to collation data.
     #[cfg(feature = "experimental")]
@@ -138,39 +115,4 @@
             .as_deref()
             .ok_or(crate::error::MISSING_COLLATION_ERROR)
     }
-}
-
-#[derive(Debug, PartialEq, Clone)]
-pub(crate) struct CldrPaths {
-    pub root: PathBuf,
-    pub locale_subset: String,
-}
-
-impl CldrPaths {
-    pub(crate) fn cldr_core(&self) -> PathBuf {
-        self.root.join("cldr-core")
-    }
-
-    pub(crate) fn cldr_numbers(&self) -> PathBuf {
-        self.root
-            .join(format!("cldr-numbers-{}", self.locale_subset))
-    }
-
-    pub(crate) fn cldr_misc(&self) -> PathBuf {
-        self.root.join(format!("cldr-misc-{}", self.locale_subset))
-    }
-
-    pub(crate) fn cldr_bcp47(&self) -> PathBuf {
-        self.root.join("cldr-bcp47")
-    }
-
-    pub(crate) fn cldr_dates(&self, cal: &str) -> PathBuf {
-        if cal == "gregorian" {
-            self.root.join(format!("cldr-dates-{}", self.locale_subset))
-        } else {
-            self.root
-                .join(format!("cldr-cal-{}-{}", cal, self.locale_subset))
-        }
-    }
->>>>>>> 269b807d
 }