// This file is part of ICU4X. For terms of use, please see the file
// called LICENSE at the top level of the ICU4X source tree
// (online at: https://github.com/unicode-org/icu4x/blob/main/LICENSE ).

use elsa::sync::FrozenMap;
use icu_provider::prelude::*;
use std::any::Any;
#[cfg(feature = "legacy_api")]
use std::collections::BTreeMap;
use std::collections::HashSet;
use std::fmt::Debug;
#[cfg(feature = "networking")]
use std::fs::File;
#[cfg(feature = "networking")]
use std::io::BufWriter;
use std::io::Cursor;
use std::io::Read;
use std::path::Path;
use std::path::PathBuf;
use std::sync::RwLock;
use zip::ZipArchive;

pub(crate) struct SerdeCache {
    pub(crate) root: AbstractFs,
    cache: FrozenMap<String, Box<dyn Any + Send + Sync>>,
}

impl Debug for SerdeCache {
    fn fmt(&self, f: &mut std::fmt::Formatter<'_>) -> std::fmt::Result {
        f.debug_struct("SerdeCache")
            .field("root", &self.root)
            // skip formatting the cache
            .finish()
    }
}

impl SerdeCache {
    pub fn new(root: AbstractFs) -> Self {
        Self {
            root,
            cache: FrozenMap::new(),
        }
    }

    fn read_and_parse<S>(
        &self,
        path: &str,
        parser: fn(&[u8]) -> Result<S, DataError>,
    ) -> Result<&S, DataError>
    where
        for<'de> S: serde::Deserialize<'de> + 'static + Send + Sync,
    {
        match self.cache.get(path) {
            Some(x) => x,
            None => self.cache.insert(
                path.to_string(),
                Box::new(
                    parser(&self.root.read_to_buf(path)?)
                        .map_err(|e| e.with_path_context(&path))?,
                ),
            ),
        }
        .downcast_ref::<S>()
        .ok_or_else(|| DataError::custom("Cache error").with_type_context::<S>())
    }

    pub fn read_and_parse_json<S>(&self, path: &str) -> Result<&S, DataError>
    where
        for<'de> S: serde::Deserialize<'de> + 'static + Send + Sync,
    {
        self.read_and_parse(path, |bytes| {
            serde_json::from_slice(bytes)
                .map_err(|e| DataError::custom("JSON deserialize").with_display_context(&e))
        })
    }

    pub fn read_and_parse_toml<S>(&self, path: &str) -> Result<&S, DataError>
    where
        for<'de> S: serde::Deserialize<'de> + 'static + Send + Sync,
    {
        self.read_and_parse(path, |bytes| {
            toml::from_slice(bytes)
                .map_err(|e| DataError::custom("TOML deserialize").with_display_context(&e))
        })
    }

    pub fn list(&self, path: &str) -> Result<impl Iterator<Item = String>, DataError> {
        self.root.list(path)
    }

    pub fn file_exists(&self, path: &str) -> Result<bool, DataError> {
        self.root.file_exists(path)
    }
}

pub(crate) struct ZipData {
    archive: ZipArchive<Cursor<Vec<u8>>>,
    file_list: HashSet<String>,
}

pub(crate) enum AbstractFs {
    Fs(PathBuf),
    Zip(RwLock<Result<ZipData, String>>),
    #[cfg(feature = "legacy_api")]
    Memory(BTreeMap<&'static str, &'static [u8]>),
}

impl Debug for AbstractFs {
    fn fmt(&self, f: &mut std::fmt::Formatter<'_>) -> std::fmt::Result {
        f.debug_struct("AbstractFs").finish()
    }
}

impl AbstractFs {
    pub fn new<P: AsRef<Path>>(root: P) -> Result<Self, DataError> {
        if std::fs::metadata(root.as_ref())
            .map_err(|e| DataError::from(e).with_path_context(root.as_ref()))?
            .is_dir()
        {
            Ok(Self::Fs(root.as_ref().to_path_buf()))
        } else {
            let archive = ZipArchive::new(Cursor::new(std::fs::read(&root)?)).map_err(|e| {
                DataError::custom("Invalid ZIP file")
                    .with_display_context(&e)
                    .with_path_context(&root)
            })?;
            let file_list = archive.file_names().map(String::from).collect();
            Ok(Self::Zip(RwLock::new(Ok(ZipData { archive, file_list }))))
        }
    }

    #[cfg(feature = "networking")]
    pub fn new_from_url(path: String) -> Self {
        Self::Zip(RwLock::new(Err(path)))
    }

    fn init(&self) -> Result<(), DataError> {
        #[cfg(feature = "networking")]
        if let Self::Zip(lock) = self {
            if lock.read().expect("poison").is_ok() {
                return Ok(());
            }
            let mut lock = lock.write().expect("poison");
            let resource = if let Err(resource) = &*lock {
                resource
            } else {
                return Ok(());
            };

            let root = std::env::var_os("ICU4X_SOURCE_CACHE")
                .map(PathBuf::from)
                .unwrap_or_else(|| std::env::temp_dir().join("icu4x-source-cache/"))
                .join(resource.rsplit("//").next().unwrap());

            if !root.exists() {
                log::info!("Downloading {resource}");
                std::fs::create_dir_all(root.parent().unwrap())?;
                std::io::copy(
                    &mut ureq::get(resource)
                        .call()
                        .map_err(|e| DataError::custom("Download").with_display_context(&e))?
                        .into_reader(),
                    &mut BufWriter::new(File::create(&root)?),
                )?;
            }

            let archive = ZipArchive::new(Cursor::new(std::fs::read(&root)?)).map_err(|e| {
                DataError::custom("Invalid ZIP file")
                    .with_display_context(&e)
                    .with_path_context(&root)
            })?;

            let file_list = archive.file_names().map(String::from).collect();

            *lock = Ok(ZipData { archive, file_list });
        }
        Ok(())
    }

    fn read_to_buf(&self, path: &str) -> Result<Vec<u8>, DataError> {
        self.init()?;
        match self {
            Self::Fs(root) => {
                log::debug!("Reading: {}/{}", root.display(), path);
                std::fs::read(root.join(path))
                    .map_err(|e| DataError::from(e).with_path_context(&root.join(path)))
            }
            Self::Zip(zip) => {
                log::debug!("Reading: <zip>/{}", path);
                let mut buf = Vec::new();
                zip.write()
                    .expect("poison")
                    .as_mut()
                    .ok()
                    .unwrap() // init called
                    .archive
                    .by_name(path)
                    .map_err(|e| {
                        DataErrorKind::Io(std::io::ErrorKind::NotFound)
                            .into_error()
                            .with_display_context(&e)
                            .with_display_context(path)
                    })?
                    .read_to_end(&mut buf)?;
                Ok(buf)
            }
            #[cfg(feature = "legacy_api")]
            Self::Memory(map) => map.get(path).copied().map(Vec::from).ok_or_else(|| {
                DataError::custom("Not found in icu4x-datagen's data/").with_display_context(path)
            }),
        }
    }

<<<<<<< HEAD
    #[cfg(feature = "icu_transliteration")]
=======
    #[allow(dead_code)]
>>>>>>> 975d7759
    pub(crate) fn read_to_string(&self, path: &str) -> Result<String, DataError> {
        let vec = self.read_to_buf(path)?;
        let s = String::from_utf8(vec)
            .map_err(|e| DataError::custom("Invalid UTF-8").with_display_context(&e))?;
        Ok(s)
    }

    fn list(&self, path: &str) -> Result<impl Iterator<Item = String>, DataError> {
        self.init()?;
        Ok(match self {
            Self::Fs(root) => std::fs::read_dir(root.join(path))
                .map_err(|e| DataError::from(e).with_display_context(path))?
                .map(|e| -> Result<_, DataError> { Ok(e?.file_name().into_string().unwrap()) })
                .collect::<Result<HashSet<_>, DataError>>()
                .map(HashSet::into_iter)?,
            Self::Zip(zip) => zip
                .read()
                .expect("poison")
                .as_ref()
                .ok()
                .unwrap() // init called
                .file_list
                .iter()
                .filter_map(|p| p.strip_prefix(path))
                .filter_map(|suffix| suffix.split('/').find(|s| !s.is_empty()))
                .map(String::from)
                .collect::<HashSet<_>>()
                .into_iter(),
            #[cfg(feature = "legacy_api")]
            Self::Memory(map) => map
                .keys()
                .copied()
                .map(String::from)
                .collect::<HashSet<_>>()
                .into_iter(),
        })
    }

    fn file_exists(&self, path: &str) -> Result<bool, DataError> {
        self.init()?;
        Ok(match self {
            Self::Fs(root) => root.join(path).is_file(),
            Self::Zip(zip) => zip
                .read()
                .expect("poison")
                .as_ref()
                .ok()
                .unwrap() // init called
                .file_list
                .contains(path),
            #[cfg(feature = "legacy_api")]
            Self::Memory(map) => map.contains_key(path),
        })
    }
}<|MERGE_RESOLUTION|>--- conflicted
+++ resolved
@@ -211,11 +211,7 @@
         }
     }
 
-<<<<<<< HEAD
-    #[cfg(feature = "icu_transliteration")]
-=======
     #[allow(dead_code)]
->>>>>>> 975d7759
     pub(crate) fn read_to_string(&self, path: &str) -> Result<String, DataError> {
         let vec = self.read_to_buf(path)?;
         let s = String::from_utf8(vec)
