--- conflicted
+++ resolved
@@ -30,17 +30,9 @@
     icuexport_paths: Option<Arc<SerdeCache>>,
     icuexport_fallback_paths: Arc<SerdeCache>,
     segmenter_lstm_paths: Arc<SerdeCache>,
-<<<<<<< HEAD
-    // TODO: move this out when we decide we can break the exhaustiveness of DatagenProvider
-    pub(crate) options: Options,
-    // TODO: move this out when we can break exhaustiveness of DatagenProvider
-    // TODO: Use OnceLock
-    pub(crate) fallbacker_rwlock: Arc<RwLock<Option<LocaleFallbacker>>>,
-=======
     pub(crate) trie_type: TrieType,
     pub(crate) collation_han_database: CollationHanDatabase,
     pub(crate) collations: Vec<String>,
->>>>>>> 247021e8
 }
 
 #[cfg(feature = "networking")]
@@ -82,14 +74,9 @@
                 AbstractFs::new_icuexport_fallback(),
             )),
             segmenter_lstm_paths: Arc::new(SerdeCache::new(AbstractFs::new_lstm_fallback())),
-<<<<<<< HEAD
-            options,
-            fallbacker_rwlock: Default::default(),
-=======
             trie_type: Default::default(),
             collation_han_database: Default::default(),
             collations: Default::default(),
->>>>>>> 247021e8
         }
     }
 
