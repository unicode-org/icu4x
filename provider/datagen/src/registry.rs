// This file is part of ICU4X. For terms of use, please see the file
// called LICENSE at the top level of the ICU4X source tree
// (online at: https://github.com/unicode-org/icu4x/blob/main/LICENSE ).

use icu_provider::{ResourceKey, ResourceMarker};

/// List of all supported keys
pub fn all_keys() -> Vec<ResourceKey> {
    let mut v = vec![
        icu_calendar::provider::JapaneseErasV1Marker::KEY,
        icu_datetime::provider::calendar::DatePatternsV1Marker::KEY,
        icu_datetime::provider::calendar::TimePatternsV1Marker::KEY,
        icu_datetime::provider::calendar::DateSkeletonPatternsV1Marker::KEY,
        icu_datetime::provider::calendar::DateSymbolsV1Marker::KEY,
        icu_datetime::provider::calendar::TimeSymbolsV1Marker::KEY,
        icu_datetime::provider::time_zones::TimeZoneFormatsV1Marker::KEY,
        icu_datetime::provider::time_zones::ExemplarCitiesV1Marker::KEY,
        icu_datetime::provider::time_zones::MetaZoneGenericNamesLongV1Marker::KEY,
        icu_datetime::provider::time_zones::MetaZoneGenericNamesShortV1Marker::KEY,
        icu_datetime::provider::time_zones::MetaZonePeriodV1Marker::KEY,
        icu_datetime::provider::time_zones::MetaZoneSpecificNamesLongV1Marker::KEY,
        icu_datetime::provider::time_zones::MetaZoneSpecificNamesShortV1Marker::KEY,
        icu_datetime::provider::week_data::WeekDataV1Marker::KEY,
        icu_decimal::provider::DecimalSymbolsV1Marker::KEY,
        icu_list::provider::AndListV1Marker::KEY,
        icu_list::provider::OrListV1Marker::KEY,
        icu_list::provider::UnitListV1Marker::KEY,
        icu_locale_canonicalizer::provider::AliasesV1Marker::KEY,
        icu_locale_canonicalizer::provider::LikelySubtagsV1Marker::KEY,
        icu_plurals::provider::CardinalV1Marker::KEY,
        icu_plurals::provider::OrdinalV1Marker::KEY,
        icu_provider_adapters::fallback::provider::LocaleFallbackLikelySubtagsV1Marker::KEY,
        icu_provider_adapters::fallback::provider::LocaleFallbackParentsV1Marker::KEY,
        #[cfg(feature = "experimental")]
        icu_casemapping::provider::CaseMappingV1Marker::KEY,
        #[cfg(feature = "experimental")]
        icu_normalizer::provider::CanonicalDecompositionDataV1Marker::KEY,
        #[cfg(feature = "experimental")]
        icu_normalizer::provider::CompatibilityDecompositionSupplementV1Marker::KEY,
        #[cfg(feature = "experimental")]
        icu_normalizer::provider::Uts46DecompositionSupplementV1Marker::KEY,
        #[cfg(feature = "experimental")]
        icu_normalizer::provider::CanonicalDecompositionTablesV1Marker::KEY,
        #[cfg(feature = "experimental")]
        icu_normalizer::provider::CompatibilityDecompositionTablesV1Marker::KEY,
        #[cfg(feature = "experimental")]
        icu_normalizer::provider::CanonicalCompositionsV1Marker::KEY,
        #[cfg(feature = "experimental")]
        icu_normalizer::provider::CanonicalCompositionPassthroughV1Marker::KEY,
        #[cfg(feature = "experimental")]
        icu_normalizer::provider::CompatibilityCompositionPassthroughV1Marker::KEY,
        #[cfg(feature = "experimental")]
        icu_normalizer::provider::Uts46CompositionPassthroughV1Marker::KEY,
        #[cfg(feature = "experimental")]
        icu_normalizer::provider::NonRecursiveDecompositionSupplementV1Marker::KEY,
    ];
    v.extend(icu_properties::provider::ALL_KEYS);
    #[cfg(feature = "experimental")]
    v.extend(icu_segmenter::ALL_KEYS);
    #[cfg(feature = "experimental")]
    v.extend(crate::transform::icuexport::collator::ALL_KEYS);
    v
}

/// Create a data provider reading from source files that generates data for all,
/// or a subset, of ICU4X.
///
/// The macro behaves like a function that takes the following arguments:
///
/// 1. An instance of [`SourceData`](crate::SourceData) (required)
/// 2. A list of providers to instantiate (optional)
///
/// The return value is a complex type that implements all of the key data provider traits.
///
/// To create a data provider for all of ICU4X:
///
/// ```no_run
/// use icu_datagen::SourceData;
///
/// // This data provider supports all keys required by ICU4X.
/// let provider = icu_datagen::create_datagen_provider!(SourceData::default());
/// ```
///
/// To create a data provider for a subset:
///
/// ```no_run
/// use icu_datagen::SourceData;
///
/// // This data provider supports the keys for LocaleCanonicalizer.
/// let provider = icu_datagen::create_datagen_provider!(
///     SourceData::default(),
///     [
///         icu_datagen::transform::cldr::AliasesProvider,
///         icu_datagen::transform::cldr::LikelySubtagsProvider,
///     ]
/// );
/// ```
#[macro_export]
#[cfg(not(feature = "experimental"))]
macro_rules! create_datagen_provider {
    ($source_data:expr) => {
        $crate::create_datagen_provider!(
            $source_data,
            [
                $crate::transform::cldr::AliasesProvider,
                $crate::transform::cldr::CommonDateProvider,
                $crate::transform::cldr::FallbackRulesProvider,
                $crate::transform::cldr::JapaneseErasProvider,
                $crate::transform::cldr::LikelySubtagsProvider,
                $crate::transform::cldr::NumbersProvider,
                $crate::transform::cldr::PluralsProvider,
                $crate::transform::cldr::TimeZonesProvider,
                $crate::transform::cldr::WeekDataProvider,
                $crate::transform::cldr::ListProvider,
                $crate::transform::icuexport::uprops::EnumeratedPropertyCodePointTrieProvider,
                $crate::transform::icuexport::uprops::ScriptWithExtensionsPropertyProvider,
                $crate::transform::icuexport::uprops::BinaryPropertyUnicodeSetDataProvider,
            ]
        )
    };
    ($source_data:expr, [ $($constructor:path),+, ]) => {{
        let __source = &$source_data;
        icu_provider_adapters::make_forking_provider!(
            icu_provider_adapters::fork::by_key::ForkByKeyProvider,
            [
                icu_provider::hello_world::HelloWorldProvider,
                $(<$constructor>::from(__source)),+,
            ]
        )
    }};
}

/// Create a data provider reading from source files that generates data for all,
/// or a subset, of ICU4X.
///
/// The macro behaves like a function that takes the following arguments:
///
/// 1. An instance of [`SourceData`](crate::SourceData) (required)
/// 2. A list of providers to instantiate (optional)
///
/// The return value is a complex type that implements all of the key data provider traits.
///
/// To create a data provider for all of ICU4X:
///
/// ```no_run
/// use icu_datagen::SourceData;
///
/// // This data provider supports all keys required by ICU4X.
/// let provider = icu_datagen::create_datagen_provider!(SourceData::default());
/// ```
///
/// To create a data provider for a subset:
///
/// ```no_run
/// use icu_datagen::SourceData;
///
/// // This data provider supports the keys for LocaleCanonicalizer.
/// let provider = icu_datagen::create_datagen_provider!(
///     SourceData::default(),
///     [
///         icu_datagen::transform::cldr::AliasesProvider,
///         icu_datagen::transform::cldr::LikelySubtagsProvider,
///     ]
/// );
/// ```
#[macro_export]
#[cfg(feature = "experimental")]
macro_rules! create_datagen_provider {
    ($source_data:expr) => {
        $crate::create_datagen_provider!(
            $source_data,
            [
                $crate::transform::cldr::AliasesProvider,
                $crate::transform::cldr::CommonDateProvider,
                $crate::transform::cldr::FallbackRulesProvider,
                $crate::transform::cldr::JapaneseErasProvider,
                $crate::transform::cldr::LikelySubtagsProvider,
                $crate::transform::cldr::NumbersProvider,
                $crate::transform::cldr::PluralsProvider,
                $crate::transform::cldr::TimeZonesProvider,
                $crate::transform::cldr::WeekDataProvider,
                $crate::transform::cldr::ListProvider,
                $crate::transform::icuexport::collator::CollationProvider,
                $crate::transform::icuexport::normalizer::CanonicalDecompositionDataProvider,
                $crate::transform::icuexport::normalizer::CompatibilityDecompositionSupplementProvider,
                $crate::transform::icuexport::normalizer::Uts46DecompositionSupplementProvider,
                $crate::transform::icuexport::normalizer::CanonicalDecompositionTablesProvider,
                $crate::transform::icuexport::normalizer::CompatibilityDecompositionTablesProvider,
                $crate::transform::icuexport::normalizer::CanonicalCompositionsProvider,
                $crate::transform::icuexport::normalizer::CanonicalCompositionPassthroughProvider,
                $crate::transform::icuexport::normalizer::CompatibilityCompositionPassthroughProvider,
                $crate::transform::icuexport::normalizer::Uts46CompositionPassthroughProvider,
                $crate::transform::icuexport::ucase::CaseMappingDataProvider,
                $crate::transform::icuexport::uprops::EnumeratedPropertyCodePointTrieProvider,
                $crate::transform::icuexport::uprops::ScriptWithExtensionsPropertyProvider,
                $crate::transform::icuexport::uprops::BinaryPropertyUnicodeSetDataProvider,
                $crate::transform::segmenter::SegmenterDictionaryProvider,
                $crate::transform::segmenter::SegmenterRuleProvider,
<<<<<<< HEAD
                $crate::transform::uprops::CanonicalDecompositionDataProvider,
                $crate::transform::uprops::CompatibilityDecompositionSupplementProvider,
                $crate::transform::uprops::Uts46DecompositionSupplementProvider,
                $crate::transform::uprops::CanonicalDecompositionTablesProvider,
                $crate::transform::uprops::CompatibilityDecompositionTablesProvider,
                $crate::transform::uprops::CanonicalCompositionsProvider,
                $crate::transform::uprops::CanonicalCompositionPassthroughProvider,
                $crate::transform::uprops::CompatibilityCompositionPassthroughProvider,
                $crate::transform::uprops::Uts46CompositionPassthroughProvider,
                $crate::transform::uprops::NonRecursiveDecompositionSupplementProvider,
                $crate::transform::collator::CollationProvider,
=======
>>>>>>> 4f3c3f2e
            ]
        )
    };
    ($source_data:expr, [ $($constructor:path),+, ]) => {{
        let __source = &$source_data;
        icu_provider_adapters::make_forking_provider!(
            icu_provider_adapters::fork::by_key::ForkByKeyProvider,
            [
                icu_provider::hello_world::HelloWorldProvider,
                $(<$constructor>::from(__source)),+,
            ]
        )
    }};
}

#[test]
fn no_key_collisions() {
    let mut map = std::collections::BTreeMap::new();
    let mut failed = false;
    for key in all_keys() {
        if let Some(colliding_key) = map.insert(key.get_hash(), key) {
            println!(
                "{:?} and {:?} collide at {:?}",
                key.get_path(),
                colliding_key.get_path(),
                key.get_hash()
            );
            failed = true;
        }
    }
    if failed {
        panic!();
    }
}<|MERGE_RESOLUTION|>--- conflicted
+++ resolved
@@ -190,26 +190,13 @@
                 $crate::transform::icuexport::normalizer::CanonicalCompositionPassthroughProvider,
                 $crate::transform::icuexport::normalizer::CompatibilityCompositionPassthroughProvider,
                 $crate::transform::icuexport::normalizer::Uts46CompositionPassthroughProvider,
+                $crate::transform::icuexport::normalizer::NonRecursiveDecompositionSupplementProvider,
                 $crate::transform::icuexport::ucase::CaseMappingDataProvider,
                 $crate::transform::icuexport::uprops::EnumeratedPropertyCodePointTrieProvider,
                 $crate::transform::icuexport::uprops::ScriptWithExtensionsPropertyProvider,
                 $crate::transform::icuexport::uprops::BinaryPropertyUnicodeSetDataProvider,
                 $crate::transform::segmenter::SegmenterDictionaryProvider,
                 $crate::transform::segmenter::SegmenterRuleProvider,
-<<<<<<< HEAD
-                $crate::transform::uprops::CanonicalDecompositionDataProvider,
-                $crate::transform::uprops::CompatibilityDecompositionSupplementProvider,
-                $crate::transform::uprops::Uts46DecompositionSupplementProvider,
-                $crate::transform::uprops::CanonicalDecompositionTablesProvider,
-                $crate::transform::uprops::CompatibilityDecompositionTablesProvider,
-                $crate::transform::uprops::CanonicalCompositionsProvider,
-                $crate::transform::uprops::CanonicalCompositionPassthroughProvider,
-                $crate::transform::uprops::CompatibilityCompositionPassthroughProvider,
-                $crate::transform::uprops::Uts46CompositionPassthroughProvider,
-                $crate::transform::uprops::NonRecursiveDecompositionSupplementProvider,
-                $crate::transform::collator::CollationProvider,
-=======
->>>>>>> 4f3c3f2e
             ]
         )
     };
