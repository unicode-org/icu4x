--- conflicted
+++ resolved
@@ -156,12 +156,8 @@
 // If `#[cfg(test)]` becomes empty, replace it with `no_cfg_test,`
 registry!(
     #[cfg(test)]
-<<<<<<< HEAD
-    icu_singlenumberformatter::provider::CurrencyEssentialsV1Marker = "currency/essentials@1",
+    icu_dimension::provider::CurrencyEssentialsV1Marker = "currency/essentials@1",
     #[cfg(feature = "icu_unitsconversion")]
-=======
-    icu_dimension::provider::CurrencyEssentialsV1Marker = "currency/essentials@1",
->>>>>>> c33f44ce
     icu_unitsconversion::provider::UnitsInfoV1Marker = "units/info@1",
     #[cfg(any(all(), feature = "icu_calendar"))]
     icu_calendar::provider::JapaneseErasV1Marker = "calendar/japanese@1",
