// This file is part of ICU4X. For terms of use, please see the file
// called LICENSE at the top level of the ICU4X source tree
// (online at: https://github.com/unicode-org/icu4x/blob/main/LICENSE ).

#![allow(clippy::needless_doctest_main)]
//! `icu_datagen` is a library to generate data files that can be used in ICU4X data providers.
//!
//! Data files can be generated either programmatically (i.e. in `build.rs`), or through a
//! command-line utility.
//!
//!
//! Also see our [datagen tutorial](https://github.com/unicode-org/icu4x/blob/main/docs/tutorials/data_management.md)
//!
//! # Examples
//!
//! ## `build.rs`
//!
//! ```no_run
//! use icu_datagen::prelude::*;
//! use std::fs::File;
//!
//! fn main() {
//!     icu_datagen::datagen(
//!         Some(&[langid!("de"), langid!("en-AU")]),
//!         &[icu::list::provider::AndListV1Marker::KEY],
//!         &SourceData::default(),
//!         vec![Out::Blob(Box::new(File::create("data.postcard").unwrap()))],
//!     )
//!     .unwrap();
//! }
//! ```
//!
//! ## Command line
//!
//! The command line interface can be installed with the `bin` Cargo feature.
//!
//! ```bash
//! $ cargo install icu4x-datagen
//! ```
//!
//! Once the tool is installed, you can invoke it like this:
//!
//! ```bash
//! $ icu4x-datagen \
//! >    --keys all \
//! >    --locales de en-AU \
//! >    --format blob \
//! >    --out data.postcard
//! ```
//! More details can be found by running `--help`.

#![cfg_attr(
    not(test),
    deny(
        // This is a tool, and as such we don't care about panics too much
        // clippy::indexing_slicing,
        // clippy::unwrap_used,
        // clippy::expect_used,
        // clippy::panic,
        clippy::exhaustive_structs,
        clippy::exhaustive_enums,
        missing_debug_implementations,
    )
)]
#![warn(missing_docs)]

mod databake;
mod error;
pub mod options;
mod registry;
mod source;
#[cfg(test)]
mod testutil;
mod transform;

pub use error::{is_missing_cldr_error, is_missing_icuexport_error};
pub use registry::*;
pub use source::{CollationHanDatabase, CoverageLevel, SourceData};

#[allow(clippy::exhaustive_enums)] // exists for backwards compatibility
#[doc(hidden)]
#[derive(Debug)]
pub enum CldrLocaleSubset {
    Ignored,
}

impl Default for CldrLocaleSubset {
    fn default() -> Self {
        Self::Ignored
    }
}

impl CldrLocaleSubset {
    #[allow(non_upper_case_globals)]
    pub const Full: Self = Self::Ignored;
    #[allow(non_upper_case_globals)]
    pub const Modern: Self = Self::Ignored;
}

/// [Out::Fs] serialization formats.
pub mod syntax {
    pub use icu_provider_fs::export::serializers::bincode::Serializer as Bincode;
    pub use icu_provider_fs::export::serializers::json::Serializer as Json;
    pub use icu_provider_fs::export::serializers::postcard::Serializer as Postcard;
}

/// A prelude for using the datagen API
pub mod prelude {
    pub use super::{
        options, syntax, BakedOptions, CldrLocaleSubset, CollationHanDatabase, CoverageLevel, Out,
        SourceData,
    };
    pub use icu_locid::{langid, subtags::Region, subtags_region as region, LanguageIdentifier};
    pub use icu_provider::KeyedDataMarker;
}

use icu_provider::datagen::*;
use icu_provider::prelude::*;
use icu_provider_adapters::empty::EmptyDataProvider;
use icu_provider_adapters::filter::Filterable;
use icu_provider_fs::export::serializers::AbstractSerializer;
use prelude::*;
use rayon::prelude::*;
use std::io::{BufRead, BufReader};
use std::path::{Path, PathBuf};

/// [`DataProvider`] backed by [`SourceData`]
#[allow(clippy::exhaustive_structs)] // any information will be added to SourceData
#[derive(Debug, Clone)]
pub struct DatagenProvider {
    /// The underlying raw data
    pub source: SourceData,
}

#[cfg(test)]
impl DatagenProvider {
    /// Create a `DatagenProvider` that uses test data.
    pub fn for_test() -> Self {
        lazy_static::lazy_static! {
            static ref TEST_PROVIDER: DatagenProvider = DatagenProvider {
                source: SourceData::repo(),
            };
        }
        TEST_PROVIDER.clone()
    }
}

impl AnyProvider for DatagenProvider {
    fn load_any(&self, key: DataKey, req: DataRequest) -> Result<AnyResponse, DataError> {
        self.as_any_provider().load_any(key, req)
    }
}

/// Parses a human-readable key identifier into a [`DataKey`].
//  Supports the hello world key
/// # Example
/// ```
/// # use icu_provider::KeyedDataMarker;
/// assert_eq!(
///     icu_datagen::key("list/and@1"),
///     Some(icu::list::provider::AndListV1Marker::KEY),
/// );
/// ```
pub fn key<S: AsRef<str>>(string: S) -> Option<DataKey> {
    lazy_static::lazy_static! {
        static ref LOOKUP: std::collections::HashMap<&'static str, DataKey> = all_keys_with_experimental()
                    .into_iter()
                    .chain(std::iter::once(
                        icu_provider::hello_world::HelloWorldV1Marker::KEY,
                    ))
                    .map(|k| (k.path().get(), k))
                    .collect();
    }
    LOOKUP.get(string.as_ref()).copied()
}

/// Parses a list of human-readable key identifiers and returns a
/// list of [`DataKey`]s.
///
/// Unknown key names are ignored.
//  Supports the hello world key
/// # Example
/// ```
/// # use icu_provider::KeyedDataMarker;
/// assert_eq!(
///     icu_datagen::keys(&["list/and@1", "list/or@1"]),
///     vec![
///         icu::list::provider::AndListV1Marker::KEY,
///         icu::list::provider::OrListV1Marker::KEY,
///     ],
/// );
/// ```
pub fn keys<S: AsRef<str>>(strings: &[S]) -> Vec<DataKey> {
    strings.iter().filter_map(crate::key).collect()
}

#[doc(hidden)]
pub fn keys_from_file<P: AsRef<Path>>(path: P) -> std::io::Result<Vec<DataKey>> {
    BufReader::new(std::fs::File::open(path.as_ref())?)
        .lines()
        .filter_map(|k| k.map(crate::key).transpose())
        .collect()
}


/// Parses a compiled binary and returns the [`Options`](options::Options) for it.
pub fn options_from_bin<P: AsRef<Path>>(path: P) -> std::io::Result<options::Options> {
    let mut options = options::Options::default();
    options.keys = options::KeyInclude::Explicit(keys_from_bin(path)?.into_iter().collect());
    // TODO: more static analysis
    options
}

#[doc(hidden)]
pub fn keys_from_bin<P: AsRef<Path>>(path: P) -> std::io::Result<Vec<DataKey>> {
    let file = std::fs::read(path.as_ref())?;
    let mut result = Vec::new();
    let mut i = 0;
    let mut last_start = None;
    while i < file.len() {
        if file[i..].starts_with(icu_provider::leading_tag!().as_bytes()) {
            i += icu_provider::leading_tag!().len();
            last_start = Some(i);
        } else if file[i..].starts_with(icu_provider::trailing_tag!().as_bytes())
            && last_start.is_some()
        {
            if let Some(key) = std::str::from_utf8(&file[last_start.unwrap()..i])
                .ok()
                .and_then(crate::key)
            {
                result.push(key);
            }
            i += icu_provider::trailing_tag!().len();
            last_start = None;
        } else {
            i += 1;
        }
    }
    result.sort();
    result.dedup();
    Ok(result)
}

/// Options for configuring the output of databake.
#[non_exhaustive]
#[derive(Debug)]
pub struct BakedOptions {
    /// Whether to run `rustfmt` on the generated files.
    pub pretty: bool,
    /// Whether to gate each key on its crate name. This allows using the module
    /// even if some keys are not required and their dependencies are not included.
    /// Requires use_separate_crates.
    pub insert_feature_gates: bool,
    /// Whether to use separate crates to name types instead of the `icu` metacrate
    pub use_separate_crates: bool,
    /// Whether to overwrite existing data. By default, errors if it is present.
    pub overwrite: bool,
}

#[allow(clippy::derivable_impls)] // want to be explicit about bool defaults
impl Default for BakedOptions {
    fn default() -> Self {
        Self {
            pretty: false,
            insert_feature_gates: false,
            use_separate_crates: false,
            overwrite: false,
        }
    }
}

/// The output format.
#[non_exhaustive]
pub enum Out {
    /// Output to a file system tree
    Fs {
        /// The root path.
        output_path: PathBuf,
        /// The serialization format. See [syntax].
        serializer: Box<dyn AbstractSerializer + Sync>,
        /// Whether to overwrite existing data.
        overwrite: bool,
        /// Whether to create a fingerprint file with SHA2 hashes
        fingerprint: bool,
    },
    /// Output as a postcard blob to the given sink.
    Blob(Box<dyn std::io::Write + Sync>),
    /// Output a module with baked data at the given location.
    Baked {
        /// The directory of the generated module.
        mod_directory: PathBuf,
        /// Additional options to configure the generated module.
        options: BakedOptions,
    },
    /// Old deprecated configuration for databake.
    #[doc(hidden)]
    #[deprecated(since = "1.1.2", note = "please use `Out::Baked` instead")]
    Module {
        mod_directory: PathBuf,
        pretty: bool,
        insert_feature_gates: bool,
        use_separate_crates: bool,
    },
}

<<<<<<< HEAD
#[deprecated]
=======
impl core::fmt::Debug for Out {
    fn fmt(&self, f: &mut std::fmt::Formatter<'_>) -> std::fmt::Result {
        match self {
            Self::Fs {
                output_path,
                serializer,
                overwrite,
                fingerprint,
            } => f
                .debug_struct("Fs")
                .field("output_path", output_path)
                .field("serializer", serializer)
                .field("overwrite", overwrite)
                .field("fingerprint", fingerprint)
                .finish(),
            Self::Blob(_) => f.debug_tuple("Blob").field(&"[...]").finish(),
            Self::Baked {
                mod_directory,
                options,
            } => f
                .debug_struct("Baked")
                .field("mod_directory", mod_directory)
                .field("options", options)
                .finish(),
            #[allow(deprecated)]
            Self::Module {
                mod_directory,
                pretty,
                insert_feature_gates,
                use_separate_crates,
            } => f
                .debug_struct("Module")
                .field("mod_directory", mod_directory)
                .field("pretty", pretty)
                .field("insert_feature_gates", insert_feature_gates)
                .field("use_separate_crates", use_separate_crates)
                .finish(),
        }
    }
}

>>>>>>> 02891807
/// Runs ICU4X datagen.
///
/// The argument are used as follows:
/// * `locales`: If this is present, only locales that are either `und` or
///   contained (strictly, i.e. `en` != `en-US`) in the slice will be generated.
///   Otherwise, all locales supported by the source data will be generated.
/// * `keys`: The keys for which to generate data. See [`all_keys`], [`keys`], [`keys_from_file`], [`keys_from_bin`].
/// * `sources`: The underlying source data. CLDR and/or ICU data can be missing if no
///   requested key requires them, otherwise an error satisfying [`is_missing_cldr_error`]
///   or [`is_missing_icuexport_error`] will be returned.
/// * `out`: The output format and location. See the documentation on [`Out`]
pub fn datagen(
    locales: Option<&[LanguageIdentifier]>,
    keys: &[DataKey],
    source: &SourceData,
    outs: Vec<Out>,
) -> Result<(), DataError> {
    use options::*;
    datagen_with_options(
        Options {
            keys: KeyInclude::Explicit(keys.iter().cloned().collect()),
            locales: locales
                .map(Into::into)
                .map(LocaleInclude::Explicit)
                .unwrap_or(LocaleInclude::All),
            ..Default::default()
        },
        source,
        outs,
    )
}

pub fn datagen_with_options(
    options: options::Options,
    source: &SourceData,
    outs: Vec<Out>,
) -> Result<(), DataError> {
    let exporters = outs
        .into_iter()
        .map(|out| -> Result<Box<dyn DataExporter>, DataError> {
            Ok(match out {
                Out::Fs {
                    output_path,
                    serializer,
                    overwrite,
                    fingerprint,
                } => {
                    let mut options = icu_provider_fs::export::ExporterOptions::default();
                    options.root = output_path;
                    if overwrite {
                        options.overwrite =
                            icu_provider_fs::export::OverwriteOption::RemoveAndReplace
                    }
                    options.fingerprint = fingerprint;
                    Box::new(icu_provider_fs::export::FilesystemExporter::try_new(
                        serializer, options,
                    )?)
                }
                Out::Blob(write) => Box::new(
                    icu_provider_blob::export::BlobExporter::new_with_sink(write),
                ),
                Out::Baked {
                    mod_directory,
                    options,
                } => Box::new(databake::BakedDataExporter::new(mod_directory, options)?),
                #[allow(deprecated)]
                Out::Module {
                    mod_directory,
                    pretty,
                    insert_feature_gates,
                    use_separate_crates,
                } => Box::new(databake::BakedDataExporter::new(
                    mod_directory,
                    BakedOptions {
                        pretty,
                        insert_feature_gates,
                        use_separate_crates,
                        // Note: overwrite behavior was `true` in 1.0 but `false` in 1.1;
                        // 1.1.2 made it an option in Out::Baked.
                        overwrite: false,
                    },
                )?),
            })
        })
        .collect::<Result<Vec<_>, DataError>>()?;

    use options::LocaleInclude;
    let provider: Box<dyn ExportableProvider> = match options.locales.resolved(source)? {
        LocaleInclude::None => Box::<EmptyDataProvider>::default(),
        LocaleInclude::Explicit(locales) => Box::new(
            DatagenProvider {
                source: source.clone(),
            }
            .filterable("icu4x-datagen locales")
            .filter_by_langid(move |lid| lid.language.is_empty() || locales.contains(lid)),
        ),
        LocaleInclude::All => Box::new(DatagenProvider {
            source: source.clone(),
        }),
        _ => unreachable!("CLDR levels have been resolved"),
    };

    options
        .keys
        .resolved()
        .into_par_iter()
        .try_for_each(|key| {
            let locales = provider
                .supported_locales_for_key(key)
                .map_err(|e| e.with_key(key))?;
            let res = locales.into_par_iter().try_for_each(|locale| {
                let req = DataRequest {
                    locale: &locale,
                    metadata: Default::default(),
                };
                let payload = provider
                    .load_data(key, req)
                    .and_then(DataResponse::take_payload)
                    .map_err(|e| e.with_req(key, req))?;
                exporters.par_iter().try_for_each(|e| {
                    e.put_payload(key, &locale, &payload)
                        .map_err(|e| e.with_req(key, req))
                })
            });

            log::info!("Writing key: {}", key);
            for e in &exporters {
                e.flush(key).map_err(|e| e.with_key(key))?;
            }

            res
        })?;

    for mut e in exporters {
        e.close()?;
    }

    Ok(())
}

#[test]
fn test_keys() {
    assert_eq!(
        keys(&[
            "list/and@1",
            "datetime/gregory/datelengths@1",
            "decimal/symbols@1",
            "trash",
        ]),
        vec![
            icu_list::provider::AndListV1Marker::KEY,
            icu_datetime::provider::calendar::GregorianDateLengthsV1Marker::KEY,
            icu_decimal::provider::DecimalSymbolsV1Marker::KEY,
        ]
    );
}

#[test]
fn test_keys_from_file() {
    assert_eq!(
        keys_from_file(
            PathBuf::from(env!("CARGO_MANIFEST_DIR")).join("tests/data/work_log+keys.txt")
        )
        .unwrap(),
        vec![
            icu_datetime::provider::calendar::GregorianDateLengthsV1Marker::KEY,
            icu_datetime::provider::calendar::GregorianDateSymbolsV1Marker::KEY,
            icu_datetime::provider::calendar::TimeSymbolsV1Marker::KEY,
            icu_calendar::provider::WeekDataV1Marker::KEY,
            icu_decimal::provider::DecimalSymbolsV1Marker::KEY,
            icu_plurals::provider::OrdinalV1Marker::KEY,
        ]
    );
}

#[test]
fn test_keys_from_bin() {
    // File obtained by changing work_log.rs to use `try_new_with_buffer_provider` & `icu_testdata::small_buffer`
    // and running `cargo +nightly-2022-04-18 wasm-build-release --examples -p icu_datetime --features serde \
    // && cp target/wasm32-unknown-unknown/release-opt-size/examples/work_log.wasm provider/datagen/tests/data/`
    assert_eq!(
        keys_from_bin(PathBuf::from(env!("CARGO_MANIFEST_DIR")).join("tests/data/work_log.wasm"))
            .unwrap(),
        vec![
            icu_datetime::provider::calendar::GregorianDateLengthsV1Marker::KEY,
            icu_datetime::provider::calendar::GregorianDateSymbolsV1Marker::KEY,
            icu_datetime::provider::calendar::TimeLengthsV1Marker::KEY,
            icu_datetime::provider::calendar::TimeSymbolsV1Marker::KEY,
            icu_calendar::provider::WeekDataV1Marker::KEY,
            icu_decimal::provider::DecimalSymbolsV1Marker::KEY,
            icu_plurals::provider::OrdinalV1Marker::KEY,
        ]
    );
}<|MERGE_RESOLUTION|>--- conflicted
+++ resolved
@@ -303,9 +303,6 @@
     },
 }
 
-<<<<<<< HEAD
-#[deprecated]
-=======
 impl core::fmt::Debug for Out {
     fn fmt(&self, f: &mut std::fmt::Formatter<'_>) -> std::fmt::Result {
         match self {
@@ -347,7 +344,7 @@
     }
 }
 
->>>>>>> 02891807
+#[deprecated]
 /// Runs ICU4X datagen.
 ///
 /// The argument are used as follows:
