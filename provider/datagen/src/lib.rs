--- conflicted
+++ resolved
@@ -89,15 +89,9 @@
 
 /// A prelude for using the datagen API
 pub mod prelude {
-<<<<<<< HEAD
-    pub use super::{options, syntax, BakedOptions, Out, SourceData};
-=======
-    #[doc(hidden)]
-    pub use crate::CldrLocaleSubset;
     #[doc(no_inline)]
-    pub use crate::{syntax, BakedOptions, CollationHanDatabase, CoverageLevel, Out, SourceData};
+    pub use crate::{options, syntax, BakedOptions, Out, SourceData};
     #[doc(no_inline)]
->>>>>>> c7dfb6bd
     pub use icu_locid::{langid, LanguageIdentifier};
     #[doc(no_inline)]
     pub use icu_provider::KeyedDataMarker;
