--- conflicted
+++ resolved
@@ -114,13 +114,8 @@
         /// corresponding Cargo features has been enabled.
         // Excludes the hello world marker, as that generally should not be generated.
         pub fn all_markers() -> Vec<DataMarkerInfo> {
-<<<<<<< HEAD
-            #[cfg(features = "experimental")]
+            #[cfg(feature = "experimental")]
             log::warn!("The icu_datagen crates has been built with the `experimental` feature, so `all_markers` returns experimental markers");
-=======
-            #[cfg(feature = "experimental_components")]
-            log::warn!("The icu_datagen crates has been built with the `experimental_components` feature, so `all_markers` returns experimental markers");
->>>>>>> d96b58e3
             vec![
                 $(
                     <$marker>::INFO,
