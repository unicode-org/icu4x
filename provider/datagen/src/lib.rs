// This file is part of ICU4X. For terms of use, please see the file
// called LICENSE at the top level of the ICU4X source tree
// (online at: https://github.com/unicode-org/icu4x/blob/main/LICENSE ).

#![allow(clippy::needless_doctest_main)]
//! `icu_datagen` is a library to generate data files that can be used in ICU4X data providers.
//!
//! Data files can be generated either programmatically (i.e. in `build.rs`), or through a
//! command-line utility.
//!
//!
//! Also see our [datagen tutorial](https://github.com/unicode-org/icu4x/blob/main/tutorials/data_management.md).
//!
//! # Examples
//!
//! ## Rust API
//!
//! ```no_run
//! use icu_datagen::blob_exporter::*;
//! use icu_datagen::prelude::*;
//! use std::fs::File;
//!
//! DatagenDriver::new()
//!     .with_keys([icu::list::provider::AndListV1Marker::KEY])
//!     .with_locales_and_fallback([LocaleFamily::FULL], Default::default())
//!     .export(
//!         &DatagenProvider::new_latest_tested(),
//!         BlobExporter::new_v2_with_sink(Box::new(
//!             File::create("data.postcard").unwrap(),
//!         )),
//!     )
//!     .unwrap();
//! ```
//!
//! ## Command line
//!
//! The command line interface can be installed through Cargo.
//!
//! ```bash
//! $ cargo install icu_datagen
//! ```
//!
//! Once the tool is installed, you can invoke it like this:
//!
//! ```bash
//! $ icu4x-datagen --keys all --locales de en-AU --format blob --out data.postcard
//! ```
//!
//! More details can be found by running `--help`.
//!
//! # Cargo features
//!
//! This crate has a lot of dependencies, some of which are not required for all operating modes. These default Cargo features
//! can be disabled to reduce dependencies:
//! * `baked_exporter`
//!   * enables the [`baked_exporter`] module
//!   * enables the `--format mod` CLI argument
//! * `blob_exporter`
//!   * enables the [`blob_exporter`] module, a reexport of [`icu_provider_blob::export`]
//!   * enables the `--format blob` CLI argument
//! * `fs_exporter`
//!   * enables the [`fs_exporter`] module, a reexport of [`icu_provider_fs::export`]
//!   * enables the `--format dir` CLI argument
//! * `networking`
//!   * enables methods on [`DatagenProvider`] that fetch source data from the network
//!   * enables the `--cldr-tag`, `--icu-export-tag`, and `--segmenter-lstm-tag` CLI arguments that download data
//! * `rayon`
//!   * enables parallelism during export
//! * `use_wasm` / `use_icu4c`
//!   * see the documentation on [`icu_codepointtrie_builder`](icu_codepointtrie_builder#build-configuration)
//! * `bin`
//!   * required by the CLI and enabled by default to make `cargo install` work
//! * `icu_experimental`
//!   * enables data generation for keys defined in the unstable `icu_experimental` crate
//!   * note that this features affects the behaviour of `all_keys`
//!
//! The meta-feature `experimental_components` is available to activate all experimental components.

#![cfg_attr(
    not(test),
    deny(
        // This is a tool, and as such we don't care about panics too much
        // clippy::indexing_slicing,
        // clippy::unwrap_used,
        // clippy::expect_used,
        // clippy::panic,
        clippy::exhaustive_structs,
        clippy::exhaustive_enums,
        missing_debug_implementations,
    )
)]
#![warn(missing_docs)]

mod driver;
#[cfg(feature = "provider")]
mod provider;
mod registry;

pub use driver::DatagenDriver;
pub use driver::DeduplicationStrategy;
pub use driver::FallbackOptions;
pub use driver::LocaleFamily;
pub use driver::NoFallbackOptions;
pub use driver::RuntimeFallbackLocation;

#[cfg(feature = "provider")]
pub use provider::CollationHanDatabase;
#[cfg(feature = "provider")]
pub use provider::CoverageLevel;
#[cfg(feature = "provider")]
pub use provider::DatagenProvider;

#[cfg(feature = "baked_exporter")]
pub mod baked_exporter;
#[cfg(feature = "blob_exporter")]
pub use icu_provider_blob::export as blob_exporter;
#[cfg(feature = "fs_exporter")]
pub use icu_provider_fs::export as fs_exporter;

/// A prelude for using the datagen API
pub mod prelude {
    #[doc(no_inline)]
    #[cfg(feature = "provider")]
    pub use crate::provider::{CollationHanDatabase, CoverageLevel, DatagenProvider};
    #[doc(no_inline)]
    pub use crate::{
        DatagenDriver, DeduplicationStrategy, FallbackMode, FallbackOptions, LocaleFamily,
        NoFallbackOptions, RuntimeFallbackLocation,
    };
    #[doc(no_inline)]
    pub use icu_locale_core::{langid, LanguageIdentifier};
    #[doc(no_inline)]
    pub use icu_provider::{datagen::DataExporter, DataKey, KeyedDataMarker};
}

use icu_provider::prelude::*;
use std::path::Path;

#[cfg(feature = "rayon")]
pub(crate) use rayon::prelude as rayon_prelude;

#[cfg(not(feature = "rayon"))]
pub(crate) mod rayon_prelude {
    pub trait IntoParallelIterator: IntoIterator + Sized {
        fn into_par_iter(self) -> <Self as IntoIterator>::IntoIter {
            self.into_iter()
        }
    }
    impl<T: IntoIterator> IntoParallelIterator for T {}
}

macro_rules! cb {
    ($($marker:path = $path:literal,)+ #[experimental] $($emarker:path = $epath:literal,)+) => {
        /// List of all keys that are available.
        ///
        /// Note that since v1.3, `all_keys` also contains experimental keys for which the
        /// corresponding Cargo features has been enabled.
        // Excludes the hello world key, as that generally should not be generated.
        pub fn all_keys() -> Vec<DataKey> {
            #[cfg(features = "experimental_components")]
            log::warn!("The icu_datagen crates has been built with the `experimental_components` feature, so `all_keys` returns experimental keys");
            vec![
                $(
                    <$marker>::KEY,
                )+
                $(
                    #[cfg(feature = "experimental_components")]
                    <$emarker>::KEY,
                )+
            ]
        }

        #[test]
        fn no_key_collisions() {
            let mut map = std::collections::BTreeMap::new();
            let mut failed = false;
            for key in all_keys() {
                if let Some(colliding_key) = map.insert(key.hashed(), key) {
                    println!(
                        "{:?} and {:?} collide at {:?}",
                        key.path(),
                        colliding_key.path(),
                        key.hashed()
                    );
                    failed = true;
                }
            }
            if failed {
                panic!();
            }
        }

        /// Parses a human-readable key identifier into a [`DataKey`].
        //  Supports the hello world key
        /// # Example
        /// ```
        /// # use icu_provider::KeyedDataMarker;
        /// assert_eq!(
        ///     icu_datagen::key("list/and@1"),
        ///     Some(icu_list::provider::AndListV1Marker::KEY),
        /// );
        /// ```
        pub fn key<S: AsRef<str>>(string: S) -> Option<DataKey> {
            use std::sync::OnceLock;
            static LOOKUP: OnceLock<std::collections::HashMap<&'static str, Result<DataKey, &'static str>>> = OnceLock::new();
            let lookup = LOOKUP.get_or_init(|| {
                [
                    ("core/helloworld@1", Ok(icu_provider::hello_world::HelloWorldV1Marker::KEY)),
                    $(
                        ($path, Ok(<$marker>::KEY)),
                    )+
                    $(
                        #[cfg(feature = "experimental_components")]
                        ($epath, Ok(<$emarker>::KEY)),
                        #[cfg(not(feature = "experimental_components"))]
                        ($epath, Err(stringify!(feature = "experimental_components"))),
                    )+

                ]
                .into_iter()
                .collect()
            });
            let path = string.as_ref();
            match lookup.get(path).copied() {
                None => {
                    log::warn!("Unknown key {path:?}");
                    None
                },
                Some(Err(feature)) => {
                    log::warn!("Key {path:?} requires {feature}");
                    None
                },
                Some(Ok(key)) => Some(key)
            }
        }

        #[test]
        fn test_paths_correct() {
            $(
                assert_eq!(<$marker>::KEY.path().get(), $path);
            )+
            $(
                assert_eq!(<$emarker>::KEY.path().get(), $epath);
            )+
        }

        #[macro_export]
        #[doc(hidden)]
        macro_rules! make_exportable_provider {
            ($ty:ty) => {
                icu_provider::make_exportable_provider!(
                    $ty,
                    [
                        icu_provider::hello_world::HelloWorldV1Marker,
                        $(
                            $marker,
                        )+
                        $(
                            #[cfg(feature = "experimental_components")]
                            $emarker,
                        )+
                    ]
                );
            }
        }
    }
}
crate::registry!(cb);

/// Defines how fallback will apply to the generated data.
///
/// If in doubt, use [`FallbackMode::PreferredForExporter`], which selects the best mode for your
/// chosen data provider.
///
/// # Fallback Mode Comparison
///
/// The modes differ primarily in their approaches to runtime fallback and data size.
///
/// | Mode | Runtime Fallback | Data Size |
/// |---|---|---|
/// | [`Runtime`] | Required, Automatic | Smallest |
/// | [`RuntimeManual`] | Required, Manual | Smallest |
/// | [`Preresolved`] | Unsupported | Small |
/// | [`Hybrid`] | Optional | Medium |
///
/// If you are not 100% certain of the closed set of locales you need at runtime, you should
/// use a provider with runtime fallback enabled.
///
/// [`Runtime`]: FallbackMode::Runtime
/// [`RuntimeManual`]: FallbackMode::RuntimeManual
/// [`Preresolved`]: FallbackMode::Preresolved
/// [`Hybrid`]: FallbackMode::Hybrid
#[derive(Debug, Copy, Clone, PartialEq, Eq, Default)]
#[non_exhaustive]
pub enum FallbackMode {
    /// Selects the fallback mode based on [`DataExporter::supports_built_in_fallback()`](
    /// icu_provider::datagen::DataExporter::supports_built_in_fallback()), resolving to either
    /// [`Runtime`] or [`Hybrid`].
    ///
    /// [`Runtime`]: Self::Runtime
    /// [`Hybrid`]: Self::Hybrid
    #[default]
    PreferredForExporter,
    /// This mode generates the minimal set of locales that cover the requested locales when
    /// fallback is used at runtime. For example, if "en" and "en-US" are both requested but
    /// they contain the same value, only "en" will be included, since "en-US" falls back to
    /// "en" at runtime.
    ///
    /// If an explicit list of locales is used, this mode includes all ancestors and descendants
    /// (usually regional variants) of the explicitly listed locales. For example, if "pt-PT" is
    /// requested, then "pt", "pt-PT", and children like "pt-MO" will be included. Note that the
    /// children of "pt-PT" usually inherit from it and therefore don't take up a significant
    /// amount of space in the data file.
    ///
    /// This mode is only supported with the baked data provider, and it builds fallback logic
    /// into the generated code. To use this mode with other providers that don't bundle fallback
    /// logic, use [`FallbackMode::RuntimeManual`] or [`FallbackMode::Hybrid`].
    ///
    /// This is the default fallback mode for the baked provider.
    Runtime,
    /// Same as [`FallbackMode::Runtime`] except that the fallback logic is not included in the
    /// generated code. It must be enabled manually with a [`LocaleFallbackProvider`].
    ///
    /// This mode is supported on all data provider implementations.
    ///
    /// [`LocaleFallbackProvider`]: icu_provider_adapters::fallback::LocaleFallbackProvider
    RuntimeManual,
    /// This mode generates data for exactly the supplied locales. If data doesn't exist for a
    /// locale, fallback will be performed and the fallback value will be exported.
    ///
    /// Requires using an explicit list of locales.
    ///
    /// Note: in data exporters that deduplicate values (such as `BakedExporter` and
    /// `BlobDataExporter`), the impact on data size as compared to [`FallbackMode::Runtime`]
    /// is limited to the pointers in the explicitly listed locales.
    ///
    /// Data generated in this mode can be used without runtime fallback and guarantees that all
    /// locales are present. If you wish to also support locales that were not explicitly listed
    /// with runtime fallback, see [`FallbackMode::Hybrid`].
    Preresolved,
    /// This mode passes through CLDR data without performing locale deduplication.
    ///
    /// If an explicit list of locales is used, this mode includes all ancestors and descendants
    /// (usually regional variants) of the explicitly listed locales. For example, if "pt-PT" is
    /// requested, then "pt", "pt-PT", and children like "pt-MO" will be included.
    ///
    /// Note: in data exporters that deduplicate values (such as `BakedExporter` and
    /// `BlobDataExporter`), the impact on data size as compared to [`FallbackMode::Runtime`]
    /// is limited to the pointers in the explicitly listed locales.
    ///
    /// Data generated in this mode is suitable for use with or without runtime fallback. To
    /// enable runtime fallback, use a [`LocaleFallbackProvider`].
    ///
    /// This is the default fallback mode for the blob and filesystem providers.
    ///
    /// [`LocaleFallbackProvider`]: icu_provider_adapters::fallback::LocaleFallbackProvider
    Hybrid,
}

/// Parses a list of human-readable key identifiers and returns a
/// list of [`DataKey`]s.
///
/// Unknown key names are ignored.
//  Supports the hello world key
/// # Example
/// ```
/// # use icu_provider::KeyedDataMarker;
/// assert_eq!(
///     icu_datagen::keys(&["list/and@1", "list/or@1"]),
///     vec![
///         icu::list::provider::AndListV1Marker::KEY,
///         icu::list::provider::OrListV1Marker::KEY,
///     ],
/// );
/// ```
pub fn keys<S: AsRef<str>>(strings: &[S]) -> Vec<DataKey> {
    strings.iter().filter_map(crate::key).collect()
}

/// Parses a compiled binary and returns a list of [`DataKey`]s that it uses *at runtime*.
///
/// This function is intended to be used for binaries that use `AnyProvider` or `BufferProvider`,
/// for which the compiler cannot remove unused data. Using this function on a binary that only
/// uses compiled data (through the `compiled_data` feature or manual baked data) will not return
/// any keys, as the keys only exist in the type system.
///
/// # Example
///
/// #### build.rs
/// ```no_run
/// # use icu_provider::KeyedDataMarker;
/// # fn main() -> Result<(), Box<dyn std::error::Error>> {
/// assert_eq!(
///     icu_datagen::keys_from_bin("target/release/my-app")?,
///     vec![
///         icu::list::provider::AndListV1Marker::KEY,
///         icu::list::provider::OrListV1Marker::KEY,
///     ],
/// );
/// # Ok(())
/// # }
/// ```
//  Supports the hello world key
pub fn keys_from_bin<P: AsRef<Path>>(path: P) -> std::io::Result<Vec<DataKey>> {
    let file = std::fs::read(path.as_ref())?;
    let file = file.as_slice();

    Ok(keys_from_bin_inner(file))
}

fn keys_from_bin_inner(bytes: &[u8]) -> Vec<DataKey> {
    use memchr::memmem::*;

    const LEADING_TAG: &[u8] = icu_provider::leading_tag!().as_bytes();
    const TRAILING_TAG: &[u8] = icu_provider::trailing_tag!().as_bytes();

    let trailing_tag = Finder::new(TRAILING_TAG);

    let mut result: Vec<DataKey> = find_iter(bytes, LEADING_TAG)
        .map(|tag_position| tag_position + LEADING_TAG.len())
        .map(|key_start| &bytes[key_start..])
        .filter_map(move |key_fragment| {
            trailing_tag
                .find(key_fragment)
                .map(|end| &key_fragment[..end])
        })
        .map(std::str::from_utf8)
        .filter_map(Result::ok)
        .filter_map(crate::key)
        .collect();

    result.sort();
    result.dedup();

    result
}

<<<<<<< HEAD
use icu_locale_core::langid;

#[cfg(feature = "provider")]
fn lstm_model_name_to_data_locale(name: &str) -> Option<LanguageIdentifier> {
    match name {
        "Burmese_codepoints_exclusive_model4_heavy" => Some(langid!("my")),
        "Khmer_codepoints_exclusive_model4_heavy" => Some(langid!("km")),
        "Lao_codepoints_exclusive_model4_heavy" => Some(langid!("lo")),
        "Thai_codepoints_exclusive_model4_heavy" => Some(langid!("th")),
        _ => None,
    }
}

fn lstm_data_locale_to_model_name(langid: &LanguageIdentifier) -> Option<&'static str> {
    match langid {
        id if id == &langid!("my") => Some("Burmese_codepoints_exclusive_model4_heavy"),
        id if id == &langid!("km") => Some("Khmer_codepoints_exclusive_model4_heavy"),
        id if id == &langid!("lo") => Some("Lao_codepoints_exclusive_model4_heavy"),
        id if id == &langid!("th") => Some("Thai_codepoints_exclusive_model4_heavy"),
        _ => None,
    }
}

#[cfg(feature = "provider")]
fn dictionary_model_name_to_data_locale(name: &str) -> Option<LanguageIdentifier> {
    match name {
        "khmerdict" => Some(langid!("km")),
        "cjdict" => Some(langid!("ja")),
        "laodict" => Some(langid!("lo")),
        "burmesedict" => Some(langid!("my")),
        "thaidict" => Some(langid!("th")),
        _ => None,
    }
}

fn dictionary_data_locale_to_model_name(langid: &LanguageIdentifier) -> Option<&'static str> {
    match langid {
        id if id == &langid!("km") => Some("khmerdict"),
        id if id == &langid!("ja") => Some("cjdict"),
        id if id == &langid!("lo") => Some("laodict"),
        id if id == &langid!("my") => Some("burmesedict"),
        id if id == &langid!("th") => Some("thaidict"),
        _ => None,
    }
}

=======
>>>>>>> 05b220fc
#[test]
fn test_keys() {
    assert_eq!(
        keys(&[
            "list/and@1",
            "datetime/gregory/datelengths@1",
            "decimal/symbols@1",
            "trash",
        ]),
        vec![
            icu_list::provider::AndListV1Marker::KEY,
            icu_datetime::provider::calendar::GregorianDateLengthsV1Marker::KEY,
            icu_decimal::provider::DecimalSymbolsV1Marker::KEY,
        ]
    );
}

#[test]
fn test_keys_from_bin() {
    assert_eq!(
        keys_from_bin_inner(include_bytes!("../tests/data/tutorial_buffer.wasm")),
        vec![
            icu_datetime::provider::calendar::GregorianDateLengthsV1Marker::KEY,
            icu_datetime::provider::calendar::GregorianDateSymbolsV1Marker::KEY,
            icu_datetime::provider::calendar::TimeLengthsV1Marker::KEY,
            icu_datetime::provider::calendar::TimeSymbolsV1Marker::KEY,
            icu_calendar::provider::WeekDataV1Marker::KEY,
            icu_decimal::provider::DecimalSymbolsV1Marker::KEY,
            icu_plurals::provider::OrdinalV1Marker::KEY,
        ]
    );
}<|MERGE_RESOLUTION|>--- conflicted
+++ resolved
@@ -435,55 +435,6 @@
     result
 }
 
-<<<<<<< HEAD
-use icu_locale_core::langid;
-
-#[cfg(feature = "provider")]
-fn lstm_model_name_to_data_locale(name: &str) -> Option<LanguageIdentifier> {
-    match name {
-        "Burmese_codepoints_exclusive_model4_heavy" => Some(langid!("my")),
-        "Khmer_codepoints_exclusive_model4_heavy" => Some(langid!("km")),
-        "Lao_codepoints_exclusive_model4_heavy" => Some(langid!("lo")),
-        "Thai_codepoints_exclusive_model4_heavy" => Some(langid!("th")),
-        _ => None,
-    }
-}
-
-fn lstm_data_locale_to_model_name(langid: &LanguageIdentifier) -> Option<&'static str> {
-    match langid {
-        id if id == &langid!("my") => Some("Burmese_codepoints_exclusive_model4_heavy"),
-        id if id == &langid!("km") => Some("Khmer_codepoints_exclusive_model4_heavy"),
-        id if id == &langid!("lo") => Some("Lao_codepoints_exclusive_model4_heavy"),
-        id if id == &langid!("th") => Some("Thai_codepoints_exclusive_model4_heavy"),
-        _ => None,
-    }
-}
-
-#[cfg(feature = "provider")]
-fn dictionary_model_name_to_data_locale(name: &str) -> Option<LanguageIdentifier> {
-    match name {
-        "khmerdict" => Some(langid!("km")),
-        "cjdict" => Some(langid!("ja")),
-        "laodict" => Some(langid!("lo")),
-        "burmesedict" => Some(langid!("my")),
-        "thaidict" => Some(langid!("th")),
-        _ => None,
-    }
-}
-
-fn dictionary_data_locale_to_model_name(langid: &LanguageIdentifier) -> Option<&'static str> {
-    match langid {
-        id if id == &langid!("km") => Some("khmerdict"),
-        id if id == &langid!("ja") => Some("cjdict"),
-        id if id == &langid!("lo") => Some("laodict"),
-        id if id == &langid!("my") => Some("burmesedict"),
-        id if id == &langid!("th") => Some("thaidict"),
-        _ => None,
-    }
-}
-
-=======
->>>>>>> 05b220fc
 #[test]
 fn test_keys() {
     assert_eq!(
