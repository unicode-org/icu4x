// This file is part of ICU4X. For terms of use, please see the file
// called LICENSE at the top level of the ICU4X source tree
// (online at: https://github.com/unicode-org/icu4x/blob/main/LICENSE ).

//! This module contains the core transformer code from CLDR JSON to ICU4X Data Provider.
//!
//! Every ICU4X component should have its own private submodule and then export the types from here.

mod calendar;
mod datetime;
mod decimal;
#[cfg(feature = "icu_list")]
mod list;
mod locale_canonicalizer;
mod plurals;
mod time_zones;

pub use calendar::japanese::{get_era_code_map as get_japanese_era_code_map, JapaneseErasProvider};
pub use datetime::{
    patterns::DatePatternsProvider, skeletons::DateSkeletonPatternsProvider,
    symbols::DateSymbolsProvider,
};
pub use decimal::NumbersProvider;
#[cfg(feature = "icu_list")]
pub use list::ListProvider;
pub use locale_canonicalizer::aliases::AliasesProvider;
pub use locale_canonicalizer::likely_subtags::LikelySubtagsProvider;
pub use plurals::PluralsProvider;

use crate::support::KeyedDataProvider;
use crate::support::LazyCldrProvider;
use crate::CldrPaths;
use icu_provider::iter::IterableProvider;
use icu_provider::prelude::*;
use icu_provider::serde::SerializeMarker;

use self::time_zones::TimeZonesProvider;

/// Returns a list of all [`ResourceKeys`](ResourceKey) that this provider can produce.
pub fn get_all_cldr_keys() -> Vec<ResourceKey> {
    let mut result: Vec<ResourceKey> = vec![];
    result.extend(&locale_canonicalizer::aliases::ALL_KEYS);
    result.extend(&calendar::japanese::ALL_KEYS);
    result.extend(&datetime::symbols::ALL_KEYS);
    result.extend(&datetime::skeletons::ALL_KEYS);
    result.extend(&datetime::patterns::ALL_KEYS);
    result.extend(&locale_canonicalizer::likely_subtags::ALL_KEYS);
    result.extend(&decimal::ALL_KEYS);
    result.extend(&plurals::ALL_KEYS);
    result.extend(&time_zones::ALL_KEYS);
    #[cfg(feature = "icu_list")]
    result.extend(&list::ALL_KEYS);
    result
}

#[derive(Debug)]
pub struct CldrJsonDataProvider<'a> {
    pub cldr_paths: &'a dyn CldrPaths,
    aliases: LazyCldrProvider<AliasesProvider>,
    date_symbols: LazyCldrProvider<DateSymbolsProvider>,
    date_skeletons: LazyCldrProvider<DateSkeletonPatternsProvider>,
    date_patterns: LazyCldrProvider<DatePatternsProvider>,
    japanese: LazyCldrProvider<JapaneseErasProvider>,
    likelysubtags: LazyCldrProvider<LikelySubtagsProvider>,
    numbers: LazyCldrProvider<NumbersProvider>,
    plurals: LazyCldrProvider<PluralsProvider>,
    time_zones: LazyCldrProvider<TimeZonesProvider>,
    #[cfg(feature = "icu_list")]
    list: LazyCldrProvider<ListProvider>,
}

impl<'a> CldrJsonDataProvider<'a> {
    pub fn new(cldr_paths: &'a dyn CldrPaths) -> Self {
        CldrJsonDataProvider {
            cldr_paths,
            aliases: Default::default(),
            date_symbols: Default::default(),
            date_skeletons: Default::default(),
            date_patterns: Default::default(),
            japanese: Default::default(),
            likelysubtags: Default::default(),
            numbers: Default::default(),
            plurals: Default::default(),
            time_zones: Default::default(),
            #[cfg(feature = "icu_list")]
            list: Default::default(),
        }
    }
}

impl<'a> DynProvider<SerializeMarker> for CldrJsonDataProvider<'a> {
    fn load_payload(
        &self,
        key: ResourceKey,
        req: &DataRequest,
    ) -> Result<DataResponse<SerializeMarker>, DataError> {
        if let Some(result) = self.aliases.try_load_serde(key, req, self.cldr_paths)? {
            return Ok(result);
        }
        if let Some(result) = self
            .date_symbols
            .try_load_serde(key, req, self.cldr_paths)?
        {
            return Ok(result);
        }
        if let Some(result) = self
            .date_skeletons
            .try_load_serde(key, req, self.cldr_paths)?
        {
            return Ok(result);
        }
        if let Some(result) = self
            .date_patterns
            .try_load_serde(key, req, self.cldr_paths)?
        {
            return Ok(result);
        }
        if let Some(result) = self.japanese.try_load_serde(key, req, self.cldr_paths)? {
            return Ok(result);
        }
        if let Some(result) = self
            .likelysubtags
            .try_load_serde(key, req, self.cldr_paths)?
        {
            return Ok(result);
        }
        if let Some(result) = self.numbers.try_load_serde(key, req, self.cldr_paths)? {
            return Ok(result);
        }
        if let Some(result) = self.plurals.try_load_serde(key, req, self.cldr_paths)? {
            return Ok(result);
        }
        if let Some(result) = self.time_zones.try_load_serde(key, req, self.cldr_paths)? {
            return Ok(result);
        }
<<<<<<< HEAD
        if let Some(result) = self.list.try_load_serde(key, req, self.cldr_paths)? {
=======
        #[cfg(feature = "icu_list")]
        if let Some(result) = self.list.try_load_serde(req, self.cldr_paths)? {
>>>>>>> e97f85e4
            return Ok(result);
        }
        Err(DataErrorKind::MissingResourceKey.with_req(key, req))
    }
}

impl<'a> IterableProvider for CldrJsonDataProvider<'a> {
    fn supported_options_for_key(
        &self,
        resc_key: &ResourceKey,
    ) -> Result<Box<dyn Iterator<Item = ResourceOptions> + '_>, DataError> {
        if let Some(resp) = self
            .aliases
            .try_supported_options(resc_key, self.cldr_paths)?
        {
            return Ok(Box::new(resp.into_iter()));
        }
        if let Some(resp) = self
            .date_symbols
            .try_supported_options(resc_key, self.cldr_paths)?
        {
            return Ok(Box::new(resp.into_iter()));
        }
        if let Some(resp) = self
            .date_skeletons
            .try_supported_options(resc_key, self.cldr_paths)?
        {
            return Ok(Box::new(resp.into_iter()));
        }
        if let Some(resp) = self
            .date_patterns
            .try_supported_options(resc_key, self.cldr_paths)?
        {
            return Ok(Box::new(resp.into_iter()));
        }
        if let Some(resp) = self
            .japanese
            .try_supported_options(resc_key, self.cldr_paths)?
        {
            return Ok(Box::new(resp.into_iter()));
        }
        if let Some(resp) = self
            .likelysubtags
            .try_supported_options(resc_key, self.cldr_paths)?
        {
            return Ok(Box::new(resp.into_iter()));
        }
        if let Some(resp) = self
            .numbers
            .try_supported_options(resc_key, self.cldr_paths)?
        {
            return Ok(Box::new(resp.into_iter()));
        }
        if let Some(resp) = self
            .plurals
            .try_supported_options(resc_key, self.cldr_paths)?
        {
            return Ok(Box::new(resp.into_iter()));
        }
        if let Some(resp) = self
            .time_zones
            .try_supported_options(resc_key, self.cldr_paths)?
        {
            return Ok(Box::new(resp.into_iter()));
        }
        #[cfg(feature = "icu_list")]
        if let Some(resp) = self.list.try_supported_options(resc_key, self.cldr_paths)? {
            return Ok(Box::new(resp.into_iter()));
        }
        Err(DataErrorKind::MissingResourceKey.with_key(*resc_key))
    }
}

impl<'a> KeyedDataProvider for CldrJsonDataProvider<'a> {
    fn supports_key(resc_key: &ResourceKey) -> Result<(), DataError> {
        PluralsProvider::supports_key(resc_key)
            .or_else(|err| DateSymbolsProvider::or_else_supports_key(err, resc_key))
            .or_else(|err| DateSkeletonPatternsProvider::or_else_supports_key(err, resc_key))
            .or_else(|err| DatePatternsProvider::or_else_supports_key(err, resc_key))
            .or_else(|err| JapaneseErasProvider::or_else_supports_key(err, resc_key))
    }
}<|MERGE_RESOLUTION|>--- conflicted
+++ resolved
@@ -133,12 +133,8 @@
         if let Some(result) = self.time_zones.try_load_serde(key, req, self.cldr_paths)? {
             return Ok(result);
         }
-<<<<<<< HEAD
+        #[cfg(feature = "icu_list")]
         if let Some(result) = self.list.try_load_serde(key, req, self.cldr_paths)? {
-=======
-        #[cfg(feature = "icu_list")]
-        if let Some(result) = self.list.try_load_serde(req, self.cldr_paths)? {
->>>>>>> e97f85e4
             return Ok(result);
         }
         Err(DataErrorKind::MissingResourceKey.with_req(key, req))
