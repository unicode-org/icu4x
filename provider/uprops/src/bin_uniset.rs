--- conflicted
+++ resolved
@@ -31,13 +31,8 @@
     ) -> Result<DataResponse<UnicodePropertyV1Marker>, DataError> {
         let data = &self
             .data
-<<<<<<< HEAD
-            .get(key.get_last_component_no_version())
+            .get(get_last_component_no_version(&key))
             .ok_or_else(|| DataErrorKind::MissingResourceKey.with_req(key, req))?;
-=======
-            .get(get_last_component_no_version(&req.resource_path.key))
-            .ok_or_else(|| DataErrorKind::MissingResourceKey.with_req(req))?;
->>>>>>> ededcd21
 
         let mut builder = UnicodeSetBuilder::new();
         for (start, end) in &data.ranges {
