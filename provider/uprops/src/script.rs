--- conflicted
+++ resolved
@@ -100,11 +100,9 @@
     key::SCRIPT_EXTENSIONS_V1 => ScriptWithExtensionsPropertyV1Marker,
 }, SERDE_SE);
 
-<<<<<<< HEAD
-impl IterableProvider for ScriptWithExtensionsPropertyProvider {
-=======
-impl IterableDynProvider<ScriptExtensionsPropertyV1Marker> for ScriptExtensionsPropertyProvider {
->>>>>>> bede0608
+impl IterableDynProvider<ScriptWithExtensionsPropertyV1Marker>
+    for ScriptWithExtensionsPropertyProvider
+{
     fn supported_options_for_key(
         &self,
         _resc_key: &ResourceKey,
