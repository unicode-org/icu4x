// This file is part of ICU4X. For terms of use, please see the file
// called LICENSE at the top level of the ICU4X source tree
// (online at: https://github.com/unicode-org/icu4x/blob/main/LICENSE ).

use crate::uprops_helpers::{self, get_last_component_no_version, TomlEnumerated};

use icu_properties::provider::UnicodePropertyV1;
use icu_properties::provider::UnicodePropertyV1Marker;
use icu_provider::iter::IterableProvider;
use icu_provider::prelude::*;
use icu_uniset::UnicodeSetBuilder;
use std::path::Path;

pub struct EnumeratedPropertyUnicodeSetDataProvider {
    data: TomlEnumerated,
}

/// A data provider reading from .toml files produced by the ICU4C icuwriteuprops tool.
impl EnumeratedPropertyUnicodeSetDataProvider {
    pub fn try_new(root_dir: &Path) -> eyre::Result<Self> {
        let data = uprops_helpers::load_enumerated_from_dir(root_dir)?;
        Ok(Self { data })
    }
}

fn expand_groupings<'a>(prop_name: &str, prop_val: &'a str) -> Vec<&'a str> {
    match prop_name {
        "gc" => match prop_val {
            // GeneralCategoryGroup::CasedLetter
            "LC" => vec!["Lu", "Ll", "Lt"],

            // GeneralCategoryGroup::Letter
            "L" => vec!["Lu", "Ll", "Lt", "Lm", "Lo"],

            // GeneralCategoryGroup::Mark
            "M" => vec!["Mn", "Mc", "Me"],

            // GeneralCategoryGroup::Number
            "N" => vec!["Nd", "Nl", "No"],

            // GeneralCategoryGroup::Punctuation
            "P" => vec!["Pc", "Pd", "Ps", "Pe", "Pi", "Pf", "Po"],

            // GeneralCategoryGroup::Symbol
            "S" => vec!["Sm", "Sc", "Sk", "So"],

            // GeneralCategoryGroup::Separator
            "Z" => vec!["Zs", "Zl", "Zp"],

            // GeneralCategoryGroup::Control
            "C" => vec!["Cc", "Cf", "Cs", "Co", "Cn"],

            _ => vec![prop_val],
        },
        _ => vec![prop_val],
    }
}

impl DynProvider<UnicodePropertyV1Marker> for EnumeratedPropertyUnicodeSetDataProvider {
    fn load_payload(
        &self,
        key: ResourceKey,
        req: &DataRequest,
    ) -> Result<DataResponse<UnicodePropertyV1Marker>, DataError> {
<<<<<<< HEAD
        let key_str = &key.get_last_component_no_version();
=======
        let key = get_last_component_no_version(&req.resource_path.key);
>>>>>>> ededcd21

        // ResourceKey subcategory strings for enumerated properties are
        // of the form "name=value", using the short name for both.
        let (prop_name, prop_value) = {
            let parts = key_str.split('=').collect::<Vec<_>>();
            if parts.len() != 2 {
                return Err(DataErrorKind::MissingResourceKey.with_req(key, req));
            }
            (parts[0], parts[1])
        };

        let toml_data = &self
            .data
            .get(prop_name)
            .ok_or_else(|| DataErrorKind::MissingResourceKey.with_req(key, req))?;

        let valid_names = expand_groupings(prop_name, prop_value);

        let mut builder = UnicodeSetBuilder::new();
        for range in &toml_data.ranges {
            if valid_names.iter().any(|&name| name == range.name) {
                builder.add_range_u32(&(range.a..=range.b));
            }
        }
        let uniset = builder.build();

        Ok(DataResponse {
            metadata: DataResponseMetadata::default(),
            payload: Some(DataPayload::from_owned(
                UnicodePropertyV1::from_owned_uniset(uniset),
            )),
        })
    }
}

icu_provider::impl_dyn_provider!(EnumeratedPropertyUnicodeSetDataProvider, {
    _ => UnicodePropertyV1Marker,
}, SERDE_SE);

impl IterableProvider for EnumeratedPropertyUnicodeSetDataProvider {
    fn supported_options_for_key(
        &self,
        _resc_key: &ResourceKey,
    ) -> Result<Box<dyn Iterator<Item = ResourceOptions>>, DataError> {
        let list: Vec<ResourceOptions> = vec![ResourceOptions::default()];
        Ok(Box::new(list.into_iter()))
    }
}

#[cfg(test)]
mod tests {
    use super::*;
    use icu_properties::provider::key;

    #[test]
    fn test_general_category() {
        use icu_uniset::UnicodeSet;
        use std::convert::TryInto;

        let root_dir = icu_testdata::paths::uprops_toml_root();
        let provider = EnumeratedPropertyUnicodeSetDataProvider::try_new(&root_dir)
            .expect("TOML should load successfully");

        let payload: DataPayload<UnicodePropertyV1Marker> = provider
            .load_payload(
                key::GENERAL_CATEGORY_NUMBER_V1,
                &DataRequest {
                    options: ResourceOptions::default(),
                    metadata: Default::default(),
                },
            )
            .expect("The data should be valid")
            .take_payload()
            .expect("Loading was successful");

        let digits: UnicodeSet = payload.get().clone().try_into().expect("Valid unicode set");

        assert!(digits.contains('5'));
        assert!(digits.contains('\u{0665}')); // U+0665 ARABIC-INDIC DIGIT FIVE
        assert!(digits.contains('\u{096b}')); // U+0969 DEVANAGARI DIGIT FIVE

        assert!(!digits.contains('A'));
    }

    #[test]
    fn test_script() {
        use icu_uniset::UnicodeSet;
        use std::convert::TryInto;

        let root_dir = icu_testdata::paths::uprops_toml_root();
        let provider = EnumeratedPropertyUnicodeSetDataProvider::try_new(&root_dir)
            .expect("TOML should load successfully");

        let payload: DataPayload<UnicodePropertyV1Marker> = provider
            .load_payload(key::SCRIPT_THAI_V1, &Default::default())
            .expect("The data should be valid")
            .take_payload()
            .expect("Loading was successful");

        let thai: UnicodeSet = payload.get().clone().try_into().expect("Valid unicode set");

        assert!(thai.contains('\u{0e01}')); // U+0E01 THAI CHARACTER KO KAI
        assert!(thai.contains('\u{0e50}')); // U+0E50 THAI DIGIT ZERO

        assert!(!thai.contains('A'));
        assert!(!thai.contains('\u{0e3f}')); // U+0E50 THAI CURRENCY SYMBOL BAHT
    }

    #[test]
    fn test_gc_groupings() {
        use icu_uniset::{UnicodeSet, UnicodeSetBuilder};
        use std::convert::TryInto;

        fn get_uniset_payload(key: ResourceKey) -> DataPayload<UnicodePropertyV1Marker> {
            let root_dir = icu_testdata::paths::uprops_toml_root();
            let provider = EnumeratedPropertyUnicodeSetDataProvider::try_new(&root_dir)
                .expect("TOML should load successfully");
            let payload: DataPayload<UnicodePropertyV1Marker> = provider
                .load_payload(key, &DataRequest::default())
                .expect("The data should be valid")
                .take_payload()
                .expect("Loading was successful");
            payload
        }

        let test_group = |category: ResourceKey, subcategories: &[ResourceKey]| {
            let category_set_payload = get_uniset_payload(category);
            let category_set: UnicodeSet = category_set_payload
                .get()
                .clone()
                .try_into()
                .expect("Valid unicode set");
            let mut builder = UnicodeSetBuilder::new();
            for subcategory in subcategories {
                builder.add_set(
                    &get_uniset_payload(*subcategory)
                        .get()
                        .clone()
                        .try_into()
                        .expect("Valid unicode set"),
                );
            }
            let combined_set = builder.build();
            println!("{:?} {:?}", category, subcategories);
            assert_eq!(
                category_set.get_inversion_list(),
                combined_set.get_inversion_list()
            );
        };

        test_group(
            key::GENERAL_CATEGORY_LETTER_V1,
            &[
                key::GENERAL_CATEGORY_UPPERCASE_LETTER_V1,
                key::GENERAL_CATEGORY_LOWERCASE_LETTER_V1,
                key::GENERAL_CATEGORY_TITLECASE_LETTER_V1,
                key::GENERAL_CATEGORY_MODIFIER_LETTER_V1,
                key::GENERAL_CATEGORY_OTHER_LETTER_V1,
            ],
        );
        test_group(
            key::GENERAL_CATEGORY_OTHER_V1,
            &[
                key::GENERAL_CATEGORY_CONTROL_V1,
                key::GENERAL_CATEGORY_FORMAT_V1,
                key::GENERAL_CATEGORY_UNASSIGNED_V1,
                key::GENERAL_CATEGORY_PRIVATE_USE_V1,
                key::GENERAL_CATEGORY_SURROGATE_V1,
            ],
        );
        test_group(
            key::GENERAL_CATEGORY_MARK_V1,
            &[
                key::GENERAL_CATEGORY_SPACING_MARK_V1,
                key::GENERAL_CATEGORY_ENCLOSING_MARK_V1,
                key::GENERAL_CATEGORY_NONSPACING_MARK_V1,
            ],
        );
        test_group(
            key::GENERAL_CATEGORY_NUMBER_V1,
            &[
                key::GENERAL_CATEGORY_DIGIT_V1,
                key::GENERAL_CATEGORY_LETTER_NUMBER_V1,
                key::GENERAL_CATEGORY_OTHER_NUMBER_V1,
            ],
        );
        test_group(
            key::GENERAL_CATEGORY_PUNCTUATION_V1,
            &[
                key::GENERAL_CATEGORY_CONNECTOR_PUNCTUATION_V1,
                key::GENERAL_CATEGORY_DASH_PUNCTUATION_V1,
                key::GENERAL_CATEGORY_CLOSE_PUNCTUATION_V1,
                key::GENERAL_CATEGORY_FINAL_PUNCTUATION_V1,
                key::GENERAL_CATEGORY_INITIAL_PUNCTUATION_V1,
                key::GENERAL_CATEGORY_OTHER_PUNCTUATION_V1,
                key::GENERAL_CATEGORY_OPEN_PUNCTUATION_V1,
            ],
        );
        test_group(
            key::GENERAL_CATEGORY_SYMBOL_V1,
            &[
                key::GENERAL_CATEGORY_CURRENCY_SYMBOL_V1,
                key::GENERAL_CATEGORY_MODIFIER_SYMBOL_V1,
                key::GENERAL_CATEGORY_MATH_SYMBOL_V1,
                key::GENERAL_CATEGORY_OTHER_SYMBOL_V1,
            ],
        );
        test_group(
            key::GENERAL_CATEGORY_SEPARATOR_V1,
            &[
                key::GENERAL_CATEGORY_LINE_SEPARATOR_V1,
                key::GENERAL_CATEGORY_PARAGRAPH_SEPARATOR_V1,
                key::GENERAL_CATEGORY_SPACE_SEPARATOR_V1,
            ],
        );
    }

    #[test]
    fn test_gc_surrogate() {
        use icu_uniset::UnicodeSet;
        use std::convert::TryInto;

        let root_dir = icu_testdata::paths::uprops_toml_root();
        let provider = EnumeratedPropertyUnicodeSetDataProvider::try_new(&root_dir)
            .expect("TOML should load successfully");

        let payload: DataPayload<UnicodePropertyV1Marker> = provider
            .load_payload(key::GENERAL_CATEGORY_SURROGATE_V1, &DataRequest::default())
            .expect("The data should be valid")
            .take_payload()
            .expect("Loading was successful");

        let surrogates: UnicodeSet = payload.get().clone().try_into().expect("Valid unicode set");

        assert!(surrogates.contains_u32(0xd800));
        assert!(surrogates.contains_u32(0xd900));
        assert!(surrogates.contains_u32(0xdfff));

        assert!(!surrogates.contains('A'));
    }
}<|MERGE_RESOLUTION|>--- conflicted
+++ resolved
@@ -62,11 +62,7 @@
         key: ResourceKey,
         req: &DataRequest,
     ) -> Result<DataResponse<UnicodePropertyV1Marker>, DataError> {
-<<<<<<< HEAD
-        let key_str = &key.get_last_component_no_version();
-=======
-        let key = get_last_component_no_version(&req.resource_path.key);
->>>>>>> ededcd21
+        let key_str = get_last_component_no_version(&key);
 
         // ResourceKey subcategory strings for enumerated properties are
         // of the form "name=value", using the short name for both.
