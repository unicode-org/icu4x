--- conflicted
+++ resolved
@@ -58,14 +58,9 @@
 displaydoc = { version = "0.2.3", default-features = false }
 yoke = { version = "0.5.0", path = "../../utils/yoke", features = ["derive"] }
 zerofrom = { version = "0.1.0", path = "../../utils/zerofrom", features = ["derive"] }
-<<<<<<< HEAD
-zerovec = { version = "0.6.0", path = "../../utils/zerovec", features = ["derive"]}
-stable_deref_trait = { version = "1.2.0", default-features = false }
-litemap = { version = "0.3.0", path = "../../utils/litemap" }
-=======
 zerovec = { version = "0.7.0", path = "../../utils/zerovec", features = ["derive"]}
 litemap = { version = "0.4.0", path = "../../utils/litemap" }
->>>>>>> 0740a0e6
+stable_deref_trait = { version = "1.2.0", default-features = false }
 
 log = { version = "0.4", optional = true }
 icu_provider_macros = { version = "0.6", path = "../macros", optional = true }
