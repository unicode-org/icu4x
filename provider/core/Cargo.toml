--- conflicted
+++ resolved
@@ -50,11 +50,7 @@
 deserialize_postcard_07 = ["serde", "postcard"]
 
 # Dependencies for running data generation
-<<<<<<< HEAD
-datagen = ["dhat", "serde", "erased-serde", "std"]
-=======
-datagen = ["dhat", "serde", "erased-serde", "crabbake"]
->>>>>>> 5714448b
+datagen = ["dhat", "serde", "erased-serde", "crabbake", "std"]
 
 [dependencies]
 icu_locid = { version = "0.5", path = "../../components/locid" }
