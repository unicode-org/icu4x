--- conflicted
+++ resolved
@@ -70,10 +70,10 @@
     };
     (
         $ty:ty,
-        manual_varule
+        varule: $varule:ty,
+        $(#[$attr:meta])*
+        encode_as_varule: $encode_as_varule:expr
     ) => {
-<<<<<<< HEAD
-=======
         impl<'data> $crate::ule::MaybeAsVarULE for $ty {
             type EncodedStruct = $varule;
         }
@@ -86,7 +86,11 @@
                 Some(bind_lifetimes($encode_as_varule)(self))
             }
         }
->>>>>>> d41a393b
+    };
+    (
+        $ty:ty,
+        manual_varule
+    ) => {
     };
 }
 
