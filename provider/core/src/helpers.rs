--- conflicted
+++ resolved
@@ -78,8 +78,6 @@
 }
 
 /// Const function to compute the FxHash of a byte array with little-endian byte order.
-<<<<<<< HEAD
-=======
 ///
 /// FxHash is a speedy hash algorithm used within rustc. The algorithm is satisfactory for our
 /// use case since the strings being hashed originate from a trusted source (the ICU4X
@@ -94,7 +92,6 @@
 /// 4. FxHash is designed to output 32-bit or 64-bit values, whereas SHA outputs more bits,
 ///    such that truncation would be required in order to fit into a u32, partially reducing
 ///    the benefit of a cryptographically secure algorithm
->>>>>>> 55f95e12
 #[allow(dead_code)]
 pub const fn fxhash_32(bytes: &[u8]) -> u32 {
     // This code is adapted from https://github.com/rust-lang/rustc-hash,
