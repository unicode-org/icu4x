// This file is part of ICU4X. For terms of use, please see the file
// called LICENSE at the top level of the ICU4X source tree
// (online at: https://github.com/unicode-org/icu4x/blob/main/LICENSE ).

//! Internal helper functions.

use alloc::string::String;

/// Prints a JSON-safe string to the output.
pub fn escape_for_json<'o>(input: &str, output: &'o mut String) -> &'o mut String {
    // From the ECMA-404 specification:
    // "A string is a sequence of Unicode code points wrapped with quotation marks (U+0022).
    // All code points may be placed within the quotation marks except for the code points
    // that must be escaped: quotation mark (U+0022), reverse solidus (U+005C), and the
    // control characters U+0000 to U+001F. There are two-character escape sequence
    // representations of some characters."
    for cp in input.chars() {
        let str_to_append = match cp {
            '\u{0000}' => "\\u0000",
            '\u{0001}' => "\\u0001",
            '\u{0002}' => "\\u0002",
            '\u{0003}' => "\\u0003",
            '\u{0004}' => "\\u0004",
            '\u{0005}' => "\\u0005",
            '\u{0006}' => "\\u0006",
            '\u{0007}' => "\\u0007",
            '\u{0008}' => "\\b",
            '\u{0009}' => "\\t",
            '\u{000A}' => "\\n",
            '\u{000B}' => "\\u000B",
            '\u{000C}' => "\\f",
            '\u{000D}' => "\\r",
            '\u{000E}' => "\\u000E",
            '\u{000F}' => "\\u000F",
            '\u{0010}' => "\\u0010",
            '\u{0011}' => "\\u0011",
            '\u{0012}' => "\\u0012",
            '\u{0013}' => "\\u0013",
            '\u{0014}' => "\\u0014",
            '\u{0015}' => "\\u0015",
            '\u{0016}' => "\\u0016",
            '\u{0017}' => "\\u0017",
            '\u{0018}' => "\\u0018",
            '\u{0019}' => "\\u0019",
            '\u{001A}' => "\\u001A",
            '\u{001B}' => "\\u001B",
            '\u{001C}' => "\\u001C",
            '\u{001D}' => "\\u001D",
            '\u{001E}' => "\\u001E",
            '\u{001F}' => "\\u001F",
            '\u{0022}' => "\\\"",
            '\u{005C}' => "\\\\",
            cp => {
                output.push(cp);
                continue;
            }
        };
        output.push_str(str_to_append);
    }
    output
}

#[test]
fn test_escape_for_json() {
    assert_eq!("", escape_for_json("", &mut String::new()));
    assert_eq!("abc", escape_for_json("abc", &mut String::new()));
    assert_eq!("ab\\nc", escape_for_json("ab\nc", &mut String::new()));
    assert_eq!("ab\\\\c", escape_for_json("ab\\c", &mut String::new()));
    assert_eq!("ab\\\"c", escape_for_json("ab\"c", &mut String::new()));
    assert_eq!(
        "ab\\u0000c",
        escape_for_json("ab\u{0000}c", &mut String::new())
    );
    assert_eq!(
        "ab\\u001Fc",
        escape_for_json("ab\u{001F}c", &mut String::new())
    );
}

/// Const function to compute the FxHash of a byte array with little-endian byte order.
///
/// FxHash is a speedy hash algorithm used within rustc. The algorithm is satisfactory for our
/// use case since the strings being hashed originate from a trusted source (the ICU4X
/// components), and the hashes are computed at compile time, so we can check for collisions.
///
/// We could have considered a SHA or other cryptographic hash function. However, we are using
/// FxHash because:
///
/// 1. There is precedent for this algorithm in Rust
/// 2. The algorithm is easy to implement as a const function
/// 3. The amount of code is small enough that we can reasonably keep the algorithm in-tree
/// 4. FxHash is designed to output 32-bit or 64-bit values, whereas SHA outputs more bits,
///    such that truncation would be required in order to fit into a u32, partially reducing
///    the benefit of a cryptographically secure algorithm
// The indexing operations in this function have been reviewed in detail and won't panic.
#[allow(clippy::indexing_slicing)]
pub const fn fxhash_32(bytes: &[u8], ignore_leading: usize, ignore_trailing: usize) -> u32 {
    // This code is adapted from https://github.com/rust-lang/rustc-hash,
    // whose license text is reproduced below.
    //
    // Copyright 2015 The Rust Project Developers. See the COPYRIGHT
    // file at the top-level directory of this distribution and at
    // http://rust-lang.org/COPYRIGHT.
    //
    // Licensed under the Apache License, Version 2.0 <LICENSE-APACHE or
    // http://www.apache.org/licenses/LICENSE-2.0> or the MIT license
    // <LICENSE-MIT or http://opensource.org/licenses/MIT>, at your
    // option. This file may not be copied, modified, or distributed
    // except according to those terms.

    if ignore_leading + ignore_trailing >= bytes.len() {
        return 0;
    }

    #[inline]
    const fn hash_word_32(mut hash: u32, word: u32) -> u32 {
        const ROTATE: u32 = 5;
        const SEED32: u32 = 0x9e_37_79_b9;
        hash = hash.rotate_left(ROTATE);
        hash ^= word;
        hash = hash.wrapping_mul(SEED32);
        hash
    }

    let mut cursor = ignore_leading;
    let end = bytes.len() - ignore_trailing;
    let mut hash = 0;

    while end - cursor >= 4 {
        let word = u32::from_le_bytes([
            bytes[cursor],
            bytes[cursor + 1],
            bytes[cursor + 2],
            bytes[cursor + 3],
        ]);
        hash = hash_word_32(hash, word);
        cursor += 4;
    }

    if end - cursor >= 2 {
        let word = u16::from_le_bytes([bytes[cursor], bytes[cursor + 1]]);
        hash = hash_word_32(hash, word as u32);
        cursor += 2;
    }

    if end - cursor >= 1 {
        hash = hash_word_32(hash, bytes[cursor] as u32);
    }

    hash
}

#[test]
fn test_hash_word_32() {
    assert_eq!(0, fxhash_32(b"", 0, 0));
    assert_eq!(0, fxhash_32(b"a", 1, 0));
    assert_eq!(0, fxhash_32(b"a", 0, 1));
    assert_eq!(0, fxhash_32(b"a", 0, 10));
    assert_eq!(0, fxhash_32(b"a", 10, 0));
    assert_eq!(0, fxhash_32(b"a", 1, 1));
    assert_eq!(0xF3051F19, fxhash_32(b"a", 0, 0));
    assert_eq!(0x2F9DF119, fxhash_32(b"ab", 0, 0));
    assert_eq!(0xCB1D9396, fxhash_32(b"abc", 0, 0));
    assert_eq!(0x8628F119, fxhash_32(b"abcd", 0, 0));
    assert_eq!(0xBEBDB56D, fxhash_32(b"abcde", 0, 0));
    assert_eq!(0x1CE8476D, fxhash_32(b"abcdef", 0, 0));
    assert_eq!(0xC0F176A4, fxhash_32(b"abcdefg", 0, 0));
    assert_eq!(0x09AB476D, fxhash_32(b"abcdefgh", 0, 0));
    assert_eq!(0xB72F5D88, fxhash_32(b"abcdefghi", 0, 0));

    assert_eq!(
        fxhash_32(crate::tagged!("props/sc=Khmr@1").as_bytes(), 0, 0),
        fxhash_32(crate::tagged!("props/sc=Samr@1").as_bytes(), 0, 0)
    );

    assert_ne!(
        fxhash_32(
            crate::tagged!("props/sc=Khmr@1").as_bytes(),
            crate::leading_tag!().len(),
            crate::trailing_tag!().len()
        ),
        fxhash_32(
            crate::tagged!("props/sc=Samr@1").as_bytes(),
            crate::leading_tag!().len(),
            crate::trailing_tag!().len()
        )
    );
}

#[doc(hidden)]
#[macro_export]
macro_rules! gen_any_buffer_constructors {
    (locale: skip, options: skip, error: $error_ty:path) => {
        $crate::gen_any_buffer_constructors!(
            locale: skip,
            options: skip,
            error: $error_ty,
            functions: [
                Self::try_new_unstable,
                try_new_with_any_provider,
                try_new_with_buffer_provider
            ]
        );
    };
    (locale: skip, options: skip, error: $error_ty:path, functions: [$f1:path, $f2:ident, $f3:ident]) => {
        #[doc = concat!("Create a new instance using an [`AnyProvider`](icu_provider::AnyProvider).\n\nSee also: [`", stringify!($f1), "`]")]
        pub fn $f2(provider: &(impl $crate::AnyProvider + ?Sized)) -> Result<Self, $error_ty> {
            use $crate::AsDowncastingAnyProvider;
            $f1(&provider.as_downcasting())
        }
        #[cfg(feature = "serde")]
        #[doc = concat!("Create a new instance using a [`BufferProvider`](icu_provider::BufferProvider). Enabled with the `\"serde\"` feature.\n\nSee also: [`", stringify!($f1), "`]")]
        pub fn $f3(provider: &(impl $crate::BufferProvider + ?Sized)) -> Result<Self, $error_ty> {
            use $crate::AsDeserializingBufferProvider;
            $f1(&provider.as_deserializing())
        }
    };

    (locale: skip, options: skip, result: $result_ty:path, functions: [$f1:path, $f2:ident, $f3:ident]) => {
        #[doc = concat!("Create a new instance using an [`AnyProvider`](icu_provider::AnyProvider).\n\nSee also: [`", stringify!($f1), "`]")]
        pub fn $f2(provider: &(impl $crate::AnyProvider + ?Sized)) -> $result_ty {
            use $crate::AsDowncastingAnyProvider;
            $f1(&provider.as_downcasting())
        }
        #[cfg(feature = "serde")]
        #[doc = concat!("Create a new instance using a [`BufferProvider`](icu_provider::BufferProvider). Enabled with the `\"serde\"` feature.\n\nSee also: [`", stringify!($f1), "`]")]
        pub fn $f3(provider: &(impl $crate::BufferProvider + ?Sized)) -> $result_ty {
            use $crate::AsDeserializingBufferProvider;
            $f1(&provider.as_deserializing())
        }
    };

    (locale: include, options: skip, error: $error_ty:path, functions: [$f1:path, $f2:ident, $f3:ident]) => {
        #[doc = concat!("Create a new instance using an [`AnyProvider`](icu_provider::AnyProvider).\n\nSee also: [`", stringify!($f1), "`]")]
        pub fn $f2(provider: &(impl $crate::AnyProvider + ?Sized), locale: &$crate::DataLocale) -> Result<Self, $error_ty> {
            use $crate::AsDowncastingAnyProvider;
            $f1(&provider.as_downcasting(), locale)
        }
        #[cfg(feature = "serde")]
        #[doc = concat!("Create a new instance using a [`BufferProvider`](icu_provider::BufferProvider). Enabled with the `\"serde\"` feature.\n\nSee also: [`", stringify!($f1), "`]")]
        pub fn $f3(provider: &(impl $crate::BufferProvider + ?Sized), locale: &$crate::DataLocale) -> Result<Self, $error_ty> {
            use $crate::AsDeserializingBufferProvider;
            $f1(&provider.as_deserializing(), locale)
        }
    };

<<<<<<< HEAD
=======
    (locale: include, $config_arg:ident: $config_ty:path, $options_arg:ident: $options_ty:path, error: $error_ty:path) => {
        $crate::gen_any_buffer_constructors!(
            locale: include,
            $config_arg: $config_ty,
            $options_arg: $options_ty,
            error: $error_ty,
            functions: [
                Self::try_new_unstable,
                try_new_with_any_provider,
                try_new_with_buffer_provider
            ]
        );
    };
    (locale: include, $config_arg:ident: $config_ty:path, $options_arg:ident: $options_ty:path, error: $error_ty:path, functions: [$f1:path, $f2:ident, $f3:ident]) => {
        #[doc = concat!("Create a new instance using an [`AnyProvider`](icu_provider::AnyProvider).\n\nSee also: [`", stringify!($f1), "`]")]
        pub fn $f2(provider: &(impl $crate::AnyProvider + ?Sized), locale: &$crate::DataLocale, $config_arg: $config_ty, $options_arg: $options_ty) -> Result<Self, $error_ty> {
            use $crate::AsDowncastingAnyProvider;
            $f1(&provider.as_downcasting(), locale, $config_arg, $options_arg)
        }
        #[cfg(feature = "serde")]
        #[doc = concat!("Create a new instance using a [`BufferProvider`](icu_provider::BufferProvider). Enabled with the `\"serde\"` feature.\n\nSee also: [`", stringify!($f1), "`]")]
        pub fn $f3(provider: &(impl $crate::BufferProvider + ?Sized), locale: &$crate::DataLocale, $config_arg: $config_ty, $options_arg: $options_ty) -> Result<Self, $error_ty> {
            use $crate::AsDeserializingBufferProvider;
            $f1(&provider.as_deserializing(), locale, $config_arg, $options_arg)
        }
    };

>>>>>>> 2f95f22e
    (locale: include, $options_arg:ident: $options_ty:path, error: $error_ty:path) => {
        $crate::gen_any_buffer_constructors!(
            locale: include,
            $options_arg: $options_ty,
            error: $error_ty,
            functions: [
                Self::try_new_unstable,
                try_new_with_any_provider,
                try_new_with_buffer_provider
            ]
        );
    };
    (locale: include, $options_arg:ident: $options_ty:path, error: $error_ty:path, functions: [$f1:path, $f2:ident, $f3:ident]) => {
        #[doc = concat!("Create a new instance using an [`AnyProvider`](icu_provider::AnyProvider).\n\nSee also: [`", stringify!($f1), "`]")]
        pub fn $f2(provider: &(impl $crate::AnyProvider + ?Sized), locale: &$crate::DataLocale, $options_arg: $options_ty) -> Result<Self, $error_ty> {
            use $crate::AsDowncastingAnyProvider;
            $f1(&provider.as_downcasting(), locale, $options_arg)
        }
        #[cfg(feature = "serde")]
        #[doc = concat!("Create a new instance using a [`BufferProvider`](icu_provider::BufferProvider). Enabled with the `\"serde\"` feature.\n\nSee also: [`", stringify!($f1), "`]")]
        pub fn $f3(provider: &(impl $crate::BufferProvider + ?Sized), locale: &$crate::DataLocale, $options_arg: $options_ty) -> Result<Self, $error_ty> {
            use $crate::AsDeserializingBufferProvider;
            $f1(&provider.as_deserializing(), locale, $options_arg)
        }
    };
}<|MERGE_RESOLUTION|>--- conflicted
+++ resolved
@@ -244,8 +244,6 @@
         }
     };
 
-<<<<<<< HEAD
-=======
     (locale: include, $config_arg:ident: $config_ty:path, $options_arg:ident: $options_ty:path, error: $error_ty:path) => {
         $crate::gen_any_buffer_constructors!(
             locale: include,
@@ -273,7 +271,6 @@
         }
     };
 
->>>>>>> 2f95f22e
     (locale: include, $options_arg:ident: $options_ty:path, error: $error_ty:path) => {
         $crate::gen_any_buffer_constructors!(
             locale: include,
