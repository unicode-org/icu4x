--- conflicted
+++ resolved
@@ -49,15 +49,11 @@
     ///
     /// // Serialize the payload to a JSON string
     /// let mut buffer: Vec<u8> = vec![];
-<<<<<<< HEAD
-    /// payload.into_serializable().serialize(&mut serde_json::Serializer::new(&mut buffer))
-=======
     /// payload
     ///     .into_serializable()
     ///     .serialize(&mut <dyn erased_serde::Serializer>::erase(
     ///         &mut serde_json::Serializer::new(&mut buffer),
     ///     ))
->>>>>>> 8fc8f5c9
     ///     .expect("Serialization should succeed");
     /// assert_eq!("{\"message\":\"(und) Hello World\"}".as_bytes(), buffer);
     /// ```
