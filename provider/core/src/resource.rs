// This file is part of ICU4X. For terms of use, please see the file
// called LICENSE at the top level of the ICU4X source tree
// (online at: https://github.com/unicode-org/icu4x/blob/main/LICENSE ).

//! Resource paths and related types.

use crate::error::{DataError, DataErrorKind};
use crate::helpers;
use alloc::borrow::Cow;
use alloc::borrow::ToOwned;
use core::default::Default;
use core::fmt;
use core::fmt::Write;
use core::mem;
<<<<<<< HEAD
use core::str::FromStr;
use icu_locid::LanguageIdentifier;
=======
use icu_locid::{LanguageIdentifier, Locale};
>>>>>>> 871b8900
use writeable::{LengthHint, Writeable};
use zerovec::ule::*;

/// A compact hash of a [`ResourceKey`]. Useful for keys in maps.
#[derive(Debug, PartialEq, Eq, PartialOrd, Ord, Copy, Clone, Hash)]
#[cfg_attr(feature = "serde", derive(serde::Serialize, serde::Deserialize))]
#[repr(transparent)]
pub struct ResourceKeyHash([u8; 4]);

impl ResourceKeyHash {
    const fn compute_from_str(path: &str) -> Self {
        Self(helpers::fxhash_32(path.as_bytes()).to_le_bytes())
    }
}

impl<'a> zerovec::map::ZeroMapKV<'a> for ResourceKeyHash {
    type Container = zerovec::ZeroVec<'a, ResourceKeyHash>;
    type GetType = <ResourceKeyHash as AsULE>::ULE;
    type OwnedType = ResourceKeyHash;
}

// Safety (based on the safety checklist on the ULE trait):
//  1. ResourceKeyHash does not include any uninitialized or padding bytes.
//     (achieved by `#[repr(transparent)]` on a type that satisfies this invariant)
//  2. ResourceKeyHash is aligned to 1 byte.
//     (achieved by `#[repr(transparent)]` on a type that satisfies this invariant)
//  3. The impl of validate_byte_slice() returns an error if any byte is not valid (never).
//  4. The impl of validate_byte_slice() returns an error if there are leftover bytes.
//  5. The other ULE methods use the default impl.
//  6. ResourceKeyHash byte equality is semantic equality
unsafe impl ULE for ResourceKeyHash {
    #[inline]
    fn validate_byte_slice(bytes: &[u8]) -> Result<(), ZeroVecError> {
        if bytes.len() % mem::size_of::<Self>() == 0 {
            // Safe because Self is transparent over [u8; 4]
            Ok(())
        } else {
            Err(ZeroVecError::length::<Self>(bytes.len()))
        }
    }
}

impl AsULE for ResourceKeyHash {
    type ULE = Self;
    #[inline]
    fn as_unaligned(self) -> Self::ULE {
        self
    }
    #[inline]
    fn from_unaligned(unaligned: Self::ULE) -> Self {
        unaligned
    }
}

// Safe since the ULE type is `self`.
unsafe impl EqULE for ResourceKeyHash {}

/// Used for loading data from an ICU4X data provider.
///
/// A resource key is tightly coupled with the code that uses it to load data at runtime.
/// Executables can be searched for `ResourceKey` instances to produce optimized data files.
/// Therefore, users should not generally create ResourceKey instances; they should instead use
/// the ones exported by a component.
///
/// `ResourceKey`s are created with the [`resource_key!`] macro:
///
/// ```
/// # use icu_provider::prelude::ResourceKey;
/// const K: ResourceKey = icu_provider::resource_key!("foo/bar@1");
/// ```
///
/// The human-readable path string ends with `@` followed by one or more digits (the version
/// number). Paths do not contain characters other than ASCII letters and digits, `_`, `/`, `=`.
///
/// Invalid paths are compile-time errors (as [`resource_key!`] uses `const`).
///
/// ```compile_fail,E0080
/// # use icu_provider::prelude::ResourceKey;
/// const K: ResourceKey = icu_provider::resource_key!("foo/../bar@1");
/// ```
#[derive(PartialEq, Eq, Copy, Clone)]
pub struct ResourceKey {
    // This string literal is wrapped in leading_tag!() and trailing_tag!() to make it detectable
    // in a compiled binary.
    path: &'static str,
    hash: ResourceKeyHash,
}

#[doc(hidden)]
#[macro_export]
macro_rules! leading_tag {
    () => {
        "\nicu4x_key_tag"
    };
}

#[doc(hidden)]
#[macro_export]
macro_rules! trailing_tag {
    () => {
        "\n"
    };
}

#[doc(hidden)]
#[macro_export]
macro_rules! tagged {
    ($without_tags:expr) => {
        concat!(
            $crate::leading_tag!(),
            $without_tags,
            $crate::trailing_tag!()
        )
    };
}

impl ResourceKey {
    /// Gets a human-readable representation of a [`ResourceKey`].
    ///
    /// The human-readable path string ends with `@` followed by one or more digits (the version
    /// number). Paths do not contain characters other than ASCII letters and digits, `_`, `/`, `=`.
    ///
    /// Useful for reading and writing data to a file system.
    #[inline]
    pub fn get_path(&self) -> &str {
        // This becomes const with `const_ptr_offset` and `const_slice_from_raw_parts`.
        unsafe {
            // Safe due to invariant that self.path is tagged correctly
            core::str::from_utf8_unchecked(core::slice::from_raw_parts(
                self.path.as_ptr().add(leading_tag!().len()),
                self.path.len() - trailing_tag!().len() - leading_tag!().len(),
            ))
        }
    }

    /// Gets a machine-readable representation of a [`ResourceKey`].
    ///
    /// The machine-readable hash is 4 bytes and can be used as the key in a map.
    ///
    /// The hash is a 32-bit FxHash of the path, computed as if on a little-endian platform.
    #[inline]
    pub const fn get_hash(&self) -> ResourceKeyHash {
        self.hash
    }

    #[doc(hidden)]
    // Error is a str of the expected character class and the index where it wasn't encountered
    pub const fn construct_internal(path: &'static str) -> Result<Self, (&'static str, usize)> {
        if path.len() < leading_tag!().len() + trailing_tag!().len() {
            return Err(("tag", 0));
        }
        // Start and end of the untagged part
        let start = leading_tag!().len();
        let end = path.len() - trailing_tag!().len();

        // Check tags
        let mut i = 0;
        while i < leading_tag!().len() {
            if path.as_bytes()[i] != leading_tag!().as_bytes()[i] {
                return Err(("tag", 0));
            }
            i += 1;
        }
        i = 0;
        while i < trailing_tag!().len() {
            if path.as_bytes()[end + i] != trailing_tag!().as_bytes()[i] {
                return Err(("tag", end + 1));
            }
            i += 1;
        }

        // Regex: [a-zA-Z0-9=_][a-zA-Z0-9=_/]*@[0-9]+
        enum State {
            Empty,
            Body,
            At,
            Version,
        }
        use State::*;
        i = start;
        let mut state = Empty;
        loop {
            let byte = if i < end {
                Some(path.as_bytes()[i])
            } else {
                None
            };
            state = match (state, byte) {
                (Empty | Body, Some(b'a'..=b'z' | b'A'..=b'Z' | b'0'..=b'9' | b'_' | b'=')) => Body,
                (Body, Some(b'/')) => Body,
                (Body, Some(b'@')) => At,
                (At | Version, Some(b'0'..=b'9')) => Version,
                // One of these cases will be hit at the latest when i == end, so the loop converges.
                (Version, None) => {
                    return Ok(Self {
                        path,
                        hash: ResourceKeyHash::compute_from_str(path),
                    })
                }

                (Empty, _) => return Err(("[a-zA-Z0-9=_]", i)),
                (Body, _) => return Err(("[a-zA-z0-9=_/@]", i)),
                (At | Version, _) => return Err(("[0-9]", i)),
            };
            i += 1;
        }
    }

    /// Returns [`Ok`] if this data key matches the argument, or the appropriate error.
    ///
    /// Convenience method for data providers that support a single [`ResourceKey`].
    ///
    /// # Examples
    ///
    /// ```
    /// use icu_provider::prelude::*;
    ///
    /// const FOO_BAR: ResourceKey = icu_provider::resource_key!("foo/bar@1");
    /// const FOO_BAZ: ResourceKey = icu_provider::resource_key!("foo/baz@1");
    /// const BAR_BAZ: ResourceKey = icu_provider::resource_key!("bar/baz@1");
    ///
    /// assert!(matches!(
    ///     FOO_BAR.match_key(FOO_BAR),
    ///     Ok(())
    /// ));
    /// assert!(matches!(
    ///     FOO_BAR.match_key(FOO_BAZ),
    ///     Err(DataError { kind: DataErrorKind::MissingResourceKey, .. })
    /// ));
    /// assert!(matches!(
    ///     FOO_BAR.match_key(BAR_BAZ),
    ///     Err(DataError { kind: DataErrorKind::MissingResourceKey, .. })
    /// ));
    ///
    /// // The error context contains the argument:
    /// assert_eq!(
    ///     FOO_BAR.match_key(BAR_BAZ).unwrap_err().key,
    ///     Some(BAR_BAZ)
    /// );
    /// ```
    pub fn match_key(&self, key: Self) -> Result<(), DataError> {
        if *self == key {
            Ok(())
        } else {
            Err(DataErrorKind::MissingResourceKey.with_key(key))
        }
    }
}

#[test]
fn test_path_syntax() {
    // Valid keys:
    assert!(ResourceKey::construct_internal(tagged!("hello/world@1")).is_ok());
    assert!(ResourceKey::construct_internal(tagged!("hello/world/foo@1")).is_ok());
    assert!(ResourceKey::construct_internal(tagged!("hello/world@999")).is_ok());
    assert!(ResourceKey::construct_internal(tagged!("hello_world/foo@1")).is_ok());
    assert!(ResourceKey::construct_internal(tagged!("hello_458/world@1")).is_ok());
    assert!(ResourceKey::construct_internal(tagged!("hello_world@1")).is_ok());

    // No version:
    assert_eq!(
        ResourceKey::construct_internal(tagged!("hello/world")),
        Err(("[a-zA-z0-9=_/@]", 25))
    );

    assert_eq!(
        ResourceKey::construct_internal(tagged!("hello/world@")),
        Err(("[0-9]", 26))
    );
    assert_eq!(
        ResourceKey::construct_internal(tagged!("hello/world@foo")),
        Err(("[0-9]", 26))
    );
    assert_eq!(
        ResourceKey::construct_internal(tagged!("hello/world@1foo")),
        Err(("[0-9]", 27))
    );

    // Invalid characters:
    assert_eq!(
        ResourceKey::construct_internal(tagged!("你好/世界@1")),
        Err(("[a-zA-Z0-9=_]", 14))
    );

    // Invalid tag:
    assert_eq!(
        ResourceKey::construct_internal(concat!("hello/world@1", trailing_tag!())),
        Err(("tag", 0))
    );
    assert_eq!(
        ResourceKey::construct_internal(concat!(leading_tag!(), "hello/world@1")),
        Err(("tag", 27))
    );
    assert_eq!(
        ResourceKey::construct_internal("hello/world@1"),
        Err(("tag", 0))
    );
}

/// See [`ResourceKey`].
#[macro_export]
macro_rules! resource_key {
    ($path:expr) => {{
        // Force the ResourceKey into a const context
        const RESOURCE_KEY_MACRO_CONST: $crate::ResourceKey = {
            match $crate::ResourceKey::construct_internal($crate::tagged!($path)) {
                Ok(v) => v,
                Err(_) => panic!(concat!("Invalid resource key: ", $path)),
                // TODO Once formatting is const:
                // Err((expected, index)) => panic!(
                //     "Invalid resource key {:?}: expected {:?}, found {:?} ",
                //     $path,
                //     expected,
                //     $crate::tagged!($path).get(index..))
                // );
            }
        };
        RESOURCE_KEY_MACRO_CONST
    }};
}

impl fmt::Debug for ResourceKey {
    fn fmt(&self, f: &mut fmt::Formatter) -> fmt::Result {
        f.write_str("ResourceKey{")?;
        fmt::Display::fmt(self, f)?;
        f.write_char('}')?;
        Ok(())
    }
}

impl fmt::Display for ResourceKey {
    fn fmt(&self, f: &mut fmt::Formatter) -> fmt::Result {
        Writeable::write_to(self, f)
    }
}

impl Writeable for ResourceKey {
    fn write_to<W: core::fmt::Write + ?Sized>(&self, sink: &mut W) -> core::fmt::Result {
        self.get_path().write_to(sink)
    }

    fn write_len(&self) -> LengthHint {
        self.get_path().write_len()
    }

    fn writeable_to_string(&self) -> Cow<str> {
        Cow::Borrowed(self.get_path())
    }
}

/// A variant and language identifier, used for requesting data from a data provider.
///
/// The fields in a [`ResourceOptions`] are not generally known until runtime.
#[derive(PartialEq, Clone, Default)]
pub struct ResourceOptions {
    // TODO: Consider making multiple variant fields.
    pub variant: Option<Cow<'static, str>>,
    pub langid: Option<LanguageIdentifier>,
}

impl fmt::Debug for ResourceOptions {
    fn fmt(&self, f: &mut fmt::Formatter) -> fmt::Result {
        write!(f, "ResourceOptions{{{}}}", self)
    }
}

impl fmt::Display for ResourceOptions {
    fn fmt(&self, f: &mut fmt::Formatter) -> fmt::Result {
        writeable::Writeable::write_to(self, f)
    }
}

impl Writeable for ResourceOptions {
    fn write_to<W: core::fmt::Write + ?Sized>(&self, sink: &mut W) -> core::fmt::Result {
        let mut initial = true;
        if let Some(variant) = &self.variant {
            variant.write_to(sink)?;
            initial = false;
        }
        if let Some(langid) = &self.langid {
            if !initial {
                sink.write_char('/')?;
            }
            langid.write_to(sink)?;
        }
        Ok(())
    }

    fn write_len(&self) -> LengthHint {
        let mut length_hint = LengthHint::exact(0);
        let mut initial = true;
        if let Some(variant) = &self.variant {
            length_hint += variant.write_len();
            initial = false;
        }
        if let Some(langid) = &self.langid {
            if !initial {
                length_hint += 1;
            }
            length_hint += langid.write_len();
        }
        length_hint
    }
}

impl From<LanguageIdentifier> for ResourceOptions {
    /// Create a ResourceOptions with the given language identifier and an empty variant field.
    fn from(langid: LanguageIdentifier) -> Self {
        Self {
            langid: Some(langid),
            variant: None,
        }
    }
}

<<<<<<< HEAD
// Inverts 'to_string`/`writeable_to_string`.
impl FromStr for ResourceOptions {
    type Err = core::convert::Infallible;

    fn from_str(s: &str) -> Result<Self, Self::Err> {
        let mut parts = s.split('/');
        if let Some(last) = parts.next_back() {
            if let Ok(langid) = last.parse() {
                Ok(ResourceOptions {
                    variant: parts
                        .next_back()
                        .map(|variant| Cow::Owned(variant.to_owned())),
                    langid: Some(langid),
                })
            } else {
                Ok(ResourceOptions {
                    variant: Some(Cow::Owned(last.to_owned())),
                    langid: None,
                })
            }
        } else {
            Ok(ResourceOptions::default())
=======
impl From<Locale> for ResourceOptions {
    /// Create a ResourceOptions with the given language identifier and an empty variant field.
    fn from(locale: Locale) -> Self {
        Self {
            langid: Some(locale.id),
            variant: None,
>>>>>>> 871b8900
        }
    }
}

impl ResourceOptions {
    /// Returns whether this [`ResourceOptions`] has all empty fields (no components).
    pub fn is_empty(&self) -> bool {
        self == &Self::default()
    }
}

#[cfg(test)]
mod tests {
    use super::*;

    struct KeyTestCase {
        pub resc_key: ResourceKey,
        pub expected: &'static str,
    }

    fn get_key_test_cases() -> [KeyTestCase; 3] {
        [
            KeyTestCase {
                resc_key: resource_key!("core/cardinal@1"),
                expected: "core/cardinal@1",
            },
            KeyTestCase {
                resc_key: resource_key!("core/maxlengthsubcatg@1"),
                expected: "core/maxlengthsubcatg@1",
            },
            KeyTestCase {
                resc_key: resource_key!("core/cardinal@65535"),
                expected: "core/cardinal@65535",
            },
        ]
    }

    #[test]
    fn test_options_to_string() {
        for cas in get_key_test_cases().iter() {
            assert_eq!(cas.expected, cas.resc_key.to_string());
            writeable::assert_writeable_eq!(&cas.resc_key, cas.expected);
        }
    }

    struct OptionsTestCase {
        pub resc_options: ResourceOptions,
        pub expected: &'static str,
    }

    fn get_options_test_cases() -> [OptionsTestCase; 3] {
        use icu_locid_macros::langid;
        [
            OptionsTestCase {
                resc_options: ResourceOptions {
                    variant: None,
                    langid: Some(LanguageIdentifier::und()),
                },
                expected: "und",
            },
            OptionsTestCase {
                resc_options: ResourceOptions {
                    variant: Some(Cow::Borrowed("GBP")),
                    langid: Some(LanguageIdentifier::und()),
                },
                expected: "GBP/und",
            },
            OptionsTestCase {
                resc_options: ResourceOptions {
                    variant: Some(Cow::Borrowed("GBP")),
                    langid: Some(langid!("en-ZA")),
                },
                expected: "GBP/en-ZA",
            },
        ]
    }

    #[test]
    fn test_key_to_string() {
        for cas in get_key_test_cases().iter() {
            assert_eq!(cas.resc_key.to_string(), cas.expected);
            writeable::assert_writeable_eq!(&cas.resc_key, cas.expected);
        }
    }

    #[test]
    fn test_resource_options_to_string() {
        for cas in get_options_test_cases().iter() {
            assert_eq!(cas.resc_options.to_string(), cas.expected);
            writeable::assert_writeable_eq!(&cas.resc_options, cas.expected);
        }
    }
<<<<<<< HEAD

    #[test]
    fn test_string_to_resource_options() {
        for cas in get_options_test_cases().iter() {
            assert_eq!(ResourceOptions::from_str(cas.expected).unwrap(), cas.resc_options);
        }
    }
=======
>>>>>>> 871b8900
}<|MERGE_RESOLUTION|>--- conflicted
+++ resolved
@@ -12,12 +12,8 @@
 use core::fmt;
 use core::fmt::Write;
 use core::mem;
-<<<<<<< HEAD
 use core::str::FromStr;
-use icu_locid::LanguageIdentifier;
-=======
 use icu_locid::{LanguageIdentifier, Locale};
->>>>>>> 871b8900
 use writeable::{LengthHint, Writeable};
 use zerovec::ule::*;
 
@@ -433,7 +429,16 @@
     }
 }
 
-<<<<<<< HEAD
+impl From<Locale> for ResourceOptions {
+    /// Create a ResourceOptions with the given language identifier and an empty variant field.
+    fn from(locale: Locale) -> Self {
+        Self {
+            langid: Some(locale.id),
+            variant: None,
+        }
+    }
+}
+
 // Inverts 'to_string`/`writeable_to_string`.
 impl FromStr for ResourceOptions {
     type Err = core::convert::Infallible;
@@ -456,14 +461,6 @@
             }
         } else {
             Ok(ResourceOptions::default())
-=======
-impl From<Locale> for ResourceOptions {
-    /// Create a ResourceOptions with the given language identifier and an empty variant field.
-    fn from(locale: Locale) -> Self {
-        Self {
-            langid: Some(locale.id),
-            variant: None,
->>>>>>> 871b8900
         }
     }
 }
@@ -502,9 +499,9 @@
     }
 
     #[test]
-    fn test_options_to_string() {
+    fn test_key_to_string() {
         for cas in get_key_test_cases().iter() {
-            assert_eq!(cas.expected, cas.resc_key.to_string());
+            assert_eq!(cas.resc_key.to_string(), cas.expected);
             writeable::assert_writeable_eq!(&cas.resc_key, cas.expected);
         }
     }
@@ -542,28 +539,17 @@
     }
 
     #[test]
-    fn test_key_to_string() {
-        for cas in get_key_test_cases().iter() {
-            assert_eq!(cas.resc_key.to_string(), cas.expected);
-            writeable::assert_writeable_eq!(&cas.resc_key, cas.expected);
-        }
-    }
-
-    #[test]
-    fn test_resource_options_to_string() {
+    fn test_options_to_string() {
         for cas in get_options_test_cases().iter() {
             assert_eq!(cas.resc_options.to_string(), cas.expected);
             writeable::assert_writeable_eq!(&cas.resc_options, cas.expected);
         }
     }
-<<<<<<< HEAD
 
     #[test]
-    fn test_string_to_resource_options() {
+    fn test_string_to_options() {
         for cas in get_options_test_cases().iter() {
             assert_eq!(ResourceOptions::from_str(cas.expected).unwrap(), cas.resc_options);
         }
     }
-=======
->>>>>>> 871b8900
 }