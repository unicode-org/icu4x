// This file is part of ICU4X. For terms of use, please see the file
// called LICENSE at the top level of the ICU4X source tree
// (online at: https://github.com/unicode-org/icu4x/blob/main/LICENSE ).

//! Resource paths and related types.

use alloc::borrow::Cow;
use icu_locid::ordering::SubtagOrderingResult;

use crate::error::{DataError, DataErrorKind};
use crate::helpers;
use core::cmp::Ordering;
use core::default::Default;
use core::fmt;
use core::fmt::Write;
use icu_locid::extensions::unicode as unicode_ext;
use icu_locid::subtags::{Language, Region, Script, Variants};
use icu_locid::{LanguageIdentifier, Locale};
use writeable::{LengthHint, Writeable};
use zerovec::ule::*;

#[cfg(doc)]
use icu_locid::subtags::Variant;

#[doc(hidden)]
#[macro_export]
macro_rules! leading_tag {
    () => {
        "\nicu4x_key_tag"
    };
}

#[doc(hidden)]
#[macro_export]
macro_rules! trailing_tag {
    () => {
        "\n"
    };
}

#[doc(hidden)]
#[macro_export]
macro_rules! tagged {
    ($without_tags:expr) => {
        concat!(
            $crate::leading_tag!(),
            $without_tags,
            $crate::trailing_tag!()
        )
    };
}

/// A compact hash of a [`ResourceKey`]. Useful for keys in maps.
#[derive(Debug, PartialEq, Eq, PartialOrd, Ord, Copy, Clone, Hash, ULE)]
#[cfg_attr(feature = "serde", derive(serde::Serialize, serde::Deserialize))]
#[repr(transparent)]
pub struct ResourceKeyHash([u8; 4]);

impl ResourceKeyHash {
    const fn compute_from_str(path: &str) -> Self {
        Self(
            helpers::fxhash_32(path.as_bytes(), leading_tag!().len(), trailing_tag!().len())
                .to_le_bytes(),
        )
    }
}

impl<'a> zerovec::maps::ZeroMapKV<'a> for ResourceKeyHash {
    type Container = zerovec::ZeroVec<'a, ResourceKeyHash>;
    type Slice = zerovec::ZeroSlice<ResourceKeyHash>;
    type GetType = <ResourceKeyHash as AsULE>::ULE;
    type OwnedType = ResourceKeyHash;
}

impl AsULE for ResourceKeyHash {
    type ULE = Self;
    #[inline]
    fn to_unaligned(self) -> Self::ULE {
        self
    }
    #[inline]
    fn from_unaligned(unaligned: Self::ULE) -> Self {
        unaligned
    }
}

// Safe since the ULE type is `self`.
unsafe impl EqULE for ResourceKeyHash {}

/// Used for loading data from an ICU4X data provider.
///
/// A resource key is tightly coupled with the code that uses it to load data at runtime.
/// Executables can be searched for `ResourceKey` instances to produce optimized data files.
/// Therefore, users should not generally create ResourceKey instances; they should instead use
/// the ones exported by a component.
///
/// `ResourceKey`s are created with the [`resource_key!`] macro:
///
/// ```
/// # use icu_provider::prelude::ResourceKey;
/// const K: ResourceKey = icu_provider::resource_key!("foo/bar@1");
/// ```
///
/// The human-readable path string ends with `@` followed by one or more digits (the version
/// number). Paths do not contain characters other than ASCII letters and digits, `_`, `/`.
///
/// Invalid paths are compile-time errors (as [`resource_key!`] uses `const`).
///
/// ```compile_fail,E0080
/// # use icu_provider::prelude::ResourceKey;
/// const K: ResourceKey = icu_provider::resource_key!("foo/../bar@1");
/// ```
#[derive(PartialEq, Eq, Copy, Clone, PartialOrd, Ord)]
pub struct ResourceKey {
    // This string literal is wrapped in leading_tag!() and trailing_tag!() to make it detectable
    // in a compiled binary.
    path: &'static str,
    hash: ResourceKeyHash,
}

#[cfg(test)]
static_assertions::const_assert_eq!(24, core::mem::size_of::<ResourceKey>());

impl ResourceKey {
    /// Gets a human-readable representation of a [`ResourceKey`].
    ///
    /// The human-readable path string ends with `@` followed by one or more digits (the version
    /// number). Paths do not contain characters other than ASCII letters and digits, `_`, `/`.
    ///
    /// Useful for reading and writing data to a file system.
    #[inline]
    pub fn get_path(&self) -> &'static str {
        // This becomes const with `const_ptr_offset` and `const_slice_from_raw_parts`.
        unsafe {
            // Safe due to invariant that self.path is tagged correctly
            core::str::from_utf8_unchecked(core::slice::from_raw_parts(
                self.path.as_ptr().add(leading_tag!().len()),
                self.path.len() - trailing_tag!().len() - leading_tag!().len(),
            ))
        }
    }

    /// Gets a machine-readable representation of a [`ResourceKey`].
    ///
    /// The machine-readable hash is 4 bytes and can be used as the key in a map.
    ///
    /// The hash is a 32-bit FxHash of the path, computed as if on a little-endian platform.
    #[inline]
    pub const fn get_hash(&self) -> ResourceKeyHash {
        self.hash
    }

    #[doc(hidden)]
    // Error is a str of the expected character class and the index where it wasn't encountered
    // The indexing operations in this function have been reviewed in detail and won't panic.
    #[allow(clippy::indexing_slicing)]
    pub const fn construct_internal(path: &'static str) -> Result<Self, (&'static str, usize)> {
        if path.len() < leading_tag!().len() + trailing_tag!().len() {
            return Err(("tag", 0));
        }
        // Start and end of the untagged part
        let start = leading_tag!().len();
        let end = path.len() - trailing_tag!().len();

        // Check tags
        let mut i = 0;
        while i < leading_tag!().len() {
            if path.as_bytes()[i] != leading_tag!().as_bytes()[i] {
                return Err(("tag", 0));
            }
            i += 1;
        }
        i = 0;
        while i < trailing_tag!().len() {
            if path.as_bytes()[end + i] != trailing_tag!().as_bytes()[i] {
                return Err(("tag", end + 1));
            }
            i += 1;
        }

        // Regex: [a-zA-Z0-9_][a-zA-Z0-9_/]*@[0-9]+
        enum State {
            Empty,
            Body,
            At,
            Version,
        }
        use State::*;
        i = start;
        let mut state = Empty;
        loop {
            let byte = if i < end {
                Some(path.as_bytes()[i])
            } else {
                None
            };
            state = match (state, byte) {
                (Empty | Body, Some(b'a'..=b'z' | b'A'..=b'Z' | b'0'..=b'9' | b'_')) => Body,
                (Body, Some(b'/')) => Body,
                (Body, Some(b'@')) => At,
                (At | Version, Some(b'0'..=b'9')) => Version,
                // One of these cases will be hit at the latest when i == end, so the loop converges.
                (Version, None) => {
                    return Ok(Self {
                        path,
                        hash: ResourceKeyHash::compute_from_str(path),
                    })
                }

                (Empty, _) => return Err(("[a-zA-Z0-9_]", i)),
                (Body, _) => return Err(("[a-zA-z0-9_/@]", i)),
                (At | Version, _) => return Err(("[0-9]", i)),
            };
            i += 1;
        }
    }

    /// Returns [`Ok`] if this data key matches the argument, or the appropriate error.
    ///
    /// Convenience method for data providers that support a single [`ResourceKey`].
    ///
    /// # Examples
    ///
    /// ```
    /// use icu_provider::prelude::*;
    ///
    /// const FOO_BAR: ResourceKey = icu_provider::resource_key!("foo/bar@1");
    /// const FOO_BAZ: ResourceKey = icu_provider::resource_key!("foo/baz@1");
    /// const BAR_BAZ: ResourceKey = icu_provider::resource_key!("bar/baz@1");
    ///
    /// assert!(matches!(FOO_BAR.match_key(FOO_BAR), Ok(())));
    /// assert!(matches!(
    ///     FOO_BAR.match_key(FOO_BAZ),
    ///     Err(DataError {
    ///         kind: DataErrorKind::MissingResourceKey,
    ///         ..
    ///     })
    /// ));
    /// assert!(matches!(
    ///     FOO_BAR.match_key(BAR_BAZ),
    ///     Err(DataError {
    ///         kind: DataErrorKind::MissingResourceKey,
    ///         ..
    ///     })
    /// ));
    ///
    /// // The error context contains the argument:
    /// assert_eq!(FOO_BAR.match_key(BAR_BAZ).unwrap_err().key, Some(BAR_BAZ));
    /// ```
    pub fn match_key(&self, key: Self) -> Result<(), DataError> {
        if *self == key {
            Ok(())
        } else {
            Err(DataErrorKind::MissingResourceKey.with_key(key))
        }
    }
}

#[test]
fn test_path_syntax() {
    // Valid keys:
    assert!(ResourceKey::construct_internal(tagged!("hello/world@1")).is_ok());
    assert!(ResourceKey::construct_internal(tagged!("hello/world/foo@1")).is_ok());
    assert!(ResourceKey::construct_internal(tagged!("hello/world@999")).is_ok());
    assert!(ResourceKey::construct_internal(tagged!("hello_world/foo@1")).is_ok());
    assert!(ResourceKey::construct_internal(tagged!("hello_458/world@1")).is_ok());
    assert!(ResourceKey::construct_internal(tagged!("hello_world@1")).is_ok());

    // No version:
    assert_eq!(
        ResourceKey::construct_internal(tagged!("hello/world")),
        Err((
            "[a-zA-z0-9_/@]",
            concat!(leading_tag!(), "hello/world").len()
        ))
    );

    assert_eq!(
        ResourceKey::construct_internal(tagged!("hello/world@")),
        Err(("[0-9]", concat!(leading_tag!(), "hello/world@").len()))
    );
    assert_eq!(
        ResourceKey::construct_internal(tagged!("hello/world@foo")),
        Err(("[0-9]", concat!(leading_tag!(), "hello/world@").len()))
    );
    assert_eq!(
        ResourceKey::construct_internal(tagged!("hello/world@1foo")),
        Err(("[0-9]", concat!(leading_tag!(), "hello/world@1").len()))
    );

    // Invalid characters:
    assert_eq!(
        ResourceKey::construct_internal(tagged!("你好/世界@1")),
        Err(("[a-zA-Z0-9_]", leading_tag!().len()))
    );

    // Invalid tag:
    assert_eq!(
        ResourceKey::construct_internal(concat!("hello/world@1", trailing_tag!())),
        Err(("tag", 0))
    );
    assert_eq!(
        ResourceKey::construct_internal(concat!(leading_tag!(), "hello/world@1")),
        Err(("tag", concat!(leading_tag!(), "hello/world@1").len()))
    );
    assert_eq!(
        ResourceKey::construct_internal("hello/world@1"),
        Err(("tag", 0))
    );
}

/// See [`ResourceKey`].
#[macro_export]
macro_rules! resource_key {
    ($path:expr) => {{
        // Force the ResourceKey into a const context
        const RESOURCE_KEY_MACRO_CONST: $crate::ResourceKey = {
            match $crate::ResourceKey::construct_internal($crate::tagged!($path)) {
                Ok(v) => v,
                #[allow(clippy::panic)]
                // TODO(#1668) Clippy exceptions need docs or fixing.
                Err(_) => panic!(concat!("Invalid resource key: ", $path)),
                // TODO Once formatting is const:
                // Err((expected, index)) => panic!(
                //     "Invalid resource key {:?}: expected {:?}, found {:?} ",
                //     $path,
                //     expected,
                //     $crate::tagged!($path).get(index..))
                // );
            }
        };
        RESOURCE_KEY_MACRO_CONST
    }};
}

impl fmt::Debug for ResourceKey {
    fn fmt(&self, f: &mut fmt::Formatter) -> fmt::Result {
        f.write_str("ResourceKey{")?;
        fmt::Display::fmt(self, f)?;
        f.write_char('}')?;
        Ok(())
    }
}

impl fmt::Display for ResourceKey {
    fn fmt(&self, f: &mut fmt::Formatter) -> fmt::Result {
        Writeable::write_to(self, f)
    }
}

impl Writeable for ResourceKey {
    fn write_to<W: core::fmt::Write + ?Sized>(&self, sink: &mut W) -> core::fmt::Result {
        self.get_path().write_to(sink)
    }

    fn write_len(&self) -> LengthHint {
        self.get_path().write_len()
    }

    fn write_to_string(&self) -> Cow<str> {
        Cow::Borrowed(self.get_path())
    }
}

/// A variant and language identifier, used for requesting data from a data provider.
///
/// The fields in a [`ResourceOptions`] are not generally known until runtime.
#[derive(PartialEq, Clone, Default, PartialOrd, Eq, Ord, Hash)]
pub struct ResourceOptions {
    langid: LanguageIdentifier,
    keywords: unicode_ext::Keywords,
}

impl fmt::Debug for ResourceOptions {
    fn fmt(&self, f: &mut fmt::Formatter) -> fmt::Result {
        write!(f, "ResourceOptions{{{}}}", self)
    }
}

impl fmt::Display for ResourceOptions {
    fn fmt(&self, f: &mut fmt::Formatter) -> fmt::Result {
        writeable::Writeable::write_to(self, f)
    }
}

impl Writeable for ResourceOptions {
    fn write_to<W: core::fmt::Write + ?Sized>(&self, sink: &mut W) -> core::fmt::Result {
        self.langid.write_to(sink)?;
        if !self.keywords.is_empty() {
            sink.write_str("-u-")?;
            self.keywords.write_to(sink)?;
        }
        Ok(())
    }

    fn write_len(&self) -> LengthHint {
        self.langid.write_len()
            + if !self.keywords.is_empty() {
                self.keywords.write_len() + 3
            } else {
                LengthHint::exact(0)
            }
    }
}

impl From<LanguageIdentifier> for ResourceOptions {
    fn from(langid: LanguageIdentifier) -> Self {
        Self {
            langid,
            keywords: unicode_ext::Keywords::new(),
        }
    }
}

impl From<Locale> for ResourceOptions {
    fn from(locale: Locale) -> Self {
        // TODO(#1109): Implement proper vertical fallback
        Self {
            langid: locale.id,
            keywords: locale.extensions.unicode.keywords,
        }
    }
}

impl From<&Locale> for ResourceOptions {
    fn from(locale: &Locale) -> Self {
        // TODO(#1109): Implement proper vertical fallback
        Self {
            langid: locale.id.clone(),
            keywords: locale.extensions.unicode.keywords.clone(),
        }
    }
}

impl ResourceOptions {
    /// Compare this [`ResourceOptions`] with BCP-47 bytes.
    ///
    /// The return value is equivalent to what would happen if you first converted this
    /// [`ResourceOptions`] to a BCP-47 string and then performed a byte comparison.
    ///
    /// This function is case-sensitive and results in a *total order*, so it is appropriate for
    /// binary search. The only argument producing [`Ordering::Equal`] is `self.to_string()`.
    ///
    /// # Examples
    ///
    /// ```
    /// use icu_provider::ResourceOptions;
    /// use icu_locid::Locale;
    /// use std::cmp::Ordering;
    ///
    /// let bcp47_strings: &[&str] = &[
    ///     "ca-ES",
    ///     "ca-ES-u-ca-buddhist",
    ///     "ca-ES-valencia",
    ///     "pl-Latn-PL",
    ///     "und",
    ///     "und-fonipa",
    ///     "und-u-ca-hebrew",
    ///     "und-u-ca-japanese",
    ///     "zh",
    /// ];
    ///
    /// for ab in bcp47_strings.windows(2) {
    ///     let a = ab[0];
    ///     let b = ab[1];
    ///     assert!(a.cmp(b) == Ordering::Less);
    ///     let a_loc: ResourceOptions = a.parse::<Locale>().unwrap().into();
    ///     assert_eq!(a, a_loc.to_string());
    ///     assert!(a_loc.strict_cmp(a.as_bytes()) == Ordering::Equal, "{} == {}", a, a);
    ///     assert!(a_loc.strict_cmp(b.as_bytes()) == Ordering::Less, "{} < {}", a, b);
    ///     let b_loc: ResourceOptions = b.parse::<Locale>().unwrap().into();
    ///     assert_eq!(b, b_loc.to_string());
    ///     assert!(b_loc.strict_cmp(b.as_bytes()) == Ordering::Equal, "{} == {}", b, b);
    ///     assert!(b_loc.strict_cmp(a.as_bytes()) == Ordering::Greater, "{} > {}", b, a);
    /// }
    /// ```
    pub fn strict_cmp(&self, other: &[u8]) -> Ordering {
<<<<<<< HEAD
        if self.keywords.is_empty() {
            self.langid.strict_cmp(other)
        } else {
            // TODO(#2032): Avoid the allocation
            self.write_to_string().as_bytes().cmp(other)
=======
        let subtags = other.split(|b| *b == b'-');
        let mut subtag_result = self.langid.strict_cmp_iter(subtags);
        if self.has_unicode_ext() {
            let mut subtags = match subtag_result {
                SubtagOrderingResult::Subtags(s) => s,
                SubtagOrderingResult::Ordering(o) => return o,
            };
            match subtags.next() {
                Some(b"u") => (),
                Some(s) => return s.cmp(b"u").reverse(),
                None => return Ordering::Greater,
            }
            subtag_result = self.keywords.strict_cmp_iter(subtags);
>>>>>>> 008461a4
        }
        subtag_result.end()
    }
}

impl ResourceOptions {
    /// TODO(#1109): Delete this function and use vertical fallback instead
    pub fn temp_for_region(region: Option<Region>) -> Self {
        Self {
            langid: LanguageIdentifier::from(region),
            keywords: unicode_ext::Keywords::new(),
        }
    }

    /// Returns whether this [`ResourceOptions`] has all empty fields (no components).
    pub fn is_empty(&self) -> bool {
        self == &Self::default()
    }

    /// Returns whether the [`LanguageIdentifier`] associated with this request is `und`.
    ///
    /// Note that this only checks the language identifier; extension keywords may also be set.
    /// To check the entire `ResourceOptions`, use [`ResourceOptions::is_empty()`].
    pub fn is_langid_und(&self) -> bool {
        self.langid == LanguageIdentifier::UND
    }

    /// Gets the [`LanguageIdentifier`] for this [`ResourceOptions`].
    ///
    /// This may allocate memory if there are variant subtags. If you need only the language,
    /// script, and/or region subtag, use the specific getters for those subtags:
    ///
    /// - [`ResourceOptions::language()`]
    /// - [`ResourceOptions::script()`]
    /// - [`ResourceOptions::region()`]
    ///
    /// If you have ownership over the `ResourceOptions`, use [`ResourceOptions::into_locale()`]
    /// and then access the `id` field.
    ///
    /// # Examples
    ///
    /// ```
    /// use icu_locid::langid;
    /// use icu_provider::prelude::*;
    ///
    /// const FOO_BAR: ResourceKey = icu_provider::resource_key!("foo/bar@1");
    ///
    /// let req_no_langid = DataRequest {
    ///     options: ResourceOptions::default(),
    ///     metadata: Default::default(),
    /// };
    ///
    /// let req_with_langid = DataRequest {
    ///     options: langid!("ar-EG").into(),
    ///     metadata: Default::default(),
    /// };
    ///
    /// assert_eq!(req_no_langid.options.get_langid(), langid!("und"));
    /// assert_eq!(req_with_langid.options.get_langid(), langid!("ar-EG"));
    /// ```
    pub fn get_langid(&self) -> LanguageIdentifier {
        self.langid.clone()
    }

    /// Overrides the entire [`LanguageIdentifier`] portion of this [`ResourceOptions`].
    #[inline]
    pub fn set_langid(&mut self, lid: LanguageIdentifier) {
        self.langid = lid;
    }

    /// Converts this [`ResourceOptions`] into a [`Locale`].
    ///
    /// See also [`ResourceOptions::get_langid()`].
    ///
    /// # Examples
    ///
    /// ```
    /// use icu_locid::{langid, subtags_language as language, subtags_region as region, Locale};
    /// use icu_provider::prelude::*;
    ///
    /// let locale: Locale = "it-IT-u-ca-coptic".parse().expect("Valid BCP-47");
    /// let options: ResourceOptions = locale.into();
    ///
    /// assert_eq!(options.to_string(), "it-IT-u-ca-coptic");
    /// assert_eq!(options.get_langid(), langid!("it-IT"));
    /// assert_eq!(options.language(), language!("it"));
    /// assert_eq!(options.script(), None);
    /// assert_eq!(options.region(), Some(region!("IT")));
    ///
    /// let locale = options.into_locale();
    /// assert_eq!(locale.to_string(), "it-IT-u-ca-coptic");
    /// ```
    pub fn into_locale(self) -> Locale {
        let mut loc = Locale {
            id: self.langid,
            ..Default::default()
        };
        loc.extensions.unicode.keywords = self.keywords;
        loc
    }

    /// Returns the [`Language`] for this [`ResourceOptions`].
    #[inline]
    pub fn language(&self) -> Language {
        self.langid.language
    }

    /// Returns the [`Language`] for this [`ResourceOptions`].
    #[inline]
    pub fn set_language(&mut self, language: Language) {
        self.langid.language = language;
    }

    /// Returns the [`Script`] for this [`ResourceOptions`].
    #[inline]
    pub fn script(&self) -> Option<Script> {
        self.langid.script
    }

    /// Sets the [`Script`] for this [`ResourceOptions`].
    #[inline]
    pub fn set_script(&mut self, script: Option<Script>) {
        self.langid.script = script;
    }

    /// Returns the [`Region`] for this [`ResourceOptions`].
    #[inline]
    pub fn region(&self) -> Option<Region> {
        self.langid.region
    }

    /// Sets the [`Region`] for this [`ResourceOptions`].
    #[inline]
    pub fn set_region(&mut self, region: Option<Region>) {
        self.langid.region = region;
    }

    /// Returns whether there are any [`Variant`] subtags in this [`ResourceOptions`].
    #[inline]
    pub fn has_variants(&self) -> bool {
        !self.langid.variants.is_empty()
    }

    #[inline]
    pub fn set_variants(&mut self, variants: Variants) {
        self.langid.variants = variants;
    }

    /// Removes all [`Variant`] subtags in this [`ResourceOptions`].
    #[inline]
    pub fn clear_variants(&mut self) -> Variants {
        self.langid.variants.clear()
    }

    /// Gets the value of the specified Unicode extension keyword for this [`ResourceOptions`].
    #[inline]
    pub fn get_unicode_ext(&self, key: &unicode_ext::Key) -> Option<unicode_ext::Value> {
        self.keywords.get(key).cloned()
    }

    /// Returns whether there are any Unicode extension keywords in this [`ResourceOptions`].
    #[inline]
    pub fn has_unicode_ext(&self) -> bool {
        !self.keywords.is_empty()
    }

    /// Returns whether a specific Unicode extension keyword is present in this [`ResourceOptions`].
    #[inline]
    pub fn contains_unicode_ext(&self, key: &unicode_ext::Key) -> bool {
        self.keywords.contains_key(key)
    }

    /// Returns whether this [`ResourceOptions`] contains a Unicode extension keyword
    /// with the specified key and value.
    ///
    /// # Examples
    ///
    /// ```
    /// use icu_locid::{extensions_unicode_key as key, extensions_unicode_value as value, Locale};
    /// use icu_provider::prelude::*;
    ///
    /// let locale: Locale = "it-IT-u-ca-coptic".parse().expect("Valid BCP-47");
    /// let options: ResourceOptions = locale.into();
    ///
    /// assert_eq!(options.get_unicode_ext(&key!("hc")), None);
    /// assert_eq!(
    ///     options.get_unicode_ext(&key!("ca")),
    ///     Some(value!("coptic"))
    /// );
    /// assert!(options.matches_unicode_ext(&key!("ca"), &value!("coptic"),));
    /// ```
    #[inline]
    pub fn matches_unicode_ext(&self, key: &unicode_ext::Key, value: &unicode_ext::Value) -> bool {
        self.keywords.get(key) == Some(value)
    }

    /// Sets the value for a specific Unicode extension keyword on this [`ResourceOptions`].
    #[inline]
    pub fn set_unicode_ext(
        &mut self,
        key: unicode_ext::Key,
        value: unicode_ext::Value,
    ) -> Option<unicode_ext::Value> {
        self.keywords.set(key, value)
    }

    /// Removes a specific Unicode extension keyword from this [`ResourceOptions`], returning
    /// the value if it was present.
    #[inline]
    pub fn remove_unicode_ext(&mut self, key: &unicode_ext::Key) -> Option<unicode_ext::Value> {
        self.keywords.remove(key)
    }

    /// Retains a subset of keywords as specified by the predicate function.
    #[inline]
    pub fn retain_unicode_ext<F>(&mut self, predicate: F)
    where
        F: FnMut(&unicode_ext::Key) -> bool,
    {
        self.keywords.retain_by_key(predicate)
    }
}

#[cfg(test)]
mod tests {
    use super::*;

    struct KeyTestCase {
        pub key: ResourceKey,
        pub expected: &'static str,
    }

    fn get_key_test_cases() -> [KeyTestCase; 3] {
        [
            KeyTestCase {
                key: resource_key!("core/cardinal@1"),
                expected: "core/cardinal@1",
            },
            KeyTestCase {
                key: resource_key!("core/maxlengthsubcatg@1"),
                expected: "core/maxlengthsubcatg@1",
            },
            KeyTestCase {
                key: resource_key!("core/cardinal@65535"),
                expected: "core/cardinal@65535",
            },
        ]
    }

    #[test]
    fn test_options_to_string() {
        for cas in get_key_test_cases().iter() {
            assert_eq!(cas.expected, cas.key.to_string());
            writeable::assert_writeable_eq!(&cas.key, cas.expected);
        }
    }

    struct OptionsTestCase {
        pub options: ResourceOptions,
        pub expected: &'static str,
    }

    fn get_options_test_cases() -> [OptionsTestCase; 3] {
        use std::str::FromStr;
        [
            OptionsTestCase {
                options: Locale::UND.into(),
                expected: "und",
            },
            OptionsTestCase {
                options: Locale::from_str("und-u-cu-gbp").unwrap().into(),
                expected: "und-u-cu-gbp",
            },
            OptionsTestCase {
                options: Locale::from_str("en-ZA-u-cu-gbp").unwrap().into(),
                expected: "en-ZA-u-cu-gbp",
            },
        ]
    }

    #[test]
    fn test_key_to_string() {
        for cas in get_options_test_cases().iter() {
            assert_eq!(cas.expected, cas.options.to_string());
            writeable::assert_writeable_eq!(&cas.options, cas.expected);
        }
    }
}<|MERGE_RESOLUTION|>--- conflicted
+++ resolved
@@ -475,13 +475,6 @@
     /// }
     /// ```
     pub fn strict_cmp(&self, other: &[u8]) -> Ordering {
-<<<<<<< HEAD
-        if self.keywords.is_empty() {
-            self.langid.strict_cmp(other)
-        } else {
-            // TODO(#2032): Avoid the allocation
-            self.write_to_string().as_bytes().cmp(other)
-=======
         let subtags = other.split(|b| *b == b'-');
         let mut subtag_result = self.langid.strict_cmp_iter(subtags);
         if self.has_unicode_ext() {
@@ -495,7 +488,6 @@
                 None => return Ordering::Greater,
             }
             subtag_result = self.keywords.strict_cmp_iter(subtags);
->>>>>>> 008461a4
         }
         subtag_result.end()
     }
