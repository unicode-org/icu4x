// This file is part of ICU4X. For terms of use, please see the file
// called LICENSE at the top level of the ICU4X source tree
// (online at: https://github.com/unicode-org/icu4x/blob/main/LICENSE ).

use crate::buf::BufferMarker;
use crate::error::{DataError, DataErrorKind};
use crate::marker::DataMarker;
use crate::request::DataLocale;
use alloc::boxed::Box;
use core::convert::TryFrom;
use core::fmt::Debug;
use core::marker::PhantomData;
use core::ops::Deref;
use yoke::cartable_ptr::CartableOptionPointer;
use yoke::trait_hack::YokeTraitHack;
use yoke::*;

#[cfg(not(feature = "sync"))]
use alloc::rc::Rc as SelectedRc;
#[cfg(feature = "sync")]
use alloc::sync::Arc as SelectedRc;

/// A response object containing metadata about the returned data.
#[derive(Debug, Clone, PartialEq, Default)]
#[non_exhaustive]
pub struct DataResponseMetadata {
    /// The resolved locale of the returned data, if locale fallbacking was performed.
    pub locale: Option<DataLocale>,
    /// The format of the buffer for buffer-backed data, if known (for example, JSON).
    pub buffer_format: Option<crate::buf::BufferFormat>,
}

/// A container for data payloads returned from a data provider.
///
/// [`DataPayload`] is built on top of the [`yoke`] framework, which allows for cheap, zero-copy
/// operations on data via the use of self-references.
///
/// The type of the data stored in [`DataPayload`] is determined by the [`DataMarker`] type parameter.
///
/// ## Accessing the data
///
/// To get a reference to the data inside [`DataPayload`], use [`DataPayload::get()`]. If you need
/// to store the data for later use, you need to store the [`DataPayload`] itself, since `get` only
/// returns a reference with an ephemeral lifetime.
///
/// ## Mutating the data
///
/// To modify the data stored in a [`DataPayload`], use [`DataPayload::with_mut()`].
///
/// ## Transforming the data to a different type
///
/// To transform a [`DataPayload`] to a different type backed by the same data store (cart), use
/// [`DataPayload::map_project()`] or one of its sister methods.
///
/// # Cargo feature: `sync`
///
/// By default, the payload uses non-concurrent reference counting internally, and hence is neither
/// [`Sync`] nor [`Send`]; if these traits are required, the `sync` Cargo feature can be enabled.
///
/// # Examples
///
/// Basic usage, using the `HelloWorldV1Marker` marker:
///
/// ```
/// use icu_provider::hello_world::*;
/// use icu_provider::prelude::*;
/// use std::borrow::Cow;
///
/// let payload = DataPayload::<HelloWorldV1Marker>::from_owned(HelloWorldV1 {
///     message: Cow::Borrowed("Demo"),
/// });
///
/// assert_eq!("Demo", payload.get().message);
/// ```
pub struct DataPayload<M: DataMarker>(pub(crate) DataPayloadInner<M>);

/// A container for data payloads with storage for something else.
///
/// The type parameter `O` is stored as part of the interior enum, leading to
/// better stack size optimization. `O` can be as large as the [`DataPayload`]
/// minus two words without impacting stack size.
///
/// # Examples
///
/// Create and use DataPayloadOr:
///
/// ```
/// use icu_provider::hello_world::*;
/// use icu_provider::prelude::*;
/// use icu_provider::DataPayloadOr;
///
/// let payload: DataPayload<HelloWorldV1Marker> = HelloWorldProvider
///     .load(DataRequest {
///         locale: &"de".parse().unwrap(),
///         metadata: Default::default(),
///     })
///     .expect("Loading should succeed")
///     .take_payload()
///     .expect("Data should be present");
///
/// let payload_some =
///     DataPayloadOr::<HelloWorldV1Marker, ()>::from_payload(payload);
/// let payload_none = DataPayloadOr::<HelloWorldV1Marker, ()>::from_other(());
///
/// assert_eq!(
///     payload_some.get(),
///     Ok(&HelloWorldV1 {
///         message: "Hallo Welt".into()
///     })
/// );
/// assert_eq!(payload_none.get(), Err(&()));
/// ```
///
/// Stack size comparison:
///
/// ```
/// use core::mem::size_of;
/// use icu_provider::hello_world::*;
/// use icu_provider::prelude::*;
/// use icu_provider::DataPayloadOr;
///
/// const W: usize = size_of::<usize>();
///
/// // HelloWorldV1 is 3 words:
/// assert_eq!(W * 3, size_of::<HelloWorldV1>());
///
/// // DataPayload adds a word for a total of 4 words:
/// assert_eq!(W * 4, size_of::<DataPayload<HelloWorldV1Marker>>());
///
/// // Option<DataPayload> balloons to 5 words:
/// assert_eq!(W * 5, size_of::<Option<DataPayload<HelloWorldV1Marker>>>());
///
/// // But, using DataPayloadOr is the same size as DataPayload:
/// assert_eq!(W * 4, size_of::<DataPayloadOr<HelloWorldV1Marker, ()>>());
///
/// // The largest optimized Other type is two words smaller than the DataPayload:
/// assert_eq!(W * 4, size_of::<DataPayloadOr<HelloWorldV1Marker, [usize; 1]>>());
/// assert_eq!(W * 4, size_of::<DataPayloadOr<HelloWorldV1Marker, [usize; 2]>>());
/// assert_eq!(W * 5, size_of::<DataPayloadOr<HelloWorldV1Marker, [usize; 3]>>());
/// ```
pub struct DataPayloadOr<M: DataMarker, O>(pub(crate) DataPayloadOrInner<M, O>);

pub(crate) enum DataPayloadInner<M: DataMarker> {
    Yoke(Yoke<M::Yokeable, CartableOptionPointer<CartInner>>),
<<<<<<< HEAD
    StaticRef(&'static M::Yokeable),
}

pub(crate) enum DataPayloadOrInner<M: DataMarker, O> {
    Yoke(Yoke<M::Yokeable, CartableOptionPointer<CartInner>>),
    Inner(DataPayloadOrInnerInner<M, O>),
}

pub(crate) enum DataPayloadOrInnerInner<M: DataMarker, O> {
=======
>>>>>>> d602a403
    StaticRef(&'static M::Yokeable),
    Other(O),
}

/// The type of the "cart" that is used by [`DataPayload`].
///
/// This type is public but the inner cart type is private. To create a
/// [`Yoke`] with this cart, use [`Cart::try_make_yoke`]. Then, convert
/// it to a [`DataPayload`] with [`DataPayload::from_yoked_buffer`].
#[derive(Clone, Debug)]
#[allow(clippy::redundant_allocation)] // false positive, it's cheaper to wrap an existing Box in an Rc than to reallocate a huge Rc
pub struct Cart(CartInner);

/// The actual cart type (private typedef).
pub(crate) type CartInner = SelectedRc<Box<[u8]>>;

impl Deref for Cart {
    type Target = Box<[u8]>;
    fn deref(&self) -> &Self::Target {
        &self.0
    }
}
// Safe because both Rc and Arc are StableDeref, and our impl delegates.
unsafe impl stable_deref_trait::StableDeref for Cart {}
// Safe because both Rc and Arc are CloneableCart, and our impl delegates.
unsafe impl yoke::CloneableCart for Cart {}

impl Cart {
    /// Creates a `Yoke<Y, Option<Cart>>` from owned bytes by applying `f`.
    pub fn try_make_yoke<Y, F, E>(cart: Box<[u8]>, f: F) -> Result<Yoke<Y, Option<Self>>, E>
    where
        for<'a> Y: Yokeable<'a>,
        F: FnOnce(&[u8]) -> Result<<Y as Yokeable>::Output, E>,
    {
        Yoke::try_attach_to_cart(SelectedRc::new(cart), |b| f(b))
            // Safe because the cart is only wrapped
            .map(|yoke| unsafe { yoke.replace_cart(Cart) })
            .map(Yoke::wrap_cart_in_option)
    }

<<<<<<< HEAD
    #[inline]
    pub(crate) fn unwrap_yoke<Y>(yoke: Yoke<Y, Option<Cart>>) -> Yoke<Y, Option<CartInner>>
    where
        for<'a> Y: Yokeable<'a>,
    {
        // Safety: `Cart` has one field and we are removing it from the newtype.
=======
    /// Helper function to convert `Yoke<Y, Option<Cart>>` to `Yoke<Y, Option<CartInner>>`.
    #[inline]
    pub(crate) fn unwrap_cart<Y>(yoke: Yoke<Y, Option<Cart>>) -> Yoke<Y, Option<CartInner>>
    where
        for<'a> Y: Yokeable<'a>,
    {
        // Safety: `Cart` has one field and we are removing it from the newtype,
        // and we are preserving it in the new cart, unwrapping it from the newtype.
>>>>>>> d602a403
        unsafe { yoke.replace_cart(|option_cart| option_cart.map(|cart| cart.0)) }
    }
}

impl<M> Debug for DataPayload<M>
where
    M: DataMarker,
    for<'a> &'a <M::Yokeable as Yokeable<'a>>::Output: Debug,
{
    fn fmt(&self, f: &mut core::fmt::Formatter<'_>) -> core::fmt::Result {
        self.get().fmt(f)
    }
}

impl<M, O> Debug for DataPayloadOr<M, O>
where
    M: DataMarker,
    for<'a> &'a <M::Yokeable as Yokeable<'a>>::Output: Debug,
    O: Debug,
{
    fn fmt(&self, f: &mut core::fmt::Formatter<'_>) -> core::fmt::Result {
        self.get()
            .map(|v| Debug::fmt(&v, f))
            .unwrap_or_else(|v| Debug::fmt(v, f))
    }
}

/// Cloning a DataPayload is generally a cheap operation.
/// See notes in the `Clone` impl for [`Yoke`].
///
/// # Examples
///
/// ```no_run
/// use icu_provider::hello_world::*;
/// use icu_provider::prelude::*;
///
/// let resp1: DataPayload<HelloWorldV1Marker> = todo!();
/// let resp2 = resp1.clone();
/// ```
impl<M> Clone for DataPayload<M>
where
    M: DataMarker,
    for<'a> YokeTraitHack<<M::Yokeable as Yokeable<'a>>::Output>: Clone,
{
    fn clone(&self) -> Self {
        Self(match &self.0 {
            DataPayloadInner::Yoke(yoke) => DataPayloadInner::Yoke(yoke.clone()),
            DataPayloadInner::StaticRef(r) => DataPayloadInner::StaticRef(*r),
        })
    }
}

impl<M, O> Clone for DataPayloadOr<M, O>
where
    M: DataMarker,
    for<'a> YokeTraitHack<<M::Yokeable as Yokeable<'a>>::Output>: Clone,
    O: Clone,
{
    fn clone(&self) -> Self {
        Self(match &self.0 {
            DataPayloadOrInner::Yoke(yoke) => DataPayloadOrInner::Yoke(yoke.clone()),
            DataPayloadOrInner::Inner(DataPayloadOrInnerInner::StaticRef(r)) => {
                DataPayloadOrInner::Inner(DataPayloadOrInnerInner::StaticRef(*r))
            }
            DataPayloadOrInner::Inner(DataPayloadOrInnerInner::Other(o)) => {
                DataPayloadOrInner::Inner(DataPayloadOrInnerInner::Other(o.clone()))
            }
        })
    }
}

impl<M> PartialEq for DataPayload<M>
where
    M: DataMarker,
    for<'a> YokeTraitHack<<M::Yokeable as Yokeable<'a>>::Output>: PartialEq,
{
    fn eq(&self, other: &Self) -> bool {
        YokeTraitHack(self.get()).into_ref() == YokeTraitHack(other.get()).into_ref()
    }
}

impl<M, O> PartialEq for DataPayloadOr<M, O>
where
    M: DataMarker,
    for<'a> YokeTraitHack<<M::Yokeable as Yokeable<'a>>::Output>: PartialEq,
    O: Eq,
{
    fn eq(&self, other: &Self) -> bool {
        match (self.get(), other.get()) {
            (Ok(x), Ok(y)) => YokeTraitHack(x).into_ref() == YokeTraitHack(y).into_ref(),
            (Err(x), Err(y)) => x == y,
            _ => false,
        }
    }
}

impl<M> Eq for DataPayload<M>
where
    M: DataMarker,
    for<'a> YokeTraitHack<<M::Yokeable as Yokeable<'a>>::Output>: Eq,
{
}

impl<M, O> Eq for DataPayloadOr<M, O>
where
    M: DataMarker,
    for<'a> YokeTraitHack<<M::Yokeable as Yokeable<'a>>::Output>: Eq,
    O: Eq,
{
}

#[test]
fn test_clone_eq() {
    use crate::hello_world::*;
    let p1 = DataPayload::<HelloWorldV1Marker>::from_static_str("Demo");
    #[allow(clippy::redundant_clone)]
    let p2 = p1.clone();
    assert_eq!(p1, p2);

    let p1 = DataPayloadOr::<HelloWorldV1Marker, usize>::from_payload(p1);
    #[allow(clippy::redundant_clone)]
    let p2 = p1.clone();
    assert_eq!(p1, p2);

    let p3 = DataPayloadOr::<HelloWorldV1Marker, usize>::from_other(555);
    #[allow(clippy::redundant_clone)]
    let p4 = p3.clone();
    assert_eq!(p3, p4);

    let p5 = DataPayloadOr::<HelloWorldV1Marker, usize>::from_other(666);
    assert_ne!(p3, p5);
    assert_ne!(p4, p5);

    assert_ne!(p1, p3);
    assert_ne!(p1, p4);
    assert_ne!(p1, p5);
    assert_ne!(p2, p3);
    assert_ne!(p2, p4);
    assert_ne!(p2, p5);
}

impl<M> DataPayload<M>
where
    M: DataMarker,
{
    /// Convert a fully owned (`'static`) data struct into a DataPayload.
    ///
    /// This constructor creates `'static` payloads.
    ///
    /// # Examples
    ///
    /// ```
    /// use icu_provider::hello_world::*;
    /// use icu_provider::prelude::*;
    /// use std::borrow::Cow;
    ///
    /// let local_struct = HelloWorldV1 {
    ///     message: Cow::Owned("example".to_owned()),
    /// };
    ///
    /// let payload =
    ///     DataPayload::<HelloWorldV1Marker>::from_owned(local_struct.clone());
    ///
    /// assert_eq!(payload.get(), &local_struct);
    /// ```
    #[inline]
    pub fn from_owned(data: M::Yokeable) -> Self {
        Self(DataPayloadInner::Yoke(
            Yoke::new_owned(data).convert_cart_into_option_pointer(),
        ))
    }

    #[doc(hidden)]
    #[inline]
    pub const fn from_static_ref(data: &'static M::Yokeable) -> Self {
        Self(DataPayloadInner::StaticRef(data))
    }

    /// Convert a DataPayload that was created via [`DataPayload::from_owned()`] back into the
    /// concrete type used to construct it.
    pub fn try_unwrap_owned(self) -> Result<M::Yokeable, DataError> {
        match self.0 {
            DataPayloadInner::Yoke(yoke) => yoke.try_into_yokeable().ok(),
            DataPayloadInner::StaticRef(_) => None,
        }
        .ok_or(DataErrorKind::InvalidState.with_str_context("try_unwrap_owned"))
    }

    /// Mutate the data contained in this DataPayload.
    ///
    /// For safety, all mutation operations must take place within a helper function that cannot
    /// borrow data from the surrounding context.
    ///
    /// # Examples
    ///
    /// Basic usage:
    ///
    /// ```
    /// use icu_provider::hello_world::HelloWorldV1Marker;
    /// use icu_provider::prelude::*;
    ///
    /// let mut payload =
    ///     DataPayload::<HelloWorldV1Marker>::from_static_str("Hello");
    ///
    /// payload.with_mut(|s| s.message.to_mut().push_str(" World"));
    ///
    /// assert_eq!("Hello World", payload.get().message);
    /// ```
    ///
    /// To transfer data from the context into the data struct, use the `move` keyword:
    ///
    /// ```
    /// use icu_provider::hello_world::HelloWorldV1Marker;
    /// use icu_provider::prelude::*;
    ///
    /// let mut payload =
    ///     DataPayload::<HelloWorldV1Marker>::from_static_str("Hello");
    ///
    /// let suffix = " World";
    /// payload.with_mut(move |s| s.message.to_mut().push_str(suffix));
    ///
    /// assert_eq!("Hello World", payload.get().message);
    /// ```
    pub fn with_mut<'a, F>(&'a mut self, f: F)
    where
        F: 'static + for<'b> FnOnce(&'b mut <M::Yokeable as Yokeable<'a>>::Output),
        M::Yokeable: zerofrom::ZeroFrom<'static, M::Yokeable>,
    {
        if let DataPayloadInner::StaticRef(r) = self.0 {
            self.0 = DataPayloadInner::Yoke(
                Yoke::new_owned(zerofrom::ZeroFrom::zero_from(r))
                    .convert_cart_into_option_pointer(),
            );
        }
        match &mut self.0 {
            DataPayloadInner::Yoke(yoke) => yoke.with_mut(f),
            _ => unreachable!(),
        }
    }

    /// Borrows the underlying data.
    ///
    /// This function should be used like `Deref` would normally be used. For more information on
    /// why DataPayload cannot implement `Deref`, see the `yoke` crate.
    ///
    /// # Examples
    ///
    /// ```
    /// use icu_provider::hello_world::HelloWorldV1Marker;
    /// use icu_provider::prelude::*;
    ///
    /// let payload = DataPayload::<HelloWorldV1Marker>::from_static_str("Demo");
    ///
    /// assert_eq!("Demo", payload.get().message);
    /// ```
    #[inline]
    #[allow(clippy::needless_lifetimes)]
    pub fn get<'a>(&'a self) -> &'a <M::Yokeable as Yokeable<'a>>::Output {
        match &self.0 {
            DataPayloadInner::Yoke(yoke) => yoke.get(),
            DataPayloadInner::StaticRef(r) => Yokeable::transform(*r),
        }
    }

    /// Maps `DataPayload<M>` to `DataPayload<M2>` by projecting it with [`Yoke::map_project`].
    ///
    /// This is accomplished by a function that takes `M`'s data type and returns `M2`'s data
    /// type. The function takes a second argument which should be ignored. For more details,
    /// see [`Yoke::map_project()`].
    ///
    /// The standard [`DataPayload::map_project()`] function moves `self` and cannot capture any
    /// data from its context. Use one of the sister methods if you need these capabilities:
    ///
    /// - [`DataPayload::map_project_cloned()`] if you don't have ownership of `self`
    /// - [`DataPayload::try_map_project()`] to bubble up an error
    /// - [`DataPayload::try_map_project_cloned()`] to do both of the above
    ///
    /// # Examples
    ///
    /// Map from `HelloWorldV1` to a `Cow<str>` containing just the message:
    ///
    /// ```
    /// use icu_provider::hello_world::*;
    /// use icu_provider::prelude::*;
    /// use std::borrow::Cow;
    ///
    /// // A custom marker type is required when using `map_project`. The Yokeable should be the
    /// // target type, and the Cart should correspond to the type being transformed.
    ///
    /// struct HelloWorldV1MessageMarker;
    /// impl DataMarker for HelloWorldV1MessageMarker {
    ///     type Yokeable = Cow<'static, str>;
    /// }
    ///
    /// let p1: DataPayload<HelloWorldV1Marker> = DataPayload::from_owned(HelloWorldV1 {
    ///     message: Cow::Borrowed("Hello World"),
    /// });
    ///
    /// assert_eq!("Hello World", p1.get().message);
    ///
    /// let p2: DataPayload<HelloWorldV1MessageMarker> = p1.map_project(|obj, _| obj.message);
    ///
    /// // Note: at this point, p1 has been moved.
    /// assert_eq!("Hello World", p2.get());
    /// ```
    #[allow(clippy::type_complexity)]
    pub fn map_project<M2, F>(self, f: F) -> DataPayload<M2>
    where
        M2: DataMarker,
        F: for<'a> FnOnce(
            <M::Yokeable as Yokeable<'a>>::Output,
            PhantomData<&'a ()>,
        ) -> <M2::Yokeable as Yokeable<'a>>::Output,
        M::Yokeable: zerofrom::ZeroFrom<'static, M::Yokeable>,
    {
        DataPayload(DataPayloadInner::Yoke(
            match self.0 {
                DataPayloadInner::Yoke(yoke) => yoke,
                DataPayloadInner::StaticRef(r) => Yoke::new_owned(zerofrom::ZeroFrom::zero_from(r))
                    .convert_cart_into_option_pointer(),
            }
            .map_project(f),
        ))
    }

    /// Version of [`DataPayload::map_project()`] that borrows `self` instead of moving `self`.
    ///
    /// # Examples
    ///
    /// Same example as above, but this time, do not move out of `p1`:
    ///
    /// ```
    /// // Same imports and definitions as above
    /// # use icu_provider::hello_world::*;
    /// # use icu_provider::prelude::*;
    /// # use std::borrow::Cow;
    /// # struct HelloWorldV1MessageMarker;
    /// # impl DataMarker for HelloWorldV1MessageMarker {
    /// #     type Yokeable = Cow<'static, str>;
    /// # }
    ///
    /// let p1: DataPayload<HelloWorldV1Marker> =
    ///     DataPayload::from_owned(HelloWorldV1 {
    ///         message: Cow::Borrowed("Hello World"),
    ///     });
    ///
    /// assert_eq!("Hello World", p1.get().message);
    ///
    /// let p2: DataPayload<HelloWorldV1MessageMarker> =
    ///     p1.map_project_cloned(|obj, _| obj.message.clone());
    ///
    /// // Note: p1 is still valid.
    /// assert_eq!(p1.get().message, *p2.get());
    /// ```
    #[allow(clippy::type_complexity)]
    pub fn map_project_cloned<'this, M2, F>(&'this self, f: F) -> DataPayload<M2>
    where
        M2: DataMarker,
        F: for<'a> FnOnce(
            &'this <M::Yokeable as Yokeable<'a>>::Output,
            PhantomData<&'a ()>,
        ) -> <M2::Yokeable as Yokeable<'a>>::Output,
    {
        DataPayload(DataPayloadInner::Yoke(match &self.0 {
            DataPayloadInner::Yoke(yoke) => yoke.map_project_cloned(f),
            DataPayloadInner::StaticRef(r) => {
                let output: <M2::Yokeable as Yokeable<'static>>::Output =
                    f(Yokeable::transform(*r), PhantomData);
                // Safety: <M2::Yokeable as Yokeable<'static>>::Output is the same type as M2::Yokeable;
                // we're going from 'static to 'static, however in a generic context it's not
                // clear to the compiler that that is the case. We have to use the unsafe make API to do this.
                let yokeable: M2::Yokeable = unsafe { M2::Yokeable::make(output) };
                Yoke::new_owned(yokeable).convert_cart_into_option_pointer()
            }
        }))
    }

    /// Version of [`DataPayload::map_project()`] that bubbles up an error from `f`.
    ///
    /// # Examples
    ///
    /// Same example as above, but bubble up an error:
    ///
    /// ```
    /// // Same imports and definitions as above
    /// # use icu_provider::hello_world::*;
    /// # use icu_provider::prelude::*;
    /// # use std::borrow::Cow;
    /// # struct HelloWorldV1MessageMarker;
    /// # impl DataMarker for HelloWorldV1MessageMarker {
    /// #     type Yokeable = Cow<'static, str>;
    /// # }
    ///
    /// let p1: DataPayload<HelloWorldV1Marker> =
    ///     DataPayload::from_owned(HelloWorldV1 {
    ///         message: Cow::Borrowed("Hello World"),
    ///     });
    ///
    /// assert_eq!("Hello World", p1.get().message);
    ///
    /// let string_to_append = "Extra";
    /// let p2: DataPayload<HelloWorldV1MessageMarker> =
    ///     p1.try_map_project(|mut obj, _| {
    ///         if obj.message.is_empty() {
    ///             return Err("Example error");
    ///         }
    ///         obj.message.to_mut().push_str(string_to_append);
    ///         Ok(obj.message)
    ///     })?;
    ///
    /// assert_eq!("Hello WorldExtra", p2.get());
    /// # Ok::<(), &'static str>(())
    /// ```
    #[allow(clippy::type_complexity)]
    pub fn try_map_project<M2, F, E>(self, f: F) -> Result<DataPayload<M2>, E>
    where
        M2: DataMarker,
        F: for<'a> FnOnce(
            <M::Yokeable as Yokeable<'a>>::Output,
            PhantomData<&'a ()>,
        ) -> Result<<M2::Yokeable as Yokeable<'a>>::Output, E>,
        M::Yokeable: zerofrom::ZeroFrom<'static, M::Yokeable>,
    {
        Ok(DataPayload(DataPayloadInner::Yoke(
            match self.0 {
                DataPayloadInner::Yoke(yoke) => yoke,
                DataPayloadInner::StaticRef(r) => Yoke::new_owned(zerofrom::ZeroFrom::zero_from(r))
                    .convert_cart_into_option_pointer(),
            }
            .try_map_project(f)?,
        )))
    }

    /// Version of [`DataPayload::map_project_cloned()`] that  bubbles up an error from `f`.
    ///
    /// # Examples
    ///
    /// Same example as above, but bubble up an error:
    ///
    /// ```
    /// // Same imports and definitions as above
    /// # use icu_provider::hello_world::*;
    /// # use icu_provider::prelude::*;
    /// # use std::borrow::Cow;
    /// # struct HelloWorldV1MessageMarker;
    /// # impl DataMarker for HelloWorldV1MessageMarker {
    /// #     type Yokeable = Cow<'static, str>;
    /// # }
    ///
    /// let p1: DataPayload<HelloWorldV1Marker> =
    ///     DataPayload::from_owned(HelloWorldV1 {
    ///         message: Cow::Borrowed("Hello World"),
    ///     });
    ///
    /// assert_eq!("Hello World", p1.get().message);
    ///
    /// let string_to_append = "Extra";
    /// let p2: DataPayload<HelloWorldV1MessageMarker> = p1
    ///     .try_map_project_cloned(|obj, _| {
    ///         if obj.message.is_empty() {
    ///             return Err("Example error");
    ///         }
    ///         let mut message = obj.message.clone();
    ///         message.to_mut().push_str(string_to_append);
    ///         Ok(message)
    ///     })?;
    ///
    /// // Note: p1 is still valid, but the values no longer equal.
    /// assert_ne!(p1.get().message, *p2.get());
    /// assert_eq!("Hello WorldExtra", p2.get());
    /// # Ok::<(), &'static str>(())
    /// ```
    #[allow(clippy::type_complexity)]
    pub fn try_map_project_cloned<'this, M2, F, E>(&'this self, f: F) -> Result<DataPayload<M2>, E>
    where
        M2: DataMarker,
        F: for<'a> FnOnce(
            &'this <M::Yokeable as Yokeable<'a>>::Output,
            PhantomData<&'a ()>,
        ) -> Result<<M2::Yokeable as Yokeable<'a>>::Output, E>,
    {
        Ok(DataPayload(DataPayloadInner::Yoke(match &self.0 {
            DataPayloadInner::Yoke(yoke) => yoke.try_map_project_cloned(f)?,
            DataPayloadInner::StaticRef(r) => {
                let output: <M2::Yokeable as Yokeable<'static>>::Output =
                    f(Yokeable::transform(*r), PhantomData)?;
                // Safety: <M2::Yokeable as Yokeable<'static>>::Output is the same type as M2::Yokeable
                Yoke::new_owned(unsafe { M2::Yokeable::make(output) })
                    .convert_cart_into_option_pointer()
            }
        })))
    }

    /// Convert between two [`DataMarker`] types that are compatible with each other
    /// with compile-time type checking.
    ///
    /// This happens if they both have the same [`DataMarker::Yokeable`] type.
    ///
    /// Can be used to erase the key of a data payload in cases where multiple keys correspond
    /// to the same data struct.
    ///
    /// For runtime dynamic casting, use [`DataPayload::dynamic_cast_mut()`].
    ///
    /// # Examples
    ///
    /// ```no_run
    /// use icu_locid::locale;
    /// use icu_provider::hello_world::*;
    /// use icu_provider::prelude::*;
    ///
    /// struct CustomHelloWorldV1Marker;
    /// impl DataMarker for CustomHelloWorldV1Marker {
    ///     type Yokeable = HelloWorldV1<'static>;
    /// }
    ///
    /// let hello_world: DataPayload<HelloWorldV1Marker> = todo!();
    /// let custom: DataPayload<CustomHelloWorldV1Marker> = hello_world.cast();
    /// ```
    #[inline]
    pub fn cast<M2>(self) -> DataPayload<M2>
    where
        M2: DataMarker<Yokeable = M::Yokeable>,
    {
        DataPayload(match self.0 {
            DataPayloadInner::Yoke(yoke) => DataPayloadInner::Yoke(yoke),
            DataPayloadInner::StaticRef(r) => DataPayloadInner::StaticRef(r),
        })
    }

    /// Convert a mutable reference of a [`DataPayload`] to another mutable reference
    /// of the same type with runtime type checking.
    ///
    /// Primarily useful to convert from a generic to a concrete marker type.
    ///
    /// If the `M2` type argument does not match the true marker type, a `DataError` is returned.
    ///
    /// For compile-time static casting, use [`DataPayload::cast()`].
    ///
    /// # Examples
    ///
    /// Change the results of a particular request based on key:
    ///
    /// ```
    /// use icu_locid::locale;
    /// use icu_provider::hello_world::*;
    /// use icu_provider::prelude::*;
    ///
    /// struct MyWrapper<P> {
    ///     inner: P,
    /// }
    ///
    /// impl<M, P> DataProvider<M> for MyWrapper<P>
    /// where
    ///     M: KeyedDataMarker,
    ///     P: DataProvider<M>,
    /// {
    ///     #[inline]
    ///     fn load(&self, req: DataRequest) -> Result<DataResponse<M>, DataError> {
    ///         let mut res = self.inner.load(req)?;
    ///         if let Some(ref mut generic_payload) = res.payload {
    ///             let mut cast_result =
    ///                 generic_payload.dynamic_cast_mut::<HelloWorldV1Marker>();
    ///             if let Ok(ref mut concrete_payload) = cast_result {
    ///                 // Add an emoji to the hello world message
    ///                 concrete_payload.with_mut(|data| {
    ///                     data.message.to_mut().insert_str(0, "✨ ");
    ///                 });
    ///             }
    ///         }
    ///         Ok(res)
    ///     }
    /// }
    ///
    /// let provider = MyWrapper {
    ///     inner: HelloWorldProvider,
    /// };
    /// let formatter =
    ///     HelloWorldFormatter::try_new_unstable(&provider, &locale!("de").into())
    ///         .unwrap();
    ///
    /// assert_eq!(formatter.format_to_string(), "✨ Hallo Welt");
    /// ```
    #[inline]
    pub fn dynamic_cast_mut<M2>(&mut self) -> Result<&mut DataPayload<M2>, DataError>
    where
        M2: DataMarker,
    {
        let this: &mut dyn core::any::Any = self;
        if let Some(this) = this.downcast_mut() {
            Ok(this)
        } else {
            Err(DataError::for_type::<M2>().with_str_context(core::any::type_name::<M>()))
        }
    }
}

impl DataPayload<BufferMarker> {
    /// Converts an owned byte buffer into a `DataPayload<BufferMarker>`.
    pub fn from_owned_buffer(buffer: Box<[u8]>) -> Self {
        let yoke = Yoke::attach_to_cart(SelectedRc::new(buffer), |b| &**b)
            .wrap_cart_in_option()
            .convert_cart_into_option_pointer();
        Self(DataPayloadInner::Yoke(yoke))
    }

    /// Converts a yoked byte buffer into a `DataPayload<BufferMarker>`.
    pub fn from_yoked_buffer(yoke: Yoke<&'static [u8], Option<Cart>>) -> Self {
<<<<<<< HEAD
        let yoke = Cart::unwrap_yoke(yoke);
=======
        let yoke = Cart::unwrap_cart(yoke);
>>>>>>> d602a403
        Self(DataPayloadInner::Yoke(
            yoke.convert_cart_into_option_pointer(),
        ))
    }

    /// Converts a static byte buffer into a `DataPayload<BufferMarker>`.
    pub fn from_static_buffer(buffer: &'static [u8]) -> Self {
        Self(DataPayloadInner::Yoke(
            Yoke::new_owned(buffer).convert_cart_into_option_pointer(),
        ))
    }
}

impl<M> Default for DataPayload<M>
where
    M: DataMarker,
    M::Yokeable: Default,
{
    fn default() -> Self {
        Self::from_owned(Default::default())
    }
}

impl<M, O> DataPayloadOr<M, O>
where
    M: DataMarker,
{
    /// Creates a [`DataPayloadOr`] from a [`DataPayload`].
    #[inline]
    pub fn from_payload(payload: DataPayload<M>) -> Self {
        match payload.0 {
            DataPayloadInner::Yoke(yoke) => Self(DataPayloadOrInner::Yoke(yoke)),
            DataPayloadInner::StaticRef(r) => Self(DataPayloadOrInner::Inner(
                DataPayloadOrInnerInner::StaticRef(r),
            )),
        }
    }

    /// Creates a [`DataPayloadOr`] from the other type `O`.
    #[inline]
    pub fn from_other(other: O) -> Self {
        Self(DataPayloadOrInner::Inner(DataPayloadOrInnerInner::Other(
            other,
        )))
    }

    /// Gets the value from this [`DataPayload`] as `Ok` or the other type as `Err`.
    #[allow(clippy::needless_lifetimes)]
    #[inline]
    pub fn get<'a>(&'a self) -> Result<&'a <M::Yokeable as Yokeable<'a>>::Output, &'a O> {
        match &self.0 {
            DataPayloadOrInner::Yoke(yoke) => Ok(yoke.get()),
            DataPayloadOrInner::Inner(DataPayloadOrInnerInner::StaticRef(r)) => {
                Ok(Yokeable::transform(*r))
            }
            DataPayloadOrInner::Inner(DataPayloadOrInnerInner::Other(o)) => Err(o),
        }
    }

    /// Consumes this [`DataPayloadOr`], returning either the wrapped
    /// [`DataPayload`] or the other type.
    #[inline]
    pub fn into_inner(self) -> Result<DataPayload<M>, O> {
        match self.0 {
            DataPayloadOrInner::Yoke(yoke) => Ok(DataPayload(DataPayloadInner::Yoke(yoke))),
            DataPayloadOrInner::Inner(DataPayloadOrInnerInner::StaticRef(r)) => {
                Ok(DataPayload(DataPayloadInner::StaticRef(r)))
            }
            DataPayloadOrInner::Inner(DataPayloadOrInnerInner::Other(o)) => Err(o),
        }
    }
}

/// A response object containing an object as payload and metadata about it.
#[allow(clippy::exhaustive_structs)] // this type is stable
pub struct DataResponse<M>
where
    M: DataMarker,
{
    /// Metadata about the returned object.
    pub metadata: DataResponseMetadata,

    /// The object itself; `None` if it was not loaded.
    pub payload: Option<DataPayload<M>>,
}

impl<M> DataResponse<M>
where
    M: DataMarker,
{
    /// Takes ownership of the underlying payload. Error if not present.
    ///
    /// To take the metadata, too, use [`Self::take_metadata_and_payload()`].
    #[inline]
    pub fn take_payload(self) -> Result<DataPayload<M>, DataError> {
        Ok(self.take_metadata_and_payload()?.1)
    }

    /// Takes ownership of the underlying metadata and payload. Error if payload is not present.
    #[inline]
    pub fn take_metadata_and_payload(
        self,
    ) -> Result<(DataResponseMetadata, DataPayload<M>), DataError> {
        Ok((
            self.metadata,
            self.payload
                .ok_or_else(|| DataErrorKind::MissingPayload.with_type_context::<M>())?,
        ))
    }
}

impl<M> TryFrom<DataResponse<M>> for DataPayload<M>
where
    M: DataMarker,
{
    type Error = DataError;

    fn try_from(response: DataResponse<M>) -> Result<Self, Self::Error> {
        response.take_payload()
    }
}

impl<M> Debug for DataResponse<M>
where
    M: DataMarker,
    for<'a> &'a <M::Yokeable as Yokeable<'a>>::Output: Debug,
{
    fn fmt(&self, f: &mut core::fmt::Formatter<'_>) -> core::fmt::Result {
        write!(
            f,
            "DataResponse {{ metadata: {:?}, payload: {:?} }}",
            self.metadata, self.payload
        )
    }
}

/// Cloning a DataResponse is generally a cheap operation.
/// See notes in the `Clone` impl for [`Yoke`].
///
/// # Examples
///
/// ```no_run
/// use icu_provider::hello_world::*;
/// use icu_provider::prelude::*;
///
/// let resp1: DataResponse<HelloWorldV1Marker> = todo!();
/// let resp2 = resp1.clone();
/// ```
impl<M> Clone for DataResponse<M>
where
    M: DataMarker,
    for<'a> YokeTraitHack<<M::Yokeable as Yokeable<'a>>::Output>: Clone,
{
    fn clone(&self) -> Self {
        Self {
            metadata: self.metadata.clone(),
            payload: self.payload.clone(),
        }
    }
}

#[test]
fn test_debug() {
    use crate::hello_world::*;
    use alloc::borrow::Cow;
    let resp = DataResponse::<HelloWorldV1Marker> {
        metadata: Default::default(),
        payload: Some(DataPayload::from_owned(HelloWorldV1 {
            message: Cow::Borrowed("foo"),
        })),
    };
    assert_eq!("DataResponse { metadata: DataResponseMetadata { locale: None, buffer_format: None }, payload: Some(HelloWorldV1 { message: \"foo\" }) }", format!("{resp:?}"));
}<|MERGE_RESOLUTION|>--- conflicted
+++ resolved
@@ -142,7 +142,6 @@
 
 pub(crate) enum DataPayloadInner<M: DataMarker> {
     Yoke(Yoke<M::Yokeable, CartableOptionPointer<CartInner>>),
-<<<<<<< HEAD
     StaticRef(&'static M::Yokeable),
 }
 
@@ -152,8 +151,6 @@
 }
 
 pub(crate) enum DataPayloadOrInnerInner<M: DataMarker, O> {
-=======
->>>>>>> d602a403
     StaticRef(&'static M::Yokeable),
     Other(O),
 }
@@ -194,14 +191,6 @@
             .map(Yoke::wrap_cart_in_option)
     }
 
-<<<<<<< HEAD
-    #[inline]
-    pub(crate) fn unwrap_yoke<Y>(yoke: Yoke<Y, Option<Cart>>) -> Yoke<Y, Option<CartInner>>
-    where
-        for<'a> Y: Yokeable<'a>,
-    {
-        // Safety: `Cart` has one field and we are removing it from the newtype.
-=======
     /// Helper function to convert `Yoke<Y, Option<Cart>>` to `Yoke<Y, Option<CartInner>>`.
     #[inline]
     pub(crate) fn unwrap_cart<Y>(yoke: Yoke<Y, Option<Cart>>) -> Yoke<Y, Option<CartInner>>
@@ -210,7 +199,6 @@
     {
         // Safety: `Cart` has one field and we are removing it from the newtype,
         // and we are preserving it in the new cart, unwrapping it from the newtype.
->>>>>>> d602a403
         unsafe { yoke.replace_cart(|option_cart| option_cart.map(|cart| cart.0)) }
     }
 }
@@ -818,11 +806,7 @@
 
     /// Converts a yoked byte buffer into a `DataPayload<BufferMarker>`.
     pub fn from_yoked_buffer(yoke: Yoke<&'static [u8], Option<Cart>>) -> Self {
-<<<<<<< HEAD
-        let yoke = Cart::unwrap_yoke(yoke);
-=======
         let yoke = Cart::unwrap_cart(yoke);
->>>>>>> d602a403
         Self(DataPayloadInner::Yoke(
             yoke.convert_cart_into_option_pointer(),
         ))
