// This file is part of ICU4X. For terms of use, please see the file
// called LICENSE at the top level of the ICU4X source tree
// (online at: https://github.com/unicode-org/icu4x/blob/main/LICENSE ).

use crate::buf::BufferMarker;
use crate::DataError;
use crate::DataLocale;
use crate::DynamicDataMarker;
use alloc::boxed::Box;
use core::fmt::Debug;
use core::marker::PhantomData;
use core::ops::Deref;
use yoke::cartable_ptr::CartableOptionPointer;
use yoke::trait_hack::YokeTraitHack;
use yoke::*;

#[cfg(not(feature = "sync"))]
use alloc::rc::Rc as SelectedRc;
#[cfg(feature = "sync")]
use alloc::sync::Arc as SelectedRc;

/// A response object containing metadata about the returned data.
#[derive(Debug, Clone, PartialEq, Default)]
#[non_exhaustive]
pub struct DataResponseMetadata {
    /// The resolved locale of the returned data, if locale fallbacking was performed.
    pub locale: Option<DataLocale>,
    /// The format of the buffer for buffer-backed data, if known (for example, JSON).
    pub buffer_format: Option<crate::buf::BufferFormat>,
}

/// A container for data payloads returned from a data provider.
///
/// [`DataPayload`] is built on top of the [`yoke`] framework, which allows for cheap, zero-copy
/// operations on data via the use of self-references.
///
/// The type of the data stored in [`DataPayload`] is determined by the [`DynamicDataMarker`] type parameter.
///
/// ## Accessing the data
///
/// To get a reference to the data inside [`DataPayload`], use [`DataPayload::get()`]. If you need
/// to store the data for later use, you need to store the [`DataPayload`] itself, since `get` only
/// returns a reference with an ephemeral lifetime.
///
/// ## Mutating the data
///
/// To modify the data stored in a [`DataPayload`], use [`DataPayload::with_mut()`].
///
/// ## Transforming the data to a different type
///
/// To transform a [`DataPayload`] to a different type backed by the same data store (cart), use
/// [`DataPayload::map_project()`] or one of its sister methods.
///
/// # Cargo feature: `sync`
///
/// By default, the payload uses non-concurrent reference counting internally, and hence is neither
/// [`Sync`] nor [`Send`]; if these traits are required, the `sync` Cargo feature can be enabled.
///
/// # Examples
///
/// Basic usage, using the `HelloWorldV1Marker` marker:
///
/// ```
/// use icu_provider::hello_world::*;
/// use icu_provider::prelude::*;
/// use std::borrow::Cow;
///
/// let payload = DataPayload::<HelloWorldV1Marker>::from_owned(HelloWorldV1 {
///     message: Cow::Borrowed("Demo"),
/// });
///
/// assert_eq!("Demo", payload.get().message);
/// ```
pub struct DataPayload<M: DynamicDataMarker>(pub(crate) DataPayloadInner<M>);

/// A container for data payloads with storage for something else.
///
/// The type parameter `O` is stored as part of the interior enum, leading to
/// better stack size optimization. `O` can be as large as the [`DataPayload`]
/// minus two words without impacting stack size.
///
/// # Examples
///
/// Create and use DataPayloadOr:
///
/// ```
/// use icu_provider::hello_world::*;
/// use icu_provider::prelude::*;
/// use icu_provider::DataPayloadOr;
/// use icu_locale_core::langid;
///
/// let response: DataResponse<HelloWorldV1Marker> = HelloWorldProvider
///     .load(DataRequest {
///         id: DataIdentifierBorrowed::for_locale(&langid!("de").into()),
///         ..Default::default()
///     })
///     .expect("Loading should succeed");
///
/// let payload_some =
///     DataPayloadOr::<HelloWorldV1Marker, ()>::from_payload(response.payload);
/// let payload_none = DataPayloadOr::<HelloWorldV1Marker, ()>::from_other(());
///
/// assert_eq!(
///     payload_some.get(),
///     Ok(&HelloWorldV1 {
///         message: "Hallo Welt".into()
///     })
/// );
/// assert_eq!(payload_none.get(), Err(&()));
/// ```
///
/// Stack size comparison:
///
/// ```
/// use core::mem::size_of;
/// use icu_provider::prelude::*;
/// use icu_provider::DataPayloadOr;
///
/// const W: usize = size_of::<usize>();
///
/// // SampleStruct is 3 words:
/// # #[icu_provider::data_struct(SampleStructMarker)]
/// # pub struct SampleStruct<'data>(usize, usize, &'data ());
/// assert_eq!(W * 3, size_of::<SampleStruct>());
///
/// // DataPayload adds a word for a total of 4 words:
/// assert_eq!(W * 4, size_of::<DataPayload<SampleStructMarker>>());
///
/// // Option<DataPayload> balloons to 5 words:
/// assert_eq!(W * 5, size_of::<Option<DataPayload<SampleStructMarker>>>());
///
/// // But, using DataPayloadOr is the same size as DataPayload:
/// assert_eq!(W * 4, size_of::<DataPayloadOr<SampleStructMarker, ()>>());
///
/// // The largest optimized Other type is two words smaller than the DataPayload:
/// assert_eq!(W * 4, size_of::<DataPayloadOr<SampleStructMarker, [usize; 1]>>());
/// assert_eq!(W * 4, size_of::<DataPayloadOr<SampleStructMarker, [usize; 2]>>());
/// assert_eq!(W * 5, size_of::<DataPayloadOr<SampleStructMarker, [usize; 3]>>());
/// ```
pub struct DataPayloadOr<M: DynamicDataMarker, O>(pub(crate) DataPayloadOrInner<M, O>);

pub(crate) enum DataPayloadInner<M: DynamicDataMarker> {
    Yoke(Yoke<M::DataStruct, CartableOptionPointer<CartInner>>),
    StaticRef(&'static M::DataStruct),
}

pub(crate) enum DataPayloadOrInner<M: DynamicDataMarker, O> {
    Yoke(Yoke<M::DataStruct, CartableOptionPointer<CartInner>>),
    Inner(DataPayloadOrInnerInner<M, O>),
}

pub(crate) enum DataPayloadOrInnerInner<M: DynamicDataMarker, O> {
    StaticRef(&'static M::DataStruct),
    Other(O),
}

/// The type of the "cart" that is used by [`DataPayload`].
///
/// This type is public but the inner cart type is private. To create a
/// [`Yoke`] with this cart, use [`Cart::try_make_yoke`]. Then, convert
/// it to a [`DataPayload`] with [`DataPayload::from_yoked_buffer`].
#[derive(Clone, Debug)]
#[allow(clippy::redundant_allocation)] // false positive, it's cheaper to wrap an existing Box in an Rc than to reallocate a huge Rc
pub struct Cart(CartInner);

/// The actual cart type (private typedef).
pub(crate) type CartInner = SelectedRc<Box<[u8]>>;

impl Deref for Cart {
    type Target = Box<[u8]>;
    fn deref(&self) -> &Self::Target {
        &self.0
    }
}
// Safe because both Rc and Arc are StableDeref, and our impl delegates.
unsafe impl stable_deref_trait::StableDeref for Cart {}
// Safe because both Rc and Arc are CloneableCart, and our impl delegates.
unsafe impl yoke::CloneableCart for Cart {}

impl Cart {
    /// Creates a `Yoke<Y, Option<Cart>>` from owned bytes by applying `f`.
    pub fn try_make_yoke<Y, F, E>(cart: Box<[u8]>, f: F) -> Result<Yoke<Y, Option<Self>>, E>
    where
        for<'a> Y: Yokeable<'a>,
        F: FnOnce(&[u8]) -> Result<<Y as Yokeable>::Output, E>,
    {
        Yoke::try_attach_to_cart(SelectedRc::new(cart), |b| f(b))
            // Safe because the cart is only wrapped
            .map(|yoke| unsafe { yoke.replace_cart(Cart) })
            .map(Yoke::wrap_cart_in_option)
    }

    /// Helper function to convert `Yoke<Y, Option<Cart>>` to `Yoke<Y, Option<CartInner>>`.
    #[inline]
    pub(crate) fn unwrap_cart<Y>(yoke: Yoke<Y, Option<Cart>>) -> Yoke<Y, Option<CartInner>>
    where
        for<'a> Y: Yokeable<'a>,
    {
        // Safety: `Cart` has one field and we are removing it from the newtype,
        // and we are preserving it in the new cart, unwrapping it from the newtype.
        unsafe { yoke.replace_cart(|option_cart| option_cart.map(|cart| cart.0)) }
    }
}

impl<M> Debug for DataPayload<M>
where
    M: DynamicDataMarker,
    for<'a> &'a <M::DataStruct as Yokeable<'a>>::Output: Debug,
{
    fn fmt(&self, f: &mut core::fmt::Formatter<'_>) -> core::fmt::Result {
        self.get().fmt(f)
    }
}

impl<M, O> Debug for DataPayloadOr<M, O>
where
    M: DynamicDataMarker,
    for<'a> &'a <M::DataStruct as Yokeable<'a>>::Output: Debug,
    O: Debug,
{
    fn fmt(&self, f: &mut core::fmt::Formatter<'_>) -> core::fmt::Result {
        self.get()
            .map(|v| Debug::fmt(&v, f))
            .unwrap_or_else(|v| Debug::fmt(v, f))
    }
}

/// Cloning a DataPayload is generally a cheap operation.
/// See notes in the `Clone` impl for [`Yoke`].
///
/// # Examples
///
/// ```no_run
/// use icu_provider::hello_world::*;
/// use icu_provider::prelude::*;
///
/// let resp1: DataPayload<HelloWorldV1Marker> = todo!();
/// let resp2 = resp1.clone();
/// ```
impl<M> Clone for DataPayload<M>
where
    M: DynamicDataMarker,
    for<'a> YokeTraitHack<<M::DataStruct as Yokeable<'a>>::Output>: Clone,
{
    fn clone(&self) -> Self {
        Self(match &self.0 {
            DataPayloadInner::Yoke(yoke) => DataPayloadInner::Yoke(yoke.clone()),
            DataPayloadInner::StaticRef(r) => DataPayloadInner::StaticRef(*r),
        })
    }
}

impl<M, O> Clone for DataPayloadOr<M, O>
where
    M: DynamicDataMarker,
    for<'a> YokeTraitHack<<M::DataStruct as Yokeable<'a>>::Output>: Clone,
    O: Clone,
{
    fn clone(&self) -> Self {
        Self(match &self.0 {
            DataPayloadOrInner::Yoke(yoke) => DataPayloadOrInner::Yoke(yoke.clone()),
            DataPayloadOrInner::Inner(DataPayloadOrInnerInner::StaticRef(r)) => {
                DataPayloadOrInner::Inner(DataPayloadOrInnerInner::StaticRef(*r))
            }
            DataPayloadOrInner::Inner(DataPayloadOrInnerInner::Other(o)) => {
                DataPayloadOrInner::Inner(DataPayloadOrInnerInner::Other(o.clone()))
            }
        })
    }
}

impl<M> PartialEq for DataPayload<M>
where
    M: DynamicDataMarker,
    for<'a> YokeTraitHack<<M::DataStruct as Yokeable<'a>>::Output>: PartialEq,
{
    fn eq(&self, other: &Self) -> bool {
        YokeTraitHack(self.get()).into_ref() == YokeTraitHack(other.get()).into_ref()
    }
}

impl<M, O> PartialEq for DataPayloadOr<M, O>
where
    M: DynamicDataMarker,
    for<'a> YokeTraitHack<<M::DataStruct as Yokeable<'a>>::Output>: PartialEq,
    O: Eq,
{
    fn eq(&self, other: &Self) -> bool {
        match (self.get(), other.get()) {
            (Ok(x), Ok(y)) => YokeTraitHack(x).into_ref() == YokeTraitHack(y).into_ref(),
            (Err(x), Err(y)) => x == y,
            _ => false,
        }
    }
}

impl<M> Eq for DataPayload<M>
where
    M: DynamicDataMarker,
    for<'a> YokeTraitHack<<M::DataStruct as Yokeable<'a>>::Output>: Eq,
{
}

impl<M, O> Eq for DataPayloadOr<M, O>
where
    M: DynamicDataMarker,
    for<'a> YokeTraitHack<<M::DataStruct as Yokeable<'a>>::Output>: Eq,
    O: Eq,
{
}

#[test]
fn test_clone_eq() {
    use crate::hello_world::*;
    let p1 = DataPayload::<HelloWorldV1Marker>::from_static_str("Demo");
    #[allow(clippy::redundant_clone)]
    let p2 = p1.clone();
    assert_eq!(p1, p2);

    let p1 = DataPayloadOr::<HelloWorldV1Marker, usize>::from_payload(p1);
    #[allow(clippy::redundant_clone)]
    let p2 = p1.clone();
    assert_eq!(p1, p2);

    let p3 = DataPayloadOr::<HelloWorldV1Marker, usize>::from_other(555);
    #[allow(clippy::redundant_clone)]
    let p4 = p3.clone();
    assert_eq!(p3, p4);

    let p5 = DataPayloadOr::<HelloWorldV1Marker, usize>::from_other(666);
    assert_ne!(p3, p5);
    assert_ne!(p4, p5);

    assert_ne!(p1, p3);
    assert_ne!(p1, p4);
    assert_ne!(p1, p5);
    assert_ne!(p2, p3);
    assert_ne!(p2, p4);
    assert_ne!(p2, p5);
}

impl<M> DataPayload<M>
where
    M: DynamicDataMarker,
{
    /// Convert a fully owned (`'static`) data struct into a DataPayload.
    ///
    /// This constructor creates `'static` payloads.
    ///
    /// # Examples
    ///
    /// ```
    /// use icu_provider::hello_world::*;
    /// use icu_provider::prelude::*;
    /// use std::borrow::Cow;
    ///
    /// let local_struct = HelloWorldV1 {
    ///     message: Cow::Owned("example".to_owned()),
    /// };
    ///
    /// let payload =
    ///     DataPayload::<HelloWorldV1Marker>::from_owned(local_struct.clone());
    ///
    /// assert_eq!(payload.get(), &local_struct);
    /// ```
    #[inline]
    pub fn from_owned(data: M::DataStruct) -> Self {
        Self(DataPayloadInner::Yoke(
            Yoke::new_owned(data).convert_cart_into_option_pointer(),
        ))
    }

    /// Construct a [`DataPayload`] from a static reference.
    ///
    /// This is mainly used by databake.
    #[inline]
    pub const fn from_static_ref(data: &'static M::DataStruct) -> Self {
        Self(DataPayloadInner::StaticRef(data))
    }

    /// Mutate the data contained in this DataPayload.
    ///
    /// For safety, all mutation operations must take place within a helper function that cannot
    /// borrow data from the surrounding context.
    ///
    /// # Examples
    ///
    /// Basic usage:
    ///
    /// ```
    /// use icu_provider::hello_world::HelloWorldV1Marker;
    /// use icu_provider::prelude::*;
    ///
    /// let mut payload =
    ///     DataPayload::<HelloWorldV1Marker>::from_static_str("Hello");
    ///
    /// payload.with_mut(|s| s.message.to_mut().push_str(" World"));
    ///
    /// assert_eq!("Hello World", payload.get().message);
    /// ```
    ///
    /// To transfer data from the context into the data struct, use the `move` keyword:
    ///
    /// ```
    /// use icu_provider::hello_world::HelloWorldV1Marker;
    /// use icu_provider::prelude::*;
    ///
    /// let mut payload =
    ///     DataPayload::<HelloWorldV1Marker>::from_static_str("Hello");
    ///
    /// let suffix = " World";
    /// payload.with_mut(move |s| s.message.to_mut().push_str(suffix));
    ///
    /// assert_eq!("Hello World", payload.get().message);
    /// ```
    pub fn with_mut<'a, F>(&'a mut self, f: F)
    where
        F: 'static + for<'b> FnOnce(&'b mut <M::DataStruct as Yokeable<'a>>::Output),
        M::DataStruct: zerofrom::ZeroFrom<'static, M::DataStruct>,
    {
        if let DataPayloadInner::StaticRef(r) = self.0 {
            self.0 = DataPayloadInner::Yoke(
                Yoke::new_owned(zerofrom::ZeroFrom::zero_from(r))
                    .convert_cart_into_option_pointer(),
            );
        }
        match &mut self.0 {
            DataPayloadInner::Yoke(yoke) => yoke.with_mut(f),
            _ => unreachable!(),
        }
    }

    /// Borrows the underlying data.
    ///
    /// This function should be used like `Deref` would normally be used. For more information on
    /// why DataPayload cannot implement `Deref`, see the `yoke` crate.
    ///
    /// # Examples
    ///
    /// ```
    /// use icu_provider::hello_world::HelloWorldV1Marker;
    /// use icu_provider::prelude::*;
    ///
    /// let payload = DataPayload::<HelloWorldV1Marker>::from_static_str("Demo");
    ///
    /// assert_eq!("Demo", payload.get().message);
    /// ```
    #[inline]
    #[allow(clippy::needless_lifetimes)]
    pub fn get<'a>(&'a self) -> &'a <M::DataStruct as Yokeable<'a>>::Output {
        match &self.0 {
            DataPayloadInner::Yoke(yoke) => yoke.get(),
            DataPayloadInner::StaticRef(r) => Yokeable::transform(*r),
        }
    }

<<<<<<< HEAD
    #[inline]
    /// TODO
    pub fn get_static(&self) -> Option<&'static M::DataStruct> {
        match &self.0 {
            DataPayloadInner::Yoke(..) => None,
            DataPayloadInner::StaticRef(r) => Some(*r),
=======
    /// Borrows the underlying data statically if possible.
    ///
    /// This will succeed if [`DataPayload`] is constructed with [`DataPayload::from_static_ref`], which is used by
    /// baked providers.
    #[inline]
    pub fn get_static(&self) -> Option<&'static <M::DataStruct as Yokeable<'static>>::Output> {
        match &self.0 {
            DataPayloadInner::Yoke(_) => None,
            DataPayloadInner::StaticRef(r) => Some(Yokeable::transform(*r)),
>>>>>>> bd2c28e6
        }
    }

    /// Maps `DataPayload<M>` to `DataPayload<M2>` by projecting it with [`Yoke::map_project`].
    ///
    /// This is accomplished by a function that takes `M`'s data type and returns `M2`'s data
    /// type. The function takes a second argument which should be ignored. For more details,
    /// see [`Yoke::map_project()`].
    ///
    /// The standard [`DataPayload::map_project()`] function moves `self` and cannot capture any
    /// data from its context. Use one of the sister methods if you need these capabilities:
    ///
    /// - [`DataPayload::map_project_cloned()`] if you don't have ownership of `self`
    /// - [`DataPayload::try_map_project()`] to bubble up an error
    /// - [`DataPayload::try_map_project_cloned()`] to do both of the above
    ///
    /// # Examples
    ///
    /// Map from `HelloWorldV1` to a `Cow<str>` containing just the message:
    ///
    /// ```
    /// use icu_provider::hello_world::*;
    /// use icu_provider::prelude::*;
    /// use std::borrow::Cow;
    ///
    /// // A custom marker type is required when using `map_project`. The DataStruct should be the
    /// // target type, and the Cart should correspond to the type being transformed.
    ///
    /// struct HelloWorldV1MessageMarker;
    /// impl DynamicDataMarker for HelloWorldV1MessageMarker {
    ///     type DataStruct = Cow<'static, str>;
    /// }
    ///
    /// let p1: DataPayload<HelloWorldV1Marker> = DataPayload::from_owned(HelloWorldV1 {
    ///     message: Cow::Borrowed("Hello World"),
    /// });
    ///
    /// assert_eq!("Hello World", p1.get().message);
    ///
    /// let p2: DataPayload<HelloWorldV1MessageMarker> = p1.map_project(|obj, _| obj.message);
    ///
    /// // Note: at this point, p1 has been moved.
    /// assert_eq!("Hello World", p2.get());
    /// ```
    #[allow(clippy::type_complexity)]
    pub fn map_project<M2, F>(self, f: F) -> DataPayload<M2>
    where
        M2: DynamicDataMarker,
        F: for<'a> FnOnce(
            <M::DataStruct as Yokeable<'a>>::Output,
            PhantomData<&'a ()>,
        ) -> <M2::DataStruct as Yokeable<'a>>::Output,
        M::DataStruct: zerofrom::ZeroFrom<'static, M::DataStruct>,
    {
        DataPayload(DataPayloadInner::Yoke(
            match self.0 {
                DataPayloadInner::Yoke(yoke) => yoke,
                DataPayloadInner::StaticRef(r) => Yoke::new_owned(zerofrom::ZeroFrom::zero_from(r))
                    .convert_cart_into_option_pointer(),
            }
            .map_project(f),
        ))
    }

    /// Version of [`DataPayload::map_project()`] that borrows `self` instead of moving `self`.
    ///
    /// # Examples
    ///
    /// Same example as above, but this time, do not move out of `p1`:
    ///
    /// ```
    /// // Same imports and definitions as above
    /// # use icu_provider::hello_world::*;
    /// # use icu_provider::prelude::*;
    /// # use std::borrow::Cow;
    /// # struct HelloWorldV1MessageMarker;
    /// # impl DynamicDataMarker for HelloWorldV1MessageMarker {
    /// #     type DataStruct = Cow<'static, str>;
    /// # }
    ///
    /// let p1: DataPayload<HelloWorldV1Marker> =
    ///     DataPayload::from_owned(HelloWorldV1 {
    ///         message: Cow::Borrowed("Hello World"),
    ///     });
    ///
    /// assert_eq!("Hello World", p1.get().message);
    ///
    /// let p2: DataPayload<HelloWorldV1MessageMarker> =
    ///     p1.map_project_cloned(|obj, _| obj.message.clone());
    ///
    /// // Note: p1 is still valid.
    /// assert_eq!(p1.get().message, *p2.get());
    /// ```
    #[allow(clippy::type_complexity)]
    pub fn map_project_cloned<'this, M2, F>(&'this self, f: F) -> DataPayload<M2>
    where
        M2: DynamicDataMarker,
        F: for<'a> FnOnce(
            &'this <M::DataStruct as Yokeable<'a>>::Output,
            PhantomData<&'a ()>,
        ) -> <M2::DataStruct as Yokeable<'a>>::Output,
    {
        DataPayload(DataPayloadInner::Yoke(match &self.0 {
            DataPayloadInner::Yoke(yoke) => yoke.map_project_cloned(f),
            DataPayloadInner::StaticRef(r) => {
                let output: <M2::DataStruct as Yokeable<'static>>::Output =
                    f(Yokeable::transform(*r), PhantomData);
                // Safety: <M2::Yokeable as Yokeable<'static>>::Output is the same type as M2::Yokeable;
                // we're going from 'static to 'static, however in a generic context it's not
                // clear to the compiler that that is the case. We have to use the unsafe make API to do this.
                let yokeable: M2::DataStruct = unsafe { M2::DataStruct::make(output) };
                Yoke::new_owned(yokeable).convert_cart_into_option_pointer()
            }
        }))
    }

    /// Version of [`DataPayload::map_project()`] that bubbles up an error from `f`.
    ///
    /// # Examples
    ///
    /// Same example as above, but bubble up an error:
    ///
    /// ```
    /// // Same imports and definitions as above
    /// # use icu_provider::hello_world::*;
    /// # use icu_provider::prelude::*;
    /// # use std::borrow::Cow;
    /// # struct HelloWorldV1MessageMarker;
    /// # impl DynamicDataMarker for HelloWorldV1MessageMarker {
    /// #     type DataStruct = Cow<'static, str>;
    /// # }
    ///
    /// let p1: DataPayload<HelloWorldV1Marker> =
    ///     DataPayload::from_owned(HelloWorldV1 {
    ///         message: Cow::Borrowed("Hello World"),
    ///     });
    ///
    /// assert_eq!("Hello World", p1.get().message);
    ///
    /// let string_to_append = "Extra";
    /// let p2: DataPayload<HelloWorldV1MessageMarker> =
    ///     p1.try_map_project(|mut obj, _| {
    ///         if obj.message.is_empty() {
    ///             return Err("Example error");
    ///         }
    ///         obj.message.to_mut().push_str(string_to_append);
    ///         Ok(obj.message)
    ///     })?;
    ///
    /// assert_eq!("Hello WorldExtra", p2.get());
    /// # Ok::<(), &'static str>(())
    /// ```
    #[allow(clippy::type_complexity)]
    pub fn try_map_project<M2, F, E>(self, f: F) -> Result<DataPayload<M2>, E>
    where
        M2: DynamicDataMarker,
        F: for<'a> FnOnce(
            <M::DataStruct as Yokeable<'a>>::Output,
            PhantomData<&'a ()>,
        ) -> Result<<M2::DataStruct as Yokeable<'a>>::Output, E>,
        M::DataStruct: zerofrom::ZeroFrom<'static, M::DataStruct>,
    {
        Ok(DataPayload(DataPayloadInner::Yoke(
            match self.0 {
                DataPayloadInner::Yoke(yoke) => yoke,
                DataPayloadInner::StaticRef(r) => Yoke::new_owned(zerofrom::ZeroFrom::zero_from(r))
                    .convert_cart_into_option_pointer(),
            }
            .try_map_project(f)?,
        )))
    }

    /// Version of [`DataPayload::map_project_cloned()`] that  bubbles up an error from `f`.
    ///
    /// # Examples
    ///
    /// Same example as above, but bubble up an error:
    ///
    /// ```
    /// // Same imports and definitions as above
    /// # use icu_provider::hello_world::*;
    /// # use icu_provider::prelude::*;
    /// # use std::borrow::Cow;
    /// # struct HelloWorldV1MessageMarker;
    /// # impl DynamicDataMarker for HelloWorldV1MessageMarker {
    /// #     type DataStruct = Cow<'static, str>;
    /// # }
    ///
    /// let p1: DataPayload<HelloWorldV1Marker> =
    ///     DataPayload::from_owned(HelloWorldV1 {
    ///         message: Cow::Borrowed("Hello World"),
    ///     });
    ///
    /// assert_eq!("Hello World", p1.get().message);
    ///
    /// let string_to_append = "Extra";
    /// let p2: DataPayload<HelloWorldV1MessageMarker> = p1
    ///     .try_map_project_cloned(|obj, _| {
    ///         if obj.message.is_empty() {
    ///             return Err("Example error");
    ///         }
    ///         let mut message = obj.message.clone();
    ///         message.to_mut().push_str(string_to_append);
    ///         Ok(message)
    ///     })?;
    ///
    /// // Note: p1 is still valid, but the values no longer equal.
    /// assert_ne!(p1.get().message, *p2.get());
    /// assert_eq!("Hello WorldExtra", p2.get());
    /// # Ok::<(), &'static str>(())
    /// ```
    #[allow(clippy::type_complexity)]
    pub fn try_map_project_cloned<'this, M2, F, E>(&'this self, f: F) -> Result<DataPayload<M2>, E>
    where
        M2: DynamicDataMarker,
        F: for<'a> FnOnce(
            &'this <M::DataStruct as Yokeable<'a>>::Output,
            PhantomData<&'a ()>,
        ) -> Result<<M2::DataStruct as Yokeable<'a>>::Output, E>,
    {
        Ok(DataPayload(DataPayloadInner::Yoke(match &self.0 {
            DataPayloadInner::Yoke(yoke) => yoke.try_map_project_cloned(f)?,
            DataPayloadInner::StaticRef(r) => {
                let output: <M2::DataStruct as Yokeable<'static>>::Output =
                    f(Yokeable::transform(*r), PhantomData)?;
                // Safety: <M2::Yokeable as Yokeable<'static>>::Output is the same type as M2::Yokeable
                Yoke::new_owned(unsafe { M2::DataStruct::make(output) })
                    .convert_cart_into_option_pointer()
            }
        })))
    }

    /// Convert between two [`DynamicDataMarker`] types that are compatible with each other
    /// with compile-time type checking.
    ///
    /// This happens if they both have the same [`DynamicDataMarker::DataStruct`] type.
    ///
    /// Can be used to erase the marker of a data payload in cases where multiple markers correspond
    /// to the same data struct.
    ///
    /// For runtime dynamic casting, use [`DataPayload::dynamic_cast_mut()`].
    ///
    /// # Examples
    ///
    /// ```no_run
    /// use icu_provider::hello_world::*;
    /// use icu_provider::prelude::*;
    ///
    /// struct CustomHelloWorldV1Marker;
    /// impl DynamicDataMarker for CustomHelloWorldV1Marker {
    ///     type DataStruct = HelloWorldV1<'static>;
    /// }
    ///
    /// let hello_world: DataPayload<HelloWorldV1Marker> = todo!();
    /// let custom: DataPayload<CustomHelloWorldV1Marker> = hello_world.cast();
    /// ```
    #[inline]
    pub fn cast<M2>(self) -> DataPayload<M2>
    where
        M2: DynamicDataMarker<DataStruct = M::DataStruct>,
    {
        DataPayload(match self.0 {
            DataPayloadInner::Yoke(yoke) => DataPayloadInner::Yoke(yoke),
            DataPayloadInner::StaticRef(r) => DataPayloadInner::StaticRef(r),
        })
    }

    /// Convert a [`DataPayload`] to one of the same type with runtime type checking.
    ///
    /// Primarily useful to convert from a generic to a concrete marker type.
    ///
    /// If the `M2` type argument does not match the true marker type, a `DataError` is returned.
    ///
    /// For compile-time static casting, use [`DataPayload::cast()`].
    ///
    /// # Examples
    ///
    /// Short-circuit a data request request based on the marker, returning
    /// a result from a different data provider:
    ///
    /// ```
    /// use std::any::TypeId;
    /// use std::borrow::Cow;
    /// use icu_locale_core::locale;
    /// use icu_provider::hello_world::*;
    /// use icu_provider::prelude::*;
    /// use icu_provider_adapters::empty::EmptyDataProvider;
    ///
    /// struct MyForkingProvider<P0, P1> {
    ///     fallback_provider: P0,
    ///     hello_world_provider: P1,
    /// }
    ///
    /// impl<M, P0, P1> DataProvider<M> for MyForkingProvider<P0, P1>
    /// where
    ///     M: DataMarker,
    ///     P0: DataProvider<M>,
    ///     P1: DataProvider<HelloWorldV1Marker>,
    /// {
    ///     #[inline]
    ///     fn load(&self, req: DataRequest) -> Result<DataResponse<M>, DataError> {
    ///         if TypeId::of::<HelloWorldV1Marker>() == TypeId::of::<M>() {
    ///             let response = DataProvider::<HelloWorldV1Marker>::load(&self.hello_world_provider, req)?;
    ///             Ok(DataResponse {
    ///                 metadata: response.metadata,
    ///                 payload: response.payload.dynamic_cast()?,
    ///             })
    ///         } else {
    ///             self.fallback_provider.load(req)
    ///         }
    ///     }
    /// }
    ///
    /// let provider = MyForkingProvider {
    ///     fallback_provider: EmptyDataProvider::new(),
    ///     hello_world_provider: HelloWorldProvider,
    /// };
    ///
    /// let formatter =
    ///     HelloWorldFormatter::try_new_unstable(&provider, &locale!("de").into())
    ///         .unwrap();
    ///
    /// // This succeeds because the data was loaded from HelloWorldProvider
    /// // rather than the empty fallback provider.
    /// assert_eq!(formatter.format_to_string(), "Hallo Welt");
    /// ```
    pub fn dynamic_cast<M2>(self) -> Result<DataPayload<M2>, DataError>
    where
        M2: DynamicDataMarker,
    {
        let mut option_self = Some(self);
        let mut option_out = None::<DataPayload<M2>>;
        if let Some(x) = (&mut option_out as &mut dyn core::any::Any).downcast_mut() {
            core::mem::swap(&mut option_self, x);
            debug_assert!(option_out.is_some());
            if let Some(out) = option_out {
                return Ok(out);
            }
        }
        Err(DataError::for_type::<M2>().with_str_context(core::any::type_name::<M>()))
    }

    /// Convert a mutable reference of a [`DataPayload`] to another mutable reference
    /// of the same type with runtime type checking.
    ///
    /// Primarily useful to convert from a generic to a concrete marker type.
    ///
    /// If the `M2` type argument does not match the true marker type, a `DataError` is returned.
    ///
    /// For compile-time static casting, use [`DataPayload::cast()`].
    ///
    /// # Examples
    ///
    /// Change the results of a particular request based on marker:
    ///
    /// ```
    /// use icu_locale_core::locale;
    /// use icu_provider::hello_world::*;
    /// use icu_provider::prelude::*;
    ///
    /// struct MyWrapper<P> {
    ///     inner: P,
    /// }
    ///
    /// impl<M, P> DataProvider<M> for MyWrapper<P>
    /// where
    ///     M: DataMarker,
    ///     P: DataProvider<M>,
    /// {
    ///     #[inline]
    ///     fn load(&self, req: DataRequest) -> Result<DataResponse<M>, DataError> {
    ///         let mut res = self.inner.load(req)?;
    ///         let mut cast_result = res.payload.dynamic_cast_mut::<HelloWorldV1Marker>();
    ///         if let Ok(ref mut concrete_payload) = cast_result {
    ///             // Add an emoji to the hello world message
    ///             concrete_payload.with_mut(|data| {
    ///                 data.message.to_mut().insert_str(0, "✨ ");
    ///             });
    ///         }
    ///         Ok(res)
    ///     }
    /// }
    ///
    /// let provider = MyWrapper {
    ///     inner: HelloWorldProvider,
    /// };
    /// let formatter =
    ///     HelloWorldFormatter::try_new_unstable(&provider, &locale!("de").into())
    ///         .unwrap();
    ///
    /// assert_eq!(formatter.format_to_string(), "✨ Hallo Welt");
    /// ```
    #[inline]
    pub fn dynamic_cast_mut<M2>(&mut self) -> Result<&mut DataPayload<M2>, DataError>
    where
        M2: DynamicDataMarker,
    {
        let this: &mut dyn core::any::Any = self;
        if let Some(this) = this.downcast_mut() {
            Ok(this)
        } else {
            Err(DataError::for_type::<M2>().with_str_context(core::any::type_name::<M>()))
        }
    }
}

impl DataPayload<BufferMarker> {
    /// Converts an owned byte buffer into a `DataPayload<BufferMarker>`.
    pub fn from_owned_buffer(buffer: Box<[u8]>) -> Self {
        let yoke = Yoke::attach_to_cart(SelectedRc::new(buffer), |b| &**b)
            .wrap_cart_in_option()
            .convert_cart_into_option_pointer();
        Self(DataPayloadInner::Yoke(yoke))
    }

    /// Converts a yoked byte buffer into a `DataPayload<BufferMarker>`.
    pub fn from_yoked_buffer(yoke: Yoke<&'static [u8], Option<Cart>>) -> Self {
        let yoke = Cart::unwrap_cart(yoke);
        Self(DataPayloadInner::Yoke(
            yoke.convert_cart_into_option_pointer(),
        ))
    }

    /// Converts a static byte buffer into a `DataPayload<BufferMarker>`.
    pub fn from_static_buffer(buffer: &'static [u8]) -> Self {
        Self(DataPayloadInner::Yoke(
            Yoke::new_owned(buffer).convert_cart_into_option_pointer(),
        ))
    }
}

impl<M> Default for DataPayload<M>
where
    M: DynamicDataMarker,
    M::DataStruct: Default,
{
    fn default() -> Self {
        Self::from_owned(Default::default())
    }
}

impl<M, O> DataPayloadOr<M, O>
where
    M: DynamicDataMarker,
{
    /// Creates a [`DataPayloadOr`] from a [`DataPayload`].
    #[inline]
    pub fn from_payload(payload: DataPayload<M>) -> Self {
        match payload.0 {
            DataPayloadInner::Yoke(yoke) => Self(DataPayloadOrInner::Yoke(yoke)),
            DataPayloadInner::StaticRef(r) => Self(DataPayloadOrInner::Inner(
                DataPayloadOrInnerInner::StaticRef(r),
            )),
        }
    }

    /// Creates a [`DataPayloadOr`] from the other type `O`.
    #[inline]
    pub fn from_other(other: O) -> Self {
        Self(DataPayloadOrInner::Inner(DataPayloadOrInnerInner::Other(
            other,
        )))
    }

    /// Returns whether this object represents a [`DataPayload`].
    #[inline]
    pub fn is_payload(&self) -> bool {
        match &self.0 {
            DataPayloadOrInner::Yoke(_) => true,
            DataPayloadOrInner::Inner(DataPayloadOrInnerInner::StaticRef(_)) => true,
            DataPayloadOrInner::Inner(DataPayloadOrInnerInner::Other(_)) => false,
        }
    }

    /// Gets the value from this [`DataPayload`] as `Ok` or the other type as `Err`.
    #[allow(clippy::needless_lifetimes)]
    #[inline]
    pub fn get<'a>(&'a self) -> Result<&'a <M::DataStruct as Yokeable<'a>>::Output, &'a O> {
        match &self.0 {
            DataPayloadOrInner::Yoke(yoke) => Ok(yoke.get()),
            DataPayloadOrInner::Inner(DataPayloadOrInnerInner::StaticRef(r)) => {
                Ok(Yokeable::transform(*r))
            }
            DataPayloadOrInner::Inner(DataPayloadOrInnerInner::Other(o)) => Err(o),
        }
    }

    /// Consumes this [`DataPayloadOr`], returning either the wrapped
    /// [`DataPayload`] or the other type.
    #[inline]
    pub fn into_inner(self) -> Result<DataPayload<M>, O> {
        match self.0 {
            DataPayloadOrInner::Yoke(yoke) => Ok(DataPayload(DataPayloadInner::Yoke(yoke))),
            DataPayloadOrInner::Inner(DataPayloadOrInnerInner::StaticRef(r)) => {
                Ok(DataPayload(DataPayloadInner::StaticRef(r)))
            }
            DataPayloadOrInner::Inner(DataPayloadOrInnerInner::Other(o)) => Err(o),
        }
    }
}

impl<M> DataPayloadOr<M, ()>
where
    M: DynamicDataMarker,
{
    /// Convenience function to return the other type with value `()`
    #[inline]
    pub fn none() -> Self {
        Self::from_other(())
    }

    /// Convenience function to return `Some` or `None` for other type `()`
    #[allow(clippy::needless_lifetimes)]
    #[inline]
    pub fn get_option<'a>(&'a self) -> Option<&'a <M::DataStruct as Yokeable<'a>>::Output> {
        self.get().ok()
    }
}

/// A response object containing an object as payload and metadata about it.
#[allow(clippy::exhaustive_structs)] // this type is stable
pub struct DataResponse<M>
where
    M: DynamicDataMarker,
{
    /// Metadata about the returned object.
    pub metadata: DataResponseMetadata,

    /// The object itself
    pub payload: DataPayload<M>,
}

impl<M> DataResponse<M>
where
    M: DynamicDataMarker,
{
    /// Convert between two [`DynamicDataMarker`] types that are compatible with each other
    /// with compile-time type checking.
    ///
    /// This happens if they both have the same [`DynamicDataMarker::DataStruct`] type.
    ///
    /// Can be used to erase the marker of a data payload in cases where multiple markers correspond
    /// to the same data struct.
    ///
    /// For runtime dynamic casting, use [`DataPayload::dynamic_cast_mut()`].
    #[inline]
    pub fn cast<M2>(self) -> DataResponse<M2>
    where
        M2: DynamicDataMarker<DataStruct = M::DataStruct>,
    {
        DataResponse {
            metadata: self.metadata,
            payload: self.payload.cast(),
        }
    }
}

impl<M> Debug for DataResponse<M>
where
    M: DynamicDataMarker,
    for<'a> &'a <M::DataStruct as Yokeable<'a>>::Output: Debug,
{
    fn fmt(&self, f: &mut core::fmt::Formatter<'_>) -> core::fmt::Result {
        write!(
            f,
            "DataResponse {{ metadata: {:?}, payload: {:?} }}",
            self.metadata, self.payload
        )
    }
}

/// Cloning a DataResponse is generally a cheap operation.
/// See notes in the `Clone` impl for [`Yoke`].
///
/// # Examples
///
/// ```no_run
/// use icu_provider::hello_world::*;
/// use icu_provider::prelude::*;
///
/// let resp1: DataResponse<HelloWorldV1Marker> = todo!();
/// let resp2 = resp1.clone();
/// ```
impl<M> Clone for DataResponse<M>
where
    M: DynamicDataMarker,
    for<'a> YokeTraitHack<<M::DataStruct as Yokeable<'a>>::Output>: Clone,
{
    fn clone(&self) -> Self {
        Self {
            metadata: self.metadata.clone(),
            payload: self.payload.clone(),
        }
    }
}

#[test]
fn test_debug() {
    use crate::hello_world::*;
    use alloc::borrow::Cow;
    let resp = DataResponse::<HelloWorldV1Marker> {
        metadata: Default::default(),
        payload: DataPayload::from_owned(HelloWorldV1 {
            message: Cow::Borrowed("foo"),
        }),
    };
    assert_eq!("DataResponse { metadata: DataResponseMetadata { locale: None, buffer_format: None }, payload: HelloWorldV1 { message: \"foo\" } }", format!("{resp:?}"));
}<|MERGE_RESOLUTION|>--- conflicted
+++ resolved
@@ -454,14 +454,6 @@
         }
     }
 
-<<<<<<< HEAD
-    #[inline]
-    /// TODO
-    pub fn get_static(&self) -> Option<&'static M::DataStruct> {
-        match &self.0 {
-            DataPayloadInner::Yoke(..) => None,
-            DataPayloadInner::StaticRef(r) => Some(*r),
-=======
     /// Borrows the underlying data statically if possible.
     ///
     /// This will succeed if [`DataPayload`] is constructed with [`DataPayload::from_static_ref`], which is used by
@@ -471,7 +463,6 @@
         match &self.0 {
             DataPayloadInner::Yoke(_) => None,
             DataPayloadInner::StaticRef(r) => Some(Yokeable::transform(*r)),
->>>>>>> bd2c28e6
         }
     }
 
