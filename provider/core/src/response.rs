--- conflicted
+++ resolved
@@ -194,13 +194,7 @@
     /// assert_eq!(payload.get(), &local_struct);
     /// ```
     #[inline]
-<<<<<<< HEAD
     pub const fn from_owned(data: M::Yokeable) -> Self {
-        Self {
-            yoke: Yoke::new_owned(data),
-        }
-=======
-    pub fn from_owned(data: M::Yokeable) -> Self {
         Self(DataPayloadInner::Yoke(Yoke::new_owned(data)))
     }
 
@@ -208,7 +202,6 @@
     #[inline]
     pub const fn from_static_ref(data: &'static M::Yokeable) -> Self {
         Self(DataPayloadInner::StaticRef(data))
->>>>>>> 4925a507
     }
 
     /// Convert a DataPayload that was created via [`DataPayload::from_owned()`] back into the
