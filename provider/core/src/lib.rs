--- conflicted
+++ resolved
@@ -150,13 +150,8 @@
     //! Additional [`DataMarker`](super::DataMarker) helpers.
 
     pub use super::marker_full::{
-<<<<<<< HEAD
-        data_marker_id, impl_data_provider_never_marker, DataMarkerId, DataMarkerIdHash,
-        ErasedMarker, NeverMarker,
-=======
-        data_marker_path, impl_data_provider_never_marker, DataMarkerExt, DataMarkerPath,
-        DataMarkerPathHash, ErasedMarker, NeverMarker,
->>>>>>> fc8240b3
+        data_marker_id, impl_data_provider_never_marker, DataMarkerExt, DataMarkerId,
+        DataMarkerIdHash, ErasedMarker, NeverMarker,
     };
 }
 
