// This file is part of ICU4X. For terms of use, please see the file
// called LICENSE at the top level of the ICU4X source tree
// (online at: https://github.com/unicode-org/icu4x/blob/main/LICENSE ).

//! Data provider returning multilingual "Hello World" strings for testing.

#![allow(clippy::exhaustive_structs)] // data struct module

use crate as icu_provider;

use crate::prelude::*;
use alloc::borrow::Cow;
use alloc::collections::BTreeSet;
use alloc::string::String;
use core::fmt::Debug;
use icu_locale_core::preferences::define_preferences;
use writeable::Writeable;
use yoke::*;
use zerofrom::*;

/// A struct containing "Hello World" in the requested language.
#[derive(Debug, PartialEq, Clone, Yokeable, ZeroFrom)]
#[cfg_attr(feature = "serde", derive(serde::Deserialize))]
#[cfg_attr(
    any(feature = "deserialize_json", feature = "export"),
    derive(serde::Serialize)
)]
#[cfg_attr(feature = "export", derive(databake::Bake))]
#[cfg_attr(feature = "export", databake(path = icu_provider::hello_world))]
pub struct HelloWorldV1<'data> {
    /// The translation of "Hello World".
    #[cfg_attr(feature = "serde", serde(borrow))]
    pub message: Cow<'data, str>,
}

impl Default for HelloWorldV1<'_> {
    fn default() -> Self {
        HelloWorldV1 {
            message: Cow::Borrowed("(und) Hello World"),
        }
    }
}

/// Marker type for [`HelloWorldV1`].
#[derive(Debug)]
pub struct HelloWorldV1Marker;

impl DynamicDataMarker for HelloWorldV1Marker {
    type DataStruct = HelloWorldV1<'static>;
}

impl DataMarker for HelloWorldV1Marker {
    const INFO: icu_provider::DataMarkerInfo =
        DataMarkerInfo::from_path(icu_provider::marker::data_marker_path!("core/helloworld@1"));
}

/// A data provider returning Hello World strings in different languages.
///
/// Mostly useful for testing.
///
/// # Examples
///
/// ```
/// use icu_locale_core::langid;
/// use icu_provider::hello_world::*;
/// use icu_provider::prelude::*;
///
/// let german_hello_world: DataResponse<HelloWorldV1Marker> =
///     HelloWorldProvider
///         .load(DataRequest {
///             id: DataIdentifierBorrowed::for_locale(&langid!("de").into()),
///             ..Default::default()
///         })
///         .expect("Loading should succeed");
///
/// assert_eq!("Hallo Welt", german_hello_world.payload.get().message);
/// ```
///
/// Load the reverse string using an auxiliary key:
///
/// ```
/// use icu_locale_core::langid;
/// use icu_provider::hello_world::*;
/// use icu_provider::prelude::*;
///
/// let reverse_hello_world: DataResponse<HelloWorldV1Marker> =
///     HelloWorldProvider
///         .load(DataRequest {
///             id: DataIdentifierBorrowed::for_marker_attributes_and_locale(
///                 DataMarkerAttributes::from_str_or_panic("reverse"),
///                 &langid!("en").into(),
///             ),
///             ..Default::default()
///         })
///         .expect("Loading should succeed");
///
/// assert_eq!("Olleh Dlrow", reverse_hello_world.payload.get().message);
/// ```
#[derive(Debug, PartialEq, Default)]
pub struct HelloWorldProvider;

impl HelloWorldProvider {
    // Data from https://en.wiktionary.org/wiki/Hello_World#Translations
    // Keep this sorted!
    const DATA: &'static [(&'static str, &'static str, &'static str)] = &[
        ("bn", "", "ওহে বিশ্ব"),
        ("cs", "", "Ahoj světe"),
        ("de", "", "Hallo Welt"),
        ("de-AT", "", "Servus Welt"),
        ("el", "", "Καλημέρα κόσμε"),
        ("en", "", "Hello World"),
        // WORLD
        ("en-001", "", "Hello from 🗺️"),
        // AFRICA
        ("en-002", "", "Hello from 🌍"),
        // AMERICAS
        ("en-019", "", "Hello from 🌎"),
        // ASIA
        ("en-142", "", "Hello from 🌏"),
        // GREAT BRITAIN
        ("en-GB", "", "Hello from 🇬🇧"),
        // ENGLAND
        ("en-GB-u-sd-gbeng", "", "Hello from 🏴󠁧󠁢󠁥󠁮󠁧󠁿"),
        ("en", "reverse", "Olleh Dlrow"),
        ("eo", "", "Saluton, Mondo"),
        ("fa", "", "سلام دنیا‎"),
        ("fi", "", "hei maailma"),
        ("is", "", "Halló, heimur"),
        ("ja", "", "こんにちは世界"),
        ("ja", "reverse", "界世はちにんこ"),
        ("la", "", "Ave, munde"),
        ("pt", "", "Olá, mundo"),
        ("ro", "", "Salut, lume"),
        ("ru", "", "Привет, мир"),
        ("sr", "", "Поздрав свете"),
        ("sr-Latn", "", "Pozdrav svete"),
        ("vi", "", "Xin chào thế giới"),
        ("zh", "", "你好世界"),
    ];

    /// Converts this provider into a [`BufferProvider`] that uses JSON serialization.
    #[cfg(feature = "deserialize_json")]
    pub fn into_json_provider(self) -> HelloWorldJsonProvider {
        HelloWorldJsonProvider
    }
}

impl DataProvider<HelloWorldV1Marker> for HelloWorldProvider {
    fn load(&self, req: DataRequest) -> Result<DataResponse<HelloWorldV1Marker>, DataError> {
        #[allow(clippy::indexing_slicing)] // binary_search
        let data = Self::DATA
            .iter()
            .find(|(l, a, _)| {
                req.id.locale.strict_cmp(l.as_bytes()).is_eq()
                    && *a == req.id.marker_attributes.as_str()
            })
            .map(|(_, _, v)| v)
            .ok_or_else(|| {
                DataErrorKind::IdentifierNotFound.with_req(HelloWorldV1Marker::INFO, req)
            })?;
        Ok(DataResponse {
            metadata: Default::default(),
            payload: DataPayload::from_static_str(data),
        })
    }
}

impl DryDataProvider<HelloWorldV1Marker> for HelloWorldProvider {
    fn dry_load(&self, req: DataRequest) -> Result<DataResponseMetadata, DataError> {
        self.load(req).map(|r| r.metadata)
    }
}

impl DataPayload<HelloWorldV1Marker> {
    /// Make a [`DataPayload`]`<`[`HelloWorldV1Marker`]`>` from a static string slice.
    pub fn from_static_str(s: &'static str) -> DataPayload<HelloWorldV1Marker> {
        DataPayload::from_owned(HelloWorldV1 {
            message: Cow::Borrowed(s),
        })
    }
}

icu_provider::dynutil::impl_dynamic_data_provider!(
    HelloWorldProvider,
    [HelloWorldV1Marker,],
    AnyMarker
);

#[cfg(feature = "deserialize_json")]
/// A data provider returning Hello World strings in different languages as JSON blobs.
///
/// Mostly useful for testing.
///
/// # Examples
///
/// ```
/// use icu_locale_core::langid;
/// use icu_provider::hello_world::*;
/// use icu_provider::prelude::*;
///
/// let german_hello_world = HelloWorldProvider
///     .into_json_provider()
///     .load_data(HelloWorldV1Marker::INFO, DataRequest {
///         id: DataIdentifierBorrowed::for_locale(&langid!("de").into()),
///         ..Default::default()
///     })
///     .expect("Loading should succeed");
///
/// assert_eq!(german_hello_world.payload.get(), br#"{"message":"Hallo Welt"}"#);
#[derive(Debug)]
pub struct HelloWorldJsonProvider;

#[cfg(feature = "deserialize_json")]
impl DynamicDataProvider<BufferMarker> for HelloWorldJsonProvider {
    fn load_data(
        &self,
        marker: DataMarkerInfo,
        req: DataRequest,
    ) -> Result<DataResponse<BufferMarker>, DataError> {
        marker.match_marker(HelloWorldV1Marker::INFO)?;
        let result = HelloWorldProvider.load(req)?;
        Ok(DataResponse {
            metadata: DataResponseMetadata {
                buffer_format: Some(icu_provider::buf::BufferFormat::Json),
                ..result.metadata
            },
            #[allow(clippy::unwrap_used)] // HelloWorldV1::serialize is infallible
            payload: DataPayload::from_owned_buffer(
                serde_json::to_string(result.payload.get())
                    .unwrap()
                    .into_bytes()
                    .into_boxed_slice(),
            ),
        })
    }
}

impl IterableDataProvider<HelloWorldV1Marker> for HelloWorldProvider {
    fn iter_ids(&self) -> Result<BTreeSet<DataIdentifierCow>, DataError> {
        #[allow(clippy::unwrap_used)] // hello-world
        Ok(Self::DATA
            .iter()
            .map(|(l, a, _)| {
                DataIdentifierCow::from_borrowed_and_owned(
                    DataMarkerAttributes::from_str_or_panic(a),
                    l.parse().unwrap(),
                )
            })
            .collect())
    }
}

#[cfg(feature = "export")]
icu_provider::export::make_exportable_provider!(HelloWorldProvider, [HelloWorldV1Marker,]);

define_preferences!(
    /// Hello World Preferences.
    [Copy]
    HelloWorldFormatterPreferences, {}
);

/// A type that formats localized "hello world" strings.
///
/// This type is intended to take the shape of a typical ICU4X formatter API.
///
/// # Examples
///
/// ```
/// use icu_locale_core::locale;
/// use icu_provider::hello_world::{HelloWorldFormatter, HelloWorldProvider};
/// use writeable::assert_writeable_eq;
///
/// let fmt = HelloWorldFormatter::try_new_unstable(
///     &HelloWorldProvider,
///     locale!("eo").into(),
/// )
/// .expect("locale exists");
///
/// assert_writeable_eq!(fmt.format(), "Saluton, Mondo");
/// ```
#[derive(Debug)]
pub struct HelloWorldFormatter {
    data: DataPayload<HelloWorldV1Marker>,
}

/// A formatted hello world message. Implements [`Writeable`].
///
/// For an example, see [`HelloWorldFormatter`].
#[derive(Debug)]
pub struct FormattedHelloWorld<'l> {
    data: &'l HelloWorldV1<'l>,
}

impl HelloWorldFormatter {
    /// Creates a new [`HelloWorldFormatter`] for the specified locale.
    ///
    /// [📚 Help choosing a constructor](icu_provider::constructors)
    pub fn try_new(prefs: HelloWorldFormatterPreferences) -> Result<Self, DataError> {
        Self::try_new_unstable(&HelloWorldProvider, prefs)
    }

    icu_provider::gen_any_buffer_data_constructors!((prefs: HelloWorldFormatterPreferences) -> error: DataError,
        functions: [
            try_new: skip,
            try_new_with_any_provider,
            try_new_with_buffer_provider,
            try_new_unstable,
            Self,
    ]);

    #[doc = icu_provider::gen_any_buffer_unstable_docs!(UNSTABLE, Self::try_new)]
    pub fn try_new_unstable<P>(
        provider: &P,
        prefs: HelloWorldFormatterPreferences,
    ) -> Result<Self, DataError>
    where
        P: DataProvider<HelloWorldV1Marker>,
    {
<<<<<<< HEAD
        let locale = HelloWorldV1Marker::make_locale(prefs.locale_prefs);
=======
        let locale =
            DataLocale::from_preferences_locale::<HelloWorldV1Marker>(prefs.locale_preferences);
>>>>>>> 2d305ffc
        let data = provider
            .load(DataRequest {
                id: crate::request::DataIdentifierBorrowed::for_locale(&locale),
                ..Default::default()
            })?
            .payload;
        Ok(Self { data })
    }

    /// Formats a hello world message, returning a [`FormattedHelloWorld`].
    #[allow(clippy::needless_lifetimes)] // documentary example
    pub fn format<'l>(&'l self) -> FormattedHelloWorld<'l> {
        FormattedHelloWorld {
            data: self.data.get(),
        }
    }

    /// Formats a hello world message, returning a [`String`].
    pub fn format_to_string(&self) -> String {
        self.format().write_to_string().into_owned()
    }
}

impl Writeable for FormattedHelloWorld<'_> {
    fn write_to<W: core::fmt::Write + ?Sized>(&self, sink: &mut W) -> core::fmt::Result {
        self.data.message.write_to(sink)
    }

    fn write_to_string(&self) -> Cow<str> {
        self.data.message.clone()
    }

    fn writeable_length_hint(&self) -> writeable::LengthHint {
        self.data.message.writeable_length_hint()
    }
}

writeable::impl_display_with_writeable!(FormattedHelloWorld<'_>);

#[cfg(feature = "export")]
#[test]
fn test_iter() {
    use crate::IterableDataProvider;
    use icu_locale_core::locale;

    assert_eq!(
        HelloWorldProvider.iter_ids().unwrap(),
        BTreeSet::from_iter([
            DataIdentifierCow::from_locale(locale!("bn").into()),
            DataIdentifierCow::from_locale(locale!("cs").into()),
            DataIdentifierCow::from_locale(locale!("de").into()),
            DataIdentifierCow::from_locale(locale!("de-AT").into()),
            DataIdentifierCow::from_locale(locale!("el").into()),
            DataIdentifierCow::from_locale(locale!("en").into()),
            DataIdentifierCow::from_locale(locale!("en-001").into()),
            DataIdentifierCow::from_locale(locale!("en-002").into()),
            DataIdentifierCow::from_locale(locale!("en-019").into()),
            DataIdentifierCow::from_locale(locale!("en-142").into()),
            DataIdentifierCow::from_locale(locale!("en-GB").into()),
            DataIdentifierCow::from_locale(locale!("en-GB-u-sd-gbeng").into()),
            DataIdentifierCow::from_borrowed_and_owned(
                DataMarkerAttributes::from_str_or_panic("reverse"),
                locale!("en").into()
            ),
            DataIdentifierCow::from_locale(locale!("eo").into()),
            DataIdentifierCow::from_locale(locale!("fa").into()),
            DataIdentifierCow::from_locale(locale!("fi").into()),
            DataIdentifierCow::from_locale(locale!("is").into()),
            DataIdentifierCow::from_locale(locale!("ja").into()),
            DataIdentifierCow::from_borrowed_and_owned(
                DataMarkerAttributes::from_str_or_panic("reverse"),
                locale!("ja").into()
            ),
            DataIdentifierCow::from_locale(locale!("la").into()),
            DataIdentifierCow::from_locale(locale!("pt").into()),
            DataIdentifierCow::from_locale(locale!("ro").into()),
            DataIdentifierCow::from_locale(locale!("ru").into()),
            DataIdentifierCow::from_locale(locale!("sr").into()),
            DataIdentifierCow::from_locale(locale!("sr-Latn").into()),
            DataIdentifierCow::from_locale(locale!("vi").into()),
            DataIdentifierCow::from_locale(locale!("zh").into()),
        ])
    );
}<|MERGE_RESOLUTION|>--- conflicted
+++ resolved
@@ -316,12 +316,7 @@
     where
         P: DataProvider<HelloWorldV1Marker>,
     {
-<<<<<<< HEAD
-        let locale = HelloWorldV1Marker::make_locale(prefs.locale_prefs);
-=======
-        let locale =
-            DataLocale::from_preferences_locale::<HelloWorldV1Marker>(prefs.locale_preferences);
->>>>>>> 2d305ffc
+        let locale = HelloWorldV1Marker::make_locale(prefs.locale_preferences);
         let data = provider
             .load(DataRequest {
                 id: crate::request::DataIdentifierBorrowed::for_locale(&locale),
