--- conflicted
+++ resolved
@@ -115,20 +115,13 @@
         &self,
         req: &DataRequest,
     ) -> Result<DataResponse<HelloWorldV1Marker>, DataError> {
-<<<<<<< HEAD
-        let langid = req.langid();
-        let data = self
-            .map
-            .get(&langid)
-=======
         let data = self
             .map
             .get(&req.options)
->>>>>>> feb1c9b4
             .map(|s| HelloWorldV1 { message: s.clone() })
             .ok_or_else(|| DataErrorKind::MissingLocale.with_key(HelloWorldV1Marker::KEY))?;
         let metadata = DataResponseMetadata {
-            data_langid: req.get_langid().cloned(),
+            data_langid: Some(req.langid()),
             ..Default::default()
         };
         Ok(DataResponse {
@@ -194,16 +187,8 @@
 #[test]
 fn test_iter() {
     let provider = HelloWorldProvider::new_with_placeholder_data();
-<<<<<<< HEAD
-    let mut supported_langids: Vec<LanguageIdentifier> = provider
-        .supported_options()
-        .unwrap()
-        .map(|resc_options| resc_options.langid())
-        .collect();
-=======
     let mut supported_langids: Vec<ResourceOptions> =
         provider.supported_options().unwrap().collect();
->>>>>>> feb1c9b4
     supported_langids.sort();
 
     assert_eq!(
