<<<<<<< HEAD
decimal/symbols@1, <lookup>, 2086B, 293 identifiers
=======
decimal/symbols@1, <lookup>, 1141B, 214 identifiers
>>>>>>> 3a96d5f2
decimal/symbols@1, <total>, 8905B, 45 unique payloads
decimal/symbols@1, af, 197B, 8f773f51e85a65c1
decimal/symbols@1, am, 196B, 8df59f98704d3b0c
decimal/symbols@1, ar, 202B, c3f15eb63fa35608
decimal/symbols@1, ar-AE, 202B, 29e2dc764329c56
decimal/symbols@1, ar-AE/arab, 202B, -> ar
decimal/symbols@1, ar-DZ, 202B, d2f2336636ab14d7
decimal/symbols@1, ar-DZ/arab, 202B, -> ar
decimal/symbols@1, ar-EH, 202B, -> ar-AE
decimal/symbols@1, ar-EH/arab, 202B, -> ar
decimal/symbols@1, ar-LB/latn, 202B, -> ar-DZ
decimal/symbols@1, ar-LY, 202B, -> ar-DZ
decimal/symbols@1, ar-LY/arab, 202B, -> ar
decimal/symbols@1, ar-MA, 202B, -> ar-DZ
decimal/symbols@1, ar-MA/arab, 202B, -> ar
decimal/symbols@1, ar-MR/latn, 202B, -> ar-DZ
decimal/symbols@1, ar-TN, 202B, -> ar-DZ
decimal/symbols@1, ar-TN/arab, 202B, -> ar
decimal/symbols@1, ar/latn, 202B, -> ar-AE
decimal/symbols@1, as, 196B, 31828215dcef2fcb
decimal/symbols@1, as/latn, 196B, 1be94084ee7dcfbf
decimal/symbols@1, ast, 196B, 3ec76252c7ed8d8c
decimal/symbols@1, az, 196B, -> ast
decimal/symbols@1, be, 197B, 9a02a4ca8407cfb5
decimal/symbols@1, bg, 197B, -> be
decimal/symbols@1, bgc, 196B, ca87a14f1561c47
<<<<<<< HEAD
decimal/symbols@1, bgc-u-nu-latn, 196B, -> am
decimal/symbols@1, bho, 196B, -> bgc
decimal/symbols@1, bho-u-nu-latn, 196B, -> am
=======
decimal/symbols@1, bgc/latn, 196B, 8df59f98704d3b0c
decimal/symbols@1, bho, 196B, -> bgc
decimal/symbols@1, bho/latn, 196B, -> bgc/latn
>>>>>>> 3a96d5f2
decimal/symbols@1, blo, 197B, -> af
decimal/symbols@1, bn, 196B, -> as
decimal/symbols@1, bn/latn, 196B, -> as/latn
decimal/symbols@1, br, 197B, -> af
decimal/symbols@1, brx, 196B, -> as/latn
decimal/symbols@1, brx/deva, 196B, 7e9a4eca2b249e6b
decimal/symbols@1, bs, 196B, -> ast
decimal/symbols@1, bs-Cyrl, 196B, -> ast
decimal/symbols@1, ca, 196B, -> ast
decimal/symbols@1, ceb, 196B, -> am
decimal/symbols@1, chr, 196B, -> am
decimal/symbols@1, cs, 197B, -> af
decimal/symbols@1, csw, 196B, -> am
decimal/symbols@1, cv, 197B, -> af
decimal/symbols@1, cy, 196B, -> am
decimal/symbols@1, da, 196B, -> ast
decimal/symbols@1, de, 196B, -> ast
decimal/symbols@1, de-AT, 197B, -> af
decimal/symbols@1, de-CH, 198B, 3d32cccea80b3e04
decimal/symbols@1, de-LI, 198B, -> de-CH
<<<<<<< HEAD
decimal/symbols@1, doi, 196B, -> am
decimal/symbols@1, doi-u-nu-deva, 196B, -> bgc
=======
decimal/symbols@1, doi/deva, 196B, -> bgc
>>>>>>> 3a96d5f2
decimal/symbols@1, dsb, 196B, -> ast
decimal/symbols@1, el, 196B, -> ast
decimal/symbols@1, en, 196B, -> am
decimal/symbols@1, en-AT, 196B, -> ast
decimal/symbols@1, en-BE, 196B, -> ast
decimal/symbols@1, en-CH, 198B, -> de-CH
decimal/symbols@1, en-DE, 196B, -> ast
decimal/symbols@1, en-DK, 196B, -> ast
decimal/symbols@1, en-FI, 197B, -> af
decimal/symbols@1, en-ID, 196B, -> ast
decimal/symbols@1, en-IN, 196B, -> as/latn
decimal/symbols@1, en-NL, 196B, -> ast
decimal/symbols@1, en-SE, 197B, -> af
decimal/symbols@1, en-SI, 196B, -> ast
decimal/symbols@1, eo, 197B, -> af
decimal/symbols@1, es, 196B, 2c22710b06ef69b6
<<<<<<< HEAD
decimal/symbols@1, es-419, 196B, -> am
=======
decimal/symbols@1, es-419, 196B, -> bgc/latn
>>>>>>> 3a96d5f2
decimal/symbols@1, es-AR, 196B, -> ast
decimal/symbols@1, es-BO, 196B, -> ast
decimal/symbols@1, es-CL, 196B, -> ast
decimal/symbols@1, es-CO, 196B, -> ast
decimal/symbols@1, es-CR, 197B, -> af
decimal/symbols@1, es-EC, 196B, -> ast
decimal/symbols@1, es-PY, 196B, -> ast
decimal/symbols@1, es-UY, 196B, -> ast
decimal/symbols@1, es-VE, 196B, -> ast
decimal/symbols@1, et, 199B, 7f5a8b63b2f65e0a
decimal/symbols@1, eu, 198B, a15eb3eb99d7e82f
decimal/symbols@1, fa, 206B, a0fa297e66c61095
decimal/symbols@1, fa/latn, 204B, 1e71e4af6837906a
decimal/symbols@1, ff-Adlm, 198B, 6616be7d2ee463e2
decimal/symbols@1, ff-Adlm/latn, 198B, e1fea4ebad753241
decimal/symbols@1, fi, 199B, 90d0f7c945c25099
decimal/symbols@1, fil, 196B, -> am
decimal/symbols@1, fo, 198B, -> eu
decimal/symbols@1, fr, 198B, bd076f44d0623175
decimal/symbols@1, fr-CA, 197B, -> af
decimal/symbols@1, fr-LU, 196B, -> ast
decimal/symbols@1, fr-MA, 196B, -> ast
decimal/symbols@1, fy, 196B, -> ast
decimal/symbols@1, ga, 196B, -> am
decimal/symbols@1, gd, 196B, -> am
decimal/symbols@1, gl, 196B, -> ast
<<<<<<< HEAD
decimal/symbols@1, gu, 196B, -> as-u-nu-latn
decimal/symbols@1, gu-u-nu-gujr, 196B, 732c15d0265eb49f
decimal/symbols@1, ha, 196B, -> am
=======
decimal/symbols@1, gu, 196B, -> as/latn
decimal/symbols@1, gu/gujr, 196B, 732c15d0265eb49f
>>>>>>> 3a96d5f2
decimal/symbols@1, he, 202B, -> ar-AE
decimal/symbols@1, hi, 196B, -> as/latn
decimal/symbols@1, hi/deva, 196B, -> brx/deva
decimal/symbols@1, hr, 198B, -> eu
decimal/symbols@1, hsb, 196B, -> ast
decimal/symbols@1, hu, 197B, -> be
decimal/symbols@1, hy, 197B, -> af
decimal/symbols@1, ia, 196B, -> es
decimal/symbols@1, id, 196B, -> ast
decimal/symbols@1, ie, 197B, -> af
decimal/symbols@1, ig, 196B, -> am
decimal/symbols@1, is, 196B, -> ast
decimal/symbols@1, it, 196B, -> ast
decimal/symbols@1, it-CH, 198B, -> de-CH
decimal/symbols@1, ja, 196B, -> am
decimal/symbols@1, jv, 196B, -> ast
decimal/symbols@1, jv/java, 196B, c00a347acd69f78e
decimal/symbols@1, ka, 197B, -> be
decimal/symbols@1, kea, 197B, -> af
decimal/symbols@1, kgp, 196B, -> ast
decimal/symbols@1, kk, 197B, -> af
<<<<<<< HEAD
decimal/symbols@1, km, 196B, -> am
decimal/symbols@1, km-u-nu-khmr, 196B, d371a392c8a49ebd
decimal/symbols@1, kn, 196B, -> am
decimal/symbols@1, kn-u-nu-knda, 196B, f56a54acfc463e3d
decimal/symbols@1, ko, 196B, -> am
decimal/symbols@1, kok, 196B, -> am
decimal/symbols@1, kok-u-nu-deva, 196B, -> bgc
decimal/symbols@1, ks, 210B, ad303d0e62ad991d
decimal/symbols@1, ks-Deva, 196B, -> am
decimal/symbols@1, ks-u-nu-latn, 197B, 5e2dfa25e6dcacef
=======
decimal/symbols@1, km/khmr, 196B, d371a392c8a49ebd
decimal/symbols@1, kn/knda, 196B, f56a54acfc463e3d
decimal/symbols@1, kok/deva, 196B, -> bgc
decimal/symbols@1, ks, 210B, ad303d0e62ad991d
decimal/symbols@1, ks/latn, 197B, 5e2dfa25e6dcacef
>>>>>>> 3a96d5f2
decimal/symbols@1, ku, 196B, -> ast
decimal/symbols@1, kxv, 196B, -> as/latn
decimal/symbols@1, kxv-Deva, 196B, -> as/latn
decimal/symbols@1, kxv-Deva/deva, 196B, -> brx/deva
decimal/symbols@1, kxv-Orya, 196B, -> as/latn
decimal/symbols@1, kxv-Orya/orya, 196B, b5be2e9987aa0e92
decimal/symbols@1, kxv-Telu, 196B, -> as/latn
decimal/symbols@1, kxv-Telu/telu, 196B, c56cc668c8df4720
decimal/symbols@1, ky, 197B, -> af
decimal/symbols@1, lb, 196B, -> ast
decimal/symbols@1, lij, 196B, -> ast
decimal/symbols@1, lmo, 198B, b356ba779def73df
decimal/symbols@1, lo, 196B, -> ast
decimal/symbols@1, lo/laoo, 196B, b75d40e037c05312
decimal/symbols@1, lt, 199B, -> fi
decimal/symbols@1, lv, 197B, -> be
<<<<<<< HEAD
decimal/symbols@1, mai, 196B, -> am
decimal/symbols@1, mai-u-nu-deva, 196B, -> bgc
decimal/symbols@1, mi, 196B, -> am
decimal/symbols@1, mk, 196B, -> ast
decimal/symbols@1, ml, 196B, -> as-u-nu-latn
decimal/symbols@1, ml-u-nu-mlym, 196B, 5a127888d0a6d8ec
decimal/symbols@1, mn, 196B, -> am
decimal/symbols@1, mni, 196B, 315b942fbd3f19d5
decimal/symbols@1, mni-u-nu-latn, 196B, -> am
decimal/symbols@1, mr, 196B, -> brx-u-nu-deva
decimal/symbols@1, mr-u-nu-latn, 196B, -> as-u-nu-latn
decimal/symbols@1, ms, 196B, -> am
=======
decimal/symbols@1, mai/deva, 196B, -> bgc
decimal/symbols@1, mk, 196B, -> ast
decimal/symbols@1, ml, 196B, -> as/latn
decimal/symbols@1, ml/mlym, 196B, 5a127888d0a6d8ec
decimal/symbols@1, mni, 196B, 315b942fbd3f19d5
decimal/symbols@1, mni/latn, 196B, -> bgc/latn
decimal/symbols@1, mr, 196B, -> brx/deva
decimal/symbols@1, mr/latn, 196B, -> as/latn
>>>>>>> 3a96d5f2
decimal/symbols@1, ms-BN, 196B, -> ast
decimal/symbols@1, ms-ID, 196B, -> ast
decimal/symbols@1, mt, 196B, -> am
decimal/symbols@1, my, 196B, dec50a433ec6e07a
<<<<<<< HEAD
decimal/symbols@1, my-u-nu-latn, 196B, -> am
=======
decimal/symbols@1, my/latn, 196B, -> bgc/latn
>>>>>>> 3a96d5f2
decimal/symbols@1, nds, 196B, -> ast
decimal/symbols@1, ne, 196B, -> brx/deva
decimal/symbols@1, ne/latn, 196B, -> as/latn
decimal/symbols@1, nl, 196B, -> ast
decimal/symbols@1, no, 199B, -> fi
decimal/symbols@1, nqo, 197B, 3ad10eb5c875f27f
decimal/symbols@1, nqo/latn, 197B, -> ks/latn
decimal/symbols@1, oc, 197B, -> af
<<<<<<< HEAD
decimal/symbols@1, or, 196B, -> as-u-nu-latn
decimal/symbols@1, or-u-nu-orya, 196B, -> kxv-Orya-u-nu-orya
decimal/symbols@1, pa, 196B, -> as-u-nu-latn
decimal/symbols@1, pa-u-nu-guru, 196B, a9bbb8e9c2e4c0a8
decimal/symbols@1, pcm, 196B, -> am
=======
decimal/symbols@1, or, 196B, -> as/latn
decimal/symbols@1, or/orya, 196B, -> kxv-Orya/orya
decimal/symbols@1, pa, 196B, -> as/latn
decimal/symbols@1, pa/guru, 196B, a9bbb8e9c2e4c0a8
>>>>>>> 3a96d5f2
decimal/symbols@1, pl, 197B, -> be
decimal/symbols@1, prg, 197B, -> af
decimal/symbols@1, ps, 210B, -> ks
decimal/symbols@1, ps/latn, 204B, 20eefabce09a4818
decimal/symbols@1, pt, 196B, -> ast
decimal/symbols@1, pt-AO, 197B, -> af
decimal/symbols@1, pt-PT, 197B, -> be
decimal/symbols@1, qu, 196B, -> am
decimal/symbols@1, qu-BO, 196B, -> ast
decimal/symbols@1, raj, 196B, -> bgc
<<<<<<< HEAD
decimal/symbols@1, raj-u-nu-latn, 196B, -> am
=======
decimal/symbols@1, raj/latn, 196B, -> bgc/latn
>>>>>>> 3a96d5f2
decimal/symbols@1, rm, 200B, 45ca5c6d1c50c098
decimal/symbols@1, ro, 196B, -> ast
decimal/symbols@1, ru, 197B, -> af
decimal/symbols@1, ru-UA, 197B, -> be
decimal/symbols@1, sa, 196B, -> brx/deva
decimal/symbols@1, sa/latn, 196B, -> as/latn
decimal/symbols@1, sah, 197B, -> af
decimal/symbols@1, sat, 196B, 811b1d8c42386f5
<<<<<<< HEAD
decimal/symbols@1, sat-u-nu-latn, 196B, -> am
decimal/symbols@1, sc, 196B, -> ast
decimal/symbols@1, sd, 202B, -> ar
decimal/symbols@1, sd-Deva, 196B, -> am
decimal/symbols@1, sd-u-nu-latn, 196B, -> am
decimal/symbols@1, si, 196B, -> am
=======
decimal/symbols@1, sat/latn, 196B, -> bgc/latn
decimal/symbols@1, sc, 196B, -> ast
decimal/symbols@1, sd, 202B, -> ar
decimal/symbols@1, sd/latn, 196B, -> bgc/latn
>>>>>>> 3a96d5f2
decimal/symbols@1, sk, 197B, -> af
decimal/symbols@1, sl, 198B, -> eu
decimal/symbols@1, so, 196B, -> am
decimal/symbols@1, sq, 197B, -> be
decimal/symbols@1, sr, 196B, -> ast
decimal/symbols@1, sr-Latn, 196B, -> ast
decimal/symbols@1, su, 196B, -> ast
decimal/symbols@1, sv, 199B, -> fi
decimal/symbols@1, sw, 196B, -> am
decimal/symbols@1, sw-CD, 196B, -> ast
decimal/symbols@1, syr, 196B, -> am
decimal/symbols@1, szl, 197B, -> af
<<<<<<< HEAD
decimal/symbols@1, ta, 196B, -> as-u-nu-latn
decimal/symbols@1, ta-LK-u-nu-tamldec, 196B, 1b13bb3a71cbed6d
decimal/symbols@1, ta-MY, 196B, -> am
decimal/symbols@1, ta-MY-u-nu-tamldec, 196B, 2cbb0cd77497e017
decimal/symbols@1, ta-SG, 196B, -> am
decimal/symbols@1, ta-SG-u-nu-tamldec, 196B, -> ta-MY-u-nu-tamldec
decimal/symbols@1, ta-u-nu-tamldec, 196B, -> ta-LK-u-nu-tamldec
decimal/symbols@1, te, 196B, -> as-u-nu-latn
decimal/symbols@1, te-u-nu-telu, 196B, 3dbd189bc0e1b0f5
decimal/symbols@1, tg, 197B, -> af
decimal/symbols@1, th, 196B, -> am
decimal/symbols@1, th-u-nu-thai, 196B, db1d187d375ccfd2
decimal/symbols@1, ti, 196B, -> am
=======
decimal/symbols@1, ta, 196B, -> as/latn
decimal/symbols@1, ta-MY, 196B, -> bgc/latn
decimal/symbols@1, ta-MY/tamldec, 196B, 2cbb0cd77497e017
decimal/symbols@1, ta-SG, 196B, -> bgc/latn
decimal/symbols@1, ta-SG/tamldec, 196B, -> ta-MY/tamldec
decimal/symbols@1, ta/tamldec, 196B, 1b13bb3a71cbed6d
decimal/symbols@1, te, 196B, -> as/latn
decimal/symbols@1, te/telu, 196B, 3dbd189bc0e1b0f5
decimal/symbols@1, tg, 197B, -> af
decimal/symbols@1, th/thai, 196B, db1d187d375ccfd2
>>>>>>> 3a96d5f2
decimal/symbols@1, tk, 197B, -> af
decimal/symbols@1, to, 196B, -> am
decimal/symbols@1, tr, 196B, -> ast
decimal/symbols@1, tt, 197B, -> af
<<<<<<< HEAD
decimal/symbols@1, ug, 196B, -> am
decimal/symbols@1, ug-u-nu-arabext, 210B, -> ks
decimal/symbols@1, uk, 197B, -> af
decimal/symbols@1, und, 196B, -> am
=======
decimal/symbols@1, ug/arabext, 210B, -> ks
decimal/symbols@1, uk, 197B, -> af
decimal/symbols@1, und, 196B, -> bgc/latn
>>>>>>> 3a96d5f2
decimal/symbols@1, ur, 202B, -> ar-AE
decimal/symbols@1, ur-IN, 210B, -> ks
decimal/symbols@1, ur-IN/latn, 202B, -> ar-AE
decimal/symbols@1, ur/arabext, 210B, -> ks
decimal/symbols@1, uz, 197B, -> af
decimal/symbols@1, uz-Cyrl, 197B, -> af
decimal/symbols@1, vec, 198B, -> fr
decimal/symbols@1, vi, 196B, -> ast
decimal/symbols@1, vmw, 196B, -> ast
decimal/symbols@1, wo, 196B, -> ast
decimal/symbols@1, xh, 197B, 900c37a0e41f6259
<<<<<<< HEAD
decimal/symbols@1, xnr, 196B, -> as-u-nu-latn
decimal/symbols@1, xnr-u-nu-deva, 196B, -> brx-u-nu-deva
decimal/symbols@1, yo, 196B, -> am
decimal/symbols@1, yrl, 196B, -> ast
decimal/symbols@1, yue, 196B, -> am
decimal/symbols@1, yue-Hans, 196B, -> am
decimal/symbols@1, yue-Hans-u-nu-hanidec, 196B, 61528a85cbe1449
decimal/symbols@1, yue-u-nu-hanidec, 196B, -> yue-Hans-u-nu-hanidec
decimal/symbols@1, za, 196B, -> am
decimal/symbols@1, zh, 196B, -> am
decimal/symbols@1, zh-HK-u-nu-hanidec, 196B, -> yue-Hans-u-nu-hanidec
decimal/symbols@1, zh-Hant, 196B, -> am
decimal/symbols@1, zh-Hant-u-nu-hanidec, 196B, -> yue-Hans-u-nu-hanidec
decimal/symbols@1, zh-MO-u-nu-hanidec, 196B, -> yue-Hans-u-nu-hanidec
decimal/symbols@1, zh-SG-u-nu-hanidec, 196B, -> yue-Hans-u-nu-hanidec
decimal/symbols@1, zh-u-nu-hanidec, 196B, -> yue-Hans-u-nu-hanidec
decimal/symbols@1, zu, 196B, -> am
=======
decimal/symbols@1, xnr, 196B, -> as/latn
decimal/symbols@1, xnr/deva, 196B, -> brx/deva
decimal/symbols@1, yrl, 196B, -> ast
decimal/symbols@1, yue-Hans/hanidec, 196B, 61528a85cbe1449
decimal/symbols@1, yue/hanidec, 196B, -> yue-Hans/hanidec
decimal/symbols@1, zh-Hant/hanidec, 196B, -> yue-Hans/hanidec
decimal/symbols@1, zh/hanidec, 196B, -> yue-Hans/hanidec
>>>>>>> 3a96d5f2
<|MERGE_RESOLUTION|>--- conflicted
+++ resolved
@@ -1,8 +1,4 @@
-<<<<<<< HEAD
-decimal/symbols@1, <lookup>, 2086B, 293 identifiers
-=======
-decimal/symbols@1, <lookup>, 1141B, 214 identifiers
->>>>>>> 3a96d5f2
+decimal/symbols@1, <lookup>, 1244B, 255 identifiers
 decimal/symbols@1, <total>, 8905B, 45 unique payloads
 decimal/symbols@1, af, 197B, 8f773f51e85a65c1
 decimal/symbols@1, am, 196B, 8df59f98704d3b0c
@@ -29,15 +25,9 @@
 decimal/symbols@1, be, 197B, 9a02a4ca8407cfb5
 decimal/symbols@1, bg, 197B, -> be
 decimal/symbols@1, bgc, 196B, ca87a14f1561c47
-<<<<<<< HEAD
-decimal/symbols@1, bgc-u-nu-latn, 196B, -> am
+decimal/symbols@1, bgc/latn, 196B, -> am
 decimal/symbols@1, bho, 196B, -> bgc
-decimal/symbols@1, bho-u-nu-latn, 196B, -> am
-=======
-decimal/symbols@1, bgc/latn, 196B, 8df59f98704d3b0c
-decimal/symbols@1, bho, 196B, -> bgc
-decimal/symbols@1, bho/latn, 196B, -> bgc/latn
->>>>>>> 3a96d5f2
+decimal/symbols@1, bho/latn, 196B, -> am
 decimal/symbols@1, blo, 197B, -> af
 decimal/symbols@1, bn, 196B, -> as
 decimal/symbols@1, bn/latn, 196B, -> as/latn
@@ -58,12 +48,8 @@
 decimal/symbols@1, de-AT, 197B, -> af
 decimal/symbols@1, de-CH, 198B, 3d32cccea80b3e04
 decimal/symbols@1, de-LI, 198B, -> de-CH
-<<<<<<< HEAD
 decimal/symbols@1, doi, 196B, -> am
-decimal/symbols@1, doi-u-nu-deva, 196B, -> bgc
-=======
 decimal/symbols@1, doi/deva, 196B, -> bgc
->>>>>>> 3a96d5f2
 decimal/symbols@1, dsb, 196B, -> ast
 decimal/symbols@1, el, 196B, -> ast
 decimal/symbols@1, en, 196B, -> am
@@ -80,11 +66,7 @@
 decimal/symbols@1, en-SI, 196B, -> ast
 decimal/symbols@1, eo, 197B, -> af
 decimal/symbols@1, es, 196B, 2c22710b06ef69b6
-<<<<<<< HEAD
 decimal/symbols@1, es-419, 196B, -> am
-=======
-decimal/symbols@1, es-419, 196B, -> bgc/latn
->>>>>>> 3a96d5f2
 decimal/symbols@1, es-AR, 196B, -> ast
 decimal/symbols@1, es-BO, 196B, -> ast
 decimal/symbols@1, es-CL, 196B, -> ast
@@ -111,14 +93,9 @@
 decimal/symbols@1, ga, 196B, -> am
 decimal/symbols@1, gd, 196B, -> am
 decimal/symbols@1, gl, 196B, -> ast
-<<<<<<< HEAD
-decimal/symbols@1, gu, 196B, -> as-u-nu-latn
-decimal/symbols@1, gu-u-nu-gujr, 196B, 732c15d0265eb49f
-decimal/symbols@1, ha, 196B, -> am
-=======
 decimal/symbols@1, gu, 196B, -> as/latn
 decimal/symbols@1, gu/gujr, 196B, 732c15d0265eb49f
->>>>>>> 3a96d5f2
+decimal/symbols@1, ha, 196B, -> am
 decimal/symbols@1, he, 202B, -> ar-AE
 decimal/symbols@1, hi, 196B, -> as/latn
 decimal/symbols@1, hi/deva, 196B, -> brx/deva
@@ -140,24 +117,16 @@
 decimal/symbols@1, kea, 197B, -> af
 decimal/symbols@1, kgp, 196B, -> ast
 decimal/symbols@1, kk, 197B, -> af
-<<<<<<< HEAD
 decimal/symbols@1, km, 196B, -> am
-decimal/symbols@1, km-u-nu-khmr, 196B, d371a392c8a49ebd
+decimal/symbols@1, km/khmr, 196B, d371a392c8a49ebd
 decimal/symbols@1, kn, 196B, -> am
-decimal/symbols@1, kn-u-nu-knda, 196B, f56a54acfc463e3d
+decimal/symbols@1, kn/knda, 196B, f56a54acfc463e3d
 decimal/symbols@1, ko, 196B, -> am
 decimal/symbols@1, kok, 196B, -> am
-decimal/symbols@1, kok-u-nu-deva, 196B, -> bgc
+decimal/symbols@1, kok/deva, 196B, -> bgc
 decimal/symbols@1, ks, 210B, ad303d0e62ad991d
 decimal/symbols@1, ks-Deva, 196B, -> am
-decimal/symbols@1, ks-u-nu-latn, 197B, 5e2dfa25e6dcacef
-=======
-decimal/symbols@1, km/khmr, 196B, d371a392c8a49ebd
-decimal/symbols@1, kn/knda, 196B, f56a54acfc463e3d
-decimal/symbols@1, kok/deva, 196B, -> bgc
-decimal/symbols@1, ks, 210B, ad303d0e62ad991d
 decimal/symbols@1, ks/latn, 197B, 5e2dfa25e6dcacef
->>>>>>> 3a96d5f2
 decimal/symbols@1, ku, 196B, -> ast
 decimal/symbols@1, kxv, 196B, -> as/latn
 decimal/symbols@1, kxv-Deva, 196B, -> as/latn
@@ -174,38 +143,23 @@
 decimal/symbols@1, lo/laoo, 196B, b75d40e037c05312
 decimal/symbols@1, lt, 199B, -> fi
 decimal/symbols@1, lv, 197B, -> be
-<<<<<<< HEAD
 decimal/symbols@1, mai, 196B, -> am
-decimal/symbols@1, mai-u-nu-deva, 196B, -> bgc
+decimal/symbols@1, mai/deva, 196B, -> bgc
 decimal/symbols@1, mi, 196B, -> am
-decimal/symbols@1, mk, 196B, -> ast
-decimal/symbols@1, ml, 196B, -> as-u-nu-latn
-decimal/symbols@1, ml-u-nu-mlym, 196B, 5a127888d0a6d8ec
-decimal/symbols@1, mn, 196B, -> am
-decimal/symbols@1, mni, 196B, 315b942fbd3f19d5
-decimal/symbols@1, mni-u-nu-latn, 196B, -> am
-decimal/symbols@1, mr, 196B, -> brx-u-nu-deva
-decimal/symbols@1, mr-u-nu-latn, 196B, -> as-u-nu-latn
-decimal/symbols@1, ms, 196B, -> am
-=======
-decimal/symbols@1, mai/deva, 196B, -> bgc
 decimal/symbols@1, mk, 196B, -> ast
 decimal/symbols@1, ml, 196B, -> as/latn
 decimal/symbols@1, ml/mlym, 196B, 5a127888d0a6d8ec
+decimal/symbols@1, mn, 196B, -> am
 decimal/symbols@1, mni, 196B, 315b942fbd3f19d5
-decimal/symbols@1, mni/latn, 196B, -> bgc/latn
+decimal/symbols@1, mni/latn, 196B, -> am
 decimal/symbols@1, mr, 196B, -> brx/deva
 decimal/symbols@1, mr/latn, 196B, -> as/latn
->>>>>>> 3a96d5f2
+decimal/symbols@1, ms, 196B, -> am
 decimal/symbols@1, ms-BN, 196B, -> ast
 decimal/symbols@1, ms-ID, 196B, -> ast
 decimal/symbols@1, mt, 196B, -> am
 decimal/symbols@1, my, 196B, dec50a433ec6e07a
-<<<<<<< HEAD
-decimal/symbols@1, my-u-nu-latn, 196B, -> am
-=======
-decimal/symbols@1, my/latn, 196B, -> bgc/latn
->>>>>>> 3a96d5f2
+decimal/symbols@1, my/latn, 196B, -> am
 decimal/symbols@1, nds, 196B, -> ast
 decimal/symbols@1, ne, 196B, -> brx/deva
 decimal/symbols@1, ne/latn, 196B, -> as/latn
@@ -214,18 +168,11 @@
 decimal/symbols@1, nqo, 197B, 3ad10eb5c875f27f
 decimal/symbols@1, nqo/latn, 197B, -> ks/latn
 decimal/symbols@1, oc, 197B, -> af
-<<<<<<< HEAD
-decimal/symbols@1, or, 196B, -> as-u-nu-latn
-decimal/symbols@1, or-u-nu-orya, 196B, -> kxv-Orya-u-nu-orya
-decimal/symbols@1, pa, 196B, -> as-u-nu-latn
-decimal/symbols@1, pa-u-nu-guru, 196B, a9bbb8e9c2e4c0a8
-decimal/symbols@1, pcm, 196B, -> am
-=======
 decimal/symbols@1, or, 196B, -> as/latn
 decimal/symbols@1, or/orya, 196B, -> kxv-Orya/orya
 decimal/symbols@1, pa, 196B, -> as/latn
 decimal/symbols@1, pa/guru, 196B, a9bbb8e9c2e4c0a8
->>>>>>> 3a96d5f2
+decimal/symbols@1, pcm, 196B, -> am
 decimal/symbols@1, pl, 197B, -> be
 decimal/symbols@1, prg, 197B, -> af
 decimal/symbols@1, ps, 210B, -> ks
@@ -236,11 +183,7 @@
 decimal/symbols@1, qu, 196B, -> am
 decimal/symbols@1, qu-BO, 196B, -> ast
 decimal/symbols@1, raj, 196B, -> bgc
-<<<<<<< HEAD
-decimal/symbols@1, raj-u-nu-latn, 196B, -> am
-=======
-decimal/symbols@1, raj/latn, 196B, -> bgc/latn
->>>>>>> 3a96d5f2
+decimal/symbols@1, raj/latn, 196B, -> am
 decimal/symbols@1, rm, 200B, 45ca5c6d1c50c098
 decimal/symbols@1, ro, 196B, -> ast
 decimal/symbols@1, ru, 197B, -> af
@@ -249,19 +192,12 @@
 decimal/symbols@1, sa/latn, 196B, -> as/latn
 decimal/symbols@1, sah, 197B, -> af
 decimal/symbols@1, sat, 196B, 811b1d8c42386f5
-<<<<<<< HEAD
-decimal/symbols@1, sat-u-nu-latn, 196B, -> am
+decimal/symbols@1, sat/latn, 196B, -> am
 decimal/symbols@1, sc, 196B, -> ast
 decimal/symbols@1, sd, 202B, -> ar
 decimal/symbols@1, sd-Deva, 196B, -> am
-decimal/symbols@1, sd-u-nu-latn, 196B, -> am
+decimal/symbols@1, sd/latn, 196B, -> am
 decimal/symbols@1, si, 196B, -> am
-=======
-decimal/symbols@1, sat/latn, 196B, -> bgc/latn
-decimal/symbols@1, sc, 196B, -> ast
-decimal/symbols@1, sd, 202B, -> ar
-decimal/symbols@1, sd/latn, 196B, -> bgc/latn
->>>>>>> 3a96d5f2
 decimal/symbols@1, sk, 197B, -> af
 decimal/symbols@1, sl, 198B, -> eu
 decimal/symbols@1, so, 196B, -> am
@@ -274,46 +210,26 @@
 decimal/symbols@1, sw-CD, 196B, -> ast
 decimal/symbols@1, syr, 196B, -> am
 decimal/symbols@1, szl, 197B, -> af
-<<<<<<< HEAD
-decimal/symbols@1, ta, 196B, -> as-u-nu-latn
-decimal/symbols@1, ta-LK-u-nu-tamldec, 196B, 1b13bb3a71cbed6d
+decimal/symbols@1, ta, 196B, -> as/latn
 decimal/symbols@1, ta-MY, 196B, -> am
-decimal/symbols@1, ta-MY-u-nu-tamldec, 196B, 2cbb0cd77497e017
+decimal/symbols@1, ta-MY/tamldec, 196B, 2cbb0cd77497e017
 decimal/symbols@1, ta-SG, 196B, -> am
-decimal/symbols@1, ta-SG-u-nu-tamldec, 196B, -> ta-MY-u-nu-tamldec
-decimal/symbols@1, ta-u-nu-tamldec, 196B, -> ta-LK-u-nu-tamldec
-decimal/symbols@1, te, 196B, -> as-u-nu-latn
-decimal/symbols@1, te-u-nu-telu, 196B, 3dbd189bc0e1b0f5
-decimal/symbols@1, tg, 197B, -> af
-decimal/symbols@1, th, 196B, -> am
-decimal/symbols@1, th-u-nu-thai, 196B, db1d187d375ccfd2
-decimal/symbols@1, ti, 196B, -> am
-=======
-decimal/symbols@1, ta, 196B, -> as/latn
-decimal/symbols@1, ta-MY, 196B, -> bgc/latn
-decimal/symbols@1, ta-MY/tamldec, 196B, 2cbb0cd77497e017
-decimal/symbols@1, ta-SG, 196B, -> bgc/latn
 decimal/symbols@1, ta-SG/tamldec, 196B, -> ta-MY/tamldec
 decimal/symbols@1, ta/tamldec, 196B, 1b13bb3a71cbed6d
 decimal/symbols@1, te, 196B, -> as/latn
 decimal/symbols@1, te/telu, 196B, 3dbd189bc0e1b0f5
 decimal/symbols@1, tg, 197B, -> af
+decimal/symbols@1, th, 196B, -> am
 decimal/symbols@1, th/thai, 196B, db1d187d375ccfd2
->>>>>>> 3a96d5f2
+decimal/symbols@1, ti, 196B, -> am
 decimal/symbols@1, tk, 197B, -> af
 decimal/symbols@1, to, 196B, -> am
 decimal/symbols@1, tr, 196B, -> ast
 decimal/symbols@1, tt, 197B, -> af
-<<<<<<< HEAD
 decimal/symbols@1, ug, 196B, -> am
-decimal/symbols@1, ug-u-nu-arabext, 210B, -> ks
+decimal/symbols@1, ug/arabext, 210B, -> ks
 decimal/symbols@1, uk, 197B, -> af
 decimal/symbols@1, und, 196B, -> am
-=======
-decimal/symbols@1, ug/arabext, 210B, -> ks
-decimal/symbols@1, uk, 197B, -> af
-decimal/symbols@1, und, 196B, -> bgc/latn
->>>>>>> 3a96d5f2
 decimal/symbols@1, ur, 202B, -> ar-AE
 decimal/symbols@1, ur-IN, 210B, -> ks
 decimal/symbols@1, ur-IN/latn, 202B, -> ar-AE
@@ -325,30 +241,17 @@
 decimal/symbols@1, vmw, 196B, -> ast
 decimal/symbols@1, wo, 196B, -> ast
 decimal/symbols@1, xh, 197B, 900c37a0e41f6259
-<<<<<<< HEAD
-decimal/symbols@1, xnr, 196B, -> as-u-nu-latn
-decimal/symbols@1, xnr-u-nu-deva, 196B, -> brx-u-nu-deva
+decimal/symbols@1, xnr, 196B, -> as/latn
+decimal/symbols@1, xnr/deva, 196B, -> brx/deva
 decimal/symbols@1, yo, 196B, -> am
 decimal/symbols@1, yrl, 196B, -> ast
 decimal/symbols@1, yue, 196B, -> am
 decimal/symbols@1, yue-Hans, 196B, -> am
-decimal/symbols@1, yue-Hans-u-nu-hanidec, 196B, 61528a85cbe1449
-decimal/symbols@1, yue-u-nu-hanidec, 196B, -> yue-Hans-u-nu-hanidec
+decimal/symbols@1, yue-Hans/hanidec, 196B, 61528a85cbe1449
+decimal/symbols@1, yue/hanidec, 196B, -> yue-Hans/hanidec
 decimal/symbols@1, za, 196B, -> am
 decimal/symbols@1, zh, 196B, -> am
-decimal/symbols@1, zh-HK-u-nu-hanidec, 196B, -> yue-Hans-u-nu-hanidec
 decimal/symbols@1, zh-Hant, 196B, -> am
-decimal/symbols@1, zh-Hant-u-nu-hanidec, 196B, -> yue-Hans-u-nu-hanidec
-decimal/symbols@1, zh-MO-u-nu-hanidec, 196B, -> yue-Hans-u-nu-hanidec
-decimal/symbols@1, zh-SG-u-nu-hanidec, 196B, -> yue-Hans-u-nu-hanidec
-decimal/symbols@1, zh-u-nu-hanidec, 196B, -> yue-Hans-u-nu-hanidec
-decimal/symbols@1, zu, 196B, -> am
-=======
-decimal/symbols@1, xnr, 196B, -> as/latn
-decimal/symbols@1, xnr/deva, 196B, -> brx/deva
-decimal/symbols@1, yrl, 196B, -> ast
-decimal/symbols@1, yue-Hans/hanidec, 196B, 61528a85cbe1449
-decimal/symbols@1, yue/hanidec, 196B, -> yue-Hans/hanidec
 decimal/symbols@1, zh-Hant/hanidec, 196B, -> yue-Hans/hanidec
 decimal/symbols@1, zh/hanidec, 196B, -> yue-Hans/hanidec
->>>>>>> 3a96d5f2
+decimal/symbols@1, zu, 196B, -> am