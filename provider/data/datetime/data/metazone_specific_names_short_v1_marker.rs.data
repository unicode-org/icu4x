// @generated
/// Implement `DataProvider<MetazoneSpecificNamesShortV1Marker>` on the given struct using the data
/// hardcoded in this file. This allows the struct to be used with
/// `icu`'s `_unstable` constructors.
///
/// Using this implementation will embed the following data in the binary's data segment:
<<<<<<< HEAD
/// * 640B for the lookup data structure (132 data identifiers)
/// * 17526B[^1] for the actual data (58 unique structs)
=======
/// * 648B for the lookup data structure (134 data identifiers)
/// * 18828B[^1] for the actual data (59 unique structs)
>>>>>>> 0d229aef
///
/// [^1]: these numbers can be smaller in practice due to linker deduplication
#[doc(hidden)]
#[macro_export]
macro_rules! __impl_metazone_specific_names_short_v1_marker {
    ($ provider : ty) => {
        #[clippy::msrv = "1.71.1"]
        const _: () = <$provider>::MUST_USE_MAKE_PROVIDER_MACRO;
        #[clippy::msrv = "1.71.1"]
        impl $provider {
            const DATA_METAZONE_SPECIFIC_NAMES_SHORT_V1_MARKER: icu_provider_baked::zerotrie::Data<icu::datetime::provider::time_zones::MetazoneSpecificNamesShortV1Marker> = icu_provider_baked::zerotrie::Data {
                trie: icu_provider_baked::zerotrie::ZeroTrieSimpleAscii { store: b"\xE1xabcdefghijklmnopqrstuvyz\0\0\0\0\x01\x01\x01\x01\x01\x01\x01\x01\x01\x01\x01\x01\x01\x01\x01\x02\x02\x02\x02\x0B\x19&0\x170>LSVjl|\x8F\x97\xCA\xD8\xDA\xF7\x08\x0C\x0E\x12\xC3frs\x01\x02\x80\x81\x82t\x83\xC4lnrs\x02\x03\x05o\x84\x85x\x85\x86\xC4ahsy\x01\x03\x04\x86r\x87\x88\x86\xC3aes\x01\x02\x89\x8Ab\x8A\xC5elnsu\x01\x02\xA7\xDB\x80\x89\x83-\xD201ABCEGHIKLMNRSTUZ\x03\x06\x0C\x0E\x14\x16(+79?V`brtv01\x8B50\x86\xC2EU\x01\x8C\x8DW\x8E\xC2AM\x01\x8F\x8ER\x8E\xC5BHMUY\x02\x03\x04\x06\x90\0\x8E\x8E\x90\x01\x90\x02K\x90\x03\xC3DEN\x02\x04\x90\x04\x90\x05\x90\x06E\x8E\xC2RS\x01\x8E\x8E\xC7GHOPUWY\x01\x02\x04\x05\x06\x07\x8E\x8B\x90\x07\x8B\x8E\x8E\x90\x08\xC3AGZ\x01\x02\x8E\x8E\x90\tW\x8E\xC5DGLSZ\x01\x03\x04\x05\x8E\x90\n\x8E\x8E\x8EZ\x8EG\x8E\xC3AMW\x01\x02\x8E\x8E\x8E\x86-\xC84ABCEPUV\x04\x07\n\x12\x15\x18\x1F19\x90\x0BR\x90\x0CO\x90\r\xC2LO\x02\x90\x0E\x90\x0FC\x90\x10E\x90\x11\xC2SY\x01\x87\x90\x12E\x90\x13\x90\x14\xC3fry\x07\x12-Adlm\x90\x15-\xC2CG\x03A\x90\x16F\x90\x17\x89\xC4adlu\x02\x04\x05\x90\x18\x90\x19\x86\x85\xC4irsu\x02\x03\x05\x90\x1A\x86b\x8A\x86\xC2dt\x02\x90\x1B\x89a\x90\x1C\xC5gknou\x03\x05\x06\x08p\x90\x1D\x90\x1E\x85k\x85\x90\x1Fv\x89\xC5klrst\x01\x02\x03\x05\x89\x85\x85\x90\n\x86\xC3elo\x04\x0B-IN\x85\x90\x14-SR\x90 \x90\x14\xC2mr\x02\x90!\x90\"\xC3alt\x01\x02\x85\x89\x90\x1D-\xC7ACGMPST\x03\x06\t\x11\x14\x17O\x90\x0BV\x90\x0BW\x90\x0B\xC2OZ\x02\x90\x0B\x90\x0BT\x90#T\x90\x0BL\x90\x0Bu\x90\x11-\xC2BE\x03O\x90\rC\x90\x10o\x86\xC6cdkorv\x02\x04\x06\x08\x0F\x90$\x90%\x90&\x90'\x86-Latn\x86\x90(\xC2ae\x0C\x85-\xC2MS\x03Y\x90)G\x90)\x85nd\x90\x0Bi\x87rl\x90\x1Dh-\xC2HS\x05ant\x90*G\x90)" },
                values: &[
                    icu::datetime::provider::time_zones::MetazoneSpecificNamesShortV1 {
                        defaults: unsafe {
                            #[allow(unused_unsafe)]
                            zerovec::ZeroMap2d::from_parts_unchecked(unsafe { zerovec::ZeroVec::from_bytes_unchecked(b"afceafeaafsoafwe") }, unsafe { zerovec::ZeroVec::from_bytes_unchecked(b"\x01\0\0\0\x02\0\0\0\x03\0\0\0\x04\0\0\0") }, unsafe { zerovec::ZeroVec::from_bytes_unchecked(b"\x10\x18\x10\x08") }, unsafe { zerovec::VarZeroVec::from_bytes_unchecked(b"\x04\0\0\0\0\0\x03\0\x06\0\n\0CATEATSASTWAT") })
                        },
                        overrides: unsafe {
                            #[allow(unused_unsafe)]
                            zerovec::ZeroMap2d::from_parts_unchecked(unsafe { zerovec::ZeroVec::from_bytes_unchecked(b"utc\0\0\0\0\0") }, unsafe { zerovec::ZeroVec::from_bytes_unchecked(b"\x01\0\0\0") }, unsafe { zerovec::ZeroVec::from_bytes_unchecked(b"\0") }, unsafe { zerovec::VarZeroVec::from_bytes_unchecked(b"\x01\0\0\0\0\0UTC") })
                        },
                    },
                    icu::datetime::provider::time_zones::MetazoneSpecificNamesShortV1 {
                        defaults: unsafe {
                            #[allow(unused_unsafe)]
                            zerovec::ZeroMap2d::from_parts_unchecked(unsafe { zerovec::ZeroVec::from_bytes_unchecked(b"gulf") }, unsafe { zerovec::ZeroVec::from_bytes_unchecked(b"\x01\0\0\0") }, unsafe { zerovec::ZeroVec::from_bytes_unchecked(b" ") }, unsafe { zerovec::VarZeroVec::from_bytes_unchecked(b"\x01\0\0\0\0\0GST") })
                        },
                        overrides: unsafe {
                            #[allow(unused_unsafe)]
                            zerovec::ZeroMap2d::from_parts_unchecked(unsafe { zerovec::ZeroVec::from_bytes_unchecked(b"utc\0\0\0\0\0") }, unsafe { zerovec::ZeroVec::from_bytes_unchecked(b"\x01\0\0\0") }, unsafe { zerovec::ZeroVec::from_bytes_unchecked(b"\0") }, unsafe { zerovec::VarZeroVec::from_bytes_unchecked(b"\x01\0\0\0\0\0UTC") })
                        },
                    },
                    icu::datetime::provider::time_zones::MetazoneSpecificNamesShortV1 {
                        defaults: unsafe {
                            #[allow(unused_unsafe)]
                            zerovec::ZeroMap2d::from_parts_unchecked(unsafe { zerovec::ZeroVec::from_bytes_unchecked(b"indi") }, unsafe { zerovec::ZeroVec::from_bytes_unchecked(b"\x01\0\0\0") }, unsafe { zerovec::ZeroVec::from_bytes_unchecked(b",") }, unsafe { zerovec::VarZeroVec::from_bytes_unchecked(b"\x01\0\0\0\0\0\xE0\xA6\xAD\xE0\xA6\xBE. \xE0\xA6\xB8.") })
                        },
                        overrides: unsafe {
                            #[allow(unused_unsafe)]
                            zerovec::ZeroMap2d::from_parts_unchecked(unsafe { zerovec::ZeroVec::from_bytes_unchecked(b"utc\0\0\0\0\0") }, unsafe { zerovec::ZeroVec::from_bytes_unchecked(b"\x01\0\0\0") }, unsafe { zerovec::ZeroVec::from_bytes_unchecked(b"\0") }, unsafe { zerovec::VarZeroVec::from_bytes_unchecked(b"\x01\0\0\0\0\0UTC") })
                        },
                    },
                    icu::datetime::provider::time_zones::MetazoneSpecificNamesShortV1 {
                        defaults: unsafe {
                            #[allow(unused_unsafe)]
                            zerovec::ZeroMap2d::from_parts_unchecked(unsafe { zerovec::ZeroVec::from_bytes_unchecked(b"alasamceameaammoampaatlahaalmgmt") }, unsafe { zerovec::ZeroVec::from_bytes_unchecked(b"\x02\0\0\0\x04\0\0\0\x06\0\0\0\x08\0\0\0\n\0\0\0\x0C\0\0\0\r\0\0\0\x0E\0\0\0") }, unsafe { zerovec::ZeroVec::from_bytes_unchecked(b"\xB8\xC0\xD0\xD8\xD8\xE0\xC8\xD0\xC0\xC8\xE0\xE8\xB0\0") }, unsafe { zerovec::VarZeroVec::from_bytes_unchecked(b"\x0E\0\0\0\0\0\x04\0\x08\0\x0B\0\x0E\0\x11\0\x14\0\x17\0\x1A\0\x1D\0 \0#\0&\0*\0AKSTAKDTCSTCDTESTEDTMSTMDTPSTPDTASTADTHASTGMT") })
                        },
                        overrides: unsafe {
                            #[allow(unused_unsafe)]
                            zerovec::ZeroMap2d::from_parts_unchecked(unsafe { zerovec::ZeroVec::from_bytes_unchecked(b"ushnl\0\0\0utc\0\0\0\0\0") }, unsafe { zerovec::ZeroVec::from_bytes_unchecked(b"\x01\0\0\0\x02\0\0\0") }, unsafe { zerovec::ZeroVec::from_bytes_unchecked(b"\xB0\0") }, unsafe { zerovec::VarZeroVec::from_bytes_unchecked(b"\x02\0\0\0\0\0\x03\0HSTUTC") })
                        },
                    },
                    icu::datetime::provider::time_zones::MetazoneSpecificNamesShortV1 {
                        defaults: unsafe {
                            #[allow(unused_unsafe)]
                            zerovec::ZeroMap2d::from_parts_unchecked(unsafe { zerovec::ZeroVec::from_bytes_unchecked(b"mgmt") }, unsafe { zerovec::ZeroVec::from_bytes_unchecked(b"\x01\0\0\0") }, unsafe { zerovec::ZeroVec::from_bytes_unchecked(b"\0") }, unsafe { zerovec::VarZeroVec::from_bytes_unchecked(b"\x01\0\0\0\0\0Gk") })
                        },
                        overrides: unsafe {
                            #[allow(unused_unsafe)]
                            zerovec::ZeroMap2d::from_parts_unchecked(unsafe { zerovec::ZeroVec::from_bytes_unchecked(b"utc\0\0\0\0\0") }, unsafe { zerovec::ZeroVec::from_bytes_unchecked(b"\x01\0\0\0") }, unsafe { zerovec::ZeroVec::from_bytes_unchecked(b"\0") }, unsafe { zerovec::VarZeroVec::from_bytes_unchecked(b"\x01\0\0\0\0\0\xC6\x89AK") })
                        },
                    },
                    icu::datetime::provider::time_zones::MetazoneSpecificNamesShortV1 {
                        defaults: unsafe {
                            #[allow(unused_unsafe)]
                            zerovec::ZeroMap2d::from_parts_unchecked(unsafe { zerovec::ZeroVec::from_bytes_unchecked(b"indi") }, unsafe { zerovec::ZeroVec::from_bytes_unchecked(b"\x01\0\0\0") }, unsafe { zerovec::ZeroVec::from_bytes_unchecked(b",") }, unsafe { zerovec::VarZeroVec::from_bytes_unchecked(b"\x01\0\0\0\0\0IST") })
                        },
                        overrides: unsafe {
                            #[allow(unused_unsafe)]
                            zerovec::ZeroMap2d::from_parts_unchecked(unsafe { zerovec::ZeroVec::from_bytes_unchecked(b"utc\0\0\0\0\0") }, unsafe { zerovec::ZeroVec::from_bytes_unchecked(b"\x01\0\0\0") }, unsafe { zerovec::ZeroVec::from_bytes_unchecked(b"\0") }, unsafe { zerovec::VarZeroVec::from_bytes_unchecked(b"\x01\0\0\0\0\0UTC") })
                        },
                    },
                    icu::datetime::provider::time_zones::MetazoneSpecificNamesShortV1 {
                        defaults: unsafe {
                            #[allow(unused_unsafe)]
                            zerovec::ZeroMap2d::from_parts_unchecked(unsafe { zerovec::ZeroVec::from_bytes_unchecked(b"euceeueaeuwemgmt") }, unsafe { zerovec::ZeroVec::from_bytes_unchecked(b"\x02\0\0\0\x04\0\0\0\x06\0\0\0\x07\0\0\0") }, unsafe { zerovec::ZeroVec::from_bytes_unchecked(b"\x08\x10\x10\x18\0\x08\0") }, unsafe { zerovec::VarZeroVec::from_bytes_unchecked(b"\x07\0\0\0\0\0\x03\0\x07\0\n\0\x0E\0\x11\0\x15\0CETCESTEETEESTWETWESTGMT") })
                        },
                        overrides: unsafe {
                            #[allow(unused_unsafe)]
                            zerovec::ZeroMap2d::from_parts_unchecked(unsafe { zerovec::ZeroVec::from_bytes_unchecked(b"utc\0\0\0\0\0") }, unsafe { zerovec::ZeroVec::from_bytes_unchecked(b"\x01\0\0\0") }, unsafe { zerovec::ZeroVec::from_bytes_unchecked(b"\0") }, unsafe { zerovec::VarZeroVec::from_bytes_unchecked(b"\x01\0\0\0\0\0UTC") })
                        },
                    },
                    icu::datetime::provider::time_zones::MetazoneSpecificNamesShortV1 {
                        defaults: unsafe {
                            #[allow(unused_unsafe)]
                            zerovec::ZeroMap2d::from_parts_unchecked(unsafe { zerovec::ZeroVec::from_bytes_unchecked(b"alasamceameaammoampaatlahaal") }, unsafe { zerovec::ZeroVec::from_bytes_unchecked(b"\x02\0\0\0\x04\0\0\0\x06\0\0\0\x08\0\0\0\n\0\0\0\x0C\0\0\0\r\0\0\0") }, unsafe { zerovec::ZeroVec::from_bytes_unchecked(b"\xB8\xC0\xD0\xD8\xD8\xE0\xC8\xD0\xC0\xC8\xE0\xE8\xB0") }, unsafe { zerovec::VarZeroVec::from_bytes_unchecked(b"\r\0\0\0\0\0\x04\0\x08\0\x0B\0\x0E\0\x11\0\x14\0\x17\0\x1A\0\x1D\0 \0#\0&\0AKSTAKDTCSTCDTESTEDTMSTMDTPSTPDTASTADTHAST") })
                        },
                        overrides: unsafe {
                            #[allow(unused_unsafe)]
                            zerovec::ZeroMap2d::from_parts_unchecked(unsafe { zerovec::ZeroVec::from_bytes_unchecked(b"ushnl\0\0\0utc\0\0\0\0\0") }, unsafe { zerovec::ZeroVec::from_bytes_unchecked(b"\x01\0\0\0\x02\0\0\0") }, unsafe { zerovec::ZeroVec::from_bytes_unchecked(b"\xB0\0") }, unsafe { zerovec::VarZeroVec::from_bytes_unchecked(b"\x02\0\0\0\0\0\x03\0HSTUTC") })
                        },
                    },
                    icu::datetime::provider::time_zones::MetazoneSpecificNamesShortV1 {
                        defaults: unsafe {
                            #[allow(unused_unsafe)]
                            zerovec::ZeroMap2d::from_parts_unchecked(unsafe { zerovec::ZeroVec::from_bytes_unchecked(b"alasamceameaammoampaatlaeuce") }, unsafe { zerovec::ZeroVec::from_bytes_unchecked(b"\x02\0\0\0\x04\0\0\0\x06\0\0\0\x08\0\0\0\n\0\0\0\x0C\0\0\0\x0E\0\0\0") }, unsafe { zerovec::ZeroVec::from_bytes_unchecked(b"\xB8\xC0\xD0\xD8\xD8\xE0\xC8\xD0\xC0\xC8\xE0\xE8\x08\x10") }, unsafe { zerovec::VarZeroVec::from_bytes_unchecked(b"\x0E\0\0\0\0\0\x04\0\x08\0\x0B\0\x0E\0\x11\0\x14\0\x17\0\x1A\0\x1D\0 \0#\0&\0*\0AKSTAKDTCSTCDTESTEDTMSTMDTPSTPDTASTADTSE\xC4\x8CSEL\xC4\x8C") })
                        },
                        overrides: unsafe {
                            #[allow(unused_unsafe)]
                            zerovec::ZeroMap2d::from_parts_unchecked(unsafe { zerovec::ZeroVec::from_bytes_unchecked(b"ushnl\0\0\0utc\0\0\0\0\0") }, unsafe { zerovec::ZeroVec::from_bytes_unchecked(b"\x01\0\0\0\x02\0\0\0") }, unsafe { zerovec::ZeroVec::from_bytes_unchecked(b"\xB0\0") }, unsafe { zerovec::VarZeroVec::from_bytes_unchecked(b"\x02\0\0\0\0\0\x03\0HSTUTC") })
                        },
                    },
                    icu::datetime::provider::time_zones::MetazoneSpecificNamesShortV1 {
                        defaults: unsafe {
                            #[allow(unused_unsafe)]
                            zerovec::ZeroMap2d::from_parts_unchecked(unsafe { zerovec::ZeroVec::from_bytes_unchecked(b"euceeueaeuwe") }, unsafe { zerovec::ZeroVec::from_bytes_unchecked(b"\x02\0\0\0\x04\0\0\0\x06\0\0\0") }, unsafe { zerovec::ZeroVec::from_bytes_unchecked(b"\x08\x10\x10\x18\0\x08") }, unsafe { zerovec::VarZeroVec::from_bytes_unchecked(b"\x06\0\0\0\0\0\x03\0\x07\0\n\0\x0E\0\x11\0CETCESTEETEESTWETWEST") })
                        },
                        overrides: unsafe {
                            #[allow(unused_unsafe)]
                            zerovec::ZeroMap2d::from_parts_unchecked(unsafe { zerovec::ZeroVec::from_bytes_unchecked(b"utc\0\0\0\0\0") }, unsafe { zerovec::ZeroVec::from_bytes_unchecked(b"\x01\0\0\0") }, unsafe { zerovec::ZeroVec::from_bytes_unchecked(b"\0") }, unsafe { zerovec::VarZeroVec::from_bytes_unchecked(b"\x01\0\0\0\0\0UTC") })
                        },
                    },
                    icu::datetime::provider::time_zones::MetazoneSpecificNamesShortV1 {
                        defaults: unsafe {
                            #[allow(unused_unsafe)]
                            zerovec::ZeroMap2d::from_parts_unchecked(unsafe { zerovec::ZeroVec::from_bytes_unchecked(b"euceeueaeuwe") }, unsafe { zerovec::ZeroVec::from_bytes_unchecked(b"\x02\0\0\0\x04\0\0\0\x06\0\0\0") }, unsafe { zerovec::ZeroVec::from_bytes_unchecked(b"\x08\x10\x10\x18\0\x08") }, unsafe { zerovec::VarZeroVec::from_bytes_unchecked(b"\x06\0\0\0\0\0\x03\0\x07\0\n\0\x0E\0\x11\0MEZMESZOEZOESZWEZWESZ") })
                        },
                        overrides: unsafe {
                            #[allow(unused_unsafe)]
                            zerovec::ZeroMap2d::from_parts_unchecked(unsafe { zerovec::ZeroVec::from_bytes_unchecked(b"utc\0\0\0\0\0") }, unsafe { zerovec::ZeroVec::from_bytes_unchecked(b"\x01\0\0\0") }, unsafe { zerovec::ZeroVec::from_bytes_unchecked(b"\0") }, unsafe { zerovec::VarZeroVec::from_bytes_unchecked(b"\x01\0\0\0\0\0UTC") })
                        },
                    },
                    icu::datetime::provider::time_zones::MetazoneSpecificNamesShortV1 {
                        defaults: unsafe {
                            #[allow(unused_unsafe)]
                            zerovec::ZeroMap2d::from_parts_unchecked(unsafe { zerovec::ZeroVec::from_bytes_unchecked(b"mgmt") }, unsafe { zerovec::ZeroVec::from_bytes_unchecked(b"\x01\0\0\0") }, unsafe { zerovec::ZeroVec::from_bytes_unchecked(b"\0") }, unsafe { zerovec::VarZeroVec::from_bytes_unchecked(b"\x01\0\0\0\0\0GMT") })
                        },
                        overrides: unsafe {
                            #[allow(unused_unsafe)]
                            zerovec::ZeroMap2d::from_parts_unchecked(unsafe { zerovec::ZeroVec::from_bytes_unchecked(b"utc\0\0\0\0\0") }, unsafe { zerovec::ZeroVec::from_bytes_unchecked(b"\x01\0\0\0") }, unsafe { zerovec::ZeroVec::from_bytes_unchecked(b"\0") }, unsafe { zerovec::VarZeroVec::from_bytes_unchecked(b"\x01\0\0\0\0\0UTC") })
                        },
                    },
                    icu::datetime::provider::time_zones::MetazoneSpecificNamesShortV1 {
                        defaults: unsafe {
                            #[allow(unused_unsafe)]
                            zerovec::ZeroMap2d::from_parts_unchecked(unsafe { zerovec::ZeroVec::from_bytes_unchecked(b"gulfmgmt") }, unsafe { zerovec::ZeroVec::from_bytes_unchecked(b"\x01\0\0\0\x02\0\0\0") }, unsafe { zerovec::ZeroVec::from_bytes_unchecked(b" \0") }, unsafe { zerovec::VarZeroVec::from_bytes_unchecked(b"\x02\0\0\0\0\0\x03\0GSTGMT") })
                        },
                        overrides: unsafe {
                            #[allow(unused_unsafe)]
                            zerovec::ZeroMap2d::from_parts_unchecked(unsafe { zerovec::ZeroVec::from_bytes_unchecked(b"utc\0\0\0\0\0") }, unsafe { zerovec::ZeroVec::from_bytes_unchecked(b"\x01\0\0\0") }, unsafe { zerovec::ZeroVec::from_bytes_unchecked(b"\0") }, unsafe { zerovec::VarZeroVec::from_bytes_unchecked(b"\x01\0\0\0\0\0UTC") })
                        },
                    },
                    icu::datetime::provider::time_zones::MetazoneSpecificNamesShortV1 {
                        defaults: unsafe {
                            #[allow(unused_unsafe)]
                            zerovec::ZeroMap2d::from_parts_unchecked(unsafe { zerovec::ZeroVec::from_bytes_unchecked(b"auceaucwaueaauwegulflohomgmtneze") }, unsafe { zerovec::ZeroVec::from_bytes_unchecked(b"\x02\0\0\0\x03\0\0\0\x05\0\0\0\x06\0\0\0\x07\0\0\0\t\0\0\0\n\0\0\0\x0C\0\0\0") }, unsafe { zerovec::ZeroVec::from_bytes_unchecked(b"LTFPX@ TX\0`h") }, unsafe { zerovec::VarZeroVec::from_bytes_unchecked(b"\x0C\0\0\0\0\0\x04\0\x08\0\r\0\x11\0\x15\0\x19\0 \0$\0(\0+\0/\0ACSTACDTACWSTAESTAEDTAWSTGulf STLHSTLHDTGMTNZSTNZDT") })
                        },
                        overrides: unsafe {
                            #[allow(unused_unsafe)]
                            zerovec::ZeroMap2d::from_parts_unchecked(unsafe { zerovec::ZeroVec::from_bytes_unchecked(b"utc\0\0\0\0\0") }, unsafe { zerovec::ZeroVec::from_bytes_unchecked(b"\x01\0\0\0") }, unsafe { zerovec::ZeroVec::from_bytes_unchecked(b"\0") }, unsafe { zerovec::VarZeroVec::from_bytes_unchecked(b"\x01\0\0\0\0\0UTC") })
                        },
                    },
                    icu::datetime::provider::time_zones::MetazoneSpecificNamesShortV1 {
                        defaults: unsafe {
                            #[allow(unused_unsafe)]
                            zerovec::ZeroMap2d::from_parts_unchecked(unsafe { zerovec::ZeroVec::from_bytes_unchecked(b"afceafeaafsoafwemgmt") }, unsafe { zerovec::ZeroVec::from_bytes_unchecked(b"\x01\0\0\0\x02\0\0\0\x03\0\0\0\x04\0\0\0\x05\0\0\0") }, unsafe { zerovec::ZeroVec::from_bytes_unchecked(b"\x10\x18\x10\x08\0") }, unsafe { zerovec::VarZeroVec::from_bytes_unchecked(b"\x05\0\0\0\0\0\x03\0\x06\0\n\0\r\0CATEATSASTWATGMT") })
                        },
                        overrides: unsafe {
                            #[allow(unused_unsafe)]
                            zerovec::ZeroMap2d::from_parts_unchecked(unsafe { zerovec::ZeroVec::from_bytes_unchecked(b"utc\0\0\0\0\0") }, unsafe { zerovec::ZeroVec::from_bytes_unchecked(b"\x01\0\0\0") }, unsafe { zerovec::ZeroVec::from_bytes_unchecked(b"\0") }, unsafe { zerovec::VarZeroVec::from_bytes_unchecked(b"\x01\0\0\0\0\0UTC") })
                        },
                    },
                    icu::datetime::provider::time_zones::MetazoneSpecificNamesShortV1 {
                        defaults: unsafe {
                            #[allow(unused_unsafe)]
<<<<<<< HEAD
                            zerovec::ZeroMap2d::from_parts_unchecked(unsafe { zerovec::ZeroVec::from_bytes_unchecked(b"afghalasamceameaammoampaatlaaucwaueaauwebangbhutbrunchatchricocoeasteatiecuagalaguyahaalinceindiindoineainweiranmalamaldmgmtnepanewfpakiparapimiurugvene") }, unsafe { zerovec::ZeroVec::from_bytes_unchecked(b"\x01\0\0\0\x03\0\0\0\x05\0\0\0\x07\0\0\0\t\0\0\0\x0B\0\0\0\r\0\0\0\x0E\0\0\0\x10\0\0\0\x11\0\0\0\x12\0\0\0\x13\0\0\0\x14\0\0\0\x16\0\0\0\x17\0\0\0\x18\0\0\0\x1A\0\0\0\x1B\0\0\0\x1C\0\0\0\x1D\0\0\0\x1E\0\0\0\x1F\0\0\0 \0\0\0!\0\0\0\"\0\0\0#\0\0\0$\0\0\0%\0\0\0&\0\0\0'\0\0\0(\0\0\0)\0\0\0+\0\0\0,\0\0\0-\0\0\0/\0\0\x000\0\0\x001\0\0\0") }, unsafe { zerovec::ZeroVec::from_bytes_unchecked(b"$\xB8\xC0\xD0\xD8\xD8\xE0\xC8\xD0\xC0\xC8\xE0\xE8FPX@00@fn84\xD0\xD8H\xD8\xD0\xE0\xB0@,8H8\x1C@(\0.\xE4\xEC(\xE8\xE8\xF0\xE8\xE0") }, unsafe { zerovec::VarZeroVec::from_bytes_unchecked(b"1\0\0\0\0\0\x03\0\x07\0\x0B\0\x0E\0\x11\0\x14\0\x17\0\x1A\0\x1D\0 \0#\0&\0)\0.\x002\x006\0:\0=\0@\0C\0H\0M\0P\0S\0W\0\\\0_\0b\0f\0i\0m\0q\0t\0w\0z\0}\0\x81\0\x84\0\x87\0\x8A\0\x8D\0\x90\0\x93\0\x96\0\x9A\0\x9E\0\xA2\0\xA5\0AFTAKSTAKDTCSTCDTESTEDTMSTMDTPSTPDTASTADTACWSTAESTAEDTAWSTBSTBTTBNTCHASTCHADTCXTCCTEASTEASSTTLTECTGALTGYTHASTWITAISTICTWITWIBIRSTMYTMVTGMTNPTNSTNDTPKTPYSTPMSTPMDTUYTVET") })
=======
                            zerovec::ZeroMap2d::from_parts_unchecked(unsafe { zerovec::ZeroVec::from_bytes_unchecked(b"afghalasamceameaammoampaatlaaucwaueaauwebangbhutbrasbrunchatchricococoloeasteatiecuafalkgalagulfguyahaalinceindiindoineainweiranmalamaldmgmtnepanewfpakiparapimiurugvene") }, unsafe { zerovec::ZeroVec::from_bytes_unchecked(b"\x01\0\0\0\x03\0\0\0\x05\0\0\0\x07\0\0\0\t\0\0\0\x0B\0\0\0\r\0\0\0\x0F\0\0\0\x11\0\0\0\x13\0\0\0\x14\0\0\0\x15\0\0\0\x16\0\0\0\x17\0\0\0\x19\0\0\0\x1A\0\0\0\x1B\0\0\0\x1C\0\0\0\x1E\0\0\0\x1F\0\0\0 \0\0\0!\0\0\0\"\0\0\0#\0\0\0$\0\0\0&\0\0\0'\0\0\0(\0\0\0)\0\0\0*\0\0\0+\0\0\0-\0\0\0.\0\0\0/\0\0\x000\0\0\x001\0\0\x003\0\0\x004\0\0\x005\0\0\x007\0\0\09\0\0\0:\0\0\0") }, unsafe { zerovec::ZeroVec::from_bytes_unchecked(b"stdtstdtstdtstdtstdtstdtstdtstdtstdtstststdtstdtstststdtdtstststdtstststdtststststststdtstststststdtststdtdtstdtstst") }, unsafe { zerovec::VarZeroVec::from_bytes_unchecked(b":\0\0\0\0\0\x03\0\x07\0\x0B\0\x0E\0\x11\0\x14\0\x17\0\x1A\0\x1D\0 \0#\0&\0)\0.\x003\x007\0;\0?\0C\0F\0I\0M\0P\0U\0Z\0]\0`\0d\0i\0m\0p\0s\0w\0{\0\x84\0\x87\0\x8B\0\x8F\0\x93\0\x96\0\x99\0\x9C\0\x9F\0\xA3\0\xA7\0\xAA\0\xAD\0\xB0\0\xB3\0\xB6\0\xB9\0\xBC\0\xC0\0\xC4\0\xC8\0\xCC\0\xCF\0AFTAKDTAKSTCDTCSTEDTESTMDTMSTPDTPSTADTASTACWDTACWSTAEDTAESTAWDTAWSTBSTBTTBRSTBNTCHADTCHASTCXTCCTCOSTEASSTEASTTLTECTFKSTGALTGulf TimeGYTHADTHASTWITAISTICTWITWIBIRDTIRSTMYTMVTGMTNPTNDTNSTPKTPYSTPMDTPMSTUYSTUYTVET") })
>>>>>>> 0d229aef
                        },
                        overrides: unsafe {
                            #[allow(unused_unsafe)]
                            zerovec::ZeroMap2d::from_parts_unchecked(unsafe { zerovec::ZeroVec::from_bytes_unchecked(b"ushnl\0\0\0utc\0\0\0\0\0") }, unsafe { zerovec::ZeroVec::from_bytes_unchecked(b"\x01\0\0\0\x02\0\0\0") }, unsafe { zerovec::ZeroVec::from_bytes_unchecked(b"\xB0\0") }, unsafe { zerovec::VarZeroVec::from_bytes_unchecked(b"\x02\0\0\0\0\0\x03\0HSTUTC") })
                        },
                    },
                    icu::datetime::provider::time_zones::MetazoneSpecificNamesShortV1 {
                        defaults: unsafe {
                            #[allow(unused_unsafe)]
<<<<<<< HEAD
                            zerovec::ZeroMap2d::from_parts_unchecked(unsafe { zerovec::ZeroVec::from_bytes_unchecked(b"euceeueaeuwemgmt") }, unsafe { zerovec::ZeroVec::from_bytes_unchecked(b"\x02\0\0\0\x04\0\0\0\x06\0\0\0\x07\0\0\0") }, unsafe { zerovec::ZeroVec::from_bytes_unchecked(b"\x08\x10\x10\x18\0\x08\0") }, unsafe { zerovec::VarZeroVec::from_bytes_unchecked(b"\x07\0\0\0\0\0\x03\0\x07\0\n\0\x0E\0\x11\0\x15\0CETCESTEETEESTWETWESTGMT") })
=======
                            zerovec::ZeroMap2d::from_parts_unchecked(unsafe { zerovec::ZeroVec::from_bytes_unchecked(b"euceeueaeuwegulfmgmt") }, unsafe { zerovec::ZeroVec::from_bytes_unchecked(b"\x02\0\0\0\x04\0\0\0\x06\0\0\0\x07\0\0\0\x08\0\0\0") }, unsafe { zerovec::ZeroVec::from_bytes_unchecked(b"dtstdtstdtststst") }, unsafe { zerovec::VarZeroVec::from_bytes_unchecked(b"\x08\0\0\0\0\0\x04\0\x07\0\x0B\0\x0E\0\x12\0\x15\0\x18\0CESTCETEESTEETWESTWETGSTGMT") })
>>>>>>> 0d229aef
                        },
                        overrides: unsafe {
                            #[allow(unused_unsafe)]
                            zerovec::ZeroMap2d::from_parts_unchecked(unsafe { zerovec::ZeroVec::from_bytes_unchecked(b"gblon\0\0\0utc\0\0\0\0\0") }, unsafe { zerovec::ZeroVec::from_bytes_unchecked(b"\x01\0\0\0\x02\0\0\0") }, unsafe { zerovec::ZeroVec::from_bytes_unchecked(b"\x08\0") }, unsafe { zerovec::VarZeroVec::from_bytes_unchecked(b"\x02\0\0\0\0\0\x03\0BSTUTC") })
                        },
                    },
                    icu::datetime::provider::time_zones::MetazoneSpecificNamesShortV1 {
                        defaults: unsafe {
                            #[allow(unused_unsafe)]
                            zerovec::ZeroMap2d::from_parts_unchecked(unsafe { zerovec::ZeroVec::from_bytes_unchecked(b"alasamceameaammoampaatlachamhaalmgmt") }, unsafe { zerovec::ZeroVec::from_bytes_unchecked(b"\x02\0\0\0\x04\0\0\0\x06\0\0\0\x08\0\0\0\n\0\0\0\x0C\0\0\0\r\0\0\0\x0E\0\0\0\x0F\0\0\0") }, unsafe { zerovec::ZeroVec::from_bytes_unchecked(b"\xB8\xC0\xD0\xD8\xD8\xE0\xC8\xD0\xC0\xC8\xE0\xE8P\xB0\0") }, unsafe { zerovec::VarZeroVec::from_bytes_unchecked(b"\x0F\0\0\0\0\0\x04\0\x08\0\x0B\0\x0E\0\x11\0\x14\0\x17\0\x1A\0\x1D\0 \0#\0&\0*\0.\0AKSTAKDTCSTCDTESTEDTMSTMDTPSTPDTASTADTChSTHASTGMT") })
                        },
                        overrides: unsafe {
                            #[allow(unused_unsafe)]
                            zerovec::ZeroMap2d::from_parts_unchecked(unsafe { zerovec::ZeroVec::from_bytes_unchecked(b"ushnl\0\0\0utc\0\0\0\0\0") }, unsafe { zerovec::ZeroVec::from_bytes_unchecked(b"\x01\0\0\0\x02\0\0\0") }, unsafe { zerovec::ZeroVec::from_bytes_unchecked(b"\xB0\0") }, unsafe { zerovec::VarZeroVec::from_bytes_unchecked(b"\x02\0\0\0\0\0\x03\0HSTUTC") })
                        },
                    },
                    icu::datetime::provider::time_zones::MetazoneSpecificNamesShortV1 {
                        defaults: unsafe {
                            #[allow(unused_unsafe)]
                            zerovec::ZeroMap2d::from_parts_unchecked(unsafe { zerovec::ZeroVec::from_bytes_unchecked(b"guyamgmt") }, unsafe { zerovec::ZeroVec::from_bytes_unchecked(b"\x01\0\0\0\x02\0\0\0") }, unsafe { zerovec::ZeroVec::from_bytes_unchecked(b"\xE0\0") }, unsafe { zerovec::VarZeroVec::from_bytes_unchecked(b"\x02\0\0\0\0\0\x03\0GYTGMT") })
                        },
                        overrides: unsafe {
                            #[allow(unused_unsafe)]
                            zerovec::ZeroMap2d::from_parts_unchecked(unsafe { zerovec::ZeroVec::from_bytes_unchecked(b"utc\0\0\0\0\0") }, unsafe { zerovec::ZeroVec::from_bytes_unchecked(b"\x01\0\0\0") }, unsafe { zerovec::ZeroVec::from_bytes_unchecked(b"\0") }, unsafe { zerovec::VarZeroVec::from_bytes_unchecked(b"\x01\0\0\0\0\0UTC") })
                        },
                    },
                    icu::datetime::provider::time_zones::MetazoneSpecificNamesShortV1 {
                        defaults: unsafe {
                            #[allow(unused_unsafe)]
                            zerovec::ZeroMap2d::from_parts_unchecked(unsafe { zerovec::ZeroVec::from_bytes_unchecked(b"hokomgmt") }, unsafe { zerovec::ZeroVec::from_bytes_unchecked(b"\x01\0\0\0\x02\0\0\0") }, unsafe { zerovec::ZeroVec::from_bytes_unchecked(b"@\0") }, unsafe { zerovec::VarZeroVec::from_bytes_unchecked(b"\x02\0\0\0\0\0\x03\0HKTGMT") })
                        },
                        overrides: unsafe {
                            #[allow(unused_unsafe)]
                            zerovec::ZeroMap2d::from_parts_unchecked(unsafe { zerovec::ZeroVec::from_bytes_unchecked(b"utc\0\0\0\0\0") }, unsafe { zerovec::ZeroVec::from_bytes_unchecked(b"\x01\0\0\0") }, unsafe { zerovec::ZeroVec::from_bytes_unchecked(b"\0") }, unsafe { zerovec::VarZeroVec::from_bytes_unchecked(b"\x01\0\0\0\0\0UTC") })
                        },
                    },
                    icu::datetime::provider::time_zones::MetazoneSpecificNamesShortV1 {
                        defaults: unsafe {
                            #[allow(unused_unsafe)]
                            zerovec::ZeroMap2d::from_parts_unchecked(unsafe { zerovec::ZeroVec::from_bytes_unchecked(b"inceineainwemgmt") }, unsafe { zerovec::ZeroVec::from_bytes_unchecked(b"\x01\0\0\0\x02\0\0\0\x03\0\0\0\x04\0\0\0") }, unsafe { zerovec::ZeroVec::from_bytes_unchecked(b"@H8\0") }, unsafe { zerovec::VarZeroVec::from_bytes_unchecked(b"\x04\0\0\0\0\0\x04\0\x07\0\n\0WITAWITWIBGMT") })
                        },
                        overrides: unsafe {
                            #[allow(unused_unsafe)]
                            zerovec::ZeroMap2d::from_parts_unchecked(unsafe { zerovec::ZeroVec::from_bytes_unchecked(b"utc\0\0\0\0\0") }, unsafe { zerovec::ZeroVec::from_bytes_unchecked(b"\x01\0\0\0") }, unsafe { zerovec::ZeroVec::from_bytes_unchecked(b"\0") }, unsafe { zerovec::VarZeroVec::from_bytes_unchecked(b"\x01\0\0\0\0\0UTC") })
                        },
                    },
                    icu::datetime::provider::time_zones::MetazoneSpecificNamesShortV1 {
                        defaults: unsafe {
                            #[allow(unused_unsafe)]
                            zerovec::ZeroMap2d::from_parts_unchecked(unsafe { zerovec::ZeroVec::from_bytes_unchecked(b"mgmt") }, unsafe { zerovec::ZeroVec::from_bytes_unchecked(b"\x01\0\0\0") }, unsafe { zerovec::ZeroVec::from_bytes_unchecked(b"\0") }, unsafe { zerovec::VarZeroVec::from_bytes_unchecked(b"\x01\0\0\0\0\0GMT") })
                        },
                        overrides: unsafe {
                            #[allow(unused_unsafe)]
                            zerovec::ZeroMap2d::from_parts_unchecked(unsafe { zerovec::ZeroVec::from_bytes_unchecked(b"iedub\0\0\0utc\0\0\0\0\0") }, unsafe { zerovec::ZeroVec::from_bytes_unchecked(b"\x01\0\0\0\x02\0\0\0") }, unsafe { zerovec::ZeroVec::from_bytes_unchecked(b"\0\0") }, unsafe { zerovec::VarZeroVec::from_bytes_unchecked(b"\x02\0\0\0\0\0\x03\0ISTUTC") })
                        },
                    },
                    icu::datetime::provider::time_zones::MetazoneSpecificNamesShortV1 {
                        defaults: unsafe {
                            #[allow(unused_unsafe)]
                            zerovec::ZeroMap2d::from_parts_unchecked(unsafe { zerovec::ZeroVec::from_bytes_unchecked(b"gulfindimgmt") }, unsafe { zerovec::ZeroVec::from_bytes_unchecked(b"\x01\0\0\0\x02\0\0\0\x03\0\0\0") }, unsafe { zerovec::ZeroVec::from_bytes_unchecked(b" ,\0") }, unsafe { zerovec::VarZeroVec::from_bytes_unchecked(b"\x03\0\0\0\0\0\x03\0\x06\0GSTISTGMT") })
                        },
                        overrides: unsafe {
                            #[allow(unused_unsafe)]
                            zerovec::ZeroMap2d::from_parts_unchecked(unsafe { zerovec::ZeroVec::from_bytes_unchecked(b"utc\0\0\0\0\0") }, unsafe { zerovec::ZeroVec::from_bytes_unchecked(b"\x01\0\0\0") }, unsafe { zerovec::ZeroVec::from_bytes_unchecked(b"\0") }, unsafe { zerovec::VarZeroVec::from_bytes_unchecked(b"\x01\0\0\0\0\0UTC") })
                        },
                    },
                    icu::datetime::provider::time_zones::MetazoneSpecificNamesShortV1 {
                        defaults: unsafe {
                            #[allow(unused_unsafe)]
                            zerovec::ZeroMap2d::from_parts_unchecked(unsafe { zerovec::ZeroVec::from_bytes_unchecked(b"hokomacamgmt") }, unsafe { zerovec::ZeroVec::from_bytes_unchecked(b"\x01\0\0\0\x02\0\0\0\x03\0\0\0") }, unsafe { zerovec::ZeroVec::from_bytes_unchecked(b"@@\0") }, unsafe { zerovec::VarZeroVec::from_bytes_unchecked(b"\x03\0\0\0\0\0\x03\0\x06\0HKTMSTGMT") })
                        },
                        overrides: unsafe {
                            #[allow(unused_unsafe)]
                            zerovec::ZeroMap2d::from_parts_unchecked(unsafe { zerovec::ZeroVec::from_bytes_unchecked(b"utc\0\0\0\0\0") }, unsafe { zerovec::ZeroVec::from_bytes_unchecked(b"\x01\0\0\0") }, unsafe { zerovec::ZeroVec::from_bytes_unchecked(b"\0") }, unsafe { zerovec::VarZeroVec::from_bytes_unchecked(b"\x01\0\0\0\0\0UTC") })
                        },
                    },
                    icu::datetime::provider::time_zones::MetazoneSpecificNamesShortV1 {
                        defaults: unsafe {
                            #[allow(unused_unsafe)]
                            zerovec::ZeroMap2d::from_parts_unchecked(unsafe { zerovec::ZeroVec::from_bytes_unchecked(b"malamgmt") }, unsafe { zerovec::ZeroVec::from_bytes_unchecked(b"\x01\0\0\0\x02\0\0\0") }, unsafe { zerovec::ZeroVec::from_bytes_unchecked(b"@\0") }, unsafe { zerovec::VarZeroVec::from_bytes_unchecked(b"\x02\0\0\0\0\0\x03\0MYTGMT") })
                        },
                        overrides: unsafe {
                            #[allow(unused_unsafe)]
                            zerovec::ZeroMap2d::from_parts_unchecked(unsafe { zerovec::ZeroVec::from_bytes_unchecked(b"utc\0\0\0\0\0") }, unsafe { zerovec::ZeroVec::from_bytes_unchecked(b"\x01\0\0\0") }, unsafe { zerovec::ZeroVec::from_bytes_unchecked(b"\0") }, unsafe { zerovec::VarZeroVec::from_bytes_unchecked(b"\x01\0\0\0\0\0UTC") })
                        },
                    },
                    icu::datetime::provider::time_zones::MetazoneSpecificNamesShortV1 {
                        defaults: unsafe {
                            #[allow(unused_unsafe)]
                            zerovec::ZeroMap2d::from_parts_unchecked(unsafe { zerovec::ZeroVec::from_bytes_unchecked(b"auceaucwaueaauwechatlohomgmtneze") }, unsafe { zerovec::ZeroVec::from_bytes_unchecked(b"\x02\0\0\0\x03\0\0\0\x05\0\0\0\x06\0\0\0\x08\0\0\0\n\0\0\0\x0B\0\0\0\r\0\0\0") }, unsafe { zerovec::ZeroVec::from_bytes_unchecked(b"LTFPX@fnTX\0`h") }, unsafe { zerovec::VarZeroVec::from_bytes_unchecked(b"\r\0\0\0\0\0\x04\0\x08\0\r\0\x11\0\x15\0\x19\0\x1E\0#\0'\0+\0.\x002\0ACSTACDTACWSTAESTAEDTAWSTCHASTCHADTLHSTLHDTGMTNZSTNZDT") })
                        },
                        overrides: unsafe {
                            #[allow(unused_unsafe)]
                            zerovec::ZeroMap2d::from_parts_unchecked(unsafe { zerovec::ZeroVec::from_bytes_unchecked(b"utc\0\0\0\0\0") }, unsafe { zerovec::ZeroVec::from_bytes_unchecked(b"\x01\0\0\0") }, unsafe { zerovec::ZeroVec::from_bytes_unchecked(b"\0") }, unsafe { zerovec::VarZeroVec::from_bytes_unchecked(b"\x01\0\0\0\0\0UTC") })
                        },
                    },
                    icu::datetime::provider::time_zones::MetazoneSpecificNamesShortV1 {
                        defaults: unsafe {
                            #[allow(unused_unsafe)]
                            zerovec::ZeroMap2d::from_parts_unchecked(unsafe { zerovec::ZeroVec::from_bytes_unchecked(b"malamgmtsing") }, unsafe { zerovec::ZeroVec::from_bytes_unchecked(b"\x01\0\0\0\x02\0\0\0\x03\0\0\0") }, unsafe { zerovec::ZeroVec::from_bytes_unchecked(b"@\0@") }, unsafe { zerovec::VarZeroVec::from_bytes_unchecked(b"\x03\0\0\0\0\0\x03\0\x06\0MYTGMTSGT") })
                        },
                        overrides: unsafe {
                            #[allow(unused_unsafe)]
                            zerovec::ZeroMap2d::from_parts_unchecked(unsafe { zerovec::ZeroVec::from_bytes_unchecked(b"utc\0\0\0\0\0") }, unsafe { zerovec::ZeroVec::from_bytes_unchecked(b"\x01\0\0\0") }, unsafe { zerovec::ZeroVec::from_bytes_unchecked(b"\0") }, unsafe { zerovec::VarZeroVec::from_bytes_unchecked(b"\x01\0\0\0\0\0UTC") })
                        },
                    },
                    icu::datetime::provider::time_zones::MetazoneSpecificNamesShortV1 {
                        defaults: unsafe {
                            #[allow(unused_unsafe)]
                            zerovec::ZeroMap2d::from_parts_unchecked(zerovec::ZeroVec::new(), zerovec::ZeroVec::new(), zerovec::ZeroVec::new(), zerovec::VarZeroVec::new())
                        },
                        overrides: unsafe {
                            #[allow(unused_unsafe)]
                            zerovec::ZeroMap2d::from_parts_unchecked(unsafe { zerovec::ZeroVec::from_bytes_unchecked(b"utc\0\0\0\0\0") }, unsafe { zerovec::ZeroVec::from_bytes_unchecked(b"\x01\0\0\0") }, unsafe { zerovec::ZeroVec::from_bytes_unchecked(b"\0") }, unsafe { zerovec::VarZeroVec::from_bytes_unchecked(b"\x01\0\0\0\0\0UTC") })
                        },
                    },
                    icu::datetime::provider::time_zones::MetazoneSpecificNamesShortV1 {
                        defaults: unsafe {
                            #[allow(unused_unsafe)]
                            zerovec::ZeroMap2d::from_parts_unchecked(unsafe { zerovec::ZeroVec::from_bytes_unchecked(b"argearwe") }, unsafe { zerovec::ZeroVec::from_bytes_unchecked(b"\x01\0\0\0\x02\0\0\0") }, unsafe { zerovec::ZeroVec::from_bytes_unchecked(b"\xE8\xE8") }, unsafe { zerovec::VarZeroVec::from_bytes_unchecked(b"\x02\0\0\0\0\0\x03\0ARTWART") })
                        },
                        overrides: unsafe {
                            #[allow(unused_unsafe)]
                            zerovec::ZeroMap2d::from_parts_unchecked(unsafe { zerovec::ZeroVec::from_bytes_unchecked(b"utc\0\0\0\0\0") }, unsafe { zerovec::ZeroVec::from_bytes_unchecked(b"\x01\0\0\0") }, unsafe { zerovec::ZeroVec::from_bytes_unchecked(b"\0") }, unsafe { zerovec::VarZeroVec::from_bytes_unchecked(b"\x01\0\0\0\0\0UTC") })
                        },
                    },
                    icu::datetime::provider::time_zones::MetazoneSpecificNamesShortV1 {
                        defaults: unsafe {
                            #[allow(unused_unsafe)]
                            zerovec::ZeroMap2d::from_parts_unchecked(unsafe { zerovec::ZeroVec::from_bytes_unchecked(b"boli") }, unsafe { zerovec::ZeroVec::from_bytes_unchecked(b"\x01\0\0\0") }, unsafe { zerovec::ZeroVec::from_bytes_unchecked(b"\xE0") }, unsafe { zerovec::VarZeroVec::from_bytes_unchecked(b"\x01\0\0\0\0\0BOT") })
                        },
                        overrides: unsafe {
                            #[allow(unused_unsafe)]
                            zerovec::ZeroMap2d::from_parts_unchecked(unsafe { zerovec::ZeroVec::from_bytes_unchecked(b"utc\0\0\0\0\0") }, unsafe { zerovec::ZeroVec::from_bytes_unchecked(b"\x01\0\0\0") }, unsafe { zerovec::ZeroVec::from_bytes_unchecked(b"\0") }, unsafe { zerovec::VarZeroVec::from_bytes_unchecked(b"\x01\0\0\0\0\0UTC") })
                        },
                    },
                    icu::datetime::provider::time_zones::MetazoneSpecificNamesShortV1 {
                        defaults: unsafe {
                            #[allow(unused_unsafe)]
                            zerovec::ZeroMap2d::from_parts_unchecked(unsafe { zerovec::ZeroVec::from_bytes_unchecked(b"chil") }, unsafe { zerovec::ZeroVec::from_bytes_unchecked(b"\x02\0\0\0") }, unsafe { zerovec::ZeroVec::from_bytes_unchecked(b"\xE0\xE8") }, unsafe { zerovec::VarZeroVec::from_bytes_unchecked(b"\x02\0\0\0\0\0\x03\0CLTCLST") })
                        },
                        overrides: unsafe {
                            #[allow(unused_unsafe)]
                            zerovec::ZeroMap2d::from_parts_unchecked(unsafe { zerovec::ZeroVec::from_bytes_unchecked(b"utc\0\0\0\0\0") }, unsafe { zerovec::ZeroVec::from_bytes_unchecked(b"\x01\0\0\0") }, unsafe { zerovec::ZeroVec::from_bytes_unchecked(b"\0") }, unsafe { zerovec::VarZeroVec::from_bytes_unchecked(b"\x01\0\0\0\0\0UTC") })
                        },
                    },
                    icu::datetime::provider::time_zones::MetazoneSpecificNamesShortV1 {
                        defaults: unsafe {
                            #[allow(unused_unsafe)]
                            zerovec::ZeroMap2d::from_parts_unchecked(unsafe { zerovec::ZeroVec::from_bytes_unchecked(b"colo") }, unsafe { zerovec::ZeroVec::from_bytes_unchecked(b"\x01\0\0\0") }, unsafe { zerovec::ZeroVec::from_bytes_unchecked(b"\xD8") }, unsafe { zerovec::VarZeroVec::from_bytes_unchecked(b"\x01\0\0\0\0\0COT") })
                        },
                        overrides: unsafe {
                            #[allow(unused_unsafe)]
                            zerovec::ZeroMap2d::from_parts_unchecked(unsafe { zerovec::ZeroVec::from_bytes_unchecked(b"utc\0\0\0\0\0") }, unsafe { zerovec::ZeroVec::from_bytes_unchecked(b"\x01\0\0\0") }, unsafe { zerovec::ZeroVec::from_bytes_unchecked(b"\0") }, unsafe { zerovec::VarZeroVec::from_bytes_unchecked(b"\x01\0\0\0\0\0UTC") })
                        },
                    },
                    icu::datetime::provider::time_zones::MetazoneSpecificNamesShortV1 {
                        defaults: unsafe {
                            #[allow(unused_unsafe)]
                            zerovec::ZeroMap2d::from_parts_unchecked(unsafe { zerovec::ZeroVec::from_bytes_unchecked(b"ecua") }, unsafe { zerovec::ZeroVec::from_bytes_unchecked(b"\x01\0\0\0") }, unsafe { zerovec::ZeroVec::from_bytes_unchecked(b"\xD8") }, unsafe { zerovec::VarZeroVec::from_bytes_unchecked(b"\x01\0\0\0\0\0ECT") })
                        },
                        overrides: unsafe {
                            #[allow(unused_unsafe)]
                            zerovec::ZeroMap2d::from_parts_unchecked(unsafe { zerovec::ZeroVec::from_bytes_unchecked(b"utc\0\0\0\0\0") }, unsafe { zerovec::ZeroVec::from_bytes_unchecked(b"\x01\0\0\0") }, unsafe { zerovec::ZeroVec::from_bytes_unchecked(b"\0") }, unsafe { zerovec::VarZeroVec::from_bytes_unchecked(b"\x01\0\0\0\0\0UTC") })
                        },
                    },
                    icu::datetime::provider::time_zones::MetazoneSpecificNamesShortV1 {
                        defaults: unsafe {
                            #[allow(unused_unsafe)]
                            zerovec::ZeroMap2d::from_parts_unchecked(unsafe { zerovec::ZeroVec::from_bytes_unchecked(b"peru") }, unsafe { zerovec::ZeroVec::from_bytes_unchecked(b"\x01\0\0\0") }, unsafe { zerovec::ZeroVec::from_bytes_unchecked(b"\xD8") }, unsafe { zerovec::VarZeroVec::from_bytes_unchecked(b"\x01\0\0\0\0\0PET") })
                        },
                        overrides: unsafe {
                            #[allow(unused_unsafe)]
                            zerovec::ZeroMap2d::from_parts_unchecked(unsafe { zerovec::ZeroVec::from_bytes_unchecked(b"utc\0\0\0\0\0") }, unsafe { zerovec::ZeroVec::from_bytes_unchecked(b"\x01\0\0\0") }, unsafe { zerovec::ZeroVec::from_bytes_unchecked(b"\0") }, unsafe { zerovec::VarZeroVec::from_bytes_unchecked(b"\x01\0\0\0\0\0UTC") })
                        },
                    },
                    icu::datetime::provider::time_zones::MetazoneSpecificNamesShortV1 {
                        defaults: unsafe {
                            #[allow(unused_unsafe)]
                            zerovec::ZeroMap2d::from_parts_unchecked(unsafe { zerovec::ZeroVec::from_bytes_unchecked(b"urug") }, unsafe { zerovec::ZeroVec::from_bytes_unchecked(b"\x01\0\0\0") }, unsafe { zerovec::ZeroVec::from_bytes_unchecked(b"\xE8") }, unsafe { zerovec::VarZeroVec::from_bytes_unchecked(b"\x01\0\0\0\0\0UYT") })
                        },
                        overrides: unsafe {
                            #[allow(unused_unsafe)]
                            zerovec::ZeroMap2d::from_parts_unchecked(unsafe { zerovec::ZeroVec::from_bytes_unchecked(b"utc\0\0\0\0\0") }, unsafe { zerovec::ZeroVec::from_bytes_unchecked(b"\x01\0\0\0") }, unsafe { zerovec::ZeroVec::from_bytes_unchecked(b"\0") }, unsafe { zerovec::VarZeroVec::from_bytes_unchecked(b"\x01\0\0\0\0\0UTC") })
                        },
                    },
                    icu::datetime::provider::time_zones::MetazoneSpecificNamesShortV1 {
                        defaults: unsafe {
                            #[allow(unused_unsafe)]
                            zerovec::ZeroMap2d::from_parts_unchecked(unsafe { zerovec::ZeroVec::from_bytes_unchecked(b"vene") }, unsafe { zerovec::ZeroVec::from_bytes_unchecked(b"\x01\0\0\0") }, unsafe { zerovec::ZeroVec::from_bytes_unchecked(b"\xE0") }, unsafe { zerovec::VarZeroVec::from_bytes_unchecked(b"\x01\0\0\0\0\0VET") })
                        },
                        overrides: unsafe {
                            #[allow(unused_unsafe)]
                            zerovec::ZeroMap2d::from_parts_unchecked(unsafe { zerovec::ZeroVec::from_bytes_unchecked(b"utc\0\0\0\0\0") }, unsafe { zerovec::ZeroVec::from_bytes_unchecked(b"\x01\0\0\0") }, unsafe { zerovec::ZeroVec::from_bytes_unchecked(b"\0") }, unsafe { zerovec::VarZeroVec::from_bytes_unchecked(b"\x01\0\0\0\0\0UTC") })
                        },
                    },
                    icu::datetime::provider::time_zones::MetazoneSpecificNamesShortV1 {
                        defaults: unsafe {
                            #[allow(unused_unsafe)]
                            zerovec::ZeroMap2d::from_parts_unchecked(unsafe { zerovec::ZeroVec::from_bytes_unchecked(b"alasamceameaammoampaatlaeuceeueaeuwehaalmgmt") }, unsafe { zerovec::ZeroVec::from_bytes_unchecked(b"\x02\0\0\0\x04\0\0\0\x06\0\0\0\x08\0\0\0\n\0\0\0\x0C\0\0\0\x0E\0\0\0\x10\0\0\0\x12\0\0\0\x13\0\0\0\x14\0\0\0") }, unsafe { zerovec::ZeroVec::from_bytes_unchecked(b"\xB8\xC0\xD0\xD8\xD8\xE0\xC8\xD0\xC0\xC8\xE0\xE8\x08\x10\x10\x18\0\x08\xB0\0") }, unsafe { zerovec::VarZeroVec::from_bytes_unchecked(b"\x14\0\0\0\0\0\x04\0\x08\0\x0B\0\x0E\0\x11\0\x14\0\x17\0\x1A\0\x1D\0 \0#\0&\0)\0-\x000\x004\x007\0;\0?\0AKSTAKDTCSTCDTESTEDTMSTMDTPSTPDTASTADTCETCESTEETEESTWETWESTHASTGMT") })
                        },
                        overrides: unsafe {
                            #[allow(unused_unsafe)]
                            zerovec::ZeroMap2d::from_parts_unchecked(unsafe { zerovec::ZeroVec::from_bytes_unchecked(b"ushnl\0\0\0utc\0\0\0\0\0") }, unsafe { zerovec::ZeroVec::from_bytes_unchecked(b"\x01\0\0\0\x02\0\0\0") }, unsafe { zerovec::ZeroVec::from_bytes_unchecked(b"\xB0\0") }, unsafe { zerovec::VarZeroVec::from_bytes_unchecked(b"\x02\0\0\0\0\0\x03\0HSTUTC") })
                        },
                    },
                    icu::datetime::provider::time_zones::MetazoneSpecificNamesShortV1 {
                        defaults: unsafe {
                            #[allow(unused_unsafe)]
                            zerovec::ZeroMap2d::from_parts_unchecked(zerovec::ZeroVec::new(), zerovec::ZeroVec::new(), zerovec::ZeroVec::new(), zerovec::VarZeroVec::new())
                        },
                        overrides: unsafe {
                            #[allow(unused_unsafe)]
                            zerovec::ZeroMap2d::from_parts_unchecked(unsafe { zerovec::ZeroVec::from_bytes_unchecked(b"ushnl\0\0\0utc\0\0\0\0\0") }, unsafe { zerovec::ZeroVec::from_bytes_unchecked(b"\x01\0\0\0\x02\0\0\0") }, unsafe { zerovec::ZeroVec::from_bytes_unchecked(b"\xB0\0") }, unsafe { zerovec::VarZeroVec::from_bytes_unchecked(b"\x02\0\0\0\0\0\x0C\0\xF0\x9E\xA4\x91\xF0\x9E\xA4\x96\xF0\x9E\xA4\x96\xF0\x9E\xA4\x91\xF0\x9E\xA4\x96\xF0\x9E\xA4\x8A") })
                        },
                    },
                    icu::datetime::provider::time_zones::MetazoneSpecificNamesShortV1 {
                        defaults: unsafe {
                            #[allow(unused_unsafe)]
                            zerovec::ZeroMap2d::from_parts_unchecked(unsafe { zerovec::ZeroVec::from_bytes_unchecked(b"amceameaammoampanewf") }, unsafe { zerovec::ZeroVec::from_bytes_unchecked(b"\x02\0\0\0\x04\0\0\0\x06\0\0\0\x08\0\0\0\n\0\0\0") }, unsafe { zerovec::ZeroVec::from_bytes_unchecked(b"\xD0\xD8\xD8\xE0\xC8\xD0\xC0\xC8\xE4\xEC") }, unsafe { zerovec::VarZeroVec::from_bytes_unchecked(b"\n\0\0\0\0\0\x03\0\x06\0\t\0\x0C\0\x0F\0\x12\0\x15\0\x18\0\x1B\0HNCHACHNEHAEHNRHARHNPHAPHNTHAT") })
                        },
                        overrides: unsafe {
                            #[allow(unused_unsafe)]
                            zerovec::ZeroMap2d::from_parts_unchecked(unsafe { zerovec::ZeroVec::from_bytes_unchecked(b"utc\0\0\0\0\0") }, unsafe { zerovec::ZeroVec::from_bytes_unchecked(b"\x01\0\0\0") }, unsafe { zerovec::ZeroVec::from_bytes_unchecked(b"\0") }, unsafe { zerovec::VarZeroVec::from_bytes_unchecked(b"\x01\0\0\0\0\0UTC") })
                        },
                    },
                    icu::datetime::provider::time_zones::MetazoneSpecificNamesShortV1 {
                        defaults: unsafe {
                            #[allow(unused_unsafe)]
                            zerovec::ZeroMap2d::from_parts_unchecked(unsafe { zerovec::ZeroVec::from_bytes_unchecked(b"frgu") }, unsafe { zerovec::ZeroVec::from_bytes_unchecked(b"\x01\0\0\0") }, unsafe { zerovec::ZeroVec::from_bytes_unchecked(b"\xE8") }, unsafe { zerovec::VarZeroVec::from_bytes_unchecked(b"\x01\0\0\0\0\0GFT") })
                        },
                        overrides: unsafe {
                            #[allow(unused_unsafe)]
                            zerovec::ZeroMap2d::from_parts_unchecked(unsafe { zerovec::ZeroVec::from_bytes_unchecked(b"utc\0\0\0\0\0") }, unsafe { zerovec::ZeroVec::from_bytes_unchecked(b"\x01\0\0\0") }, unsafe { zerovec::ZeroVec::from_bytes_unchecked(b"\0") }, unsafe { zerovec::VarZeroVec::from_bytes_unchecked(b"\x01\0\0\0\0\0UTC") })
                        },
                    },
                    icu::datetime::provider::time_zones::MetazoneSpecificNamesShortV1 {
                        defaults: unsafe {
                            #[allow(unused_unsafe)]
                            zerovec::ZeroMap2d::from_parts_unchecked(unsafe { zerovec::ZeroVec::from_bytes_unchecked(b"ampaeuceeueaeuwemgmt") }, unsafe { zerovec::ZeroVec::from_bytes_unchecked(b"\x02\0\0\0\x04\0\0\0\x06\0\0\0\x08\0\0\0\t\0\0\0") }, unsafe { zerovec::ZeroVec::from_bytes_unchecked(b"\xC0\xC8\x08\x10\x10\x18\0\x08\0") }, unsafe { zerovec::VarZeroVec::from_bytes_unchecked(b"\t\0\0\0\0\0\x04\0\x08\0\x0B\0\x0F\0\x12\0\x16\0\x19\0\x1D\0ACACASACCETCESTEETEESTWETWESTMAG") })
                        },
                        overrides: unsafe {
                            #[allow(unused_unsafe)]
                            zerovec::ZeroMap2d::from_parts_unchecked(unsafe { zerovec::ZeroVec::from_bytes_unchecked(b"gblon\0\0\0iedub\0\0\0utc\0\0\0\0\0") }, unsafe { zerovec::ZeroVec::from_bytes_unchecked(b"\x01\0\0\0\x02\0\0\0\x03\0\0\0") }, unsafe { zerovec::ZeroVec::from_bytes_unchecked(b"\x08\0\0") }, unsafe { zerovec::VarZeroVec::from_bytes_unchecked(b"\x03\0\0\0\0\0\x03\0\x07\0ASBAC\xC3\x89UTC") })
                        },
                    },
                    icu::datetime::provider::time_zones::MetazoneSpecificNamesShortV1 {
                        defaults: unsafe {
                            #[allow(unused_unsafe)]
                            zerovec::ZeroMap2d::from_parts_unchecked(unsafe { zerovec::ZeroVec::from_bytes_unchecked(b"alasamceameaammoampaatlaeuceeueaeuwehaalmgmt") }, unsafe { zerovec::ZeroVec::from_bytes_unchecked(b"\x02\0\0\0\x04\0\0\0\x06\0\0\0\x08\0\0\0\n\0\0\0\x0C\0\0\0\x0E\0\0\0\x10\0\0\0\x12\0\0\0\x13\0\0\0\x14\0\0\0") }, unsafe { zerovec::ZeroVec::from_bytes_unchecked(b"\xB8\xC0\xD0\xD8\xD8\xE0\xC8\xD0\xC0\xC8\xE0\xE8\x08\x10\x10\x18\0\x08\xB0\0") }, unsafe { zerovec::VarZeroVec::from_bytes_unchecked(b"\x14\0\0\0\0\0\x04\0\x08\0\x0B\0\x0E\0\x11\0\x14\0\x17\0\x1A\0\x1D\0 \0#\0&\0)\0-\x000\x004\x007\0;\0?\0AKSTAKDTCSTCDTESTEDTMSTMDTPSTPDTASTADTCETCESTEETEESTWETWESTHASTGMT") })
                        },
                        overrides: unsafe {
                            #[allow(unused_unsafe)]
                            zerovec::ZeroMap2d::from_parts_unchecked(unsafe { zerovec::ZeroVec::from_bytes_unchecked(b"gblon\0\0\0iedub\0\0\0ushnl\0\0\0utc\0\0\0\0\0") }, unsafe { zerovec::ZeroVec::from_bytes_unchecked(b"\x01\0\0\0\x02\0\0\0\x03\0\0\0\x04\0\0\0") }, unsafe { zerovec::ZeroVec::from_bytes_unchecked(b"\x08\0\xB0\0") }, unsafe { zerovec::VarZeroVec::from_bytes_unchecked(b"\x04\0\0\0\0\0\x03\0\x11\0\x14\0TSBTS\xC3\x88 (\xC3\x88irinn)HSTUTC") })
                        },
                    },
                    icu::datetime::provider::time_zones::MetazoneSpecificNamesShortV1 {
                        defaults: unsafe {
                            #[allow(unused_unsafe)]
                            zerovec::ZeroMap2d::from_parts_unchecked(unsafe { zerovec::ZeroVec::from_bytes_unchecked(b"indi") }, unsafe { zerovec::ZeroVec::from_bytes_unchecked(b"\x01\0\0\0") }, unsafe { zerovec::ZeroVec::from_bytes_unchecked(b",") }, unsafe { zerovec::VarZeroVec::from_bytes_unchecked(b"\x01\0\0\0\0\0IST") })
                        },
                        overrides: unsafe {
                            #[allow(unused_unsafe)]
                            zerovec::ZeroMap2d::from_parts_unchecked(unsafe { zerovec::ZeroVec::from_bytes_unchecked(b"ushnl\0\0\0utc\0\0\0\0\0") }, unsafe { zerovec::ZeroVec::from_bytes_unchecked(b"\x01\0\0\0\x02\0\0\0") }, unsafe { zerovec::ZeroVec::from_bytes_unchecked(b"\xB0\0") }, unsafe { zerovec::VarZeroVec::from_bytes_unchecked(b"\x02\0\0\0\0\0\x12\0\xE0\xA4\x8F\xE0\xA4\x9A\xE0\xA4\x8F\xE0\xA4\xB8\xE0\xA4\x9F\xE0\xA5\x80UTC") })
                        },
                    },
                    icu::datetime::provider::time_zones::MetazoneSpecificNamesShortV1 {
                        defaults: unsafe {
                            #[allow(unused_unsafe)]
                            zerovec::ZeroMap2d::from_parts_unchecked(unsafe { zerovec::ZeroVec::from_bytes_unchecked(b"alasamceameaammoampaatlacubagreahaalinceineainwenewfpimi") }, unsafe { zerovec::ZeroVec::from_bytes_unchecked(b"\x02\0\0\0\x04\0\0\0\x06\0\0\0\x08\0\0\0\n\0\0\0\x0C\0\0\0\x0E\0\0\0\x10\0\0\0\x11\0\0\0\x12\0\0\0\x13\0\0\0\x14\0\0\0\x16\0\0\0\x18\0\0\0") }, unsafe { zerovec::ZeroVec::from_bytes_unchecked(b"\xB8\xC0\xD0\xD8\xD8\xE0\xC8\xD0\xC0\xC8\xE0\xE8\xD8\xE0\xF0\xF8\xB0@H8\xE4\xEC\xE8\xF0") }, unsafe { zerovec::VarZeroVec::from_bytes_unchecked(b"\x18\0\0\0\0\0\x04\0\x08\0\x0B\0\x0E\0\x11\0\x14\0\x17\0\x1A\0\x1D\0 \0#\0&\x000\0:\0>\0B\0F\0J\0M\0P\0S\0V\0Z\0AKSTAKDTCSTCDTESTEDTMSTMDTPSTPDTASTADTCST (Kuba)CDT (Kuba)EGSTEGDTHASTWITAWITWIBNSTNDTPMSTPMDT") })
                        },
                        overrides: unsafe {
                            #[allow(unused_unsafe)]
                            zerovec::ZeroMap2d::from_parts_unchecked(unsafe { zerovec::ZeroVec::from_bytes_unchecked(b"utc\0\0\0\0\0") }, unsafe { zerovec::ZeroVec::from_bytes_unchecked(b"\x01\0\0\0") }, unsafe { zerovec::ZeroVec::from_bytes_unchecked(b"\0") }, unsafe { zerovec::VarZeroVec::from_bytes_unchecked(b"\x01\0\0\0\0\0UTC") })
                        },
                    },
                    icu::datetime::provider::time_zones::MetazoneSpecificNamesShortV1 {
                        defaults: unsafe {
                            #[allow(unused_unsafe)]
                            zerovec::ZeroMap2d::from_parts_unchecked(unsafe { zerovec::ZeroVec::from_bytes_unchecked(b"japa") }, unsafe { zerovec::ZeroVec::from_bytes_unchecked(b"\x01\0\0\0") }, unsafe { zerovec::ZeroVec::from_bytes_unchecked(b"H") }, unsafe { zerovec::VarZeroVec::from_bytes_unchecked(b"\x01\0\0\0\0\0JST") })
                        },
                        overrides: unsafe {
                            #[allow(unused_unsafe)]
                            zerovec::ZeroMap2d::from_parts_unchecked(unsafe { zerovec::ZeroVec::from_bytes_unchecked(b"utc\0\0\0\0\0") }, unsafe { zerovec::ZeroVec::from_bytes_unchecked(b"\x01\0\0\0") }, unsafe { zerovec::ZeroVec::from_bytes_unchecked(b"\0") }, unsafe { zerovec::VarZeroVec::from_bytes_unchecked(b"\x01\0\0\0\0\0UTC") })
                        },
                    },
                    icu::datetime::provider::time_zones::MetazoneSpecificNamesShortV1 {
                        defaults: unsafe {
                            #[allow(unused_unsafe)]
                            zerovec::ZeroMap2d::from_parts_unchecked(unsafe { zerovec::ZeroVec::from_bytes_unchecked(b"acreamazbras") }, unsafe { zerovec::ZeroVec::from_bytes_unchecked(b"\x01\0\0\0\x02\0\0\0\x03\0\0\0") }, unsafe { zerovec::ZeroVec::from_bytes_unchecked(b"\xD8\xE0\xE8") }, unsafe { zerovec::VarZeroVec::from_bytes_unchecked(b"\x03\0\0\0\0\0\x03\0\x06\0ACTAMTBRT") })
                        },
                        overrides: unsafe {
                            #[allow(unused_unsafe)]
                            zerovec::ZeroMap2d::from_parts_unchecked(unsafe { zerovec::ZeroVec::from_bytes_unchecked(b"utc\0\0\0\0\0") }, unsafe { zerovec::ZeroVec::from_bytes_unchecked(b"\x01\0\0\0") }, unsafe { zerovec::ZeroVec::from_bytes_unchecked(b"\0") }, unsafe { zerovec::VarZeroVec::from_bytes_unchecked(b"\x01\0\0\0\0\0UTC") })
                        },
                    },
                    icu::datetime::provider::time_zones::MetazoneSpecificNamesShortV1 {
                        defaults: unsafe {
                            #[allow(unused_unsafe)]
                            zerovec::ZeroMap2d::from_parts_unchecked(unsafe { zerovec::ZeroVec::from_bytes_unchecked(b"euea") }, unsafe { zerovec::ZeroVec::from_bytes_unchecked(b"\x02\0\0\0") }, unsafe { zerovec::ZeroVec::from_bytes_unchecked(b"\x10\x18") }, unsafe { zerovec::VarZeroVec::from_bytes_unchecked(b"\x02\0\0\0\0\0\x03\0EETEEST") })
                        },
                        overrides: unsafe {
                            #[allow(unused_unsafe)]
                            zerovec::ZeroMap2d::from_parts_unchecked(unsafe { zerovec::ZeroVec::from_bytes_unchecked(b"utc\0\0\0\0\0") }, unsafe { zerovec::ZeroVec::from_bytes_unchecked(b"\x01\0\0\0") }, unsafe { zerovec::ZeroVec::from_bytes_unchecked(b"\0") }, unsafe { zerovec::VarZeroVec::from_bytes_unchecked(b"\x01\0\0\0\0\0UTC") })
                        },
                    },
                    icu::datetime::provider::time_zones::MetazoneSpecificNamesShortV1 {
                        defaults: unsafe {
                            #[allow(unused_unsafe)]
                            zerovec::ZeroMap2d::from_parts_unchecked(unsafe { zerovec::ZeroVec::from_bytes_unchecked(b"alasamceameaammoampaatlacubagreagrwehaalnewfyuko") }, unsafe { zerovec::ZeroVec::from_bytes_unchecked(b"\x02\0\0\0\x04\0\0\0\x06\0\0\0\x08\0\0\0\n\0\0\0\x0C\0\0\0\x0E\0\0\0\x10\0\0\0\x12\0\0\0\x13\0\0\0\x15\0\0\0\x16\0\0\0") }, unsafe { zerovec::ZeroVec::from_bytes_unchecked(b"\xB8\xC0\xD0\xD8\xD8\xE0\xC8\xD0\xC0\xC8\xE0\xE8\xD8\xE0\xF0\xF8\xF0\xF8\xB0\xE4\xEC\xC8") }, unsafe { zerovec::VarZeroVec::from_bytes_unchecked(b"\x16\0\0\0\0\0\x04\0\x08\0\x0B\0\x0E\0\x11\0\x14\0\x18\0\x1C\0\x1F\0\"\0%\0(\0+\0.\x002\x006\0;\0@\0D\0H\0L\0SSAKSHAKSSNSHNSSRSHRSS\xC3\x87SH\xC3\x87SSPSHPSSASHASSKSHKSSGRSHGRSSGROSHGROSSHASSNFSHNFSY") })
                        },
                        overrides: unsafe {
                            #[allow(unused_unsafe)]
                            zerovec::ZeroMap2d::from_parts_unchecked(unsafe { zerovec::ZeroVec::from_bytes_unchecked(b"utc\0\0\0\0\0") }, unsafe { zerovec::ZeroVec::from_bytes_unchecked(b"\x01\0\0\0") }, unsafe { zerovec::ZeroVec::from_bytes_unchecked(b"\0") }, unsafe { zerovec::VarZeroVec::from_bytes_unchecked(b"\x01\0\0\0\0\0SGH") })
                        },
                    },
                    icu::datetime::provider::time_zones::MetazoneSpecificNamesShortV1 {
                        defaults: unsafe {
                            #[allow(unused_unsafe)]
                            zerovec::ZeroMap2d::from_parts_unchecked(unsafe { zerovec::ZeroVec::from_bytes_unchecked(b"alasamceameaammoampaatlaeuceeueaeuwehaalmgmtsuri") }, unsafe { zerovec::ZeroVec::from_bytes_unchecked(b"\x02\0\0\0\x04\0\0\0\x06\0\0\0\x08\0\0\0\n\0\0\0\x0C\0\0\0\x0E\0\0\0\x10\0\0\0\x12\0\0\0\x13\0\0\0\x14\0\0\0\x15\0\0\0") }, unsafe { zerovec::ZeroVec::from_bytes_unchecked(b"\xB8\xC0\xD0\xD8\xD8\xE0\xC8\xD0\xC0\xC8\xE0\xE8\x08\x10\x10\x18\0\x08\xB0\0\xE8") }, unsafe { zerovec::VarZeroVec::from_bytes_unchecked(b"\x15\0\0\0\0\0\x04\0\x08\0\x0B\0\x0E\0\x11\0\x14\0\x17\0\x1A\0\x1D\0 \0#\0&\0)\0-\x000\x004\x007\0;\0?\0B\0AKSTAKDTCSTCDTESTEDTMSTMDTPSTPDTASTADTCETCESTEETEESTWETWESTHASTGMTSRT") })
                        },
                        overrides: unsafe {
                            #[allow(unused_unsafe)]
                            zerovec::ZeroMap2d::from_parts_unchecked(unsafe { zerovec::ZeroVec::from_bytes_unchecked(b"ushnl\0\0\0utc\0\0\0\0\0") }, unsafe { zerovec::ZeroVec::from_bytes_unchecked(b"\x01\0\0\0\x02\0\0\0") }, unsafe { zerovec::ZeroVec::from_bytes_unchecked(b"\xB0\0") }, unsafe { zerovec::VarZeroVec::from_bytes_unchecked(b"\x02\0\0\0\0\0\x03\0HSTUTC") })
                        },
                    },
                    icu::datetime::provider::time_zones::MetazoneSpecificNamesShortV1 {
                        defaults: unsafe {
                            #[allow(unused_unsafe)]
<<<<<<< HEAD
                            zerovec::ZeroMap2d::from_parts_unchecked(unsafe { zerovec::ZeroVec::from_bytes_unchecked(b"indimgmt") }, unsafe { zerovec::ZeroVec::from_bytes_unchecked(b"\x01\0\0\0\x02\0\0\0") }, unsafe { zerovec::ZeroVec::from_bytes_unchecked(b",\0") }, unsafe { zerovec::VarZeroVec::from_bytes_unchecked(b"\x02\0\0\0\0\0\x03\0ISTGMT") })
=======
                            zerovec::ZeroMap2d::from_parts_unchecked(unsafe { zerovec::ZeroVec::from_bytes_unchecked(b"alasamceameaammoampaatlahaal") }, unsafe { zerovec::ZeroVec::from_bytes_unchecked(b"\x02\0\0\0\x04\0\0\0\x06\0\0\0\x08\0\0\0\n\0\0\0\x0C\0\0\0\x0E\0\0\0") }, unsafe { zerovec::ZeroVec::from_bytes_unchecked(b"dtstdtstdtstdtstdtstdtstdtst") }, unsafe { zerovec::VarZeroVec::from_bytes_unchecked(b"\x0E\0\0\0\0\0\x04\0\x08\0\x0B\0\x0E\0\x11\0\x14\0\x17\0\x1A\0\x1D\0 \0#\0&\0*\0AKDTAKSTCDTCSTEDTESTMDTMSTPDTPSTADTASTHADTHAS") })
                        },
                        overrides: unsafe {
                            #[allow(unused_unsafe)]
                            zerovec::ZeroMap2d::from_parts_unchecked(unsafe { zerovec::ZeroVec::from_bytes_unchecked(b"utc\0\0\0\0\0") }, unsafe { zerovec::ZeroVec::from_bytes_unchecked(b"\x01\0\0\0") }, unsafe { zerovec::ZeroVec::from_bytes_unchecked(b"st") }, unsafe { zerovec::VarZeroVec::from_bytes_unchecked(b"\x01\0\0\0\0\0UTC") })
                        },
                    },
                    icu::datetime::provider::time_zones::MetazoneSpecificNamesShortV1 {
                        defaults: unsafe {
                            #[allow(unused_unsafe)]
                            zerovec::ZeroMap2d::from_parts_unchecked(unsafe { zerovec::ZeroVec::from_bytes_unchecked(b"indimgmt") }, unsafe { zerovec::ZeroVec::from_bytes_unchecked(b"\x01\0\0\0\x02\0\0\0") }, unsafe { zerovec::ZeroVec::from_bytes_unchecked(b"stst") }, unsafe { zerovec::VarZeroVec::from_bytes_unchecked(b"\x02\0\0\0\0\0\x03\0ISTGMT") })
>>>>>>> 0d229aef
                        },
                        overrides: unsafe {
                            #[allow(unused_unsafe)]
                            zerovec::ZeroMap2d::from_parts_unchecked(unsafe { zerovec::ZeroVec::from_bytes_unchecked(b"utc\0\0\0\0\0") }, unsafe { zerovec::ZeroVec::from_bytes_unchecked(b"\x01\0\0\0") }, unsafe { zerovec::ZeroVec::from_bytes_unchecked(b"\0") }, unsafe { zerovec::VarZeroVec::from_bytes_unchecked(b"\x01\0\0\0\0\0UTC") })
                        },
                    },
                    icu::datetime::provider::time_zones::MetazoneSpecificNamesShortV1 {
                        defaults: unsafe {
                            #[allow(unused_unsafe)]
                            zerovec::ZeroMap2d::from_parts_unchecked(unsafe { zerovec::ZeroVec::from_bytes_unchecked(b"azoreuceeueaeuwe") }, unsafe { zerovec::ZeroVec::from_bytes_unchecked(b"\x02\0\0\0\x04\0\0\0\x06\0\0\0\x08\0\0\0") }, unsafe { zerovec::ZeroVec::from_bytes_unchecked(b"\xF8\0\x08\x10\x10\x18\0\x08") }, unsafe { zerovec::VarZeroVec::from_bytes_unchecked(b"\x08\0\0\0\0\0\x04\0\t\0\x0C\0\x10\0\x13\0\x17\0\x1A\0AZOTAZOSTCETCESTEETEESTWETWEST") })
                        },
                        overrides: unsafe {
                            #[allow(unused_unsafe)]
                            zerovec::ZeroMap2d::from_parts_unchecked(unsafe { zerovec::ZeroVec::from_bytes_unchecked(b"utc\0\0\0\0\0") }, unsafe { zerovec::ZeroVec::from_bytes_unchecked(b"\x01\0\0\0") }, unsafe { zerovec::ZeroVec::from_bytes_unchecked(b"\0") }, unsafe { zerovec::VarZeroVec::from_bytes_unchecked(b"\x01\0\0\0\0\0UTC") })
                        },
                    },
                    icu::datetime::provider::time_zones::MetazoneSpecificNamesShortV1 {
                        defaults: unsafe {
                            #[allow(unused_unsafe)]
                            zerovec::ZeroMap2d::from_parts_unchecked(unsafe { zerovec::ZeroVec::from_bytes_unchecked(b"alasamceameaammoampaatlamgmt") }, unsafe { zerovec::ZeroVec::from_bytes_unchecked(b"\x02\0\0\0\x04\0\0\0\x06\0\0\0\x08\0\0\0\n\0\0\0\x0C\0\0\0\r\0\0\0") }, unsafe { zerovec::ZeroVec::from_bytes_unchecked(b"\xB8\xC0\xD0\xD8\xD8\xE0\xC8\xD0\xC0\xC8\xE0\xE8\0") }, unsafe { zerovec::VarZeroVec::from_bytes_unchecked(b"\r\0\0\0\0\0\x04\0\x08\0\x0B\0\x0E\0\x11\0\x14\0\x18\0\x1C\0\x1F\0\"\0%\0(\0OIAKOLAKOITOLTOIOOLOOIMPOLMPOIPOLPOIAOLAOMG") })
                        },
                        overrides: unsafe {
                            #[allow(unused_unsafe)]
                            zerovec::ZeroMap2d::from_parts_unchecked(unsafe { zerovec::ZeroVec::from_bytes_unchecked(b"ushnl\0\0\0utc\0\0\0\0\0") }, unsafe { zerovec::ZeroVec::from_bytes_unchecked(b"\x01\0\0\0\x02\0\0\0") }, unsafe { zerovec::ZeroVec::from_bytes_unchecked(b"\xB0\0") }, unsafe { zerovec::VarZeroVec::from_bytes_unchecked(b"\x02\0\0\0\0\0\x03\0OIHTCU") })
                        },
                    },
                    icu::datetime::provider::time_zones::MetazoneSpecificNamesShortV1 {
                        defaults: unsafe {
                            #[allow(unused_unsafe)]
                            zerovec::ZeroMap2d::from_parts_unchecked(zerovec::ZeroVec::new(), zerovec::ZeroVec::new(), zerovec::ZeroVec::new(), zerovec::VarZeroVec::new())
                        },
                        overrides: unsafe {
                            #[allow(unused_unsafe)]
                            zerovec::ZeroMap2d::from_parts_unchecked(unsafe { zerovec::ZeroVec::from_bytes_unchecked(b"utc\0\0\0\0\0") }, unsafe { zerovec::ZeroVec::from_bytes_unchecked(b"\x01\0\0\0") }, unsafe { zerovec::ZeroVec::from_bytes_unchecked(b"\0") }, unsafe { zerovec::VarZeroVec::from_bytes_unchecked(b"\x01\0\0\0\0\0\xD9\x85 \xD8\xB9 \xD9\x88") })
                        },
                    },
                    icu::datetime::provider::time_zones::MetazoneSpecificNamesShortV1 {
                        defaults: unsafe {
                            #[allow(unused_unsafe)]
                            zerovec::ZeroMap2d::from_parts_unchecked(unsafe { zerovec::ZeroVec::from_bytes_unchecked(b"euce") }, unsafe { zerovec::ZeroVec::from_bytes_unchecked(b"\x02\0\0\0") }, unsafe { zerovec::ZeroVec::from_bytes_unchecked(b"\x08\x10") }, unsafe { zerovec::VarZeroVec::from_bytes_unchecked(b"\x02\0\0\0\0\0\x04\0SE\xC4\x8CSEL\xC4\x8C") })
                        },
                        overrides: unsafe {
                            #[allow(unused_unsafe)]
                            zerovec::ZeroMap2d::from_parts_unchecked(unsafe { zerovec::ZeroVec::from_bytes_unchecked(b"ushnl\0\0\0utc\0\0\0\0\0") }, unsafe { zerovec::ZeroVec::from_bytes_unchecked(b"\x01\0\0\0\x02\0\0\0") }, unsafe { zerovec::ZeroVec::from_bytes_unchecked(b"\xB0\0") }, unsafe { zerovec::VarZeroVec::from_bytes_unchecked(b"\x02\0\0\0\0\0\x03\0HSTUTC") })
                        },
                    },
                    icu::datetime::provider::time_zones::MetazoneSpecificNamesShortV1 {
                        defaults: unsafe {
                            #[allow(unused_unsafe)]
                            zerovec::ZeroMap2d::from_parts_unchecked(unsafe { zerovec::ZeroVec::from_bytes_unchecked(b"haal") }, unsafe { zerovec::ZeroVec::from_bytes_unchecked(b"\x01\0\0\0") }, unsafe { zerovec::ZeroVec::from_bytes_unchecked(b"\xB0") }, unsafe { zerovec::VarZeroVec::from_bytes_unchecked(b"\x01\0\0\0\0\0HAST") })
                        },
                        overrides: unsafe {
                            #[allow(unused_unsafe)]
                            zerovec::ZeroMap2d::from_parts_unchecked(unsafe { zerovec::ZeroVec::from_bytes_unchecked(b"utc\0\0\0\0\0") }, unsafe { zerovec::ZeroVec::from_bytes_unchecked(b"\x01\0\0\0") }, unsafe { zerovec::ZeroVec::from_bytes_unchecked(b"\0") }, unsafe { zerovec::VarZeroVec::from_bytes_unchecked(b"\x01\0\0\0\0\0Waqtiga UTC") })
                        },
                    },
                    icu::datetime::provider::time_zones::MetazoneSpecificNamesShortV1 {
                        defaults: unsafe {
                            #[allow(unused_unsafe)]
                            zerovec::ZeroMap2d::from_parts_unchecked(unsafe { zerovec::ZeroVec::from_bytes_unchecked(b"euceeueaeuwemgmt") }, unsafe { zerovec::ZeroVec::from_bytes_unchecked(b"\x02\0\0\0\x04\0\0\0\x06\0\0\0\x07\0\0\0") }, unsafe { zerovec::ZeroVec::from_bytes_unchecked(b"\x08\x10\x10\x18\0\x08\0") }, unsafe { zerovec::VarZeroVec::from_bytes_unchecked(b"\x07\0\0\0\0\0\x03\0\x07\0\n\0\x0E\0\x11\0\x15\0CETCESTEETEESTWETWESTGMT") })
                        },
                        overrides: unsafe {
                            #[allow(unused_unsafe)]
                            zerovec::ZeroMap2d::from_parts_unchecked(unsafe { zerovec::ZeroVec::from_bytes_unchecked(b"ushnl\0\0\0utc\0\0\0\0\0") }, unsafe { zerovec::ZeroVec::from_bytes_unchecked(b"\x01\0\0\0\x02\0\0\0") }, unsafe { zerovec::ZeroVec::from_bytes_unchecked(b"\xB0\0") }, unsafe { zerovec::VarZeroVec::from_bytes_unchecked(b"\x02\0\0\0\0\0\x11\0HonolulunormaltidUTC") })
                        },
                    },
                    icu::datetime::provider::time_zones::MetazoneSpecificNamesShortV1 {
                        defaults: unsafe {
                            #[allow(unused_unsafe)]
                            zerovec::ZeroMap2d::from_parts_unchecked(unsafe { zerovec::ZeroVec::from_bytes_unchecked(b"malasing") }, unsafe { zerovec::ZeroVec::from_bytes_unchecked(b"\x01\0\0\0\x02\0\0\0") }, unsafe { zerovec::ZeroVec::from_bytes_unchecked(b"@@") }, unsafe { zerovec::VarZeroVec::from_bytes_unchecked(b"\x02\0\0\0\0\0\x03\0MYTSGT") })
                        },
                        overrides: unsafe {
                            #[allow(unused_unsafe)]
                            zerovec::ZeroMap2d::from_parts_unchecked(unsafe { zerovec::ZeroVec::from_bytes_unchecked(b"utc\0\0\0\0\0") }, unsafe { zerovec::ZeroVec::from_bytes_unchecked(b"\x01\0\0\0") }, unsafe { zerovec::ZeroVec::from_bytes_unchecked(b"\0") }, unsafe { zerovec::VarZeroVec::from_bytes_unchecked(b"\x01\0\0\0\0\0UTC") })
                        },
                    },
                    icu::datetime::provider::time_zones::MetazoneSpecificNamesShortV1 {
                        defaults: unsafe {
                            #[allow(unused_unsafe)]
                            zerovec::ZeroMap2d::from_parts_unchecked(unsafe { zerovec::ZeroVec::from_bytes_unchecked(b"alasamceameaammoampaatlahaalmgmt") }, unsafe { zerovec::ZeroVec::from_bytes_unchecked(b"\x02\0\0\0\x04\0\0\0\x06\0\0\0\x08\0\0\0\n\0\0\0\x0C\0\0\0\r\0\0\0\x0E\0\0\0") }, unsafe { zerovec::ZeroVec::from_bytes_unchecked(b"\xB8\xC0\xD0\xD8\xD8\xE0\xC8\xD0\xC0\xC8\xE0\xE8\xB0\0") }, unsafe { zerovec::VarZeroVec::from_bytes_unchecked(b"\x0E\0\0\0\0\0\x04\0\x08\0\x0B\0\x0E\0\x11\0\x14\0\x17\0\x1A\0\x1D\0 \0#\0&\0*\0AKSTAKDTCSTCDTESTEDTMSTMDTPSTPDTASTADTHASTGMT") })
                        },
                        overrides: unsafe {
                            #[allow(unused_unsafe)]
                            zerovec::ZeroMap2d::from_parts_unchecked(unsafe { zerovec::ZeroVec::from_bytes_unchecked(b"utc\0\0\0\0\0") }, unsafe { zerovec::ZeroVec::from_bytes_unchecked(b"\x01\0\0\0") }, unsafe { zerovec::ZeroVec::from_bytes_unchecked(b"\0") }, unsafe { zerovec::VarZeroVec::from_bytes_unchecked(b"\x01\0\0\0\0\0UTC") })
                        },
                    },
                ],
            };
        }
        #[clippy::msrv = "1.71.1"]
        impl icu_provider::DataProvider<icu::datetime::provider::time_zones::MetazoneSpecificNamesShortV1Marker> for $provider {
            fn load(&self, req: icu_provider::DataRequest) -> Result<icu_provider::DataResponse<icu::datetime::provider::time_zones::MetazoneSpecificNamesShortV1Marker>, icu_provider::DataError> {
                let mut metadata = icu_provider::DataResponseMetadata::default();
                let payload = if let Some(payload) = icu_provider_baked::DataStore::get(&Self::DATA_METAZONE_SPECIFIC_NAMES_SHORT_V1_MARKER, req.id, req.metadata.attributes_prefix_match) {
                    payload
                } else {
                    const FALLBACKER: icu::locale::fallback::LocaleFallbackerWithConfig<'static> = icu::locale::fallback::LocaleFallbacker::new().for_config(<icu::datetime::provider::time_zones::MetazoneSpecificNamesShortV1Marker as icu_provider::DataMarker>::INFO.fallback_config);
                    let mut fallback_iterator = FALLBACKER.fallback_for(req.id.locale.clone());
                    loop {
                        if let Some(payload) = icu_provider_baked::DataStore::get(&Self::DATA_METAZONE_SPECIFIC_NAMES_SHORT_V1_MARKER, icu_provider::DataIdentifierBorrowed::for_marker_attributes_and_locale(req.id.marker_attributes, fallback_iterator.get()), req.metadata.attributes_prefix_match) {
                            metadata.locale = Some(fallback_iterator.take());
                            break payload;
                        }
                        if fallback_iterator.get().is_default() {
                            return Err(icu_provider::DataErrorKind::IdentifierNotFound.with_req(<icu::datetime::provider::time_zones::MetazoneSpecificNamesShortV1Marker as icu_provider::DataMarker>::INFO, req));
                        }
                        fallback_iterator.step();
                    }
                };
                Ok(icu_provider::DataResponse { payload: icu_provider::DataPayload::from_static_ref(payload), metadata })
            }
        }
    };
    ($ provider : ty , DRY) => {
        __impl_metazone_specific_names_short_v1_marker!($provider);
        #[clippy::msrv = "1.71.1"]
        impl icu_provider::DryDataProvider<icu::datetime::provider::time_zones::MetazoneSpecificNamesShortV1Marker> for $provider {
            fn dry_load(&self, req: icu_provider::DataRequest) -> Result<icu_provider::DataResponseMetadata, icu_provider::DataError> {
                icu_provider::DataProvider::<icu::datetime::provider::time_zones::MetazoneSpecificNamesShortV1Marker>::load(self, req).map(|r| r.metadata)
            }
        }
    };
    ($ provider : ty , ITER) => {
        __impl_metazone_specific_names_short_v1_marker!($provider);
        #[clippy::msrv = "1.71.1"]
        impl icu_provider::IterableDataProvider<icu::datetime::provider::time_zones::MetazoneSpecificNamesShortV1Marker> for $provider {
            fn iter_ids(&self) -> Result<std::collections::BTreeSet<icu_provider::DataIdentifierCow<'static>>, icu_provider::DataError> {
                Ok(icu_provider_baked::DataStore::iter(&Self::DATA_METAZONE_SPECIFIC_NAMES_SHORT_V1_MARKER).collect())
            }
        }
    };
    ($ provider : ty , DRY , ITER) => {
        __impl_metazone_specific_names_short_v1_marker!($provider);
        #[clippy::msrv = "1.71.1"]
        impl icu_provider::DryDataProvider<icu::datetime::provider::time_zones::MetazoneSpecificNamesShortV1Marker> for $provider {
            fn dry_load(&self, req: icu_provider::DataRequest) -> Result<icu_provider::DataResponseMetadata, icu_provider::DataError> {
                icu_provider::DataProvider::<icu::datetime::provider::time_zones::MetazoneSpecificNamesShortV1Marker>::load(self, req).map(|r| r.metadata)
            }
        }
        #[clippy::msrv = "1.71.1"]
        impl icu_provider::IterableDataProvider<icu::datetime::provider::time_zones::MetazoneSpecificNamesShortV1Marker> for $provider {
            fn iter_ids(&self) -> Result<std::collections::BTreeSet<icu_provider::DataIdentifierCow<'static>>, icu_provider::DataError> {
                Ok(icu_provider_baked::DataStore::iter(&Self::DATA_METAZONE_SPECIFIC_NAMES_SHORT_V1_MARKER).collect())
            }
        }
    };
}
#[doc(inline)]
pub use __impl_metazone_specific_names_short_v1_marker as impl_metazone_specific_names_short_v1_marker;<|MERGE_RESOLUTION|>--- conflicted
+++ resolved
@@ -4,13 +4,8 @@
 /// `icu`'s `_unstable` constructors.
 ///
 /// Using this implementation will embed the following data in the binary's data segment:
-<<<<<<< HEAD
-/// * 640B for the lookup data structure (132 data identifiers)
-/// * 17526B[^1] for the actual data (58 unique structs)
-=======
 /// * 648B for the lookup data structure (134 data identifiers)
-/// * 18828B[^1] for the actual data (59 unique structs)
->>>>>>> 0d229aef
+/// * 17914B[^1] for the actual data (59 unique structs)
 ///
 /// [^1]: these numbers can be smaller in practice due to linker deduplication
 #[doc(hidden)]
@@ -177,25 +172,17 @@
                     icu::datetime::provider::time_zones::MetazoneSpecificNamesShortV1 {
                         defaults: unsafe {
                             #[allow(unused_unsafe)]
-<<<<<<< HEAD
-                            zerovec::ZeroMap2d::from_parts_unchecked(unsafe { zerovec::ZeroVec::from_bytes_unchecked(b"afghalasamceameaammoampaatlaaucwaueaauwebangbhutbrunchatchricocoeasteatiecuagalaguyahaalinceindiindoineainweiranmalamaldmgmtnepanewfpakiparapimiurugvene") }, unsafe { zerovec::ZeroVec::from_bytes_unchecked(b"\x01\0\0\0\x03\0\0\0\x05\0\0\0\x07\0\0\0\t\0\0\0\x0B\0\0\0\r\0\0\0\x0E\0\0\0\x10\0\0\0\x11\0\0\0\x12\0\0\0\x13\0\0\0\x14\0\0\0\x16\0\0\0\x17\0\0\0\x18\0\0\0\x1A\0\0\0\x1B\0\0\0\x1C\0\0\0\x1D\0\0\0\x1E\0\0\0\x1F\0\0\0 \0\0\0!\0\0\0\"\0\0\0#\0\0\0$\0\0\0%\0\0\0&\0\0\0'\0\0\0(\0\0\0)\0\0\0+\0\0\0,\0\0\0-\0\0\0/\0\0\x000\0\0\x001\0\0\0") }, unsafe { zerovec::ZeroVec::from_bytes_unchecked(b"$\xB8\xC0\xD0\xD8\xD8\xE0\xC8\xD0\xC0\xC8\xE0\xE8FPX@00@fn84\xD0\xD8H\xD8\xD0\xE0\xB0@,8H8\x1C@(\0.\xE4\xEC(\xE8\xE8\xF0\xE8\xE0") }, unsafe { zerovec::VarZeroVec::from_bytes_unchecked(b"1\0\0\0\0\0\x03\0\x07\0\x0B\0\x0E\0\x11\0\x14\0\x17\0\x1A\0\x1D\0 \0#\0&\0)\0.\x002\x006\0:\0=\0@\0C\0H\0M\0P\0S\0W\0\\\0_\0b\0f\0i\0m\0q\0t\0w\0z\0}\0\x81\0\x84\0\x87\0\x8A\0\x8D\0\x90\0\x93\0\x96\0\x9A\0\x9E\0\xA2\0\xA5\0AFTAKSTAKDTCSTCDTESTEDTMSTMDTPSTPDTASTADTACWSTAESTAEDTAWSTBSTBTTBNTCHASTCHADTCXTCCTEASTEASSTTLTECTGALTGYTHASTWITAISTICTWITWIBIRSTMYTMVTGMTNPTNSTNDTPKTPYSTPMSTPMDTUYTVET") })
-=======
-                            zerovec::ZeroMap2d::from_parts_unchecked(unsafe { zerovec::ZeroVec::from_bytes_unchecked(b"afghalasamceameaammoampaatlaaucwaueaauwebangbhutbrasbrunchatchricococoloeasteatiecuafalkgalagulfguyahaalinceindiindoineainweiranmalamaldmgmtnepanewfpakiparapimiurugvene") }, unsafe { zerovec::ZeroVec::from_bytes_unchecked(b"\x01\0\0\0\x03\0\0\0\x05\0\0\0\x07\0\0\0\t\0\0\0\x0B\0\0\0\r\0\0\0\x0F\0\0\0\x11\0\0\0\x13\0\0\0\x14\0\0\0\x15\0\0\0\x16\0\0\0\x17\0\0\0\x19\0\0\0\x1A\0\0\0\x1B\0\0\0\x1C\0\0\0\x1E\0\0\0\x1F\0\0\0 \0\0\0!\0\0\0\"\0\0\0#\0\0\0$\0\0\0&\0\0\0'\0\0\0(\0\0\0)\0\0\0*\0\0\0+\0\0\0-\0\0\0.\0\0\0/\0\0\x000\0\0\x001\0\0\x003\0\0\x004\0\0\x005\0\0\x007\0\0\09\0\0\0:\0\0\0") }, unsafe { zerovec::ZeroVec::from_bytes_unchecked(b"stdtstdtstdtstdtstdtstdtstdtstdtstdtstststdtstdtstststdtdtstststdtstststdtststststststdtstststststdtststdtdtstdtstst") }, unsafe { zerovec::VarZeroVec::from_bytes_unchecked(b":\0\0\0\0\0\x03\0\x07\0\x0B\0\x0E\0\x11\0\x14\0\x17\0\x1A\0\x1D\0 \0#\0&\0)\0.\x003\x007\0;\0?\0C\0F\0I\0M\0P\0U\0Z\0]\0`\0d\0i\0m\0p\0s\0w\0{\0\x84\0\x87\0\x8B\0\x8F\0\x93\0\x96\0\x99\0\x9C\0\x9F\0\xA3\0\xA7\0\xAA\0\xAD\0\xB0\0\xB3\0\xB6\0\xB9\0\xBC\0\xC0\0\xC4\0\xC8\0\xCC\0\xCF\0AFTAKDTAKSTCDTCSTEDTESTMDTMSTPDTPSTADTASTACWDTACWSTAEDTAESTAWDTAWSTBSTBTTBRSTBNTCHADTCHASTCXTCCTCOSTEASSTEASTTLTECTFKSTGALTGulf TimeGYTHADTHASTWITAISTICTWITWIBIRDTIRSTMYTMVTGMTNPTNDTNSTPKTPYSTPMDTPMSTUYSTUYTVET") })
->>>>>>> 0d229aef
-                        },
-                        overrides: unsafe {
-                            #[allow(unused_unsafe)]
-                            zerovec::ZeroMap2d::from_parts_unchecked(unsafe { zerovec::ZeroVec::from_bytes_unchecked(b"ushnl\0\0\0utc\0\0\0\0\0") }, unsafe { zerovec::ZeroVec::from_bytes_unchecked(b"\x01\0\0\0\x02\0\0\0") }, unsafe { zerovec::ZeroVec::from_bytes_unchecked(b"\xB0\0") }, unsafe { zerovec::VarZeroVec::from_bytes_unchecked(b"\x02\0\0\0\0\0\x03\0HSTUTC") })
-                        },
-                    },
-                    icu::datetime::provider::time_zones::MetazoneSpecificNamesShortV1 {
-                        defaults: unsafe {
-                            #[allow(unused_unsafe)]
-<<<<<<< HEAD
-                            zerovec::ZeroMap2d::from_parts_unchecked(unsafe { zerovec::ZeroVec::from_bytes_unchecked(b"euceeueaeuwemgmt") }, unsafe { zerovec::ZeroVec::from_bytes_unchecked(b"\x02\0\0\0\x04\0\0\0\x06\0\0\0\x07\0\0\0") }, unsafe { zerovec::ZeroVec::from_bytes_unchecked(b"\x08\x10\x10\x18\0\x08\0") }, unsafe { zerovec::VarZeroVec::from_bytes_unchecked(b"\x07\0\0\0\0\0\x03\0\x07\0\n\0\x0E\0\x11\0\x15\0CETCESTEETEESTWETWESTGMT") })
-=======
-                            zerovec::ZeroMap2d::from_parts_unchecked(unsafe { zerovec::ZeroVec::from_bytes_unchecked(b"euceeueaeuwegulfmgmt") }, unsafe { zerovec::ZeroVec::from_bytes_unchecked(b"\x02\0\0\0\x04\0\0\0\x06\0\0\0\x07\0\0\0\x08\0\0\0") }, unsafe { zerovec::ZeroVec::from_bytes_unchecked(b"dtstdtstdtststst") }, unsafe { zerovec::VarZeroVec::from_bytes_unchecked(b"\x08\0\0\0\0\0\x04\0\x07\0\x0B\0\x0E\0\x12\0\x15\0\x18\0CESTCETEESTEETWESTWETGSTGMT") })
->>>>>>> 0d229aef
+                            zerovec::ZeroMap2d::from_parts_unchecked(unsafe { zerovec::ZeroVec::from_bytes_unchecked(b"afghalasamceameaammoampaatlaaucwaueaauwebangbhutbrunchatchricocoeasteatiecuagalagulfguyahaalinceindiindoineainweiranmalamaldmgmtnepanewfpakiparapimiurugvene") }, unsafe { zerovec::ZeroVec::from_bytes_unchecked(b"\x01\0\0\0\x03\0\0\0\x05\0\0\0\x07\0\0\0\t\0\0\0\x0B\0\0\0\r\0\0\0\x0E\0\0\0\x10\0\0\0\x11\0\0\0\x12\0\0\0\x13\0\0\0\x14\0\0\0\x16\0\0\0\x17\0\0\0\x18\0\0\0\x1A\0\0\0\x1B\0\0\0\x1C\0\0\0\x1D\0\0\0\x1E\0\0\0\x1F\0\0\0 \0\0\0!\0\0\0\"\0\0\0#\0\0\0$\0\0\0%\0\0\0&\0\0\0'\0\0\0(\0\0\0)\0\0\0*\0\0\0,\0\0\0-\0\0\0.\0\0\x000\0\0\x001\0\0\x002\0\0\0") }, unsafe { zerovec::ZeroVec::from_bytes_unchecked(b"$\xB8\xC0\xD0\xD8\xD8\xE0\xC8\xD0\xC0\xC8\xE0\xE8FPX@00@fn84\xD0\xD8H\xD8\xD0 \xE0\xB0@,8H8\x1C@(\0.\xE4\xEC(\xE8\xE8\xF0\xE8\xE0") }, unsafe { zerovec::VarZeroVec::from_bytes_unchecked(b"2\0\0\0\0\0\x03\0\x07\0\x0B\0\x0E\0\x11\0\x14\0\x17\0\x1A\0\x1D\0 \0#\0&\0)\0.\x002\x006\0:\0=\0@\0C\0H\0M\0P\0S\0W\0\\\0_\0b\0f\0o\0r\0v\0z\0}\0\x80\0\x83\0\x86\0\x8A\0\x8D\0\x90\0\x93\0\x96\0\x99\0\x9C\0\x9F\0\xA3\0\xA7\0\xAB\0\xAE\0AFTAKSTAKDTCSTCDTESTEDTMSTMDTPSTPDTASTADTACWSTAESTAEDTAWSTBSTBTTBNTCHASTCHADTCXTCCTEASTEASSTTLTECTGALTGulf TimeGYTHASTWITAISTICTWITWIBIRSTMYTMVTGMTNPTNSTNDTPKTPYSTPMSTPMDTUYTVET") })
+                        },
+                        overrides: unsafe {
+                            #[allow(unused_unsafe)]
+                            zerovec::ZeroMap2d::from_parts_unchecked(unsafe { zerovec::ZeroVec::from_bytes_unchecked(b"ushnl\0\0\0utc\0\0\0\0\0") }, unsafe { zerovec::ZeroVec::from_bytes_unchecked(b"\x01\0\0\0\x02\0\0\0") }, unsafe { zerovec::ZeroVec::from_bytes_unchecked(b"\xB0\0") }, unsafe { zerovec::VarZeroVec::from_bytes_unchecked(b"\x02\0\0\0\0\0\x03\0HSTUTC") })
+                        },
+                    },
+                    icu::datetime::provider::time_zones::MetazoneSpecificNamesShortV1 {
+                        defaults: unsafe {
+                            #[allow(unused_unsafe)]
+                            zerovec::ZeroMap2d::from_parts_unchecked(unsafe { zerovec::ZeroVec::from_bytes_unchecked(b"euceeueaeuwegulfmgmt") }, unsafe { zerovec::ZeroVec::from_bytes_unchecked(b"\x02\0\0\0\x04\0\0\0\x06\0\0\0\x07\0\0\0\x08\0\0\0") }, unsafe { zerovec::ZeroVec::from_bytes_unchecked(b"\x08\x10\x10\x18\0\x08 \0") }, unsafe { zerovec::VarZeroVec::from_bytes_unchecked(b"\x08\0\0\0\0\0\x03\0\x07\0\n\0\x0E\0\x11\0\x15\0\x18\0CETCESTEETEESTWETWESTGSTGMT") })
                         },
                         overrides: unsafe {
                             #[allow(unused_unsafe)]
@@ -525,21 +512,17 @@
                     icu::datetime::provider::time_zones::MetazoneSpecificNamesShortV1 {
                         defaults: unsafe {
                             #[allow(unused_unsafe)]
-<<<<<<< HEAD
+                            zerovec::ZeroMap2d::from_parts_unchecked(unsafe { zerovec::ZeroVec::from_bytes_unchecked(b"alasamceameaammoampaatlahaal") }, unsafe { zerovec::ZeroVec::from_bytes_unchecked(b"\x02\0\0\0\x04\0\0\0\x06\0\0\0\x08\0\0\0\n\0\0\0\x0C\0\0\0\r\0\0\0") }, unsafe { zerovec::ZeroVec::from_bytes_unchecked(b"\xB8\xC0\xD0\xD8\xD8\xE0\xC8\xD0\xC0\xC8\xE0\xE8\xB0") }, unsafe { zerovec::VarZeroVec::from_bytes_unchecked(b"\r\0\0\0\0\0\x04\0\x08\0\x0B\0\x0E\0\x11\0\x14\0\x17\0\x1A\0\x1D\0 \0#\0&\0AKSTAKDTCSTCDTESTEDTMSTMDTPSTPDTASTADTHAS") })
+                        },
+                        overrides: unsafe {
+                            #[allow(unused_unsafe)]
+                            zerovec::ZeroMap2d::from_parts_unchecked(unsafe { zerovec::ZeroVec::from_bytes_unchecked(b"utc\0\0\0\0\0") }, unsafe { zerovec::ZeroVec::from_bytes_unchecked(b"\x01\0\0\0") }, unsafe { zerovec::ZeroVec::from_bytes_unchecked(b"\0") }, unsafe { zerovec::VarZeroVec::from_bytes_unchecked(b"\x01\0\0\0\0\0UTC") })
+                        },
+                    },
+                    icu::datetime::provider::time_zones::MetazoneSpecificNamesShortV1 {
+                        defaults: unsafe {
+                            #[allow(unused_unsafe)]
                             zerovec::ZeroMap2d::from_parts_unchecked(unsafe { zerovec::ZeroVec::from_bytes_unchecked(b"indimgmt") }, unsafe { zerovec::ZeroVec::from_bytes_unchecked(b"\x01\0\0\0\x02\0\0\0") }, unsafe { zerovec::ZeroVec::from_bytes_unchecked(b",\0") }, unsafe { zerovec::VarZeroVec::from_bytes_unchecked(b"\x02\0\0\0\0\0\x03\0ISTGMT") })
-=======
-                            zerovec::ZeroMap2d::from_parts_unchecked(unsafe { zerovec::ZeroVec::from_bytes_unchecked(b"alasamceameaammoampaatlahaal") }, unsafe { zerovec::ZeroVec::from_bytes_unchecked(b"\x02\0\0\0\x04\0\0\0\x06\0\0\0\x08\0\0\0\n\0\0\0\x0C\0\0\0\x0E\0\0\0") }, unsafe { zerovec::ZeroVec::from_bytes_unchecked(b"dtstdtstdtstdtstdtstdtstdtst") }, unsafe { zerovec::VarZeroVec::from_bytes_unchecked(b"\x0E\0\0\0\0\0\x04\0\x08\0\x0B\0\x0E\0\x11\0\x14\0\x17\0\x1A\0\x1D\0 \0#\0&\0*\0AKDTAKSTCDTCSTEDTESTMDTMSTPDTPSTADTASTHADTHAS") })
-                        },
-                        overrides: unsafe {
-                            #[allow(unused_unsafe)]
-                            zerovec::ZeroMap2d::from_parts_unchecked(unsafe { zerovec::ZeroVec::from_bytes_unchecked(b"utc\0\0\0\0\0") }, unsafe { zerovec::ZeroVec::from_bytes_unchecked(b"\x01\0\0\0") }, unsafe { zerovec::ZeroVec::from_bytes_unchecked(b"st") }, unsafe { zerovec::VarZeroVec::from_bytes_unchecked(b"\x01\0\0\0\0\0UTC") })
-                        },
-                    },
-                    icu::datetime::provider::time_zones::MetazoneSpecificNamesShortV1 {
-                        defaults: unsafe {
-                            #[allow(unused_unsafe)]
-                            zerovec::ZeroMap2d::from_parts_unchecked(unsafe { zerovec::ZeroVec::from_bytes_unchecked(b"indimgmt") }, unsafe { zerovec::ZeroVec::from_bytes_unchecked(b"\x01\0\0\0\x02\0\0\0") }, unsafe { zerovec::ZeroVec::from_bytes_unchecked(b"stst") }, unsafe { zerovec::VarZeroVec::from_bytes_unchecked(b"\x02\0\0\0\0\0\x03\0ISTGMT") })
->>>>>>> 0d229aef
                         },
                         overrides: unsafe {
                             #[allow(unused_unsafe)]
