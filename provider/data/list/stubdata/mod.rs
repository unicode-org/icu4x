--- conflicted
+++ resolved
@@ -35,23 +35,4 @@
         impl_list_unit_v2!($provider);
         impl_list_and_v2!($provider);
     };
-<<<<<<< HEAD
-}
-#[allow(unused_macros)]
-macro_rules! impl_any_provider {
-    ($ provider : ty) => {
-        #[clippy::msrv = "1.81"]
-        impl icu_provider::any::AnyProvider for $provider {
-            fn load_any(&self, marker: icu_provider::DataMarkerInfo, req: icu_provider::DataRequest) -> Result<icu_provider::AnyResponse, icu_provider::DataError> {
-                match marker.id.hashed() {
-                    h if h == <icu::list::provider::ListOrV2 as icu_provider::DataMarker>::INFO.id.hashed() => icu_provider::DataProvider::<icu::list::provider::ListOrV2>::load(self, req).map(icu_provider::DataResponse::wrap_into_any_response),
-                    h if h == <icu::list::provider::ListUnitV2 as icu_provider::DataMarker>::INFO.id.hashed() => icu_provider::DataProvider::<icu::list::provider::ListUnitV2>::load(self, req).map(icu_provider::DataResponse::wrap_into_any_response),
-                    h if h == <icu::list::provider::ListAndV2 as icu_provider::DataMarker>::INFO.id.hashed() => icu_provider::DataProvider::<icu::list::provider::ListAndV2>::load(self, req).map(icu_provider::DataResponse::wrap_into_any_response),
-                    _ => Err(icu_provider::DataErrorKind::MarkerNotFound.with_req(marker, req)),
-                }
-            }
-        }
-    };
-=======
->>>>>>> 957f599f
 }