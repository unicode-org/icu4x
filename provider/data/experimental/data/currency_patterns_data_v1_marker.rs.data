--- conflicted
+++ resolved
@@ -5,11 +5,7 @@
 ///
 /// Using this implementation will embed the following data in the binary's data segment:
 /// * 91B for the lookup data structure (13 data identifiers)
-<<<<<<< HEAD
-/// * 569B[^1] for the actual data (8 unique structs)
-=======
 /// * 473B[^1] for the actual data (8 unique structs)
->>>>>>> bb91fb31
 ///
 /// [^1]: these numbers can be smaller in practice due to linker deduplication
 #[doc(hidden)]
@@ -20,63 +16,7 @@
         const _: () = <$provider>::MUST_USE_MAKE_PROVIDER_MACRO;
         #[clippy::msrv = "1.70"]
         impl $provider {
-<<<<<<< HEAD
-            const DATA_CURRENCY_PATTERNS_DATA_V1_MARKER: icu_provider_baked::zerotrie::Data<icu::experimental::dimension::provider::currency_patterns::CurrencyPatternsDataV1Marker> = icu_provider_baked::zerotrie::Data {
-                trie: icu_provider_baked::zerotrie::ZeroTrieSimpleAscii { store: b"\xCBbcejmrstuvz\x03\x06\x0B\r\x0F\x11\x17\x19\x1C\x1Flo\x80eb\x81s-GT\x81a\x82y\x83o\x84\xC2iw\x01\x85\x81o\x83nd\x86ec\x87h\x82-SG\x86" },
-                values: &[
-                    icu::experimental::dimension::provider::currency_patterns::CurrencyPatternsDataV1 {
-                        unit_patterns: unsafe {
-                            #[allow(unused_unsafe)]
-                            zerovec::ZeroMap::from_parts_unchecked(unsafe { zerovec::ZeroVec::from_bytes_unchecked(b"\0\x01\x05") }, unsafe { zerovec::VarZeroVec::from_bytes_unchecked(b"\x03\0\0\0\0\0\x07\0\x0E\0{0} {1}{0} {1}{1} {0}") })
-                        },
-                    },
-                    icu::experimental::dimension::provider::currency_patterns::CurrencyPatternsDataV1 {
-                        unit_patterns: unsafe {
-                            #[allow(unused_unsafe)]
-                            zerovec::ZeroMap::from_parts_unchecked(unsafe { zerovec::ZeroVec::from_bytes_unchecked(b"\x01\x05") }, unsafe { zerovec::VarZeroVec::from_bytes_unchecked(b"\x02\0\0\0\0\0\x07\0{0} {1}{1} {0}") })
-                        },
-                    },
-                    icu::experimental::dimension::provider::currency_patterns::CurrencyPatternsDataV1 {
-                        unit_patterns: unsafe {
-                            #[allow(unused_unsafe)]
-                            zerovec::ZeroMap::from_parts_unchecked(unsafe { zerovec::ZeroVec::from_bytes_unchecked(b"\x05") }, unsafe { zerovec::VarZeroVec::from_bytes_unchecked(b"\x01\0\0\0\0\0{0}{1}") })
-                        },
-                    },
-                    icu::experimental::dimension::provider::currency_patterns::CurrencyPatternsDataV1 {
-                        unit_patterns: unsafe {
-                            #[allow(unused_unsafe)]
-                            zerovec::ZeroMap::from_parts_unchecked(unsafe { zerovec::ZeroVec::from_bytes_unchecked(b"\x05") }, unsafe { zerovec::VarZeroVec::from_bytes_unchecked(b"\x01\0\0\0\0\0{1} {0}") })
-                        },
-                    },
-                    icu::experimental::dimension::provider::currency_patterns::CurrencyPatternsDataV1 {
-                        unit_patterns: unsafe {
-                            #[allow(unused_unsafe)]
-                            zerovec::ZeroMap::from_parts_unchecked(unsafe { zerovec::ZeroVec::from_bytes_unchecked(b"\x01\x03\x05") }, unsafe { zerovec::VarZeroVec::from_bytes_unchecked(b"\x03\0\0\0\0\0\x07\0\x0E\0{0} {1}{0} {1}{0} de {1}") })
-                        },
-                    },
-                    icu::experimental::dimension::provider::currency_patterns::CurrencyPatternsDataV1 {
-                        unit_patterns: unsafe {
-                            #[allow(unused_unsafe)]
-                            zerovec::ZeroMap::from_parts_unchecked(unsafe { zerovec::ZeroVec::from_bytes_unchecked(b"\x01\x05") }, unsafe { zerovec::VarZeroVec::from_bytes_unchecked(b"\x02\0\0\0\0\0\x07\0{0} {1}{1}{0}") })
-                        },
-                    },
-                    icu::experimental::dimension::provider::currency_patterns::CurrencyPatternsDataV1 {
-                        unit_patterns: unsafe {
-                            #[allow(unused_unsafe)]
-                            zerovec::ZeroMap::from_parts_unchecked(unsafe { zerovec::ZeroVec::from_bytes_unchecked(b"\x05") }, unsafe { zerovec::VarZeroVec::from_bytes_unchecked(b"\x01\0\0\0\0\0{0} {1}") })
-                        },
-                    },
-                    icu::experimental::dimension::provider::currency_patterns::CurrencyPatternsDataV1 {
-                        unit_patterns: unsafe {
-                            #[allow(unused_unsafe)]
-                            zerovec::ZeroMap::from_parts_unchecked(unsafe { zerovec::ZeroVec::from_bytes_unchecked(b"\x01\x05") }, unsafe { zerovec::VarZeroVec::from_bytes_unchecked(b"\x02\0\0\0\0\0\x07\0{0} {1}{0}\xE2\x80\xAF{1}") })
-                        },
-                    },
-                ],
-            };
-=======
             const DATA_CURRENCY_PATTERNS_DATA_V1_MARKER: icu_provider_baked::zerotrie::Data<icu::experimental::dimension::provider::currency_patterns::CurrencyPatternsDataV1Marker> = icu_provider_baked::zerotrie::Data { trie: icu_provider_baked::zerotrie::ZeroTrieSimpleAscii { store: b"\xCBbcejmrstuvz\x03\x06\x0B\r\x0F\x11\x17\x19\x1C\x1Flo\x80eb\x81s-GT\x81a\x82y\x83o\x84\xC2iw\x01\x85\x81o\x83nd\x86ec\x87h\x82-SG\x86" }, values: &[icu::experimental::dimension::provider::currency_patterns::CurrencyPatternsDataV1 { patterns: icu::experimental::relativetime::provider::PluralElements { specials: unsafe { zerovec::VarZeroVec::from_bytes_unchecked(b"\x02\0\0\0\0\0\x04\0\0\x02\x05 \x01\x02\x05 ") }, other: alloc::borrow::Cow::Borrowed("\u{3}\u{4} "), _phantom: core::marker::PhantomData } }, icu::experimental::dimension::provider::currency_patterns::CurrencyPatternsDataV1 { patterns: icu::experimental::relativetime::provider::PluralElements { specials: unsafe { zerovec::VarZeroVec::from_bytes_unchecked(b"\x01\0\0\0\0\0\x01\x02\x05 ") }, other: alloc::borrow::Cow::Borrowed("\u{3}\u{4} "), _phantom: core::marker::PhantomData } }, icu::experimental::dimension::provider::currency_patterns::CurrencyPatternsDataV1 { patterns: icu::experimental::relativetime::provider::PluralElements { specials: zerovec::VarZeroVec::new(), other: alloc::borrow::Cow::Borrowed("\u{2}\u{3}"), _phantom: core::marker::PhantomData } }, icu::experimental::dimension::provider::currency_patterns::CurrencyPatternsDataV1 { patterns: icu::experimental::relativetime::provider::PluralElements { specials: zerovec::VarZeroVec::new(), other: alloc::borrow::Cow::Borrowed("\u{3}\u{4} "), _phantom: core::marker::PhantomData } }, icu::experimental::dimension::provider::currency_patterns::CurrencyPatternsDataV1 { patterns: icu::experimental::relativetime::provider::PluralElements { specials: unsafe { zerovec::VarZeroVec::from_bytes_unchecked(b"\x02\0\0\0\0\0\x04\0\x01\x02\x05 \x03\x02\x05 ") }, other: alloc::borrow::Cow::Borrowed("\u{2}\u{b} de "), _phantom: core::marker::PhantomData } }, icu::experimental::dimension::provider::currency_patterns::CurrencyPatternsDataV1 { patterns: icu::experimental::relativetime::provider::PluralElements { specials: unsafe { zerovec::VarZeroVec::from_bytes_unchecked(b"\x01\0\0\0\0\0\x01\x02\x05 ") }, other: alloc::borrow::Cow::Borrowed("\u{3}\u{2}"), _phantom: core::marker::PhantomData } }, icu::experimental::dimension::provider::currency_patterns::CurrencyPatternsDataV1 { patterns: icu::experimental::relativetime::provider::PluralElements { specials: zerovec::VarZeroVec::new(), other: alloc::borrow::Cow::Borrowed("\u{2}\u{5} "), _phantom: core::marker::PhantomData } }, icu::experimental::dimension::provider::currency_patterns::CurrencyPatternsDataV1 { patterns: icu::experimental::relativetime::provider::PluralElements { specials: unsafe { zerovec::VarZeroVec::from_bytes_unchecked(b"\x01\0\0\0\0\0\x01\x02\x05 ") }, other: alloc::borrow::Cow::Borrowed("\u{2}\t\u{202f}"), _phantom: core::marker::PhantomData } }] };
->>>>>>> bb91fb31
         }
         #[clippy::msrv = "1.70"]
         impl icu_provider::DataProvider<icu::experimental::dimension::provider::currency_patterns::CurrencyPatternsDataV1Marker> for $provider {
