// @generated
/// Implement `DataProvider<ShortDayRelativeTimeFormatDataV1Marker>` on the given struct using the data
/// hardcoded in this file. This allows the struct to be used with
/// `icu`'s `_unstable` constructors.
///
/// Using this implementation will embed the following data in the binary's data segment:
<<<<<<< HEAD
/// * 826B for the lookup data structure (169 data identifiers)
/// * 83539B[^1] for the actual data (153 unique structs)
=======
/// * 762B for the lookup data structure (154 data identifiers)
/// * 69461B[^1] for the actual data (153 unique structs)
>>>>>>> 22ad2f6b
///
/// [^1]: these numbers can be smaller in practice due to linker deduplication
#[doc(hidden)]
#[macro_export]
macro_rules! __impl_short_day_relative_time_format_data_v1_marker {
    ($ provider : ty) => {
        #[clippy::msrv = "1.70"]
        const _: () = <$provider>::MUST_USE_MAKE_PROVIDER_MACRO;
        #[clippy::msrv = "1.70"]
        impl $provider {
            const DATA_SHORT_DAY_RELATIVE_TIME_FORMAT_DATA_V1_MARKER: icu_provider_baked::zerotrie::Data<icu::experimental::relativetime::provider::ShortDayRelativeTimeFormatDataV1Marker> = icu_provider_baked::zerotrie::Data {
                trie: icu_provider_baked::zerotrie::ZeroTrieSimpleAscii { store: b"\xE1zabcdefghijklmnopqrstuvwxyz\0\0\0\0\0\0\0\0\0\x01\x01\x01\x01\x01\x01\x01\x01\x01\x02\x02\x02\x02\x02\x02\x02\x112Oa\x8E\xAE\xBE\xE2\xF9\x01Me\x8D\xA5\xAC\xCA\xCD\xDE8\\|\x89\x8C\x95\xAF\xC5fmrsz\x01\x02\x03\x06\x80\x81\x82\x83t\x84\x85\xC7eghlnrs\x01\x04\x06\x08\t\x0C\x86\x87c\x88o\x89o\x8A\x8B\x8Cx\x8D\x8E-Cyrl\x8F\xC6aehsvy\x02\x05\x08\r\x0F\x90\0b\x90\x01r\x90\x02\x90\x03w\x90\x04\x90\x05\x90\x06\xC4aeos\x02\x04\x07\x90\x07\x90\x08i\x90\tb\x90\n\xC6lnostu\x02\x04\x05\x1D\x1F\x90\x0B\x90\x0C\x89\x90\r-\xC44AMS\x04\x07\n19\x90\x0ER\x90\x0FX\x90\x10V\x90\x11\x90\x12\x90\x13\xC6afiory\x02\t\x0E\x10\x12\x90\x14-Adlm\x90\x15\x90\x16l\x90\x17\x90\x18\x90\x19\x90\x1A\xC4adlu\x02\x04\x06\x90\x1B\x90\x1C\x90\x1D\x90\x1E\xC7aeirsuy\x02\x04\r\x0F\x12\x14\x90\x1F\x90 \x90!-Latn\x90\"\x90#b\x90$\x90%\x90&\xC6adegst\x02\x04\x05\x07\t\x90'\x90(\x89\x90)\x90*\x90+\xC2av\x02\x90,\x90-\xCBaegkmnosuxy\x02\x05\x08\n\x0C\x0E\x13\x1C\x1E4\x90.a\x90/p\x900\x901\x902\x903\x904k\x905\x906-Deva\x907\x908v\x909-\xC3DOT\x04\x08eva\x89rya\x89elu\x89\x90:\xC6bimotv\x02\x04\x06\x08\n\x90;j\x89o\x89\x90<\x90=\x90>\xC9aiklnrsty\x03\x05\x07\t\x0E\x10\x12\x14i\x90?\x90@\x90A\x90B\x90Ci\x90D\x90E\x90F\x90G\x90H\xC6delnoq\x02\x04\x06\x08\ns\x89\x90I\x90J\x90K\x90Lo\x89\xC2cr\x01\x89\x90M\xC6aclrst\x02\x05\x07\t\x0B\x90Nm\x90O\x90Pg\x89\x90Q\x90R-PT\x90Su\x90T\xC4amou\x03\x05\x07j\x90U\x90V\x90W\x90X\xCEacdikloqruvwyz\n\x0C\x15\x17\x19\x1B\x1D\x1F3579<\x90Y\xC2ht\x02\x90Z\x90[\x90\\\x90]-Deva\x90^\x90_\x90`\x90a\x90b\x90c\x90d-\xC2BL\x03A\x90eatn\x90f-BA\x90g\x90h\x90i\x90jr\x90kl\x89\xC9aeghikort\x02\x04\x06\x08\n\x0C\x0E\x10\x90l\x90m\x90n\x90o\x90p\x90q\x90r\x90s\x90t\xC5gknrz\x02\x04\x06\r\x90u\x90vd\x89\x90w-IN\x90x\x90y-Cyrl\x90z\xC3eim\x03\x05c\x90{\x90|w\x89o\x90}\xC2hn\x02\x90~r\x90\x7F\xC3oru\x07\n\x91\0-BJ\x91\x01l\x91\x02e\x91\x03-Hans\x91\x04\xC3ahu\x01\x15\x89\x91\x05-\xC2HM\n\xC2Ka\x02\x91\x06nt\x91\x07O\x91\x06\x91\x08" },
                values: &[
                    icu::experimental::relativetime::provider::RelativeTimePatternDataV1 {
                        relatives: unsafe {
                            #[allow(unused_unsafe)]
                            zerovec::ZeroMap::from_parts_unchecked(unsafe { zerovec::ZeroVec::from_bytes_unchecked(b"\xFE\xFF\0\x01\x02") }, unsafe { zerovec::VarZeroVec::from_bytes_unchecked(b"\x05\0\0\0\0\0\t\0\x0F\0\x15\0\x1A\0eergistergistervandagm\xC3\xB4reoorm\xC3\xB4re") })
                        },
                        past: icu::experimental::relativetime::provider::SinglePlaceholderPluralPattern { zero: None, one: Some(icu_pattern::Pattern::<icu_pattern::SinglePlaceholder, _>::from_store_unchecked(alloc::borrow::Cow::Borrowed("\u{1} dag gelede"))), two: None, few: None, many: None, other: icu_pattern::Pattern::<icu_pattern::SinglePlaceholder, _>::from_store_unchecked(alloc::borrow::Cow::Borrowed("\u{1} dae gelede")) },
                        future: icu::experimental::relativetime::provider::SinglePlaceholderPluralPattern { zero: None, one: Some(icu_pattern::Pattern::<icu_pattern::SinglePlaceholder, _>::from_store_unchecked(alloc::borrow::Cow::Borrowed("\u{5}oor  dag"))), two: None, few: None, many: None, other: icu_pattern::Pattern::<icu_pattern::SinglePlaceholder, _>::from_store_unchecked(alloc::borrow::Cow::Borrowed("\u{5}oor  dae")) },
                    },
                    icu::experimental::relativetime::provider::RelativeTimePatternDataV1 {
                        relatives: unsafe {
                            #[allow(unused_unsafe)]
                            zerovec::ZeroMap::from_parts_unchecked(unsafe { zerovec::ZeroVec::from_bytes_unchecked(b"\xFE\xFF\0\x01\x02") }, unsafe { zerovec::VarZeroVec::from_bytes_unchecked(b"\x05\0\0\0\0\0\x19\0(\0.\x004\0\xE1\x8A\xA8\xE1\x89\xB5\xE1\x8A\x93\xE1\x8A\x95\xE1\x89\xB5 \xE1\x8B\x88\xE1\x8B\xB2\xE1\x8B\xAB\xE1\x89\xB5\xE1\x88\x8B\xE1\x8A\x95\xE1\x89\xB5\xE1\x8A\x93\xE1\x8B\x9B\xE1\x88\xAC\xE1\x8A\x90\xE1\x8C\x88\xE1\x8A\xA8\xE1\x8A\x90\xE1\x8C\x88 \xE1\x8B\x88\xE1\x8B\xB2\xE1\x8B\xAB") })
                        },
                        past: icu::experimental::relativetime::provider::SinglePlaceholderPluralPattern { zero: None, one: Some(icu_pattern::Pattern::<icu_pattern::SinglePlaceholder, _>::from_store_unchecked(alloc::borrow::Cow::Borrowed("\u{5}ከ  ቀን በፊት"))), two: None, few: None, many: None, other: icu_pattern::Pattern::<icu_pattern::SinglePlaceholder, _>::from_store_unchecked(alloc::borrow::Cow::Borrowed("\u{4}ከ ቀኖች በፊት")) },
                        future: icu::experimental::relativetime::provider::SinglePlaceholderPluralPattern { zero: None, one: Some(icu_pattern::Pattern::<icu_pattern::SinglePlaceholder, _>::from_store_unchecked(alloc::borrow::Cow::Borrowed("\u{4}በ ቀን ውስጥ"))), two: None, few: None, many: None, other: icu_pattern::Pattern::<icu_pattern::SinglePlaceholder, _>::from_store_unchecked(alloc::borrow::Cow::Borrowed("\u{4}በ ቀኖች ውስጥ")) },
                    },
                    icu::experimental::relativetime::provider::RelativeTimePatternDataV1 {
                        relatives: unsafe {
                            #[allow(unused_unsafe)]
                            zerovec::ZeroMap::from_parts_unchecked(unsafe { zerovec::ZeroVec::from_bytes_unchecked(b"\xFE\xFF\0\x01\x02") }, unsafe { zerovec::VarZeroVec::from_bytes_unchecked(b"\x05\0\0\0\0\0\r\0\x13\0\x1D\0%\0\xD8\xA3\xD9\x88\xD9\x84 \xD8\xA3\xD9\x85\xD8\xB3\xD8\xA3\xD9\x85\xD8\xB3\xD8\xA7\xD9\x84\xD9\x8A\xD9\x88\xD9\x85\xD8\xBA\xD8\xAF\xD9\x8B\xD8\xA7\xD8\xA8\xD8\xB9\xD8\xAF \xD8\xA7\xD9\x84\xD8\xBA\xD8\xAF") })
                        },
                        past: icu::experimental::relativetime::provider::SinglePlaceholderPluralPattern { zero: Some(icu_pattern::Pattern::<icu_pattern::SinglePlaceholder, _>::from_store_unchecked(alloc::borrow::Cow::Borrowed("\u{8}قبل  يوم"))), one: Some(icu_pattern::Pattern::<icu_pattern::SinglePlaceholder, _>::from_store_unchecked(alloc::borrow::Cow::Borrowed("\0قبل يوم واحد"))), two: Some(icu_pattern::Pattern::<icu_pattern::SinglePlaceholder, _>::from_store_unchecked(alloc::borrow::Cow::Borrowed("\0قبل يومين"))), few: Some(icu_pattern::Pattern::<icu_pattern::SinglePlaceholder, _>::from_store_unchecked(alloc::borrow::Cow::Borrowed("\u{8}قبل  أيام"))), many: Some(icu_pattern::Pattern::<icu_pattern::SinglePlaceholder, _>::from_store_unchecked(alloc::borrow::Cow::Borrowed("\u{8}قبل  يوم\u{64b}ا"))), other: icu_pattern::Pattern::<icu_pattern::SinglePlaceholder, _>::from_store_unchecked(alloc::borrow::Cow::Borrowed("\u{8}قبل  يوم")) },
                        future: icu::experimental::relativetime::provider::SinglePlaceholderPluralPattern { zero: Some(icu_pattern::Pattern::<icu_pattern::SinglePlaceholder, _>::from_store_unchecked(alloc::borrow::Cow::Borrowed("\nخلال  يوم"))), one: Some(icu_pattern::Pattern::<icu_pattern::SinglePlaceholder, _>::from_store_unchecked(alloc::borrow::Cow::Borrowed("\0خلال يوم واحد"))), two: Some(icu_pattern::Pattern::<icu_pattern::SinglePlaceholder, _>::from_store_unchecked(alloc::borrow::Cow::Borrowed("\0خلال يومين"))), few: Some(icu_pattern::Pattern::<icu_pattern::SinglePlaceholder, _>::from_store_unchecked(alloc::borrow::Cow::Borrowed("\nخلال  أيام"))), many: Some(icu_pattern::Pattern::<icu_pattern::SinglePlaceholder, _>::from_store_unchecked(alloc::borrow::Cow::Borrowed("\nخلال  يوم\u{64b}ا"))), other: icu_pattern::Pattern::<icu_pattern::SinglePlaceholder, _>::from_store_unchecked(alloc::borrow::Cow::Borrowed("\nخلال  يوم")) },
                    },
                    icu::experimental::relativetime::provider::RelativeTimePatternDataV1 {
                        relatives: unsafe {
                            #[allow(unused_unsafe)]
                            zerovec::ZeroMap::from_parts_unchecked(unsafe { zerovec::ZeroVec::from_bytes_unchecked(b"\xFE\xFF\0\x01\x02") }, unsafe { zerovec::VarZeroVec::from_bytes_unchecked(b"\x05\0\0\0\0\0\x0C\0\x18\0!\x000\0\xE0\xA6\xAA\xE0\xA7\xB0\xE0\xA6\xB9\xE0\xA6\xBF\xE0\xA6\x95\xE0\xA6\xBE\xE0\xA6\xB2\xE0\xA6\xBF\xE0\xA6\x86\xE0\xA6\x9C\xE0\xA6\xBF\xE0\xA6\x95\xE0\xA6\xBE\xE0\xA6\x87\xE0\xA6\xB2\xE0\xA7\x88\xE0\xA6\xAA\xE0\xA7\xB0\xE0\xA6\xB9\xE0\xA6\xBF\xE0\xA6\xB2\xE0\xA7\x88") })
                        },
                        past: icu::experimental::relativetime::provider::SinglePlaceholderPluralPattern { zero: None, one: Some(icu_pattern::Pattern::<icu_pattern::SinglePlaceholder, _>::from_store_unchecked(alloc::borrow::Cow::Borrowed("\u{1} দিন প\u{9c2}ৰ\u{9cd}বে"))), two: None, few: None, many: None, other: icu_pattern::Pattern::<icu_pattern::SinglePlaceholder, _>::from_store_unchecked(alloc::borrow::Cow::Borrowed("\u{1} দিন প\u{9c2}ৰ\u{9cd}বে")) },
                        future: icu::experimental::relativetime::provider::SinglePlaceholderPluralPattern { zero: None, one: Some(icu_pattern::Pattern::<icu_pattern::SinglePlaceholder, _>::from_store_unchecked(alloc::borrow::Cow::Borrowed("\u{1} দিনত"))), two: None, few: None, many: None, other: icu_pattern::Pattern::<icu_pattern::SinglePlaceholder, _>::from_store_unchecked(alloc::borrow::Cow::Borrowed("\u{1} দিনত")) },
                    },
                    icu::experimental::relativetime::provider::RelativeTimePatternDataV1 {
                        relatives: unsafe {
                            #[allow(unused_unsafe)]
                            zerovec::ZeroMap::from_parts_unchecked(unsafe { zerovec::ZeroVec::from_bytes_unchecked(b"\xFE\xFF\0\x01\x02") }, unsafe { zerovec::VarZeroVec::from_bytes_unchecked(b"\x05\0\0\0\0\0\x08\0\r\0\x12\0\x19\0antayeriayerig\xC3\xBCeima\xC3\xB1anapasao ma\xC3\xB1ana") })
                        },
                        past: icu::experimental::relativetime::provider::SinglePlaceholderPluralPattern { zero: None, one: Some(icu_pattern::Pattern::<icu_pattern::SinglePlaceholder, _>::from_store_unchecked(alloc::borrow::Cow::Borrowed("\u{5}hai  día"))), two: None, few: None, many: None, other: icu_pattern::Pattern::<icu_pattern::SinglePlaceholder, _>::from_store_unchecked(alloc::borrow::Cow::Borrowed("\u{5}hai  díes")) },
                        future: icu::experimental::relativetime::provider::SinglePlaceholderPluralPattern { zero: None, one: Some(icu_pattern::Pattern::<icu_pattern::SinglePlaceholder, _>::from_store_unchecked(alloc::borrow::Cow::Borrowed("\u{4}en  día"))), two: None, few: None, many: None, other: icu_pattern::Pattern::<icu_pattern::SinglePlaceholder, _>::from_store_unchecked(alloc::borrow::Cow::Borrowed("\u{4}en  díes")) },
                    },
                    icu::experimental::relativetime::provider::RelativeTimePatternDataV1 {
                        relatives: unsafe {
                            #[allow(unused_unsafe)]
                            zerovec::ZeroMap::from_parts_unchecked(unsafe { zerovec::ZeroVec::from_bytes_unchecked(b"\xFF\0\x01") }, unsafe { zerovec::VarZeroVec::from_bytes_unchecked(b"\x03\0\0\0\0\0\x07\0\x0E\0d\xC3\xBCn\xC9\x99nbu g\xC3\xBCnsabah") })
                        },
                        past: icu::experimental::relativetime::provider::SinglePlaceholderPluralPattern { zero: None, one: Some(icu_pattern::Pattern::<icu_pattern::SinglePlaceholder, _>::from_store_unchecked(alloc::borrow::Cow::Borrowed("\u{1} gün öncə"))), two: None, few: None, many: None, other: icu_pattern::Pattern::<icu_pattern::SinglePlaceholder, _>::from_store_unchecked(alloc::borrow::Cow::Borrowed("\u{1} gün öncə")) },
                        future: icu::experimental::relativetime::provider::SinglePlaceholderPluralPattern { zero: None, one: Some(icu_pattern::Pattern::<icu_pattern::SinglePlaceholder, _>::from_store_unchecked(alloc::borrow::Cow::Borrowed("\u{1} gün ərzində"))), two: None, few: None, many: None, other: icu_pattern::Pattern::<icu_pattern::SinglePlaceholder, _>::from_store_unchecked(alloc::borrow::Cow::Borrowed("\u{1} gün ərzində")) },
                    },
                    icu::experimental::relativetime::provider::RelativeTimePatternDataV1 {
                        relatives: unsafe {
                            #[allow(unused_unsafe)]
                            zerovec::ZeroMap::from_parts_unchecked(unsafe { zerovec::ZeroVec::from_bytes_unchecked(b"\xFE\xFF\0\x01\x02") }, unsafe { zerovec::VarZeroVec::from_bytes_unchecked(b"\x05\0\0\0\0\0\x12\0\x1C\0&\x002\0\xD0\xBF\xD0\xB0\xD0\xB7\xD0\xB0\xD1\x9E\xD1\x87\xD0\xBE\xD1\x80\xD0\xB0\xD1\x83\xD1\x87\xD0\xBE\xD1\x80\xD0\xB0\xD1\x81\xD1\x91\xD0\xBD\xD0\xBD\xD1\x8F\xD0\xB7\xD0\xB0\xD1\x9E\xD1\x82\xD1\x80\xD0\xB0\xD0\xBF\xD0\xB0\xD1\x81\xD0\xBB\xD1\x8F\xD0\xB7\xD0\xB0\xD1\x9E\xD1\x82\xD1\x80\xD0\xB0") })
                        },
                        past: icu::experimental::relativetime::provider::SinglePlaceholderPluralPattern { zero: None, one: Some(icu_pattern::Pattern::<icu_pattern::SinglePlaceholder, _>::from_store_unchecked(alloc::borrow::Cow::Borrowed("\u{1} дзень таму"))), two: None, few: Some(icu_pattern::Pattern::<icu_pattern::SinglePlaceholder, _>::from_store_unchecked(alloc::borrow::Cow::Borrowed("\u{1} дні таму"))), many: Some(icu_pattern::Pattern::<icu_pattern::SinglePlaceholder, _>::from_store_unchecked(alloc::borrow::Cow::Borrowed("\u{1} дзён таму"))), other: icu_pattern::Pattern::<icu_pattern::SinglePlaceholder, _>::from_store_unchecked(alloc::borrow::Cow::Borrowed("\u{1} дня таму")) },
                        future: icu::experimental::relativetime::provider::SinglePlaceholderPluralPattern { zero: None, one: Some(icu_pattern::Pattern::<icu_pattern::SinglePlaceholder, _>::from_store_unchecked(alloc::borrow::Cow::Borrowed("\nпраз  дзень"))), two: None, few: Some(icu_pattern::Pattern::<icu_pattern::SinglePlaceholder, _>::from_store_unchecked(alloc::borrow::Cow::Borrowed("\nпраз  дні"))), many: Some(icu_pattern::Pattern::<icu_pattern::SinglePlaceholder, _>::from_store_unchecked(alloc::borrow::Cow::Borrowed("\nпраз  дзён"))), other: icu_pattern::Pattern::<icu_pattern::SinglePlaceholder, _>::from_store_unchecked(alloc::borrow::Cow::Borrowed("\nпраз  дня")) },
                    },
                    icu::experimental::relativetime::provider::RelativeTimePatternDataV1 {
                        relatives: unsafe {
                            #[allow(unused_unsafe)]
                            zerovec::ZeroMap::from_parts_unchecked(unsafe { zerovec::ZeroVec::from_bytes_unchecked(b"\xFE\xFF\0\x01\x02") }, unsafe { zerovec::VarZeroVec::from_bytes_unchecked(b"\x05\0\0\0\0\0\x0F\0\x19\0!\0)\0\xD0\xBE\xD0\xBD\xD0\xB7\xD0\xB8 \xD0\xB4\xD0\xB5\xD0\xBD\xD0\xB2\xD1\x87\xD0\xB5\xD1\x80\xD0\xB0\xD0\xB4\xD0\xBD\xD0\xB5\xD1\x81\xD1\x83\xD1\x82\xD1\x80\xD0\xB5\xD0\xB2\xD0\xB4\xD1\x80\xD1\x83\xD0\xB3\xD0\xB8\xD0\xB4\xD0\xB5\xD0\xBD") })
                        },
                        past: icu::experimental::relativetime::provider::SinglePlaceholderPluralPattern { zero: None, one: Some(icu_pattern::Pattern::<icu_pattern::SinglePlaceholder, _>::from_store_unchecked(alloc::borrow::Cow::Borrowed("\u{c}преди  ден"))), two: None, few: None, many: None, other: icu_pattern::Pattern::<icu_pattern::SinglePlaceholder, _>::from_store_unchecked(alloc::borrow::Cow::Borrowed("\u{c}преди  дни")) },
                        future: icu::experimental::relativetime::provider::SinglePlaceholderPluralPattern { zero: None, one: Some(icu_pattern::Pattern::<icu_pattern::SinglePlaceholder, _>::from_store_unchecked(alloc::borrow::Cow::Borrowed("\nслед  ден"))), two: None, few: None, many: None, other: icu_pattern::Pattern::<icu_pattern::SinglePlaceholder, _>::from_store_unchecked(alloc::borrow::Cow::Borrowed("\nслед  дни")) },
                    },
                    icu::experimental::relativetime::provider::RelativeTimePatternDataV1 {
                        relatives: unsafe {
                            #[allow(unused_unsafe)]
                            zerovec::ZeroMap::from_parts_unchecked(unsafe { zerovec::ZeroVec::from_bytes_unchecked(b"\xFF\0\x01") }, unsafe { zerovec::VarZeroVec::from_bytes_unchecked(b"\x03\0\0\0\0\0.\x004\0\xE0\xA4\x95\xE0\xA4\xBE\xE0\xA4\xB9\xE0\xA5\x8D\xE0\xA4\xB2 (\xE0\xA4\xAC\xE0\xA4\xBF\xE0\xA4\xA4\xE0\xA5\x8D\xE0\xA4\xAF\xE0\xA4\xBE \xE0\xA4\xB9\xE0\xA5\x8B\xE0\xA4\xA1)\xE0\xA4\x86\xE0\xA4\x9C\xE0\xA4\x95\xE0\xA4\xBE\xE0\xA4\xB9\xE0\xA5\x8D\xE0\xA4\xB2 (\xE0\xA4\x86\xE0\xA4\xA3 \xE0\xA4\x86\xE0\xA4\xB2\xE0\xA4\xBE)") })
                        },
                        past: icu::experimental::relativetime::provider::SinglePlaceholderPluralPattern { zero: None, one: None, two: None, few: None, many: None, other: icu_pattern::Pattern::<icu_pattern::SinglePlaceholder, _>::from_store_unchecked(alloc::borrow::Cow::Borrowed("\u{2}- d")) },
                        future: icu::experimental::relativetime::provider::SinglePlaceholderPluralPattern { zero: None, one: None, two: None, few: None, many: None, other: icu_pattern::Pattern::<icu_pattern::SinglePlaceholder, _>::from_store_unchecked(alloc::borrow::Cow::Borrowed("\u{2}+ d")) },
                    },
                    icu::experimental::relativetime::provider::RelativeTimePatternDataV1 {
                        relatives: unsafe {
                            #[allow(unused_unsafe)]
                            zerovec::ZeroMap::from_parts_unchecked(unsafe { zerovec::ZeroVec::from_bytes_unchecked(b"\xFF\0\x01") }, unsafe { zerovec::VarZeroVec::from_bytes_unchecked(b"\x03\0\0\0\0\0\t\0\x0E\0yesterdaytodaytomorrow") })
                        },
                        past: icu::experimental::relativetime::provider::PluralRulesCategoryMapping { zero: None, one: None, two: None, few: None, many: None, other: icu::experimental::relativetime::provider::SingularSubPattern { pattern: alloc::borrow::Cow::Borrowed("- d"), index: 1u8 } },
                        future: icu::experimental::relativetime::provider::PluralRulesCategoryMapping { zero: None, one: None, two: None, few: None, many: None, other: icu::experimental::relativetime::provider::SingularSubPattern { pattern: alloc::borrow::Cow::Borrowed("+ d"), index: 1u8 } },
                    },
                    icu::experimental::relativetime::provider::RelativeTimePatternDataV1 {
                        relatives: unsafe {
                            #[allow(unused_unsafe)]
                            zerovec::ZeroMap::from_parts_unchecked(unsafe { zerovec::ZeroVec::from_bytes_unchecked(b"\xFF\0\x01") }, unsafe { zerovec::VarZeroVec::from_bytes_unchecked(b"\x03\0\0\0\0\0\x06\0\r\0gala\xC9\xA9\xCA\x8Ar\xC9\x94\xC5\x8Bgac\xC7\x9D\xC5\x8B") })
                        },
                        past: icu::experimental::relativetime::provider::SinglePlaceholderPluralPattern { zero: None, one: None, two: None, few: None, many: None, other: icu_pattern::Pattern::<icu_pattern::SinglePlaceholder, _>::from_store_unchecked(alloc::borrow::Cow::Borrowed("\u{2}- d")) },
                        future: icu::experimental::relativetime::provider::SinglePlaceholderPluralPattern { zero: None, one: None, two: None, few: None, many: None, other: icu_pattern::Pattern::<icu_pattern::SinglePlaceholder, _>::from_store_unchecked(alloc::borrow::Cow::Borrowed("\u{2}+ d")) },
                    },
                    icu::experimental::relativetime::provider::RelativeTimePatternDataV1 {
                        relatives: unsafe {
                            #[allow(unused_unsafe)]
                            zerovec::ZeroMap::from_parts_unchecked(unsafe { zerovec::ZeroVec::from_bytes_unchecked(b"\xFE\xFF\0\x01\x02") }, unsafe { zerovec::VarZeroVec::from_bytes_unchecked(b"\x05\0\0\0\0\0\x13\0\"\0(\0@\0\xE0\xA6\x97\xE0\xA6\xA4 \xE0\xA6\xAA\xE0\xA6\xB0\xE0\xA6\xB6\xE0\xA7\x81\xE0\xA6\x97\xE0\xA6\xA4\xE0\xA6\x95\xE0\xA6\xBE\xE0\xA6\xB2\xE0\xA6\x86\xE0\xA6\x9C\xE0\xA6\x86\xE0\xA6\x97\xE0\xA6\xBE\xE0\xA6\xAE\xE0\xA7\x80\xE0\xA6\x95\xE0\xA6\xBE\xE0\xA6\xB2\xE0\xA6\x86\xE0\xA6\x97\xE0\xA6\xBE\xE0\xA6\xAE\xE0\xA7\x80 \xE0\xA6\xAA\xE0\xA6\xB0\xE0\xA6\xB6\xE0\xA7\x81") })
                        },
                        past: icu::experimental::relativetime::provider::SinglePlaceholderPluralPattern { zero: None, one: Some(icu_pattern::Pattern::<icu_pattern::SinglePlaceholder, _>::from_store_unchecked(alloc::borrow::Cow::Borrowed("\u{1} দিন আগে"))), two: None, few: None, many: None, other: icu_pattern::Pattern::<icu_pattern::SinglePlaceholder, _>::from_store_unchecked(alloc::borrow::Cow::Borrowed("\u{1} দিন আগে")) },
                        future: icu::experimental::relativetime::provider::SinglePlaceholderPluralPattern { zero: None, one: Some(icu_pattern::Pattern::<icu_pattern::SinglePlaceholder, _>::from_store_unchecked(alloc::borrow::Cow::Borrowed("\u{1} দিনের মধ\u{9cd}যে"))), two: None, few: None, many: None, other: icu_pattern::Pattern::<icu_pattern::SinglePlaceholder, _>::from_store_unchecked(alloc::borrow::Cow::Borrowed("\u{1} দিনের মধ\u{9cd}যে")) },
                    },
                    icu::experimental::relativetime::provider::RelativeTimePatternDataV1 {
                        relatives: unsafe {
                            #[allow(unused_unsafe)]
                            zerovec::ZeroMap::from_parts_unchecked(unsafe { zerovec::ZeroVec::from_bytes_unchecked(b"\xFE\xFF\0\x01") }, unsafe { zerovec::VarZeroVec::from_bytes_unchecked(b"\x04\0\0\0\0\0\x11\0\x17\0\x1C\0derc\xCA\xBChent-dec\xCA\xBChdec\xCA\xBChhizivwarc\xCA\xBChoazh") })
                        },
                        past: icu::experimental::relativetime::provider::SinglePlaceholderPluralPattern { zero: None, one: Some(icu_pattern::Pattern::<icu_pattern::SinglePlaceholder, _>::from_store_unchecked(alloc::borrow::Cow::Borrowed("\u{1} d zo"))), two: Some(icu_pattern::Pattern::<icu_pattern::SinglePlaceholder, _>::from_store_unchecked(alloc::borrow::Cow::Borrowed("\u{1} d zo"))), few: Some(icu_pattern::Pattern::<icu_pattern::SinglePlaceholder, _>::from_store_unchecked(alloc::borrow::Cow::Borrowed("\u{1} d zo"))), many: Some(icu_pattern::Pattern::<icu_pattern::SinglePlaceholder, _>::from_store_unchecked(alloc::borrow::Cow::Borrowed("\u{1} d zo"))), other: icu_pattern::Pattern::<icu_pattern::SinglePlaceholder, _>::from_store_unchecked(alloc::borrow::Cow::Borrowed("\u{1} d zo")) },
                        future: icu::experimental::relativetime::provider::SinglePlaceholderPluralPattern { zero: None, one: Some(icu_pattern::Pattern::<icu_pattern::SinglePlaceholder, _>::from_store_unchecked(alloc::borrow::Cow::Borrowed("\u{8}a-benn  d"))), two: Some(icu_pattern::Pattern::<icu_pattern::SinglePlaceholder, _>::from_store_unchecked(alloc::borrow::Cow::Borrowed("\u{8}a-benn  d"))), few: Some(icu_pattern::Pattern::<icu_pattern::SinglePlaceholder, _>::from_store_unchecked(alloc::borrow::Cow::Borrowed("\u{8}a-benn  d"))), many: Some(icu_pattern::Pattern::<icu_pattern::SinglePlaceholder, _>::from_store_unchecked(alloc::borrow::Cow::Borrowed("\u{8}a-benn  d"))), other: icu_pattern::Pattern::<icu_pattern::SinglePlaceholder, _>::from_store_unchecked(alloc::borrow::Cow::Borrowed("\u{8}a-benn  d")) },
                    },
                    icu::experimental::relativetime::provider::RelativeTimePatternDataV1 {
                        relatives: unsafe {
                            #[allow(unused_unsafe)]
                            zerovec::ZeroMap::from_parts_unchecked(unsafe { zerovec::ZeroVec::from_bytes_unchecked(b"\xFF\0\x01") }, unsafe { zerovec::VarZeroVec::from_bytes_unchecked(b"\x03\0\0\0\0\0\x0C\0\x18\0\xE0\xA4\xAE\xE0\xA5\x88\xE0\xA4\xAF\xE0\xA4\xBE\xE0\xA4\xA6\xE0\xA4\xBF\xE0\xA4\xA8\xE0\xA5\x88\xE0\xA4\x97\xE0\xA4\xBE\xE0\xA4\xAC\xE0\xA5\x8B\xE0\xA4\xA8") })
                        },
                        past: icu::experimental::relativetime::provider::SinglePlaceholderPluralPattern { zero: None, one: Some(icu_pattern::Pattern::<icu_pattern::SinglePlaceholder, _>::from_store_unchecked(alloc::borrow::Cow::Borrowed("\u{1} सान सिगा\u{902}"))), two: None, few: None, many: None, other: icu_pattern::Pattern::<icu_pattern::SinglePlaceholder, _>::from_store_unchecked(alloc::borrow::Cow::Borrowed("\u{1} सान सिगा\u{902}")) },
                        future: icu::experimental::relativetime::provider::SinglePlaceholderPluralPattern { zero: None, one: Some(icu_pattern::Pattern::<icu_pattern::SinglePlaceholder, _>::from_store_unchecked(alloc::borrow::Cow::Borrowed("\u{1} सानाव"))), two: None, few: None, many: None, other: icu_pattern::Pattern::<icu_pattern::SinglePlaceholder, _>::from_store_unchecked(alloc::borrow::Cow::Borrowed("\u{1} सानाव")) },
                    },
                    icu::experimental::relativetime::provider::RelativeTimePatternDataV1 {
                        relatives: unsafe {
                            #[allow(unused_unsafe)]
                            zerovec::ZeroMap::from_parts_unchecked(unsafe { zerovec::ZeroVec::from_bytes_unchecked(b"\xFE\xFF\0\x01\x02") }, unsafe { zerovec::VarZeroVec::from_bytes_unchecked(b"\x05\0\0\0\0\0\n\0\x10\0\x15\0\x1A\0prekju\xC4\x8Derju\xC4\x8Derdanassutraprekosutra") })
                        },
                        past: icu::experimental::relativetime::provider::SinglePlaceholderPluralPattern { zero: None, one: Some(icu_pattern::Pattern::<icu_pattern::SinglePlaceholder, _>::from_store_unchecked(alloc::borrow::Cow::Borrowed("\u{7}prije  d."))), two: None, few: Some(icu_pattern::Pattern::<icu_pattern::SinglePlaceholder, _>::from_store_unchecked(alloc::borrow::Cow::Borrowed("\u{7}prije  d."))), many: None, other: icu_pattern::Pattern::<icu_pattern::SinglePlaceholder, _>::from_store_unchecked(alloc::borrow::Cow::Borrowed("\u{7}prije  d.")) },
                        future: icu::experimental::relativetime::provider::SinglePlaceholderPluralPattern { zero: None, one: Some(icu_pattern::Pattern::<icu_pattern::SinglePlaceholder, _>::from_store_unchecked(alloc::borrow::Cow::Borrowed("\u{4}za  d."))), two: None, few: Some(icu_pattern::Pattern::<icu_pattern::SinglePlaceholder, _>::from_store_unchecked(alloc::borrow::Cow::Borrowed("\u{4}za  d."))), many: None, other: icu_pattern::Pattern::<icu_pattern::SinglePlaceholder, _>::from_store_unchecked(alloc::borrow::Cow::Borrowed("\u{4}za  d.")) },
                    },
                    icu::experimental::relativetime::provider::RelativeTimePatternDataV1 {
                        relatives: unsafe {
                            #[allow(unused_unsafe)]
                            zerovec::ZeroMap::from_parts_unchecked(unsafe { zerovec::ZeroVec::from_bytes_unchecked(b"\xFE\xFF\0\x01\x02") }, unsafe { zerovec::VarZeroVec::from_bytes_unchecked(b"\x05\0\0\0\0\0\x10\0\x18\0\"\0,\0\xD0\xBF\xD1\x80\xD0\xB5\xD0\xBA\xD1\x98\xD1\x83\xD1\x87\xD0\xB5\xD1\x98\xD1\x83\xD1\x87\xD0\xB5\xD0\xB4\xD0\xB0\xD0\xBD\xD0\xB0\xD1\x81\xD1\x81\xD1\x83\xD1\x82\xD1\x80\xD0\xB0\xD0\xBF\xD1\x80\xD0\xB5\xD0\xBA\xD0\xBE\xD1\x81\xD1\x83\xD1\x82\xD1\x80\xD0\xB0") })
                        },
                        past: icu::experimental::relativetime::provider::SinglePlaceholderPluralPattern { zero: None, one: Some(icu_pattern::Pattern::<icu_pattern::SinglePlaceholder, _>::from_store_unchecked(alloc::borrow::Cow::Borrowed("\u{c}прије  дан"))), two: None, few: Some(icu_pattern::Pattern::<icu_pattern::SinglePlaceholder, _>::from_store_unchecked(alloc::borrow::Cow::Borrowed("\u{c}прије  дана"))), many: None, other: icu_pattern::Pattern::<icu_pattern::SinglePlaceholder, _>::from_store_unchecked(alloc::borrow::Cow::Borrowed("\u{c}прије  дана")) },
                        future: icu::experimental::relativetime::provider::SinglePlaceholderPluralPattern { zero: None, one: Some(icu_pattern::Pattern::<icu_pattern::SinglePlaceholder, _>::from_store_unchecked(alloc::borrow::Cow::Borrowed("\u{6}за  дан"))), two: None, few: Some(icu_pattern::Pattern::<icu_pattern::SinglePlaceholder, _>::from_store_unchecked(alloc::borrow::Cow::Borrowed("\u{6}за  дана"))), many: None, other: icu_pattern::Pattern::<icu_pattern::SinglePlaceholder, _>::from_store_unchecked(alloc::borrow::Cow::Borrowed("\u{6}за  дана")) },
                    },
                    icu::experimental::relativetime::provider::RelativeTimePatternDataV1 {
                        relatives: unsafe {
                            #[allow(unused_unsafe)]
                            zerovec::ZeroMap::from_parts_unchecked(unsafe { zerovec::ZeroVec::from_bytes_unchecked(b"\xFE\xFF\0\x01\x02") }, unsafe { zerovec::VarZeroVec::from_bytes_unchecked(b"\x05\0\0\0\0\0\x0E\0\x12\0\x16\0\x1B\0abans-d\xE2\x80\x99ahirahiravuidem\xC3\xA0dem\xC3\xA0 passat") })
                        },
                        past: icu::experimental::relativetime::provider::SinglePlaceholderPluralPattern { zero: None, one: Some(icu_pattern::Pattern::<icu_pattern::SinglePlaceholder, _>::from_store_unchecked(alloc::borrow::Cow::Borrowed("\u{4}fa  dia"))), two: None, few: None, many: None, other: icu_pattern::Pattern::<icu_pattern::SinglePlaceholder, _>::from_store_unchecked(alloc::borrow::Cow::Borrowed("\u{4}fa  dies")) },
                        future: icu::experimental::relativetime::provider::SinglePlaceholderPluralPattern { zero: None, one: Some(icu_pattern::Pattern::<icu_pattern::SinglePlaceholder, _>::from_store_unchecked(alloc::borrow::Cow::Borrowed("\rd’aquí a  dia"))), two: None, few: None, many: None, other: icu_pattern::Pattern::<icu_pattern::SinglePlaceholder, _>::from_store_unchecked(alloc::borrow::Cow::Borrowed("\rd’aquí a  dies")) },
                    },
                    icu::experimental::relativetime::provider::RelativeTimePatternDataV1 {
                        relatives: unsafe {
                            #[allow(unused_unsafe)]
                            zerovec::ZeroMap::from_parts_unchecked(unsafe { zerovec::ZeroVec::from_bytes_unchecked(b"\xFF\0\x01") }, unsafe { zerovec::VarZeroVec::from_bytes_unchecked(b"\x03\0\0\0\0\0\x07\0\x14\0gahaponkarong adlawaugma") })
                        },
                        past: icu::experimental::relativetime::provider::SinglePlaceholderPluralPattern { zero: None, one: None, two: None, few: None, many: None, other: icu_pattern::Pattern::<icu_pattern::SinglePlaceholder, _>::from_store_unchecked(alloc::borrow::Cow::Borrowed("\u{2}- d")) },
                        future: icu::experimental::relativetime::provider::SinglePlaceholderPluralPattern { zero: None, one: None, two: None, few: None, many: None, other: icu_pattern::Pattern::<icu_pattern::SinglePlaceholder, _>::from_store_unchecked(alloc::borrow::Cow::Borrowed("\u{2}+ d")) },
                    },
                    icu::experimental::relativetime::provider::RelativeTimePatternDataV1 {
                        relatives: unsafe {
                            #[allow(unused_unsafe)]
                            zerovec::ZeroMap::from_parts_unchecked(unsafe { zerovec::ZeroVec::from_bytes_unchecked(b"\xFF\0\x01") }, unsafe { zerovec::VarZeroVec::from_bytes_unchecked(b"\x03\0\0\0\0\0\x06\0\x13\0\xE1\x8F\x92\xE1\x8E\xAF\xE1\x8E\xAA\xE1\x8E\xAF \xE1\x8E\xA2\xE1\x8E\xA6\xE1\x8F\x8C\xE1\x8E\xBE\xE1\x8E\xB4\xE1\x8E\xA2") })
                        },
                        past: icu::experimental::relativetime::provider::SinglePlaceholderPluralPattern { zero: None, one: Some(icu_pattern::Pattern::<icu_pattern::SinglePlaceholder, _>::from_store_unchecked(alloc::borrow::Cow::Borrowed("\u{1} ᎢᎦ ᏥᎨᏒ"))), two: None, few: None, many: None, other: icu_pattern::Pattern::<icu_pattern::SinglePlaceholder, _>::from_store_unchecked(alloc::borrow::Cow::Borrowed("\u{1} ᎯᎸᏍᎩ ᏧᏒᎯᏛ ᏥᎨᏒ")) },
                        future: icu::experimental::relativetime::provider::SinglePlaceholderPluralPattern { zero: None, one: Some(icu_pattern::Pattern::<icu_pattern::SinglePlaceholder, _>::from_store_unchecked(alloc::borrow::Cow::Borrowed("\u{8}ᎾᎿ  ᎢᎦ"))), two: None, few: None, many: None, other: icu_pattern::Pattern::<icu_pattern::SinglePlaceholder, _>::from_store_unchecked(alloc::borrow::Cow::Borrowed("\u{8}ᎾᎿ  ᎯᎸᏍᎩ ᏧᏒᎯᏛ")) },
                    },
                    icu::experimental::relativetime::provider::RelativeTimePatternDataV1 {
                        relatives: unsafe {
                            #[allow(unused_unsafe)]
                            zerovec::ZeroMap::from_parts_unchecked(unsafe { zerovec::ZeroVec::from_bytes_unchecked(b"\xFE\xFF\0\x01\x02") }, unsafe { zerovec::VarZeroVec::from_bytes_unchecked(b"\x05\0\0\0\0\0\x0E\0\x14\0\x18\0\x1E\0p\xC5\x99edev\xC4\x8D\xC3\xADremv\xC4\x8Deradnesz\xC3\xADtrapoz\xC3\xADt\xC5\x99\xC3\xAD") })
                        },
                        past: icu::experimental::relativetime::provider::SinglePlaceholderPluralPattern { zero: None, one: Some(icu_pattern::Pattern::<icu_pattern::SinglePlaceholder, _>::from_store_unchecked(alloc::borrow::Cow::Borrowed("\u{7}před  dnem"))), two: None, few: Some(icu_pattern::Pattern::<icu_pattern::SinglePlaceholder, _>::from_store_unchecked(alloc::borrow::Cow::Borrowed("\u{7}před  dny"))), many: Some(icu_pattern::Pattern::<icu_pattern::SinglePlaceholder, _>::from_store_unchecked(alloc::borrow::Cow::Borrowed("\u{7}před  dne"))), other: icu_pattern::Pattern::<icu_pattern::SinglePlaceholder, _>::from_store_unchecked(alloc::borrow::Cow::Borrowed("\u{7}před  dny")) },
                        future: icu::experimental::relativetime::provider::SinglePlaceholderPluralPattern { zero: None, one: Some(icu_pattern::Pattern::<icu_pattern::SinglePlaceholder, _>::from_store_unchecked(alloc::borrow::Cow::Borrowed("\u{4}za  den"))), two: None, few: Some(icu_pattern::Pattern::<icu_pattern::SinglePlaceholder, _>::from_store_unchecked(alloc::borrow::Cow::Borrowed("\u{4}za  dny"))), many: Some(icu_pattern::Pattern::<icu_pattern::SinglePlaceholder, _>::from_store_unchecked(alloc::borrow::Cow::Borrowed("\u{4}za  dne"))), other: icu_pattern::Pattern::<icu_pattern::SinglePlaceholder, _>::from_store_unchecked(alloc::borrow::Cow::Borrowed("\u{4}za  dní")) },
                    },
                    icu::experimental::relativetime::provider::RelativeTimePatternDataV1 {
                        relatives: unsafe {
                            #[allow(unused_unsafe)]
                            zerovec::ZeroMap::from_parts_unchecked(unsafe { zerovec::ZeroVec::from_bytes_unchecked(b"\xFF\0\x01") }, unsafe { zerovec::VarZeroVec::from_bytes_unchecked(b"\x03\0\0\0\0\0\x0F\0\x1B\0\xE1\x90\x85\xE1\x91\x95\xE1\x91\xAF\xE1\x93\xAF\xE1\x90\xA0\xE1\x90\x8A\xE1\x93\x84\xE1\x90\xA2\xE1\x90\xA8\xE1\x90\x98\xE1\x90\xB8\xE1\x90\xA6\xE1\x91\xAB") })
                        },
                        past: icu::experimental::relativetime::provider::SinglePlaceholderPluralPattern { zero: None, one: None, two: None, few: None, many: None, other: icu_pattern::Pattern::<icu_pattern::SinglePlaceholder, _>::from_store_unchecked(alloc::borrow::Cow::Borrowed("\u{2}- d")) },
                        future: icu::experimental::relativetime::provider::SinglePlaceholderPluralPattern { zero: None, one: None, two: None, few: None, many: None, other: icu_pattern::Pattern::<icu_pattern::SinglePlaceholder, _>::from_store_unchecked(alloc::borrow::Cow::Borrowed("\u{2}+ d")) },
                    },
                    icu::experimental::relativetime::provider::RelativeTimePatternDataV1 {
                        relatives: unsafe {
                            #[allow(unused_unsafe)]
                            zerovec::ZeroMap::from_parts_unchecked(unsafe { zerovec::ZeroVec::from_bytes_unchecked(b"\xFF\0\x01") }, unsafe { zerovec::VarZeroVec::from_bytes_unchecked(b"\x03\0\0\0\0\0\x08\0\x10\0\xD3\x97\xD0\xBD\xD0\xB5\xD1\x80\xD0\xBF\xD0\xB0\xD1\x8F\xD0\xBD\xD1\x8B\xD1\x80\xD0\xB0\xD0\xBD") })
                        },
                        past: icu::experimental::relativetime::provider::SinglePlaceholderPluralPattern { zero: None, one: None, two: None, few: None, many: None, other: icu_pattern::Pattern::<icu_pattern::SinglePlaceholder, _>::from_store_unchecked(alloc::borrow::Cow::Borrowed("\u{2}- d")) },
                        future: icu::experimental::relativetime::provider::SinglePlaceholderPluralPattern { zero: None, one: None, two: None, few: None, many: None, other: icu_pattern::Pattern::<icu_pattern::SinglePlaceholder, _>::from_store_unchecked(alloc::borrow::Cow::Borrowed("\u{2}+ d")) },
                    },
                    icu::experimental::relativetime::provider::RelativeTimePatternDataV1 {
                        relatives: unsafe {
                            #[allow(unused_unsafe)]
                            zerovec::ZeroMap::from_parts_unchecked(unsafe { zerovec::ZeroVec::from_bytes_unchecked(b"\xFE\xFF\0\x01\x02") }, unsafe { zerovec::VarZeroVec::from_bytes_unchecked(b"\x05\0\0\0\0\0\x06\0\n\0\x10\0\x15\0echdoeddoeheddiwyforydrennydd") })
                        },
                        past: icu::experimental::relativetime::provider::SinglePlaceholderPluralPattern { zero: Some(icu_pattern::Pattern::<icu_pattern::SinglePlaceholder, _>::from_store_unchecked(alloc::borrow::Cow::Borrowed("\u{1} diwrnod yn ôl"))), one: Some(icu_pattern::Pattern::<icu_pattern::SinglePlaceholder, _>::from_store_unchecked(alloc::borrow::Cow::Borrowed("\u{1} diwrnod yn ôl"))), two: Some(icu_pattern::Pattern::<icu_pattern::SinglePlaceholder, _>::from_store_unchecked(alloc::borrow::Cow::Borrowed("\u{1} ddiwrnod yn ôl"))), few: Some(icu_pattern::Pattern::<icu_pattern::SinglePlaceholder, _>::from_store_unchecked(alloc::borrow::Cow::Borrowed("\u{1} diwrnod yn ôl"))), many: Some(icu_pattern::Pattern::<icu_pattern::SinglePlaceholder, _>::from_store_unchecked(alloc::borrow::Cow::Borrowed("\u{1} diwrnod yn ôl"))), other: icu_pattern::Pattern::<icu_pattern::SinglePlaceholder, _>::from_store_unchecked(alloc::borrow::Cow::Borrowed("\u{1} diwrnod yn ôl")) },
                        future: icu::experimental::relativetime::provider::SinglePlaceholderPluralPattern { zero: Some(icu_pattern::Pattern::<icu_pattern::SinglePlaceholder, _>::from_store_unchecked(alloc::borrow::Cow::Borrowed("\u{7}ymhen  diwrnod"))), one: Some(icu_pattern::Pattern::<icu_pattern::SinglePlaceholder, _>::from_store_unchecked(alloc::borrow::Cow::Borrowed("\0ymhen diwrnod"))), two: Some(icu_pattern::Pattern::<icu_pattern::SinglePlaceholder, _>::from_store_unchecked(alloc::borrow::Cow::Borrowed("\0ymhen deuddydd"))), few: Some(icu_pattern::Pattern::<icu_pattern::SinglePlaceholder, _>::from_store_unchecked(alloc::borrow::Cow::Borrowed("\u{7}ymhen  diwrnod"))), many: Some(icu_pattern::Pattern::<icu_pattern::SinglePlaceholder, _>::from_store_unchecked(alloc::borrow::Cow::Borrowed("\u{7}ymhen  diwrnod"))), other: icu_pattern::Pattern::<icu_pattern::SinglePlaceholder, _>::from_store_unchecked(alloc::borrow::Cow::Borrowed("\u{7}ymhen  diwrnod")) },
                    },
                    icu::experimental::relativetime::provider::RelativeTimePatternDataV1 {
                        relatives: unsafe {
                            #[allow(unused_unsafe)]
                            zerovec::ZeroMap::from_parts_unchecked(unsafe { zerovec::ZeroVec::from_bytes_unchecked(b"\xFE\xFF\0\x01\x02") }, unsafe { zerovec::VarZeroVec::from_bytes_unchecked(b"\x05\0\0\0\0\0\n\0\x10\0\x15\0\x1D\0i forg\xC3\xA5rsi g\xC3\xA5ri dagi morgeni overmorgen") })
                        },
                        past: icu::experimental::relativetime::provider::SinglePlaceholderPluralPattern { zero: None, one: Some(icu_pattern::Pattern::<icu_pattern::SinglePlaceholder, _>::from_store_unchecked(alloc::borrow::Cow::Borrowed("\u{1} dag siden"))), two: None, few: None, many: None, other: icu_pattern::Pattern::<icu_pattern::SinglePlaceholder, _>::from_store_unchecked(alloc::borrow::Cow::Borrowed("\u{1} dage siden")) },
                        future: icu::experimental::relativetime::provider::SinglePlaceholderPluralPattern { zero: None, one: Some(icu_pattern::Pattern::<icu_pattern::SinglePlaceholder, _>::from_store_unchecked(alloc::borrow::Cow::Borrowed("\u{4}om  dag"))), two: None, few: None, many: None, other: icu_pattern::Pattern::<icu_pattern::SinglePlaceholder, _>::from_store_unchecked(alloc::borrow::Cow::Borrowed("\u{4}om  dage")) },
                    },
                    icu::experimental::relativetime::provider::RelativeTimePatternDataV1 {
                        relatives: unsafe {
                            #[allow(unused_unsafe)]
                            zerovec::ZeroMap::from_parts_unchecked(unsafe { zerovec::ZeroVec::from_bytes_unchecked(b"\xFE\xFF\0\x01\x02") }, unsafe { zerovec::VarZeroVec::from_bytes_unchecked(b"\x05\0\0\0\0\0\n\0\x11\0\x16\0\x1C\0vorgesterngesternheutemorgen\xC3\xBCbermorgen") })
                        },
                        past: icu::experimental::relativetime::provider::SinglePlaceholderPluralPattern { zero: None, one: Some(icu_pattern::Pattern::<icu_pattern::SinglePlaceholder, _>::from_store_unchecked(alloc::borrow::Cow::Borrowed("\u{5}vor  Tag"))), two: None, few: None, many: None, other: icu_pattern::Pattern::<icu_pattern::SinglePlaceholder, _>::from_store_unchecked(alloc::borrow::Cow::Borrowed("\u{5}vor  Tagen")) },
                        future: icu::experimental::relativetime::provider::SinglePlaceholderPluralPattern { zero: None, one: Some(icu_pattern::Pattern::<icu_pattern::SinglePlaceholder, _>::from_store_unchecked(alloc::borrow::Cow::Borrowed("\u{4}in  Tag"))), two: None, few: None, many: None, other: icu_pattern::Pattern::<icu_pattern::SinglePlaceholder, _>::from_store_unchecked(alloc::borrow::Cow::Borrowed("\u{4}in  Tagen")) },
                    },
                    icu::experimental::relativetime::provider::RelativeTimePatternDataV1 {
                        relatives: unsafe {
                            #[allow(unused_unsafe)]
                            zerovec::ZeroMap::from_parts_unchecked(unsafe { zerovec::ZeroVec::from_bytes_unchecked(b"\xFF\0\x01") }, unsafe { zerovec::VarZeroVec::from_bytes_unchecked(b"\x03\0\0\0\0\0\x13\0\x1F\0\xE0\xA4\x9C\xE0\xA4\x82\xE0\xA4\xA6\xE0\xA4\xBE \xE0\xA4\x95\xE0\xA4\xB2\xE0\xA4\x85\xE0\xA4\x9C\xE0\xA5\x8D\xE0\xA4\x9C\xE0\xA4\x94\xE0\xA4\x82\xE0\xA4\xA6\xE0\xA5\x87 \xE0\xA4\x95\xE0\xA4\xB2") })
                        },
                        past: icu::experimental::relativetime::provider::SinglePlaceholderPluralPattern { zero: None, one: None, two: None, few: None, many: None, other: icu_pattern::Pattern::<icu_pattern::SinglePlaceholder, _>::from_store_unchecked(alloc::borrow::Cow::Borrowed("\u{2}- d")) },
                        future: icu::experimental::relativetime::provider::SinglePlaceholderPluralPattern { zero: None, one: None, two: None, few: None, many: None, other: icu_pattern::Pattern::<icu_pattern::SinglePlaceholder, _>::from_store_unchecked(alloc::borrow::Cow::Borrowed("\u{2}+ d")) },
                    },
                    icu::experimental::relativetime::provider::RelativeTimePatternDataV1 {
                        relatives: unsafe {
                            #[allow(unused_unsafe)]
                            zerovec::ZeroMap::from_parts_unchecked(unsafe { zerovec::ZeroVec::from_bytes_unchecked(b"\xFF\0\x01") }, unsafe { zerovec::VarZeroVec::from_bytes_unchecked(b"\x03\0\0\0\0\0\x04\0\n\0cra.\xC5\xBAins.wit\xC5\x9B.") })
                        },
                        past: icu::experimental::relativetime::provider::SinglePlaceholderPluralPattern { zero: None, one: Some(icu_pattern::Pattern::<icu_pattern::SinglePlaceholder, _>::from_store_unchecked(alloc::borrow::Cow::Borrowed("\u{7}pśed  dnj."))), two: Some(icu_pattern::Pattern::<icu_pattern::SinglePlaceholder, _>::from_store_unchecked(alloc::borrow::Cow::Borrowed("\u{7}pśed  dnj."))), few: Some(icu_pattern::Pattern::<icu_pattern::SinglePlaceholder, _>::from_store_unchecked(alloc::borrow::Cow::Borrowed("\u{7}pśed  dnj."))), many: None, other: icu_pattern::Pattern::<icu_pattern::SinglePlaceholder, _>::from_store_unchecked(alloc::borrow::Cow::Borrowed("\u{7}pśed  dnj.")) },
                        future: icu::experimental::relativetime::provider::SinglePlaceholderPluralPattern { zero: None, one: Some(icu_pattern::Pattern::<icu_pattern::SinglePlaceholder, _>::from_store_unchecked(alloc::borrow::Cow::Borrowed("\u{4}za  źeń"))), two: Some(icu_pattern::Pattern::<icu_pattern::SinglePlaceholder, _>::from_store_unchecked(alloc::borrow::Cow::Borrowed("\u{4}za  dnj."))), few: Some(icu_pattern::Pattern::<icu_pattern::SinglePlaceholder, _>::from_store_unchecked(alloc::borrow::Cow::Borrowed("\u{4}za  dny"))), many: None, other: icu_pattern::Pattern::<icu_pattern::SinglePlaceholder, _>::from_store_unchecked(alloc::borrow::Cow::Borrowed("\u{4}za  dnj.")) },
                    },
                    icu::experimental::relativetime::provider::RelativeTimePatternDataV1 {
                        relatives: unsafe {
                            #[allow(unused_unsafe)]
                            zerovec::ZeroMap::from_parts_unchecked(unsafe { zerovec::ZeroVec::from_bytes_unchecked(b"\xFE\xFF\0\x01\x02") }, unsafe { zerovec::VarZeroVec::from_bytes_unchecked(b"\x05\0\0\0\0\0\x0E\0\x16\0\"\0,\0\xCF\x80\xCF\x81\xCE\xBF\xCF\x87\xCE\xB8\xCE\xAD\xCF\x82\xCF\x87\xCE\xB8\xCE\xB5\xCF\x82\xCF\x83\xCE\xAE\xCE\xBC\xCE\xB5\xCF\x81\xCE\xB1\xCE\xB1\xCF\x8D\xCF\x81\xCE\xB9\xCE\xBF\xCE\xBC\xCE\xB5\xCE\xB8\xCE\xB1\xCF\x8D\xCF\x81\xCE\xB9\xCE\xBF") })
                        },
                        past: icu::experimental::relativetime::provider::SinglePlaceholderPluralPattern { zero: None, one: Some(icu_pattern::Pattern::<icu_pattern::SinglePlaceholder, _>::from_store_unchecked(alloc::borrow::Cow::Borrowed("\u{11}πριν από  ημ."))), two: None, few: None, many: None, other: icu_pattern::Pattern::<icu_pattern::SinglePlaceholder, _>::from_store_unchecked(alloc::borrow::Cow::Borrowed("\u{11}πριν από  ημ.")) },
                        future: icu::experimental::relativetime::provider::SinglePlaceholderPluralPattern { zero: None, one: Some(icu_pattern::Pattern::<icu_pattern::SinglePlaceholder, _>::from_store_unchecked(alloc::borrow::Cow::Borrowed("\u{6}σε  ημ."))), two: None, few: None, many: None, other: icu_pattern::Pattern::<icu_pattern::SinglePlaceholder, _>::from_store_unchecked(alloc::borrow::Cow::Borrowed("\u{6}σε  ημ.")) },
                    },
                    icu::experimental::relativetime::provider::RelativeTimePatternDataV1 {
                        relatives: unsafe {
                            #[allow(unused_unsafe)]
                            zerovec::ZeroMap::from_parts_unchecked(unsafe { zerovec::ZeroVec::from_bytes_unchecked(b"\xFF\0\x01") }, unsafe { zerovec::VarZeroVec::from_bytes_unchecked(b"\x03\0\0\0\0\0\t\0\x0E\0yesterdaytodaytomorrow") })
                        },
                        past: icu::experimental::relativetime::provider::SinglePlaceholderPluralPattern { zero: None, one: Some(icu_pattern::Pattern::<icu_pattern::SinglePlaceholder, _>::from_store_unchecked(alloc::borrow::Cow::Borrowed("\u{1} day ago"))), two: None, few: None, many: None, other: icu_pattern::Pattern::<icu_pattern::SinglePlaceholder, _>::from_store_unchecked(alloc::borrow::Cow::Borrowed("\u{1} days ago")) },
                        future: icu::experimental::relativetime::provider::SinglePlaceholderPluralPattern { zero: None, one: Some(icu_pattern::Pattern::<icu_pattern::SinglePlaceholder, _>::from_store_unchecked(alloc::borrow::Cow::Borrowed("\u{4}in  day"))), two: None, few: None, many: None, other: icu_pattern::Pattern::<icu_pattern::SinglePlaceholder, _>::from_store_unchecked(alloc::borrow::Cow::Borrowed("\u{4}in  days")) },
                    },
                    icu::experimental::relativetime::provider::RelativeTimePatternDataV1 {
                        relatives: unsafe {
                            #[allow(unused_unsafe)]
                            zerovec::ZeroMap::from_parts_unchecked(unsafe { zerovec::ZeroVec::from_bytes_unchecked(b"\xFE\xFF\0\x01\x02") }, unsafe { zerovec::VarZeroVec::from_bytes_unchecked(b"\x05\0\0\0\0\0\x08\0\x0C\0\x0F\0\x16\0anteayerayerhoyma\xC3\xB1anapasado ma\xC3\xB1ana") })
                        },
                        past: icu::experimental::relativetime::provider::SinglePlaceholderPluralPattern { zero: None, one: Some(icu_pattern::Pattern::<icu_pattern::SinglePlaceholder, _>::from_store_unchecked(alloc::borrow::Cow::Borrowed("\u{6}hace  d"))), two: None, few: None, many: None, other: icu_pattern::Pattern::<icu_pattern::SinglePlaceholder, _>::from_store_unchecked(alloc::borrow::Cow::Borrowed("\u{6}hace  d")) },
                        future: icu::experimental::relativetime::provider::SinglePlaceholderPluralPattern { zero: None, one: Some(icu_pattern::Pattern::<icu_pattern::SinglePlaceholder, _>::from_store_unchecked(alloc::borrow::Cow::Borrowed("\u{b}dentro de  d"))), two: None, few: None, many: None, other: icu_pattern::Pattern::<icu_pattern::SinglePlaceholder, _>::from_store_unchecked(alloc::borrow::Cow::Borrowed("\u{b}dentro de  d")) },
                    },
                    icu::experimental::relativetime::provider::RelativeTimePatternDataV1 {
                        relatives: unsafe {
                            #[allow(unused_unsafe)]
                            zerovec::ZeroMap::from_parts_unchecked(unsafe { zerovec::ZeroVec::from_bytes_unchecked(b"\xFE\xFF\0\x01\x02") }, unsafe { zerovec::VarZeroVec::from_bytes_unchecked(b"\x05\0\0\0\0\0\x08\0\x0C\0\x0F\0\x16\0anteayerayerhoyma\xC3\xB1anapasado ma\xC3\xB1ana") })
                        },
                        past: icu::experimental::relativetime::provider::SinglePlaceholderPluralPattern { zero: None, one: Some(icu_pattern::Pattern::<icu_pattern::SinglePlaceholder, _>::from_store_unchecked(alloc::borrow::Cow::Borrowed("\u{6}hace  día"))), two: None, few: None, many: None, other: icu_pattern::Pattern::<icu_pattern::SinglePlaceholder, _>::from_store_unchecked(alloc::borrow::Cow::Borrowed("\u{6}hace  días")) },
                        future: icu::experimental::relativetime::provider::SinglePlaceholderPluralPattern { zero: None, one: Some(icu_pattern::Pattern::<icu_pattern::SinglePlaceholder, _>::from_store_unchecked(alloc::borrow::Cow::Borrowed("\u{b}dentro de  día"))), two: None, few: None, many: None, other: icu_pattern::Pattern::<icu_pattern::SinglePlaceholder, _>::from_store_unchecked(alloc::borrow::Cow::Borrowed("\u{b}dentro de  días")) },
                    },
                    icu::experimental::relativetime::provider::RelativeTimePatternDataV1 {
                        relatives: unsafe {
                            #[allow(unused_unsafe)]
                            zerovec::ZeroMap::from_parts_unchecked(unsafe { zerovec::ZeroVec::from_bytes_unchecked(b"\xFE\xFF\0\x01\x02") }, unsafe { zerovec::VarZeroVec::from_bytes_unchecked(b"\x05\0\0\0\0\0\x08\0\x0C\0\x0F\0\x16\0anteayerayerhoyma\xC3\xB1anapasado ma\xC3\xB1ana") })
                        },
                        past: icu::experimental::relativetime::provider::SinglePlaceholderPluralPattern { zero: None, one: Some(icu_pattern::Pattern::<icu_pattern::SinglePlaceholder, _>::from_store_unchecked(alloc::borrow::Cow::Borrowed("\u{6}hace  días"))), two: None, few: None, many: None, other: icu_pattern::Pattern::<icu_pattern::SinglePlaceholder, _>::from_store_unchecked(alloc::borrow::Cow::Borrowed("\u{6}hace  días")) },
                        future: icu::experimental::relativetime::provider::SinglePlaceholderPluralPattern { zero: None, one: Some(icu_pattern::Pattern::<icu_pattern::SinglePlaceholder, _>::from_store_unchecked(alloc::borrow::Cow::Borrowed("\u{b}dentro de  días"))), two: None, few: None, many: None, other: icu_pattern::Pattern::<icu_pattern::SinglePlaceholder, _>::from_store_unchecked(alloc::borrow::Cow::Borrowed("\u{b}dentro de  días")) },
                    },
                    icu::experimental::relativetime::provider::RelativeTimePatternDataV1 {
                        relatives: unsafe {
                            #[allow(unused_unsafe)]
                            zerovec::ZeroMap::from_parts_unchecked(unsafe { zerovec::ZeroVec::from_bytes_unchecked(b"\xFE\xFF\0\x01\x02") }, unsafe { zerovec::VarZeroVec::from_bytes_unchecked(b"\x05\0\0\0\0\0\x08\0\x0C\0\x0F\0\x16\0anteayerayerhoyma\xC3\xB1anapasado ma\xC3\xB1ana") })
                        },
                        past: icu::experimental::relativetime::provider::SinglePlaceholderPluralPattern { zero: None, one: Some(icu_pattern::Pattern::<icu_pattern::SinglePlaceholder, _>::from_store_unchecked(alloc::borrow::Cow::Borrowed("\u{6}hace  día"))), two: None, few: None, many: None, other: icu_pattern::Pattern::<icu_pattern::SinglePlaceholder, _>::from_store_unchecked(alloc::borrow::Cow::Borrowed("\u{6}hace  días")) },
                        future: icu::experimental::relativetime::provider::SinglePlaceholderPluralPattern { zero: None, one: Some(icu_pattern::Pattern::<icu_pattern::SinglePlaceholder, _>::from_store_unchecked(alloc::borrow::Cow::Borrowed("\u{4}en  día"))), two: None, few: None, many: None, other: icu_pattern::Pattern::<icu_pattern::SinglePlaceholder, _>::from_store_unchecked(alloc::borrow::Cow::Borrowed("\u{4}en  días")) },
                    },
                    icu::experimental::relativetime::provider::RelativeTimePatternDataV1 {
                        relatives: unsafe {
                            #[allow(unused_unsafe)]
                            zerovec::ZeroMap::from_parts_unchecked(unsafe { zerovec::ZeroVec::from_bytes_unchecked(b"\xFE\xFF\0\x01\x02") }, unsafe { zerovec::VarZeroVec::from_bytes_unchecked(b"\x05\0\0\0\0\0\x06\0\n\0\r\0\x14\0antierayerhoyma\xC3\xB1anapasado ma\xC3\xB1ana") })
                        },
                        past: icu::experimental::relativetime::provider::SinglePlaceholderPluralPattern { zero: None, one: Some(icu_pattern::Pattern::<icu_pattern::SinglePlaceholder, _>::from_store_unchecked(alloc::borrow::Cow::Borrowed("\u{6}hace  día"))), two: None, few: None, many: None, other: icu_pattern::Pattern::<icu_pattern::SinglePlaceholder, _>::from_store_unchecked(alloc::borrow::Cow::Borrowed("\u{6}hace  días")) },
                        future: icu::experimental::relativetime::provider::SinglePlaceholderPluralPattern { zero: None, one: Some(icu_pattern::Pattern::<icu_pattern::SinglePlaceholder, _>::from_store_unchecked(alloc::borrow::Cow::Borrowed("\u{b}dentro de  día"))), two: None, few: None, many: None, other: icu_pattern::Pattern::<icu_pattern::SinglePlaceholder, _>::from_store_unchecked(alloc::borrow::Cow::Borrowed("\u{b}dentro de  días")) },
                    },
                    icu::experimental::relativetime::provider::RelativeTimePatternDataV1 {
                        relatives: unsafe {
                            #[allow(unused_unsafe)]
                            zerovec::ZeroMap::from_parts_unchecked(unsafe { zerovec::ZeroVec::from_bytes_unchecked(b"\xFE\xFF\0\x01\x02") }, unsafe { zerovec::VarZeroVec::from_bytes_unchecked(b"\x05\0\0\0\0\0\x08\0\x0C\0\x11\0\x16\0\xC3\xBCleeileeilet\xC3\xA4nahomme\xC3\xBClehomme") })
                        },
                        past: icu::experimental::relativetime::provider::SinglePlaceholderPluralPattern { zero: None, one: Some(icu_pattern::Pattern::<icu_pattern::SinglePlaceholder, _>::from_store_unchecked(alloc::borrow::Cow::Borrowed("\u{1} p eest"))), two: None, few: None, many: None, other: icu_pattern::Pattern::<icu_pattern::SinglePlaceholder, _>::from_store_unchecked(alloc::borrow::Cow::Borrowed("\u{1} p eest")) },
                        future: icu::experimental::relativetime::provider::SinglePlaceholderPluralPattern { zero: None, one: Some(icu_pattern::Pattern::<icu_pattern::SinglePlaceholder, _>::from_store_unchecked(alloc::borrow::Cow::Borrowed("\u{1} p pärast"))), two: None, few: None, many: None, other: icu_pattern::Pattern::<icu_pattern::SinglePlaceholder, _>::from_store_unchecked(alloc::borrow::Cow::Borrowed("\u{1} p pärast")) },
                    },
                    icu::experimental::relativetime::provider::RelativeTimePatternDataV1 {
                        relatives: unsafe {
                            #[allow(unused_unsafe)]
                            zerovec::ZeroMap::from_parts_unchecked(unsafe { zerovec::ZeroVec::from_bytes_unchecked(b"\xFE\xFF\0\x01\x02") }, unsafe { zerovec::VarZeroVec::from_bytes_unchecked(b"\x05\0\0\0\0\0\t\0\r\0\x11\0\x16\0herenegunatzogaurbiharetzi") })
                        },
                        past: icu::experimental::relativetime::provider::SinglePlaceholderPluralPattern { zero: None, one: Some(icu_pattern::Pattern::<icu_pattern::SinglePlaceholder, _>::from_store_unchecked(alloc::borrow::Cow::Borrowed("\u{7}duela  egun"))), two: None, few: None, many: None, other: icu_pattern::Pattern::<icu_pattern::SinglePlaceholder, _>::from_store_unchecked(alloc::borrow::Cow::Borrowed("\u{7}duela  egun")) },
                        future: icu::experimental::relativetime::provider::SinglePlaceholderPluralPattern { zero: None, one: Some(icu_pattern::Pattern::<icu_pattern::SinglePlaceholder, _>::from_store_unchecked(alloc::borrow::Cow::Borrowed("\u{1} egun barru"))), two: None, few: None, many: None, other: icu_pattern::Pattern::<icu_pattern::SinglePlaceholder, _>::from_store_unchecked(alloc::borrow::Cow::Borrowed("\u{1} egun barru")) },
                    },
                    icu::experimental::relativetime::provider::RelativeTimePatternDataV1 {
                        relatives: unsafe {
                            #[allow(unused_unsafe)]
                            zerovec::ZeroMap::from_parts_unchecked(unsafe { zerovec::ZeroVec::from_bytes_unchecked(b"\xFE\xFF\0\x01\x02") }, unsafe { zerovec::VarZeroVec::from_bytes_unchecked(b"\x05\0\0\0\0\0\x0C\0\x16\0 \0(\0\xD9\xBE\xD8\xB1\xDB\x8C\xD8\xB1\xD9\x88\xD8\xB2\xD8\xAF\xDB\x8C\xD8\xB1\xD9\x88\xD8\xB2\xD8\xA7\xD9\x85\xD8\xB1\xD9\x88\xD8\xB2\xD9\x81\xD8\xB1\xD8\xAF\xD8\xA7\xD9\xBE\xD8\xB3\xE2\x80\x8C\xD9\x81\xD8\xB1\xD8\xAF\xD8\xA7") })
                        },
                        past: icu::experimental::relativetime::provider::SinglePlaceholderPluralPattern { zero: None, one: Some(icu_pattern::Pattern::<icu_pattern::SinglePlaceholder, _>::from_store_unchecked(alloc::borrow::Cow::Borrowed("\u{1} روز پیش"))), two: None, few: None, many: None, other: icu_pattern::Pattern::<icu_pattern::SinglePlaceholder, _>::from_store_unchecked(alloc::borrow::Cow::Borrowed("\u{1} روز پیش")) },
                        future: icu::experimental::relativetime::provider::SinglePlaceholderPluralPattern { zero: None, one: Some(icu_pattern::Pattern::<icu_pattern::SinglePlaceholder, _>::from_store_unchecked(alloc::borrow::Cow::Borrowed("\u{1} روز دیگر"))), two: None, few: None, many: None, other: icu_pattern::Pattern::<icu_pattern::SinglePlaceholder, _>::from_store_unchecked(alloc::borrow::Cow::Borrowed("\u{1} روز دیگر")) },
                    },
                    icu::experimental::relativetime::provider::RelativeTimePatternDataV1 {
                        relatives: unsafe {
                            #[allow(unused_unsafe)]
                            zerovec::ZeroMap::from_parts_unchecked(unsafe { zerovec::ZeroVec::from_bytes_unchecked(b"\xFF\0\x01") }, unsafe { zerovec::VarZeroVec::from_bytes_unchecked(b"\x03\0\0\0\0\0\x14\0(\0\xF0\x9E\xA4\xB8\xF0\x9E\xA4\xA2\xF0\x9E\xA4\xB2\xF0\x9E\xA4\xB3\xF0\x9E\xA4\xAD\xF0\x9E\xA4\xB8\xF0\x9E\xA4\xA2\xF0\x9E\xA4\xB2\xF0\x9E\xA4\xA3\xF0\x9E\xA4\xAB\xF0\x9E\xA4\xB6\xF0\x9E\xA4\xA2\xF0\x9E\xA4\xB2\xF0\x9E\xA4\xBA\xF0\x9E\xA4\xAE") })
                        },
                        past: icu::experimental::relativetime::provider::SinglePlaceholderPluralPattern { zero: None, one: Some(icu_pattern::Pattern::<icu_pattern::SinglePlaceholder, _>::from_store_unchecked(alloc::borrow::Cow::Borrowed("\u{1} 𞤻𞤢𞤤\u{1e946}𞤢𞤤 𞤱𞤵𞤤𞤭\u{1e945}𞤲𞥋𞤣𞤫"))), two: None, few: None, many: None, other: icu_pattern::Pattern::<icu_pattern::SinglePlaceholder, _>::from_store_unchecked(alloc::borrow::Cow::Borrowed("\u{1} 𞤻𞤢𞤤\u{1e946}𞤫 𞤱𞤵𞤤𞤭\u{1e945}𞤯𞤫")) },
                        future: icu::experimental::relativetime::provider::SinglePlaceholderPluralPattern { zero: None, one: Some(icu_pattern::Pattern::<icu_pattern::SinglePlaceholder, _>::from_store_unchecked(alloc::borrow::Cow::Borrowed("\u{16}𞤲𞥋𞤣𞤫𞤪  𞤻𞤢𞤤\u{1e946}𞤢𞤤"))), two: None, few: None, many: None, other: icu_pattern::Pattern::<icu_pattern::SinglePlaceholder, _>::from_store_unchecked(alloc::borrow::Cow::Borrowed("\u{16}𞤲𞥋𞤣𞤫𞤪  𞤻𞤢𞤤\u{1e946}𞤫")) },
                    },
                    icu::experimental::relativetime::provider::RelativeTimePatternDataV1 {
                        relatives: unsafe {
                            #[allow(unused_unsafe)]
                            zerovec::ZeroMap::from_parts_unchecked(unsafe { zerovec::ZeroVec::from_bytes_unchecked(b"\xFE\xFF\0\x01\x02") }, unsafe { zerovec::VarZeroVec::from_bytes_unchecked(b"\x05\0\0\0\0\0\x08\0\r\0\x16\0\x1B\0toissap.eilent\xC3\xA4n\xC3\xA4\xC3\xA4nhuom.ylihuom.") })
                        },
                        past: icu::experimental::relativetime::provider::SinglePlaceholderPluralPattern { zero: None, one: Some(icu_pattern::Pattern::<icu_pattern::SinglePlaceholder, _>::from_store_unchecked(alloc::borrow::Cow::Borrowed("\u{1} pv sitten"))), two: None, few: None, many: None, other: icu_pattern::Pattern::<icu_pattern::SinglePlaceholder, _>::from_store_unchecked(alloc::borrow::Cow::Borrowed("\u{1} pv sitten")) },
                        future: icu::experimental::relativetime::provider::SinglePlaceholderPluralPattern { zero: None, one: Some(icu_pattern::Pattern::<icu_pattern::SinglePlaceholder, _>::from_store_unchecked(alloc::borrow::Cow::Borrowed("\u{1} pv päästä"))), two: None, few: None, many: None, other: icu_pattern::Pattern::<icu_pattern::SinglePlaceholder, _>::from_store_unchecked(alloc::borrow::Cow::Borrowed("\u{1} pv päästä")) },
                    },
                    icu::experimental::relativetime::provider::RelativeTimePatternDataV1 {
                        relatives: unsafe {
                            #[allow(unused_unsafe)]
                            zerovec::ZeroMap::from_parts_unchecked(unsafe { zerovec::ZeroVec::from_bytes_unchecked(b"\xFE\xFF\0\x01\x02") }, unsafe { zerovec::VarZeroVec::from_bytes_unchecked(b"\x05\0\0\0\0\0\x15\0\x1C\0(\0-\0Araw bago ang kahaponkahaponngayong arawbukasSamakalawa") })
                        },
                        past: icu::experimental::relativetime::provider::SinglePlaceholderPluralPattern { zero: None, one: Some(icu_pattern::Pattern::<icu_pattern::SinglePlaceholder, _>::from_store_unchecked(alloc::borrow::Cow::Borrowed("\u{1} araw ang nakalipas"))), two: None, few: None, many: None, other: icu_pattern::Pattern::<icu_pattern::SinglePlaceholder, _>::from_store_unchecked(alloc::borrow::Cow::Borrowed("\u{1} (na) araw ang nakalipas")) },
                        future: icu::experimental::relativetime::provider::SinglePlaceholderPluralPattern { zero: None, one: Some(icu_pattern::Pattern::<icu_pattern::SinglePlaceholder, _>::from_store_unchecked(alloc::borrow::Cow::Borrowed("\u{4}sa  (na) araw"))), two: None, few: None, many: None, other: icu_pattern::Pattern::<icu_pattern::SinglePlaceholder, _>::from_store_unchecked(alloc::borrow::Cow::Borrowed("\u{4}sa  araw")) },
                    },
                    icu::experimental::relativetime::provider::RelativeTimePatternDataV1 {
                        relatives: unsafe {
                            #[allow(unused_unsafe)]
                            zerovec::ZeroMap::from_parts_unchecked(unsafe { zerovec::ZeroVec::from_bytes_unchecked(b"\xFE\xFF\0\x01\x02") }, unsafe { zerovec::VarZeroVec::from_bytes_unchecked(b"\x05\0\0\0\0\0\n\0\x12\0\x18\0!\0fyrradagin\xC3\xAD gj\xC3\xA1r\xC3\xAD dag\xC3\xAD morgin\xC3\xAD ovurmorgin") })
                        },
                        past: icu::experimental::relativetime::provider::SinglePlaceholderPluralPattern { zero: None, one: Some(icu_pattern::Pattern::<icu_pattern::SinglePlaceholder, _>::from_store_unchecked(alloc::borrow::Cow::Borrowed("\u{1} da. síðan"))), two: None, few: None, many: None, other: icu_pattern::Pattern::<icu_pattern::SinglePlaceholder, _>::from_store_unchecked(alloc::borrow::Cow::Borrowed("\u{1} da. síðan")) },
                        future: icu::experimental::relativetime::provider::SinglePlaceholderPluralPattern { zero: None, one: Some(icu_pattern::Pattern::<icu_pattern::SinglePlaceholder, _>::from_store_unchecked(alloc::borrow::Cow::Borrowed("\u{4}um  da."))), two: None, few: None, many: None, other: icu_pattern::Pattern::<icu_pattern::SinglePlaceholder, _>::from_store_unchecked(alloc::borrow::Cow::Borrowed("\u{4}um  da.")) },
                    },
                    icu::experimental::relativetime::provider::RelativeTimePatternDataV1 {
                        relatives: unsafe {
                            #[allow(unused_unsafe)]
                            zerovec::ZeroMap::from_parts_unchecked(unsafe { zerovec::ZeroVec::from_bytes_unchecked(b"\xFE\xFF\0\x01\x02") }, unsafe { zerovec::VarZeroVec::from_bytes_unchecked(b"\x05\0\0\0\0\0\n\0\x0E\0\x1B\0!\0avant-hierhieraujourd\xE2\x80\x99huidemainapr\xC3\xA8s-demain") })
                        },
                        past: icu::experimental::relativetime::provider::SinglePlaceholderPluralPattern { zero: None, one: Some(icu_pattern::Pattern::<icu_pattern::SinglePlaceholder, _>::from_store_unchecked(alloc::borrow::Cow::Borrowed("\u{8}il y a \u{a0}j"))), two: None, few: None, many: None, other: icu_pattern::Pattern::<icu_pattern::SinglePlaceholder, _>::from_store_unchecked(alloc::borrow::Cow::Borrowed("\u{8}il y a \u{a0}j")) },
                        future: icu::experimental::relativetime::provider::SinglePlaceholderPluralPattern { zero: None, one: Some(icu_pattern::Pattern::<icu_pattern::SinglePlaceholder, _>::from_store_unchecked(alloc::borrow::Cow::Borrowed("\u{6}dans \u{a0}j"))), two: None, few: None, many: None, other: icu_pattern::Pattern::<icu_pattern::SinglePlaceholder, _>::from_store_unchecked(alloc::borrow::Cow::Borrowed("\u{6}dans \u{a0}j")) },
                    },
                    icu::experimental::relativetime::provider::RelativeTimePatternDataV1 {
                        relatives: unsafe {
                            #[allow(unused_unsafe)]
                            zerovec::ZeroMap::from_parts_unchecked(unsafe { zerovec::ZeroVec::from_bytes_unchecked(b"\xFE\xFF\0\x01\x02") }, unsafe { zerovec::VarZeroVec::from_bytes_unchecked(b"\x05\0\0\0\0\0\x0B\0\x13\0\x1A\0 \0eergisterengisterenvandaagmorgenOermorgen") })
                        },
                        past: icu::experimental::relativetime::provider::SinglePlaceholderPluralPattern { zero: None, one: Some(icu_pattern::Pattern::<icu_pattern::SinglePlaceholder, _>::from_store_unchecked(alloc::borrow::Cow::Borrowed("\u{1} dei lyn"))), two: None, few: None, many: None, other: icu_pattern::Pattern::<icu_pattern::SinglePlaceholder, _>::from_store_unchecked(alloc::borrow::Cow::Borrowed("\u{1} deien lyn")) },
                        future: icu::experimental::relativetime::provider::SinglePlaceholderPluralPattern { zero: None, one: Some(icu_pattern::Pattern::<icu_pattern::SinglePlaceholder, _>::from_store_unchecked(alloc::borrow::Cow::Borrowed("\u{5}Oer  dei"))), two: None, few: None, many: None, other: icu_pattern::Pattern::<icu_pattern::SinglePlaceholder, _>::from_store_unchecked(alloc::borrow::Cow::Borrowed("\u{5}Oer  deien")) },
                    },
                    icu::experimental::relativetime::provider::RelativeTimePatternDataV1 {
                        relatives: unsafe {
                            #[allow(unused_unsafe)]
                            zerovec::ZeroMap::from_parts_unchecked(unsafe { zerovec::ZeroVec::from_bytes_unchecked(b"\xFE\xFF\0\x01\x02") }, unsafe { zerovec::VarZeroVec::from_bytes_unchecked(b"\x05\0\0\0\0\0\n\0\x0F\0\x14\0\x1C\0ar\xC3\xBA inn\xC3\xA9inn\xC3\xA9inniuam\xC3\xA1rachar\xC3\xBA am\xC3\xA1rach") })
                        },
                        past: icu::experimental::relativetime::provider::SinglePlaceholderPluralPattern { zero: None, one: Some(icu_pattern::Pattern::<icu_pattern::SinglePlaceholder, _>::from_store_unchecked(alloc::borrow::Cow::Borrowed("\u{1} lá ó shin"))), two: Some(icu_pattern::Pattern::<icu_pattern::SinglePlaceholder, _>::from_store_unchecked(alloc::borrow::Cow::Borrowed("\u{1} lá ó shin"))), few: Some(icu_pattern::Pattern::<icu_pattern::SinglePlaceholder, _>::from_store_unchecked(alloc::borrow::Cow::Borrowed("\u{1} lá ó shin"))), many: Some(icu_pattern::Pattern::<icu_pattern::SinglePlaceholder, _>::from_store_unchecked(alloc::borrow::Cow::Borrowed("\u{1} lá ó shin"))), other: icu_pattern::Pattern::<icu_pattern::SinglePlaceholder, _>::from_store_unchecked(alloc::borrow::Cow::Borrowed("\u{1} lá ó shin")) },
                        future: icu::experimental::relativetime::provider::SinglePlaceholderPluralPattern { zero: None, one: Some(icu_pattern::Pattern::<icu_pattern::SinglePlaceholder, _>::from_store_unchecked(alloc::borrow::Cow::Borrowed("\ni gceann  lá"))), two: Some(icu_pattern::Pattern::<icu_pattern::SinglePlaceholder, _>::from_store_unchecked(alloc::borrow::Cow::Borrowed("\ni gceann  lá"))), few: Some(icu_pattern::Pattern::<icu_pattern::SinglePlaceholder, _>::from_store_unchecked(alloc::borrow::Cow::Borrowed("\ni gceann  lá"))), many: Some(icu_pattern::Pattern::<icu_pattern::SinglePlaceholder, _>::from_store_unchecked(alloc::borrow::Cow::Borrowed("\ni gceann  lá"))), other: icu_pattern::Pattern::<icu_pattern::SinglePlaceholder, _>::from_store_unchecked(alloc::borrow::Cow::Borrowed("\ni gceann  lá")) },
                    },
                    icu::experimental::relativetime::provider::RelativeTimePatternDataV1 {
                        relatives: unsafe {
                            #[allow(unused_unsafe)]
                            zerovec::ZeroMap::from_parts_unchecked(unsafe { zerovec::ZeroVec::from_bytes_unchecked(b"\xFE\xFF\0\x01\x02\x03") }, unsafe { zerovec::VarZeroVec::from_bytes_unchecked(b"\x06\0\0\0\0\0\x0C\0\x12\0\x1A\0%\0-\0a-bh\xC3\xB2in-d\xC3\xA8an-d\xC3\xA8an-diugha-m\xC3\xA0ireachan-eararan-eararais") })
                        },
                        past: icu::experimental::relativetime::provider::SinglePlaceholderPluralPattern { zero: None, one: Some(icu_pattern::Pattern::<icu_pattern::SinglePlaceholder, _>::from_store_unchecked(alloc::borrow::Cow::Borrowed("\u{3}o  là"))), two: Some(icu_pattern::Pattern::<icu_pattern::SinglePlaceholder, _>::from_store_unchecked(alloc::borrow::Cow::Borrowed("\u{3}o  là"))), few: Some(icu_pattern::Pattern::<icu_pattern::SinglePlaceholder, _>::from_store_unchecked(alloc::borrow::Cow::Borrowed("\u{3}o  là."))), many: None, other: icu_pattern::Pattern::<icu_pattern::SinglePlaceholder, _>::from_store_unchecked(alloc::borrow::Cow::Borrowed("\u{3}o  là")) },
                        future: icu::experimental::relativetime::provider::SinglePlaceholderPluralPattern { zero: None, one: Some(icu_pattern::Pattern::<icu_pattern::SinglePlaceholder, _>::from_store_unchecked(alloc::borrow::Cow::Borrowed("\u{4}an  là"))), two: Some(icu_pattern::Pattern::<icu_pattern::SinglePlaceholder, _>::from_store_unchecked(alloc::borrow::Cow::Borrowed("\u{4}an  là"))), few: Some(icu_pattern::Pattern::<icu_pattern::SinglePlaceholder, _>::from_store_unchecked(alloc::borrow::Cow::Borrowed("\u{4}an  là."))), many: None, other: icu_pattern::Pattern::<icu_pattern::SinglePlaceholder, _>::from_store_unchecked(alloc::borrow::Cow::Borrowed("\u{4}an  là")) },
                    },
                    icu::experimental::relativetime::provider::RelativeTimePatternDataV1 {
                        relatives: unsafe {
                            #[allow(unused_unsafe)]
                            zerovec::ZeroMap::from_parts_unchecked(unsafe { zerovec::ZeroVec::from_bytes_unchecked(b"\xFE\xFF\0\x01\x02") }, unsafe { zerovec::VarZeroVec::from_bytes_unchecked(b"\x05\0\0\0\0\0\x07\0\x0B\0\x0F\0\x15\0antonteontehoxema\xC3\xB1\xC3\xA1pasadoma\xC3\xB1\xC3\xA1") })
                        },
                        past: icu::experimental::relativetime::provider::SinglePlaceholderPluralPattern { zero: None, one: Some(icu_pattern::Pattern::<icu_pattern::SinglePlaceholder, _>::from_store_unchecked(alloc::borrow::Cow::Borrowed("\u{5}hai  día"))), two: None, few: None, many: None, other: icu_pattern::Pattern::<icu_pattern::SinglePlaceholder, _>::from_store_unchecked(alloc::borrow::Cow::Borrowed("\u{5}hai  días")) },
                        future: icu::experimental::relativetime::provider::SinglePlaceholderPluralPattern { zero: None, one: Some(icu_pattern::Pattern::<icu_pattern::SinglePlaceholder, _>::from_store_unchecked(alloc::borrow::Cow::Borrowed("\u{4}en  día"))), two: None, few: None, many: None, other: icu_pattern::Pattern::<icu_pattern::SinglePlaceholder, _>::from_store_unchecked(alloc::borrow::Cow::Borrowed("\u{4}en  días")) },
                    },
                    icu::experimental::relativetime::provider::RelativeTimePatternDataV1 {
                        relatives: unsafe {
                            #[allow(unused_unsafe)]
                            zerovec::ZeroMap::from_parts_unchecked(unsafe { zerovec::ZeroVec::from_bytes_unchecked(b"\xFE\xFF\0\x01\x02") }, unsafe { zerovec::VarZeroVec::from_bytes_unchecked(b"\x05\0\0\0\0\0\"\x004\0=\0U\0\xE0\xAA\x97\xE0\xAA\xAF\xE0\xAA\xBE \xE0\xAA\xAA\xE0\xAA\xB0\xE0\xAA\xAE\xE0\xAA\xA6\xE0\xAA\xBF\xE0\xAA\xB5\xE0\xAA\xB8\xE0\xAB\x87\xE0\xAA\x97\xE0\xAA\x88\xE0\xAA\x95\xE0\xAA\xBE\xE0\xAA\xB2\xE0\xAB\x87\xE0\xAA\x86\xE0\xAA\x9C\xE0\xAB\x87\xE0\xAA\x86\xE0\xAA\xB5\xE0\xAA\xA4\xE0\xAB\x80\xE0\xAA\x95\xE0\xAA\xBE\xE0\xAA\xB2\xE0\xAB\x87\xE0\xAA\xAA\xE0\xAA\xB0\xE0\xAA\xAE\xE0\xAA\xA6\xE0\xAA\xBF\xE0\xAA\xB5\xE0\xAA\xB8\xE0\xAB\x87") })
                        },
                        past: icu::experimental::relativetime::provider::SinglePlaceholderPluralPattern { zero: None, one: Some(icu_pattern::Pattern::<icu_pattern::SinglePlaceholder, _>::from_store_unchecked(alloc::borrow::Cow::Borrowed("\u{1} દિવસ પહ\u{ac7}લા\u{a82}"))), two: None, few: None, many: None, other: icu_pattern::Pattern::<icu_pattern::SinglePlaceholder, _>::from_store_unchecked(alloc::borrow::Cow::Borrowed("\u{1} દિવસ પહ\u{ac7}લા\u{a82}")) },
                        future: icu::experimental::relativetime::provider::SinglePlaceholderPluralPattern { zero: None, one: Some(icu_pattern::Pattern::<icu_pattern::SinglePlaceholder, _>::from_store_unchecked(alloc::borrow::Cow::Borrowed("\u{1} દિવસમા\u{a82}"))), two: None, few: None, many: None, other: icu_pattern::Pattern::<icu_pattern::SinglePlaceholder, _>::from_store_unchecked(alloc::borrow::Cow::Borrowed("\u{1} દિવસમા\u{a82}")) },
                    },
                    icu::experimental::relativetime::provider::RelativeTimePatternDataV1 {
                        relatives: unsafe {
                            #[allow(unused_unsafe)]
                            zerovec::ZeroMap::from_parts_unchecked(unsafe { zerovec::ZeroVec::from_bytes_unchecked(b"\xFF\0\x01") }, unsafe { zerovec::VarZeroVec::from_bytes_unchecked(b"\x03\0\0\0\0\0\x04\0\x07\0jiyayaugobe") })
                        },
                        past: icu::experimental::relativetime::provider::SinglePlaceholderPluralPattern { zero: None, one: Some(icu_pattern::Pattern::<icu_pattern::SinglePlaceholder, _>::from_store_unchecked(alloc::borrow::Cow::Borrowed("\u{13}rana da ya gabata "))), two: None, few: None, many: None, other: icu_pattern::Pattern::<icu_pattern::SinglePlaceholder, _>::from_store_unchecked(alloc::borrow::Cow::Borrowed("\u{18}kwanaki da suka gabata ")) },
                        future: icu::experimental::relativetime::provider::SinglePlaceholderPluralPattern { zero: None, one: Some(icu_pattern::Pattern::<icu_pattern::SinglePlaceholder, _>::from_store_unchecked(alloc::borrow::Cow::Borrowed("\u{e}a cikin rana "))), two: None, few: None, many: None, other: icu_pattern::Pattern::<icu_pattern::SinglePlaceholder, _>::from_store_unchecked(alloc::borrow::Cow::Borrowed("\u{11}a cikin kwanaki ")) },
                    },
                    icu::experimental::relativetime::provider::RelativeTimePatternDataV1 {
                        relatives: unsafe {
                            #[allow(unused_unsafe)]
                            zerovec::ZeroMap::from_parts_unchecked(unsafe { zerovec::ZeroVec::from_bytes_unchecked(b"\xFE\xFF\0\x01\x02") }, unsafe { zerovec::VarZeroVec::from_bytes_unchecked(b"\x05\0\0\0\0\0\n\0\x14\0\x1C\0\"\0\xD7\xA9\xD7\x9C\xD7\xA9\xD7\x95\xD7\x9D\xD7\x90\xD7\xAA\xD7\x9E\xD7\x95\xD7\x9C\xD7\x94\xD7\x99\xD7\x95\xD7\x9D\xD7\x9E\xD7\x97\xD7\xA8\xD7\x9E\xD7\x97\xD7\xA8\xD7\xAA\xD7\x99\xD7\x99\xD7\x9D") })
                        },
                        past: icu::experimental::relativetime::provider::SinglePlaceholderPluralPattern { zero: None, one: Some(icu_pattern::Pattern::<icu_pattern::SinglePlaceholder, _>::from_store_unchecked(alloc::borrow::Cow::Borrowed("\0אתמול"))), two: Some(icu_pattern::Pattern::<icu_pattern::SinglePlaceholder, _>::from_store_unchecked(alloc::borrow::Cow::Borrowed("\0לפני יומיים"))), few: None, many: None, other: icu_pattern::Pattern::<icu_pattern::SinglePlaceholder, _>::from_store_unchecked(alloc::borrow::Cow::Borrowed("\nלפני  ימים")) },
                        future: icu::experimental::relativetime::provider::SinglePlaceholderPluralPattern { zero: None, one: Some(icu_pattern::Pattern::<icu_pattern::SinglePlaceholder, _>::from_store_unchecked(alloc::borrow::Cow::Borrowed("\0מחר"))), two: Some(icu_pattern::Pattern::<icu_pattern::SinglePlaceholder, _>::from_store_unchecked(alloc::borrow::Cow::Borrowed("\0בעוד יומיים"))), few: None, many: None, other: icu_pattern::Pattern::<icu_pattern::SinglePlaceholder, _>::from_store_unchecked(alloc::borrow::Cow::Borrowed("\nבעוד  ימים")) },
                    },
                    icu::experimental::relativetime::provider::RelativeTimePatternDataV1 {
                        relatives: unsafe {
                            #[allow(unused_unsafe)]
                            zerovec::ZeroMap::from_parts_unchecked(unsafe { zerovec::ZeroVec::from_bytes_unchecked(b"\xFE\xFF\0\x01\x02") }, unsafe { zerovec::VarZeroVec::from_bytes_unchecked(b"\x05\0\0\0\0\0\x0F\0\"\0(\0E\0\xE0\xA4\xAA\xE0\xA4\xB0\xE0\xA4\xB8\xE0\xA5\x8B\xE0\xA4\x82\xE0\xA4\xAC\xE0\xA5\x80\xE0\xA4\xA4\xE0\xA4\xBE \xE0\xA4\x95\xE0\xA4\xB2\xE0\xA4\x86\xE0\xA4\x9C\xE0\xA4\x86\xE0\xA4\xA8\xE0\xA5\x87 \xE0\xA4\xB5\xE0\xA4\xBE\xE0\xA4\xB2\xE0\xA4\xBE \xE0\xA4\x95\xE0\xA4\xB2\xE0\xA4\xAA\xE0\xA4\xB0\xE0\xA4\xB8\xE0\xA5\x8B\xE0\xA4\x82") })
                        },
                        past: icu::experimental::relativetime::provider::SinglePlaceholderPluralPattern { zero: None, one: Some(icu_pattern::Pattern::<icu_pattern::SinglePlaceholder, _>::from_store_unchecked(alloc::borrow::Cow::Borrowed("\u{1} दिन पहल\u{947}"))), two: None, few: None, many: None, other: icu_pattern::Pattern::<icu_pattern::SinglePlaceholder, _>::from_store_unchecked(alloc::borrow::Cow::Borrowed("\u{1} दिन पहल\u{947}")) },
                        future: icu::experimental::relativetime::provider::SinglePlaceholderPluralPattern { zero: None, one: Some(icu_pattern::Pattern::<icu_pattern::SinglePlaceholder, _>::from_store_unchecked(alloc::borrow::Cow::Borrowed("\u{1} दिन म\u{947}\u{902}"))), two: None, few: None, many: None, other: icu_pattern::Pattern::<icu_pattern::SinglePlaceholder, _>::from_store_unchecked(alloc::borrow::Cow::Borrowed("\u{1} दिन म\u{947}\u{902}")) },
                    },
                    icu::experimental::relativetime::provider::RelativeTimePatternDataV1 {
                        relatives: unsafe {
                            #[allow(unused_unsafe)]
                            zerovec::ZeroMap::from_parts_unchecked(unsafe { zerovec::ZeroVec::from_bytes_unchecked(b"\xFE\xFF\0\x01\x02") }, unsafe { zerovec::VarZeroVec::from_bytes_unchecked(b"\x05\0\0\0\0\0\x06\0\t\0\x0C\0\x19\0parsonkalaajaane wala kalaane wala parson") })
                        },
                        past: icu::experimental::relativetime::provider::SinglePlaceholderPluralPattern { zero: None, one: Some(icu_pattern::Pattern::<icu_pattern::SinglePlaceholder, _>::from_store_unchecked(alloc::borrow::Cow::Borrowed("\u{1} din pahle"))), two: None, few: None, many: None, other: icu_pattern::Pattern::<icu_pattern::SinglePlaceholder, _>::from_store_unchecked(alloc::borrow::Cow::Borrowed("\u{1} din pahle")) },
                        future: icu::experimental::relativetime::provider::SinglePlaceholderPluralPattern { zero: None, one: Some(icu_pattern::Pattern::<icu_pattern::SinglePlaceholder, _>::from_store_unchecked(alloc::borrow::Cow::Borrowed("\u{1} din mein"))), two: None, few: None, many: None, other: icu_pattern::Pattern::<icu_pattern::SinglePlaceholder, _>::from_store_unchecked(alloc::borrow::Cow::Borrowed("\u{1} din mein")) },
                    },
                    icu::experimental::relativetime::provider::RelativeTimePatternDataV1 {
                        relatives: unsafe {
                            #[allow(unused_unsafe)]
                            zerovec::ZeroMap::from_parts_unchecked(unsafe { zerovec::ZeroVec::from_bytes_unchecked(b"\xFE\xFF\0\x01\x02") }, unsafe { zerovec::VarZeroVec::from_bytes_unchecked(b"\x05\0\0\0\0\0\n\0\x10\0\x15\0\x1A\0prekju\xC4\x8Derju\xC4\x8Derdanassutraprekosutra") })
                        },
                        past: icu::experimental::relativetime::provider::SinglePlaceholderPluralPattern { zero: None, one: Some(icu_pattern::Pattern::<icu_pattern::SinglePlaceholder, _>::from_store_unchecked(alloc::borrow::Cow::Borrowed("\u{7}prije  dan"))), two: None, few: Some(icu_pattern::Pattern::<icu_pattern::SinglePlaceholder, _>::from_store_unchecked(alloc::borrow::Cow::Borrowed("\u{7}prije  dana"))), many: None, other: icu_pattern::Pattern::<icu_pattern::SinglePlaceholder, _>::from_store_unchecked(alloc::borrow::Cow::Borrowed("\u{7}prije  dana")) },
                        future: icu::experimental::relativetime::provider::SinglePlaceholderPluralPattern { zero: None, one: Some(icu_pattern::Pattern::<icu_pattern::SinglePlaceholder, _>::from_store_unchecked(alloc::borrow::Cow::Borrowed("\u{4}za  dan"))), two: None, few: Some(icu_pattern::Pattern::<icu_pattern::SinglePlaceholder, _>::from_store_unchecked(alloc::borrow::Cow::Borrowed("\u{4}za  dana"))), many: None, other: icu_pattern::Pattern::<icu_pattern::SinglePlaceholder, _>::from_store_unchecked(alloc::borrow::Cow::Borrowed("\u{4}za  dana")) },
                    },
                    icu::experimental::relativetime::provider::RelativeTimePatternDataV1 {
                        relatives: unsafe {
                            #[allow(unused_unsafe)]
                            zerovec::ZeroMap::from_parts_unchecked(unsafe { zerovec::ZeroVec::from_bytes_unchecked(b"\xFF\0\x01") }, unsafe { zerovec::VarZeroVec::from_bytes_unchecked(b"\x03\0\0\0\0\0\x06\0\r\0w\xC4\x8Der.d\xC5\xBAens.jut\xC5\x99.") })
                        },
                        past: icu::experimental::relativetime::provider::SinglePlaceholderPluralPattern { zero: None, one: Some(icu_pattern::Pattern::<icu_pattern::SinglePlaceholder, _>::from_store_unchecked(alloc::borrow::Cow::Borrowed("\u{7}před  dnj."))), two: Some(icu_pattern::Pattern::<icu_pattern::SinglePlaceholder, _>::from_store_unchecked(alloc::borrow::Cow::Borrowed("\u{7}před  dnj."))), few: Some(icu_pattern::Pattern::<icu_pattern::SinglePlaceholder, _>::from_store_unchecked(alloc::borrow::Cow::Borrowed("\u{7}před  dnj."))), many: None, other: icu_pattern::Pattern::<icu_pattern::SinglePlaceholder, _>::from_store_unchecked(alloc::borrow::Cow::Borrowed("\u{7}před  dnj.")) },
                        future: icu::experimental::relativetime::provider::SinglePlaceholderPluralPattern { zero: None, one: Some(icu_pattern::Pattern::<icu_pattern::SinglePlaceholder, _>::from_store_unchecked(alloc::borrow::Cow::Borrowed("\u{4}za  dźeń"))), two: Some(icu_pattern::Pattern::<icu_pattern::SinglePlaceholder, _>::from_store_unchecked(alloc::borrow::Cow::Borrowed("\u{4}za  dnj."))), few: Some(icu_pattern::Pattern::<icu_pattern::SinglePlaceholder, _>::from_store_unchecked(alloc::borrow::Cow::Borrowed("\u{4}za  dny"))), many: None, other: icu_pattern::Pattern::<icu_pattern::SinglePlaceholder, _>::from_store_unchecked(alloc::borrow::Cow::Borrowed("\u{4}za  dnj.")) },
                    },
                    icu::experimental::relativetime::provider::RelativeTimePatternDataV1 {
                        relatives: unsafe {
                            #[allow(unused_unsafe)]
                            zerovec::ZeroMap::from_parts_unchecked(unsafe { zerovec::ZeroVec::from_bytes_unchecked(b"\xFE\xFF\0\x01\x02") }, unsafe { zerovec::VarZeroVec::from_bytes_unchecked(b"\x05\0\0\0\0\0\x0C\0\x12\0\x14\0\x1A\0tegnapel\xC5\x91tttegnapmaholnapholnaput\xC3\xA1n") })
                        },
                        past: icu::experimental::relativetime::provider::SinglePlaceholderPluralPattern { zero: None, one: Some(icu_pattern::Pattern::<icu_pattern::SinglePlaceholder, _>::from_store_unchecked(alloc::borrow::Cow::Borrowed("\u{1} napja"))), two: None, few: None, many: None, other: icu_pattern::Pattern::<icu_pattern::SinglePlaceholder, _>::from_store_unchecked(alloc::borrow::Cow::Borrowed("\u{1} napja")) },
                        future: icu::experimental::relativetime::provider::SinglePlaceholderPluralPattern { zero: None, one: Some(icu_pattern::Pattern::<icu_pattern::SinglePlaceholder, _>::from_store_unchecked(alloc::borrow::Cow::Borrowed("\u{1} nap múlva"))), two: None, few: None, many: None, other: icu_pattern::Pattern::<icu_pattern::SinglePlaceholder, _>::from_store_unchecked(alloc::borrow::Cow::Borrowed("\u{1} nap múlva")) },
                    },
                    icu::experimental::relativetime::provider::RelativeTimePatternDataV1 {
                        relatives: unsafe {
                            #[allow(unused_unsafe)]
                            zerovec::ZeroMap::from_parts_unchecked(unsafe { zerovec::ZeroVec::from_bytes_unchecked(b"\xFE\xFF\0\x01\x02") }, unsafe { zerovec::VarZeroVec::from_bytes_unchecked(b"\x05\0\0\0\0\0\x1F\0'\x001\09\0\xD5\xA5\xD6\x80\xD5\xA5\xD5\xAF \xD5\xB9\xD5\xA7 \xD5\xA1\xD5\xBC\xD5\xA1\xD5\xBB\xD5\xAB \xD6\x85\xD6\x80\xD5\xA8\xD5\xA5\xD6\x80\xD5\xA5\xD5\xAF\xD5\xA1\xD5\xB5\xD5\xBD\xD6\x85\xD6\x80\xD5\xBE\xD5\xA1\xD5\xB2\xD5\xA8\xD5\xBE\xD5\xA1\xD5\xB2\xD5\xA8 \xD5\xB9\xD5\xA7 \xD5\xB4\xD5\xB5\xD5\xB8\xD6\x82\xD5\xBD \xD6\x85\xD6\x80\xD5\xA8") })
                        },
                        past: icu::experimental::relativetime::provider::SinglePlaceholderPluralPattern { zero: None, one: Some(icu_pattern::Pattern::<icu_pattern::SinglePlaceholder, _>::from_store_unchecked(alloc::borrow::Cow::Borrowed("\u{1} օր առաջ"))), two: None, few: None, many: None, other: icu_pattern::Pattern::<icu_pattern::SinglePlaceholder, _>::from_store_unchecked(alloc::borrow::Cow::Borrowed("\u{1} օր առաջ")) },
                        future: icu::experimental::relativetime::provider::SinglePlaceholderPluralPattern { zero: None, one: Some(icu_pattern::Pattern::<icu_pattern::SinglePlaceholder, _>::from_store_unchecked(alloc::borrow::Cow::Borrowed("\u{1} օրից"))), two: None, few: None, many: None, other: icu_pattern::Pattern::<icu_pattern::SinglePlaceholder, _>::from_store_unchecked(alloc::borrow::Cow::Borrowed("\u{1} օրից")) },
                    },
                    icu::experimental::relativetime::provider::RelativeTimePatternDataV1 {
                        relatives: unsafe {
                            #[allow(unused_unsafe)]
                            zerovec::ZeroMap::from_parts_unchecked(unsafe { zerovec::ZeroVec::from_bytes_unchecked(b"\xFF\0\x01") }, unsafe { zerovec::VarZeroVec::from_bytes_unchecked(b"\x03\0\0\0\0\0\x04\0\t\0herihodiedeman") })
                        },
                        past: icu::experimental::relativetime::provider::SinglePlaceholderPluralPattern { zero: None, one: Some(icu_pattern::Pattern::<icu_pattern::SinglePlaceholder, _>::from_store_unchecked(alloc::borrow::Cow::Borrowed("\u{1} die retro"))), two: None, few: None, many: None, other: icu_pattern::Pattern::<icu_pattern::SinglePlaceholder, _>::from_store_unchecked(alloc::borrow::Cow::Borrowed("\u{1} dies retro")) },
                        future: icu::experimental::relativetime::provider::SinglePlaceholderPluralPattern { zero: None, one: Some(icu_pattern::Pattern::<icu_pattern::SinglePlaceholder, _>::from_store_unchecked(alloc::borrow::Cow::Borrowed("\u{4}in  die"))), two: None, few: None, many: None, other: icu_pattern::Pattern::<icu_pattern::SinglePlaceholder, _>::from_store_unchecked(alloc::borrow::Cow::Borrowed("\u{4}in  dies")) },
                    },
                    icu::experimental::relativetime::provider::RelativeTimePatternDataV1 {
                        relatives: unsafe {
                            #[allow(unused_unsafe)]
                            zerovec::ZeroMap::from_parts_unchecked(unsafe { zerovec::ZeroVec::from_bytes_unchecked(b"\xFE\xFF\0\x01\x02") }, unsafe { zerovec::VarZeroVec::from_bytes_unchecked(b"\x05\0\0\0\0\0\t\0\x10\0\x18\0\x1D\0selumbarikemarinhari inibesoklusa") })
                        },
                        past: icu::experimental::relativetime::provider::SinglePlaceholderPluralPattern { zero: None, one: None, two: None, few: None, many: None, other: icu_pattern::Pattern::<icu_pattern::SinglePlaceholder, _>::from_store_unchecked(alloc::borrow::Cow::Borrowed("\u{1} h lalu")) },
                        future: icu::experimental::relativetime::provider::SinglePlaceholderPluralPattern { zero: None, one: None, two: None, few: None, many: None, other: icu_pattern::Pattern::<icu_pattern::SinglePlaceholder, _>::from_store_unchecked(alloc::borrow::Cow::Borrowed("\u{7}dalam  h")) },
                    },
                    icu::experimental::relativetime::provider::RelativeTimePatternDataV1 {
                        relatives: unsafe {
                            #[allow(unused_unsafe)]
                            zerovec::ZeroMap::from_parts_unchecked(unsafe { zerovec::ZeroVec::from_bytes_unchecked(b"\xFF\0\x01") }, unsafe { zerovec::VarZeroVec::from_bytes_unchecked(b"\x03\0\0\0\0\0\x0B\0\x10\0\xE1\xBB\xA4nyaah\xE1\xBB\xA5TaataEchi") })
                        },
                        past: icu::experimental::relativetime::provider::SinglePlaceholderPluralPattern { zero: None, one: None, two: None, few: None, many: None, other: icu_pattern::Pattern::<icu_pattern::SinglePlaceholder, _>::from_store_unchecked(alloc::borrow::Cow::Borrowed("\u{2}- d")) },
                        future: icu::experimental::relativetime::provider::SinglePlaceholderPluralPattern { zero: None, one: None, two: None, few: None, many: None, other: icu_pattern::Pattern::<icu_pattern::SinglePlaceholder, _>::from_store_unchecked(alloc::borrow::Cow::Borrowed("\u{2}+ d")) },
                    },
                    icu::experimental::relativetime::provider::RelativeTimePatternDataV1 {
                        relatives: unsafe {
                            #[allow(unused_unsafe)]
                            zerovec::ZeroMap::from_parts_unchecked(unsafe { zerovec::ZeroVec::from_bytes_unchecked(b"\xFE\xFF\0\x01\x02") }, unsafe { zerovec::VarZeroVec::from_bytes_unchecked(b"\x05\0\0\0\0\0\x0B\0\x12\0\x18\0!\0\xC3\xAD fyrradag\xC3\xAD g\xC3\xA6r\xC3\xAD dag\xC3\xA1 morguneftir tvo daga") })
                        },
                        past: icu::experimental::relativetime::provider::SinglePlaceholderPluralPattern { zero: None, one: Some(icu_pattern::Pattern::<icu_pattern::SinglePlaceholder, _>::from_store_unchecked(alloc::borrow::Cow::Borrowed("\u{7}fyrir  degi"))), two: None, few: None, many: None, other: icu_pattern::Pattern::<icu_pattern::SinglePlaceholder, _>::from_store_unchecked(alloc::borrow::Cow::Borrowed("\u{7}fyrir  dögum")) },
                        future: icu::experimental::relativetime::provider::SinglePlaceholderPluralPattern { zero: None, one: Some(icu_pattern::Pattern::<icu_pattern::SinglePlaceholder, _>::from_store_unchecked(alloc::borrow::Cow::Borrowed("\u{7}eftir  dag"))), two: None, few: None, many: None, other: icu_pattern::Pattern::<icu_pattern::SinglePlaceholder, _>::from_store_unchecked(alloc::borrow::Cow::Borrowed("\u{7}eftir  daga")) },
                    },
                    icu::experimental::relativetime::provider::RelativeTimePatternDataV1 {
                        relatives: unsafe {
                            #[allow(unused_unsafe)]
                            zerovec::ZeroMap::from_parts_unchecked(unsafe { zerovec::ZeroVec::from_bytes_unchecked(b"\xFE\xFF\0\x01\x02") }, unsafe { zerovec::VarZeroVec::from_bytes_unchecked(b"\x05\0\0\0\0\0\x0E\0\x12\0\x16\0\x1C\0l\xE2\x80\x99altro ieriierioggidomanidopodomani") })
                        },
                        past: icu::experimental::relativetime::provider::SinglePlaceholderPluralPattern { zero: None, one: Some(icu_pattern::Pattern::<icu_pattern::SinglePlaceholder, _>::from_store_unchecked(alloc::borrow::Cow::Borrowed("\u{1} g fa"))), two: None, few: None, many: None, other: icu_pattern::Pattern::<icu_pattern::SinglePlaceholder, _>::from_store_unchecked(alloc::borrow::Cow::Borrowed("\u{1} gg fa")) },
                        future: icu::experimental::relativetime::provider::SinglePlaceholderPluralPattern { zero: None, one: Some(icu_pattern::Pattern::<icu_pattern::SinglePlaceholder, _>::from_store_unchecked(alloc::borrow::Cow::Borrowed("\u{5}tra  g"))), two: None, few: None, many: None, other: icu_pattern::Pattern::<icu_pattern::SinglePlaceholder, _>::from_store_unchecked(alloc::borrow::Cow::Borrowed("\u{5}tra  gg")) },
                    },
                    icu::experimental::relativetime::provider::RelativeTimePatternDataV1 {
                        relatives: unsafe {
                            #[allow(unused_unsafe)]
                            zerovec::ZeroMap::from_parts_unchecked(unsafe { zerovec::ZeroVec::from_bytes_unchecked(b"\xFE\xFF\0\x01\x02") }, unsafe { zerovec::VarZeroVec::from_bytes_unchecked(b"\x05\0\0\0\0\0\t\0\x0F\0\x15\0\x1B\0\xE4\xB8\x80\xE6\x98\xA8\xE6\x97\xA5\xE6\x98\xA8\xE6\x97\xA5\xE4\xBB\x8A\xE6\x97\xA5\xE6\x98\x8E\xE6\x97\xA5\xE6\x98\x8E\xE5\xBE\x8C\xE6\x97\xA5") })
                        },
                        past: icu::experimental::relativetime::provider::SinglePlaceholderPluralPattern { zero: None, one: None, two: None, few: None, many: None, other: icu_pattern::Pattern::<icu_pattern::SinglePlaceholder, _>::from_store_unchecked(alloc::borrow::Cow::Borrowed("\u{1} 日前")) },
                        future: icu::experimental::relativetime::provider::SinglePlaceholderPluralPattern { zero: None, one: None, two: None, few: None, many: None, other: icu_pattern::Pattern::<icu_pattern::SinglePlaceholder, _>::from_store_unchecked(alloc::borrow::Cow::Borrowed("\u{1} 日後")) },
                    },
                    icu::experimental::relativetime::provider::RelativeTimePatternDataV1 {
                        relatives: unsafe {
                            #[allow(unused_unsafe)]
                            zerovec::ZeroMap::from_parts_unchecked(unsafe { zerovec::ZeroVec::from_bytes_unchecked(b"\xFF\0\x01") }, unsafe { zerovec::VarZeroVec::from_bytes_unchecked(b"\x03\0\0\0\0\0\x05\0\r\0wingidino ikisesuk") })
                        },
                        past: icu::experimental::relativetime::provider::SinglePlaceholderPluralPattern { zero: None, one: None, two: None, few: None, many: None, other: icu_pattern::Pattern::<icu_pattern::SinglePlaceholder, _>::from_store_unchecked(alloc::borrow::Cow::Borrowed("\u{1} dina kepungkur")) },
                        future: icu::experimental::relativetime::provider::SinglePlaceholderPluralPattern { zero: None, one: None, two: None, few: None, many: None, other: icu_pattern::Pattern::<icu_pattern::SinglePlaceholder, _>::from_store_unchecked(alloc::borrow::Cow::Borrowed("\u{5}ing  dina")) },
                    },
                    icu::experimental::relativetime::provider::RelativeTimePatternDataV1 {
                        relatives: unsafe {
                            #[allow(unused_unsafe)]
                            zerovec::ZeroMap::from_parts_unchecked(unsafe { zerovec::ZeroVec::from_bytes_unchecked(b"\xFE\xFF\0\x01\x02") }, unsafe { zerovec::VarZeroVec::from_bytes_unchecked(b"\x05\0\0\0\0\0\x18\0'\x003\0?\0\xE1\x83\x92\xE1\x83\xA3\xE1\x83\xA8\xE1\x83\x98\xE1\x83\x9C\xE1\x83\xAC\xE1\x83\x98\xE1\x83\x9C\xE1\x83\x92\xE1\x83\xA3\xE1\x83\xA8\xE1\x83\x98\xE1\x83\x9C\xE1\x83\x93\xE1\x83\xA6\xE1\x83\x94\xE1\x83\xA1\xE1\x83\xAE\xE1\x83\x95\xE1\x83\x90\xE1\x83\x9A\xE1\x83\x96\xE1\x83\x94\xE1\x83\x92") })
                        },
                        past: icu::experimental::relativetime::provider::SinglePlaceholderPluralPattern { zero: None, one: Some(icu_pattern::Pattern::<icu_pattern::SinglePlaceholder, _>::from_store_unchecked(alloc::borrow::Cow::Borrowed("\u{1} დღის წინ"))), two: None, few: None, many: None, other: icu_pattern::Pattern::<icu_pattern::SinglePlaceholder, _>::from_store_unchecked(alloc::borrow::Cow::Borrowed("\u{1} დღის წინ")) },
                        future: icu::experimental::relativetime::provider::SinglePlaceholderPluralPattern { zero: None, one: Some(icu_pattern::Pattern::<icu_pattern::SinglePlaceholder, _>::from_store_unchecked(alloc::borrow::Cow::Borrowed("\u{1} დღეში"))), two: None, few: None, many: None, other: icu_pattern::Pattern::<icu_pattern::SinglePlaceholder, _>::from_store_unchecked(alloc::borrow::Cow::Borrowed("\u{1} დღეში")) },
                    },
                    icu::experimental::relativetime::provider::RelativeTimePatternDataV1 {
                        relatives: unsafe {
                            #[allow(unused_unsafe)]
                            zerovec::ZeroMap::from_parts_unchecked(unsafe { zerovec::ZeroVec::from_bytes_unchecked(b"\xFF\0\x01") }, unsafe { zerovec::VarZeroVec::from_bytes_unchecked(b"\x03\0\0\0\0\0\x04\0\x07\0ontiojimanhan") })
                        },
                        past: icu::experimental::relativetime::provider::SinglePlaceholderPluralPattern { zero: None, one: None, two: None, few: None, many: None, other: icu_pattern::Pattern::<icu_pattern::SinglePlaceholder, _>::from_store_unchecked(alloc::borrow::Cow::Borrowed("\u{7}a ten  dia")) },
                        future: icu::experimental::relativetime::provider::SinglePlaceholderPluralPattern { zero: None, one: None, two: None, few: None, many: None, other: icu_pattern::Pattern::<icu_pattern::SinglePlaceholder, _>::from_store_unchecked(alloc::borrow::Cow::Borrowed("\u{7}di li  dia")) },
                    },
                    icu::experimental::relativetime::provider::RelativeTimePatternDataV1 {
                        relatives: unsafe {
                            #[allow(unused_unsafe)]
                            zerovec::ZeroMap::from_parts_unchecked(unsafe { zerovec::ZeroVec::from_bytes_unchecked(b"\xFE\xFF\0\x01\x02") }, unsafe { zerovec::VarZeroVec::from_bytes_unchecked(b"\x05\0\0\0\0\0\x0E\0\x16\0\x19\0 \0r\xC3\xA3k\xC3\xA9 \xC5\xA9n t\xC3\xA1r\xC3\xA3ket\xC3\xA1urivajk\xE1\xBB\xB9vaj \xC5\xA9n ka") })
                        },
                        past: icu::experimental::relativetime::provider::SinglePlaceholderPluralPattern { zero: None, one: None, two: None, few: None, many: None, other: icu_pattern::Pattern::<icu_pattern::SinglePlaceholder, _>::from_store_unchecked(alloc::borrow::Cow::Borrowed("\u{7}kurã  si ser")) },
                        future: icu::experimental::relativetime::provider::SinglePlaceholderPluralPattern { zero: None, one: None, two: None, few: None, many: None, other: icu_pattern::Pattern::<icu_pattern::SinglePlaceholder, _>::from_store_unchecked(alloc::borrow::Cow::Borrowed("\u{7}kurã  kar kỹ")) },
                    },
                    icu::experimental::relativetime::provider::RelativeTimePatternDataV1 {
                        relatives: unsafe {
                            #[allow(unused_unsafe)]
                            zerovec::ZeroMap::from_parts_unchecked(unsafe { zerovec::ZeroVec::from_bytes_unchecked(b"\xFE\xFF\0\x01\x02") }, unsafe { zerovec::VarZeroVec::from_bytes_unchecked(b"\x05\0\0\0\0\0\x17\0\x1F\0)\x003\0\xD0\xB0\xD0\xBB\xD0\xB4\xD1\x8B\xD2\xA3\xD2\x93\xD1\x8B \xD0\xBA\xD2\xAF\xD0\xBD\xD1\x96\xD0\xBA\xD0\xB5\xD1\x88\xD0\xB5\xD0\xB1\xD2\xAF\xD0\xB3\xD1\x96\xD0\xBD\xD0\xB5\xD1\x80\xD1\x82\xD0\xB5\xD2\xA3\xD0\xB1\xD2\xAF\xD1\x80\xD1\x81\xD1\x96\xD0\xB3\xD2\xAF\xD0\xBD\xD1\x96") })
                        },
                        past: icu::experimental::relativetime::provider::SinglePlaceholderPluralPattern { zero: None, one: Some(icu_pattern::Pattern::<icu_pattern::SinglePlaceholder, _>::from_store_unchecked(alloc::borrow::Cow::Borrowed("\u{1} күн бұрын"))), two: None, few: None, many: None, other: icu_pattern::Pattern::<icu_pattern::SinglePlaceholder, _>::from_store_unchecked(alloc::borrow::Cow::Borrowed("\u{1} күн бұрын")) },
                        future: icu::experimental::relativetime::provider::SinglePlaceholderPluralPattern { zero: None, one: Some(icu_pattern::Pattern::<icu_pattern::SinglePlaceholder, _>::from_store_unchecked(alloc::borrow::Cow::Borrowed("\u{1} күннен кейін"))), two: None, few: None, many: None, other: icu_pattern::Pattern::<icu_pattern::SinglePlaceholder, _>::from_store_unchecked(alloc::borrow::Cow::Borrowed("\u{1} күннен кейін")) },
                    },
                    icu::experimental::relativetime::provider::RelativeTimePatternDataV1 {
                        relatives: unsafe {
                            #[allow(unused_unsafe)]
                            zerovec::ZeroMap::from_parts_unchecked(unsafe { zerovec::ZeroVec::from_bytes_unchecked(b"\xFE\xFF\0\x01\x02") }, unsafe { zerovec::VarZeroVec::from_bytes_unchecked(b"\x05\0\0\0\0\0!\09\0Q\0l\0\xE1\x9E\x98\xE1\x9F\x92\xE1\x9E\x9F\xE1\x9E\xB7\xE1\x9E\x9B\xE2\x80\x8B\xE1\x9E\x98\xE1\x9F\x89\xE1\x9F\x92\xE1\x9E\x84\xE1\x9F\x83\xE1\x9E\x98\xE1\x9F\x92\xE1\x9E\x9F\xE1\x9E\xB7\xE1\x9E\x9B\xE1\x9E\x98\xE1\x9E\xB7\xE1\x9E\x89\xE1\x9E\x90\xE1\x9F\x92\xE1\x9E\x84\xE1\x9F\x83\xE2\x80\x8B\xE1\x9E\x93\xE1\x9F\x81\xE1\x9F\x87\xE1\x9E\x90\xE1\x9F\x92\xE1\x9E\x84\xE1\x9F\x83\xE1\x9E\x9F\xE1\x9F\x92\xE1\x9E\xA2\xE1\x9F\x82\xE1\x9E\x80\xE2\x80\x8B\xE1\x9E\x81\xE1\x9E\xB6\xE1\x9E\x93\xE2\x80\x8B\xE1\x9E\x9F\xE1\x9F\x92\xE1\x9E\xA2\xE1\x9F\x82\xE1\x9E\x80") })
                        },
                        past: icu::experimental::relativetime::provider::SinglePlaceholderPluralPattern { zero: None, one: None, two: None, few: None, many: None, other: icu_pattern::Pattern::<icu_pattern::SinglePlaceholder, _>::from_store_unchecked(alloc::borrow::Cow::Borrowed("\u{1} ថ\u{17d2}ងៃ\u{200b}\u{200b}ម\u{17bb}ន")) },
                        future: icu::experimental::relativetime::provider::SinglePlaceholderPluralPattern { zero: None, one: None, two: None, few: None, many: None, other: icu_pattern::Pattern::<icu_pattern::SinglePlaceholder, _>::from_store_unchecked(alloc::borrow::Cow::Borrowed("\u{1} ថ\u{17d2}ងៃទៀត")) },
                    },
                    icu::experimental::relativetime::provider::RelativeTimePatternDataV1 {
                        relatives: unsafe {
                            #[allow(unused_unsafe)]
                            zerovec::ZeroMap::from_parts_unchecked(unsafe { zerovec::ZeroVec::from_bytes_unchecked(b"\xFE\xFF\0\x01\x02") }, unsafe { zerovec::VarZeroVec::from_bytes_unchecked(b"\x05\0\0\0\0\0\x12\0$\x000\0<\0\xE0\xB2\xAE\xE0\xB3\x8A\xE0\xB2\xA8\xE0\xB3\x8D\xE0\xB2\xA8\xE0\xB3\x86\xE0\xB2\xA8\xE0\xB2\xBF\xE0\xB2\xA8\xE0\xB3\x8D\xE0\xB2\xA8\xE0\xB3\x86\xE0\xB2\x87\xE0\xB2\x82\xE0\xB2\xA6\xE0\xB3\x81\xE0\xB2\xA8\xE0\xB2\xBE\xE0\xB2\xB3\xE0\xB3\x86\xE0\xB2\xA8\xE0\xB2\xBE\xE0\xB2\xA1\xE0\xB2\xBF\xE0\xB2\xA6\xE0\xB3\x8D\xE0\xB2\xA6\xE0\xB3\x81") })
                        },
                        past: icu::experimental::relativetime::provider::SinglePlaceholderPluralPattern { zero: None, one: Some(icu_pattern::Pattern::<icu_pattern::SinglePlaceholder, _>::from_store_unchecked(alloc::borrow::Cow::Borrowed("\u{1} ದ\u{cbf}ನದ ಹ\u{cbf}ಂದ\u{cc6}"))), two: None, few: None, many: None, other: icu_pattern::Pattern::<icu_pattern::SinglePlaceholder, _>::from_store_unchecked(alloc::borrow::Cow::Borrowed("\u{1} ದ\u{cbf}ನಗಳ ಹ\u{cbf}ಂದ\u{cc6}")) },
                        future: icu::experimental::relativetime::provider::SinglePlaceholderPluralPattern { zero: None, one: Some(icu_pattern::Pattern::<icu_pattern::SinglePlaceholder, _>::from_store_unchecked(alloc::borrow::Cow::Borrowed("\u{1} ದ\u{cbf}ನದಲ\u{ccd}ಲ\u{cbf}"))), two: None, few: None, many: None, other: icu_pattern::Pattern::<icu_pattern::SinglePlaceholder, _>::from_store_unchecked(alloc::borrow::Cow::Borrowed("\u{1} ದ\u{cbf}ನಗಳಲ\u{ccd}ಲ\u{cbf}")) },
                    },
                    icu::experimental::relativetime::provider::RelativeTimePatternDataV1 {
                        relatives: unsafe {
                            #[allow(unused_unsafe)]
                            zerovec::ZeroMap::from_parts_unchecked(unsafe { zerovec::ZeroVec::from_bytes_unchecked(b"\xFE\xFF\0\x01\x02") }, unsafe { zerovec::VarZeroVec::from_bytes_unchecked(b"\x05\0\0\0\0\0\t\0\x0F\0\x15\0\x1B\0\xEA\xB7\xB8\xEC\xA0\x80\xEA\xBB\x98\xEC\x96\xB4\xEC\xA0\x9C\xEC\x98\xA4\xEB\x8A\x98\xEB\x82\xB4\xEC\x9D\xBC\xEB\xAA\xA8\xEB\xA0\x88") })
                        },
                        past: icu::experimental::relativetime::provider::SinglePlaceholderPluralPattern { zero: None, one: None, two: None, few: None, many: None, other: icu_pattern::Pattern::<icu_pattern::SinglePlaceholder, _>::from_store_unchecked(alloc::borrow::Cow::Borrowed("\u{1}일 전")) },
                        future: icu::experimental::relativetime::provider::SinglePlaceholderPluralPattern { zero: None, one: None, two: None, few: None, many: None, other: icu_pattern::Pattern::<icu_pattern::SinglePlaceholder, _>::from_store_unchecked(alloc::borrow::Cow::Borrowed("\u{1}일 후")) },
                    },
                    icu::experimental::relativetime::provider::RelativeTimePatternDataV1 {
                        relatives: unsafe {
                            #[allow(unused_unsafe)]
                            zerovec::ZeroMap::from_parts_unchecked(unsafe { zerovec::ZeroVec::from_bytes_unchecked(b"\xFF\0\x01") }, unsafe { zerovec::VarZeroVec::from_bytes_unchecked(b"\x03\0\0\0\0\0\t\0\x12\0\xE0\xA4\x95\xE0\xA4\xBE\xE0\xA4\xB2\xE0\xA4\x86\xE0\xA4\xAF\xE0\xA4\x9C\xE0\xA4\xAB\xE0\xA4\xBE\xE0\xA4\xB2\xE0\xA5\x8D\xE0\xA4\xAF\xE0\xA4\xBE\xE0\xA4\x82") })
                        },
                        past: icu::experimental::relativetime::provider::SinglePlaceholderPluralPattern { zero: None, one: None, two: None, few: None, many: None, other: icu_pattern::Pattern::<icu_pattern::SinglePlaceholder, _>::from_store_unchecked(alloc::borrow::Cow::Borrowed("\u{1} दीस आदी\u{902}")) },
                        future: icu::experimental::relativetime::provider::SinglePlaceholderPluralPattern { zero: None, one: None, two: None, few: None, many: None, other: icu_pattern::Pattern::<icu_pattern::SinglePlaceholder, _>::from_store_unchecked(alloc::borrow::Cow::Borrowed("\u{1} दिसानी\u{902}")) },
                    },
                    icu::experimental::relativetime::provider::RelativeTimePatternDataV1 {
                        relatives: unsafe {
                            #[allow(unused_unsafe)]
                            zerovec::ZeroMap::from_parts_unchecked(unsafe { zerovec::ZeroVec::from_bytes_unchecked(b"\xFF\0\x01") }, unsafe { zerovec::VarZeroVec::from_bytes_unchecked(b"\x03\0\0\0\0\0\x08\0\x0E\0\xD8\xB1\xD8\xA7\xD8\xAA\xDA\xBE\xD8\xA7\xD9\x8E\xD8\xB2\xD9\xBE\xDA\xAF\xD8\xA7\xDB\x81") })
                        },
                        past: icu::experimental::relativetime::provider::SinglePlaceholderPluralPattern { zero: None, one: None, two: None, few: None, many: None, other: icu_pattern::Pattern::<icu_pattern::SinglePlaceholder, _>::from_store_unchecked(alloc::borrow::Cow::Borrowed("\u{2}- d")) },
                        future: icu::experimental::relativetime::provider::SinglePlaceholderPluralPattern { zero: None, one: None, two: None, few: None, many: None, other: icu_pattern::Pattern::<icu_pattern::SinglePlaceholder, _>::from_store_unchecked(alloc::borrow::Cow::Borrowed("\u{2}+ d")) },
                    },
                    icu::experimental::relativetime::provider::RelativeTimePatternDataV1 {
                        relatives: unsafe {
                            #[allow(unused_unsafe)]
                            zerovec::ZeroMap::from_parts_unchecked(unsafe { zerovec::ZeroVec::from_bytes_unchecked(b"\xFF\0\x01") }, unsafe { zerovec::VarZeroVec::from_bytes_unchecked(b"\x03\0\0\0\0\0\t\0\x12\0\xE0\xA4\xB0\xE0\xA4\xBE\xE0\xA4\xA5\xE0\xA4\x85\xE0\xA4\x9C\xE0\xA4\xBC\xE0\xA4\xAA\xE0\xA4\x97\xE0\xA4\xBE\xE0\xA4\xB9") })
                        },
                        past: icu::experimental::relativetime::provider::SinglePlaceholderPluralPattern { zero: None, one: None, two: None, few: None, many: None, other: icu_pattern::Pattern::<icu_pattern::SinglePlaceholder, _>::from_store_unchecked(alloc::borrow::Cow::Borrowed("\u{2}- d")) },
                        future: icu::experimental::relativetime::provider::SinglePlaceholderPluralPattern { zero: None, one: None, two: None, few: None, many: None, other: icu_pattern::Pattern::<icu_pattern::SinglePlaceholder, _>::from_store_unchecked(alloc::borrow::Cow::Borrowed("\u{2}+ d")) },
                    },
                    icu::experimental::relativetime::provider::RelativeTimePatternDataV1 {
                        relatives: unsafe {
                            #[allow(unused_unsafe)]
                            zerovec::ZeroMap::from_parts_unchecked(unsafe { zerovec::ZeroVec::from_bytes_unchecked(b"\xFF\0\x01") }, unsafe { zerovec::VarZeroVec::from_bytes_unchecked(b"\x03\0\0\0\0\0\x03\0\x07\0duh\xC3\xAErosib\xC3\xAA") })
                        },
                        past: icu::experimental::relativetime::provider::SinglePlaceholderPluralPattern { zero: None, one: None, two: None, few: None, many: None, other: icu_pattern::Pattern::<icu_pattern::SinglePlaceholder, _>::from_store_unchecked(alloc::borrow::Cow::Borrowed("\u{2}- d")) },
                        future: icu::experimental::relativetime::provider::SinglePlaceholderPluralPattern { zero: None, one: None, two: None, few: None, many: None, other: icu_pattern::Pattern::<icu_pattern::SinglePlaceholder, _>::from_store_unchecked(alloc::borrow::Cow::Borrowed("\u{2}+ d")) },
                    },
                    icu::experimental::relativetime::provider::RelativeTimePatternDataV1 {
                        relatives: unsafe {
                            #[allow(unused_unsafe)]
                            zerovec::ZeroMap::from_parts_unchecked(unsafe { zerovec::ZeroVec::from_bytes_unchecked(b"\xFF\0\x01") }, unsafe { zerovec::VarZeroVec::from_bytes_unchecked(b"\x03\0\0\0\0\0\x06\0\n\0raaalainjuvie") })
                        },
                        past: icu::experimental::relativetime::provider::SinglePlaceholderPluralPattern { zero: None, one: None, two: None, few: None, many: None, other: icu_pattern::Pattern::<icu_pattern::SinglePlaceholder, _>::from_store_unchecked(alloc::borrow::Cow::Borrowed("\u{2}- d")) },
                        future: icu::experimental::relativetime::provider::SinglePlaceholderPluralPattern { zero: None, one: None, two: None, few: None, many: None, other: icu_pattern::Pattern::<icu_pattern::SinglePlaceholder, _>::from_store_unchecked(alloc::borrow::Cow::Borrowed("\u{2}+ d")) },
                    },
                    icu::experimental::relativetime::provider::RelativeTimePatternDataV1 {
                        relatives: unsafe {
                            #[allow(unused_unsafe)]
                            zerovec::ZeroMap::from_parts_unchecked(unsafe { zerovec::ZeroVec::from_bytes_unchecked(b"\xFE\xFF\0\x01\x02") }, unsafe { zerovec::VarZeroVec::from_bytes_unchecked(b"\x05\0\0\0\0\0\x17\0!\0+\x005\0\xD0\xBC\xD1\x83\xD1\x80\xD0\xB4\xD0\xB0\xD0\xB3\xD1\x8B \xD0\xBA\xD2\xAF\xD0\xBD\xD2\xAF\xD0\xBA\xD0\xB5\xD1\x87\xD1\x8D\xD1\x8D\xD0\xB1\xD2\xAF\xD0\xB3\xD2\xAF\xD0\xBD\xD1\x8D\xD1\x80\xD1\x82\xD0\xB5\xD2\xA3\xD0\xB1\xD2\xAF\xD1\x80\xD1\x81\xD2\xAF\xD0\xB3\xD2\xAF\xD0\xBD\xD2\xAF") })
                        },
                        past: icu::experimental::relativetime::provider::SinglePlaceholderPluralPattern { zero: None, one: Some(icu_pattern::Pattern::<icu_pattern::SinglePlaceholder, _>::from_store_unchecked(alloc::borrow::Cow::Borrowed("\u{1} күн мурун"))), two: None, few: None, many: None, other: icu_pattern::Pattern::<icu_pattern::SinglePlaceholder, _>::from_store_unchecked(alloc::borrow::Cow::Borrowed("\u{1} күн мурун")) },
                        future: icu::experimental::relativetime::provider::SinglePlaceholderPluralPattern { zero: None, one: Some(icu_pattern::Pattern::<icu_pattern::SinglePlaceholder, _>::from_store_unchecked(alloc::borrow::Cow::Borrowed("\u{1} күн. кийин"))), two: None, few: None, many: None, other: icu_pattern::Pattern::<icu_pattern::SinglePlaceholder, _>::from_store_unchecked(alloc::borrow::Cow::Borrowed("\u{1} күн. кийин")) },
                    },
                    icu::experimental::relativetime::provider::RelativeTimePatternDataV1 {
                        relatives: unsafe {
                            #[allow(unused_unsafe)]
                            zerovec::ZeroMap::from_parts_unchecked(unsafe { zerovec::ZeroVec::from_bytes_unchecked(b"\xFF\0\x01") }, unsafe { zerovec::VarZeroVec::from_bytes_unchecked(b"\x03\0\0\0\0\0\t\0\r\0g\xC3\xABschterhautmuer") })
                        },
                        past: icu::experimental::relativetime::provider::SinglePlaceholderPluralPattern { zero: None, one: Some(icu_pattern::Pattern::<icu_pattern::SinglePlaceholder, _>::from_store_unchecked(alloc::borrow::Cow::Borrowed("\u{7}virun  D."))), two: None, few: None, many: None, other: icu_pattern::Pattern::<icu_pattern::SinglePlaceholder, _>::from_store_unchecked(alloc::borrow::Cow::Borrowed("\tviru(n)  D.")) },
                        future: icu::experimental::relativetime::provider::SinglePlaceholderPluralPattern { zero: None, one: Some(icu_pattern::Pattern::<icu_pattern::SinglePlaceholder, _>::from_store_unchecked(alloc::borrow::Cow::Borrowed("\u{4}an  D."))), two: None, few: None, many: None, other: icu_pattern::Pattern::<icu_pattern::SinglePlaceholder, _>::from_store_unchecked(alloc::borrow::Cow::Borrowed("\u{6}a(n)  D.")) },
                    },
                    icu::experimental::relativetime::provider::RelativeTimePatternDataV1 {
                        relatives: unsafe {
                            #[allow(unused_unsafe)]
                            zerovec::ZeroMap::from_parts_unchecked(unsafe { zerovec::ZeroVec::from_bytes_unchecked(b"\xFE\xFF\0\x01\x02") }, unsafe { zerovec::VarZeroVec::from_bytes_unchecked(b"\x05\0\0\0\0\0\x15\0'\09\0N\0\xE0\xBA\xA1\xE0\xBA\xB7\xE0\xBB\x89\xE0\xBA\x81\xE0\xBB\x88\xE0\xBA\xAD\xE0\xBA\x99\xE0\xBA\xA1\xE0\xBA\xB7\xE0\xBB\x89\xE0\xBA\xA7\xE0\xBA\xB2\xE0\xBA\x99\xE0\xBA\xA1\xE0\xBA\xB7\xE0\xBB\x89\xE0\xBA\x99\xE0\xBA\xB5\xE0\xBB\x89\xE0\xBA\xA1\xE0\xBA\xB7\xE0\xBB\x89\xE0\xBA\xAD\xE0\xBA\xB7\xE0\xBB\x88\xE0\xBA\x99\xE0\xBA\xA1\xE0\xBA\xB7\xE0\xBB\x89\xE0\xBA\xAE\xE0\xBA\xB7") })
                        },
                        past: icu::experimental::relativetime::provider::SinglePlaceholderPluralPattern { zero: None, one: None, two: None, few: None, many: None, other: icu_pattern::Pattern::<icu_pattern::SinglePlaceholder, _>::from_store_unchecked(alloc::borrow::Cow::Borrowed("\u{1} ມ\u{eb7}\u{ec9}ກ\u{ec8}ອນ")) },
                        future: icu::experimental::relativetime::provider::SinglePlaceholderPluralPattern { zero: None, one: None, two: None, few: None, many: None, other: icu_pattern::Pattern::<icu_pattern::SinglePlaceholder, _>::from_store_unchecked(alloc::borrow::Cow::Borrowed("\u{11}ໃນອ\u{eb5}ກ  ມ\u{eb7}\u{ec9}")) },
                    },
                    icu::experimental::relativetime::provider::RelativeTimePatternDataV1 {
                        relatives: unsafe {
                            #[allow(unused_unsafe)]
                            zerovec::ZeroMap::from_parts_unchecked(unsafe { zerovec::ZeroVec::from_bytes_unchecked(b"\xFE\xFF\0\x01\x02") }, unsafe { zerovec::VarZeroVec::from_bytes_unchecked(b"\x05\0\0\0\0\0\x08\0\r\0\x16\0\x1B\0u\xC5\xBEvakarvakar\xC5\xA1iandienrytojporyt") })
                        },
                        past: icu::experimental::relativetime::provider::SinglePlaceholderPluralPattern { zero: None, one: Some(icu_pattern::Pattern::<icu_pattern::SinglePlaceholder, _>::from_store_unchecked(alloc::borrow::Cow::Borrowed("\u{8}prieš  d."))), two: None, few: Some(icu_pattern::Pattern::<icu_pattern::SinglePlaceholder, _>::from_store_unchecked(alloc::borrow::Cow::Borrowed("\u{8}prieš  d."))), many: Some(icu_pattern::Pattern::<icu_pattern::SinglePlaceholder, _>::from_store_unchecked(alloc::borrow::Cow::Borrowed("\u{8}prieš  d."))), other: icu_pattern::Pattern::<icu_pattern::SinglePlaceholder, _>::from_store_unchecked(alloc::borrow::Cow::Borrowed("\u{8}prieš  d.")) },
                        future: icu::experimental::relativetime::provider::SinglePlaceholderPluralPattern { zero: None, one: Some(icu_pattern::Pattern::<icu_pattern::SinglePlaceholder, _>::from_store_unchecked(alloc::borrow::Cow::Borrowed("\u{4}po  d."))), two: None, few: Some(icu_pattern::Pattern::<icu_pattern::SinglePlaceholder, _>::from_store_unchecked(alloc::borrow::Cow::Borrowed("\u{4}po  d."))), many: Some(icu_pattern::Pattern::<icu_pattern::SinglePlaceholder, _>::from_store_unchecked(alloc::borrow::Cow::Borrowed("\u{4}po  d."))), other: icu_pattern::Pattern::<icu_pattern::SinglePlaceholder, _>::from_store_unchecked(alloc::borrow::Cow::Borrowed("\u{4}po  d.")) },
                    },
                    icu::experimental::relativetime::provider::RelativeTimePatternDataV1 {
                        relatives: unsafe {
                            #[allow(unused_unsafe)]
                            zerovec::ZeroMap::from_parts_unchecked(unsafe { zerovec::ZeroVec::from_bytes_unchecked(b"\xFE\xFF\0\x01\x02") }, unsafe { zerovec::VarZeroVec::from_bytes_unchecked(b"\x05\0\0\0\0\0\x08\0\r\0\x14\0\x18\0aizvakarvakar\xC5\xA1odienr\xC4\xABtpar\xC4\xABt") })
                        },
                        past: icu::experimental::relativetime::provider::SinglePlaceholderPluralPattern { zero: Some(icu_pattern::Pattern::<icu_pattern::SinglePlaceholder, _>::from_store_unchecked(alloc::borrow::Cow::Borrowed("\u{7}pirms  d."))), one: Some(icu_pattern::Pattern::<icu_pattern::SinglePlaceholder, _>::from_store_unchecked(alloc::borrow::Cow::Borrowed("\u{7}pirms \u{a0}d."))), two: None, few: None, many: None, other: icu_pattern::Pattern::<icu_pattern::SinglePlaceholder, _>::from_store_unchecked(alloc::borrow::Cow::Borrowed("\u{7}pirms  d.")) },
                        future: icu::experimental::relativetime::provider::SinglePlaceholderPluralPattern { zero: Some(icu_pattern::Pattern::<icu_pattern::SinglePlaceholder, _>::from_store_unchecked(alloc::borrow::Cow::Borrowed("\u{6}pēc  d."))), one: Some(icu_pattern::Pattern::<icu_pattern::SinglePlaceholder, _>::from_store_unchecked(alloc::borrow::Cow::Borrowed("\u{6}pēc \u{a0}d."))), two: None, few: None, many: None, other: icu_pattern::Pattern::<icu_pattern::SinglePlaceholder, _>::from_store_unchecked(alloc::borrow::Cow::Borrowed("\u{6}pēc  d.")) },
                    },
                    icu::experimental::relativetime::provider::RelativeTimePatternDataV1 {
                        relatives: unsafe {
                            #[allow(unused_unsafe)]
                            zerovec::ZeroMap::from_parts_unchecked(unsafe { zerovec::ZeroVec::from_bytes_unchecked(b"\xFF\0\x01") }, unsafe { zerovec::VarZeroVec::from_bytes_unchecked(b"\x03\0\0\0\0\0\x1F\x005\0\xE0\xA4\xAC\xE0\xA5\x80\xE0\xA4\xA4\xE0\xA4\xB2 \xE0\xA4\x95\xE0\xA4\xBE\xE0\xA4\xB2\xE0\xA5\x8D\xE0\xA4\xB9\xE0\xA4\xBF\xE0\xA4\x86\xE0\xA4\x9C\xE0\xA5\x81\xE0\xA4\x95 \xE0\xA4\xA6\xE0\xA4\xBF\xE0\xA4\xA8\xE0\xA4\x86\xE0\xA4\xAC\xE0\xA4\xAF \xE0\xA4\xB5\xE0\xA4\xB2\xE0\xA4\xBE \xE0\xA4\x95\xE0\xA4\xBE\xE0\xA4\xB2\xE0\xA5\x8D\xE0\xA4\xB9\xE0\xA4\xBF") })
                        },
                        past: icu::experimental::relativetime::provider::SinglePlaceholderPluralPattern { zero: None, one: None, two: None, few: None, many: None, other: icu_pattern::Pattern::<icu_pattern::SinglePlaceholder, _>::from_store_unchecked(alloc::borrow::Cow::Borrowed("\u{1}दिन पहिल\u{947}")) },
                        future: icu::experimental::relativetime::provider::SinglePlaceholderPluralPattern { zero: None, one: None, two: None, few: None, many: None, other: icu_pattern::Pattern::<icu_pattern::SinglePlaceholder, _>::from_store_unchecked(alloc::borrow::Cow::Borrowed("\u{1} दिन म\u{947}")) },
                    },
                    icu::experimental::relativetime::provider::RelativeTimePatternDataV1 {
                        relatives: unsafe {
                            #[allow(unused_unsafe)]
                            zerovec::ZeroMap::from_parts_unchecked(unsafe { zerovec::ZeroVec::from_bytes_unchecked(b"\xFF\0\x01") }, unsafe { zerovec::VarZeroVec::from_bytes_unchecked(b"\x03\0\0\0\0\0\x07\0\x13\0inanahii t\xC4\x93nei r\xC4\x81\xC4\x81p\xC5\x8Dp\xC5\x8D") })
                        },
                        past: icu::experimental::relativetime::provider::SinglePlaceholderPluralPattern { zero: None, one: None, two: None, few: None, many: None, other: icu_pattern::Pattern::<icu_pattern::SinglePlaceholder, _>::from_store_unchecked(alloc::borrow::Cow::Borrowed("\u{2}- rā")) },
                        future: icu::experimental::relativetime::provider::SinglePlaceholderPluralPattern { zero: None, one: None, two: None, few: None, many: None, other: icu_pattern::Pattern::<icu_pattern::SinglePlaceholder, _>::from_store_unchecked(alloc::borrow::Cow::Borrowed("\u{2}+ rā")) },
                    },
                    icu::experimental::relativetime::provider::RelativeTimePatternDataV1 {
                        relatives: unsafe {
                            #[allow(unused_unsafe)]
                            zerovec::ZeroMap::from_parts_unchecked(unsafe { zerovec::ZeroVec::from_bytes_unchecked(b"\xFE\xFF\0\x01\x02") }, unsafe { zerovec::VarZeroVec::from_bytes_unchecked(b"\x05\0\0\0\0\0\x0E\0\x18\0\"\0*\0\xD0\xB7\xD0\xB0\xD0\xB2\xD1\x87\xD0\xB5\xD1\x80\xD0\xB0\xD0\xB2\xD1\x87\xD0\xB5\xD1\x80\xD0\xB0\xD0\xB4\xD0\xB5\xD0\xBD\xD0\xB5\xD1\x81\xD1\x83\xD1\x82\xD1\x80\xD0\xB5\xD0\xB7\xD0\xB0\xD0\xB4\xD1\x83\xD1\x82\xD1\x80\xD0\xB5") })
                        },
                        past: icu::experimental::relativetime::provider::SinglePlaceholderPluralPattern { zero: None, one: Some(icu_pattern::Pattern::<icu_pattern::SinglePlaceholder, _>::from_store_unchecked(alloc::borrow::Cow::Borrowed("\nпред  ден"))), two: None, few: None, many: None, other: icu_pattern::Pattern::<icu_pattern::SinglePlaceholder, _>::from_store_unchecked(alloc::borrow::Cow::Borrowed("\nпред  дена")) },
                        future: icu::experimental::relativetime::provider::SinglePlaceholderPluralPattern { zero: None, one: Some(icu_pattern::Pattern::<icu_pattern::SinglePlaceholder, _>::from_store_unchecked(alloc::borrow::Cow::Borrowed("\u{6}за  ден"))), two: None, few: None, many: None, other: icu_pattern::Pattern::<icu_pattern::SinglePlaceholder, _>::from_store_unchecked(alloc::borrow::Cow::Borrowed("\u{6}за  дена")) },
                    },
                    icu::experimental::relativetime::provider::RelativeTimePatternDataV1 {
                        relatives: unsafe {
                            #[allow(unused_unsafe)]
                            zerovec::ZeroMap::from_parts_unchecked(unsafe { zerovec::ZeroVec::from_bytes_unchecked(b"\xFE\xFF\0\x01\x02") }, unsafe { zerovec::VarZeroVec::from_bytes_unchecked(b"\x05\0\0\0\0\0$\x006\0E\0Q\0\xE0\xB4\xAE\xE0\xB4\xBF\xE0\xB4\xA8\xE0\xB4\xBF\xE0\xB4\x9E\xE0\xB5\x8D\xE0\xB4\x9E\xE0\xB4\xBE\xE0\xB4\xA8\xE0\xB5\x8D\xE0\xB4\xA8\xE0\xB5\x8D\xE0\xB4\x87\xE0\xB4\xA8\xE0\xB5\x8D\xE0\xB4\xA8\xE0\xB4\xB2\xE0\xB5\x86\xE0\xB4\x87\xE0\xB4\xA8\xE0\xB5\x8D\xE0\xB4\xA8\xE0\xB5\x8D\xE0\xB4\xA8\xE0\xB4\xBE\xE0\xB4\xB3\xE0\xB5\x86\xE0\xB4\xAE\xE0\xB4\xB1\xE0\xB5\x8D\xE0\xB4\xB1\xE0\xB4\xA8\xE0\xB5\x8D\xE0\xB4\xA8\xE0\xB4\xBE\xE0\xB5\xBE") })
                        },
                        past: icu::experimental::relativetime::provider::SinglePlaceholderPluralPattern { zero: None, one: Some(icu_pattern::Pattern::<icu_pattern::SinglePlaceholder, _>::from_store_unchecked(alloc::borrow::Cow::Borrowed("\u{1} ദിവസം മ\u{d41}മ\u{d4d}പ\u{d4d}"))), two: None, few: None, many: None, other: icu_pattern::Pattern::<icu_pattern::SinglePlaceholder, _>::from_store_unchecked(alloc::borrow::Cow::Borrowed("\u{1} ദിവസം മ\u{d41}മ\u{d4d}പ\u{d4d}")) },
                        future: icu::experimental::relativetime::provider::SinglePlaceholderPluralPattern { zero: None, one: Some(icu_pattern::Pattern::<icu_pattern::SinglePlaceholder, _>::from_store_unchecked(alloc::borrow::Cow::Borrowed("\u{1} ദിവസത\u{d4d}തിൽ"))), two: None, few: None, many: None, other: icu_pattern::Pattern::<icu_pattern::SinglePlaceholder, _>::from_store_unchecked(alloc::borrow::Cow::Borrowed("\u{1} ദിവസത\u{d4d}തിൽ")) },
                    },
                    icu::experimental::relativetime::provider::RelativeTimePatternDataV1 {
                        relatives: unsafe {
                            #[allow(unused_unsafe)]
                            zerovec::ZeroMap::from_parts_unchecked(unsafe { zerovec::ZeroVec::from_bytes_unchecked(b"\xFE\xFF\0\x01\x02") }, unsafe { zerovec::VarZeroVec::from_bytes_unchecked(b"\x05\0\0\0\0\0\x10\0\x1E\0,\0:\0\xD1\x83\xD1\x80\xD0\xB6\xD0\xB8\xD0\xB3\xD0\xB4\xD0\xB0\xD1\x80\xD3\xA9\xD1\x87\xD0\xB8\xD0\xB3\xD0\xB4\xD3\xA9\xD1\x80\xD3\xA9\xD0\xBD\xD3\xA9\xD3\xA9\xD0\xB4\xD3\xA9\xD1\x80\xD0\xBC\xD0\xB0\xD1\x80\xD0\xB3\xD0\xB0\xD0\xB0\xD1\x88\xD0\xBD\xD3\xA9\xD0\xB3\xD3\xA9\xD3\xA9\xD0\xB4\xD3\xA9\xD1\x80") })
                        },
                        past: icu::experimental::relativetime::provider::SinglePlaceholderPluralPattern { zero: None, one: Some(icu_pattern::Pattern::<icu_pattern::SinglePlaceholder, _>::from_store_unchecked(alloc::borrow::Cow::Borrowed("\u{1} өдрийн өмнө"))), two: None, few: None, many: None, other: icu_pattern::Pattern::<icu_pattern::SinglePlaceholder, _>::from_store_unchecked(alloc::borrow::Cow::Borrowed("\u{1} өдрийн өмнө")) },
                        future: icu::experimental::relativetime::provider::SinglePlaceholderPluralPattern { zero: None, one: Some(icu_pattern::Pattern::<icu_pattern::SinglePlaceholder, _>::from_store_unchecked(alloc::borrow::Cow::Borrowed("\u{1} өдрийн дараа"))), two: None, few: None, many: None, other: icu_pattern::Pattern::<icu_pattern::SinglePlaceholder, _>::from_store_unchecked(alloc::borrow::Cow::Borrowed("\u{1} өдрийн дараа")) },
                    },
                    icu::experimental::relativetime::provider::RelativeTimePatternDataV1 {
                        relatives: unsafe {
                            #[allow(unused_unsafe)]
                            zerovec::ZeroMap::from_parts_unchecked(unsafe { zerovec::ZeroVec::from_bytes_unchecked(b"\xFF\0\x01") }, unsafe { zerovec::VarZeroVec::from_bytes_unchecked(b"\x03\0\0\0\0\0\x0C\0\x15\0\xE0\xA6\x99\xE0\xA6\xB0\xE0\xA6\xBE\xE0\xA6\x82\xE0\xA6\x99\xE0\xA6\xB8\xE0\xA6\xBF\xE0\xA6\xB9\xE0\xA6\xAF\xE0\xA6\xBC\xE0\xA7\x87\xE0\xA6\x82") })
                        },
                        past: icu::experimental::relativetime::provider::SinglePlaceholderPluralPattern { zero: None, one: None, two: None, few: None, many: None, other: icu_pattern::Pattern::<icu_pattern::SinglePlaceholder, _>::from_store_unchecked(alloc::borrow::Cow::Borrowed("\u{2}- d")) },
                        future: icu::experimental::relativetime::provider::SinglePlaceholderPluralPattern { zero: None, one: None, two: None, few: None, many: None, other: icu_pattern::Pattern::<icu_pattern::SinglePlaceholder, _>::from_store_unchecked(alloc::borrow::Cow::Borrowed("\u{2}+ d")) },
                    },
                    icu::experimental::relativetime::provider::RelativeTimePatternDataV1 {
                        relatives: unsafe {
                            #[allow(unused_unsafe)]
                            zerovec::ZeroMap::from_parts_unchecked(unsafe { zerovec::ZeroVec::from_bytes_unchecked(b"\xFF\0\x01") }, unsafe { zerovec::VarZeroVec::from_bytes_unchecked(b"\x03\0\0\0\0\0\t\0\x0F\0\xE0\xA4\x95\xE0\xA4\xBE\xE0\xA4\xB2\xE0\xA4\x86\xE0\xA4\x9C\xE0\xA4\x89\xE0\xA4\xA6\xE0\xA5\x8D\xE0\xA4\xAF\xE0\xA4\xBE") })
                        },
                        past: icu::experimental::relativetime::provider::SinglePlaceholderPluralPattern { zero: None, one: Some(icu_pattern::Pattern::<icu_pattern::SinglePlaceholder, _>::from_store_unchecked(alloc::borrow::Cow::Borrowed("\u{1} दिवसाप\u{942}र\u{94d}वी"))), two: None, few: None, many: None, other: icu_pattern::Pattern::<icu_pattern::SinglePlaceholder, _>::from_store_unchecked(alloc::borrow::Cow::Borrowed("\u{1} दिवसा\u{902}प\u{942}र\u{94d}वी")) },
                        future: icu::experimental::relativetime::provider::SinglePlaceholderPluralPattern { zero: None, one: Some(icu_pattern::Pattern::<icu_pattern::SinglePlaceholder, _>::from_store_unchecked(alloc::borrow::Cow::Borrowed("\u{1} दिवसामध\u{94d}य\u{947}"))), two: None, few: None, many: None, other: icu_pattern::Pattern::<icu_pattern::SinglePlaceholder, _>::from_store_unchecked(alloc::borrow::Cow::Borrowed("\u{14}य\u{947}त\u{94d}या  दिवसा\u{902}मध\u{94d}य\u{947}")) },
                    },
                    icu::experimental::relativetime::provider::RelativeTimePatternDataV1 {
                        relatives: unsafe {
                            #[allow(unused_unsafe)]
                            zerovec::ZeroMap::from_parts_unchecked(unsafe { zerovec::ZeroVec::from_bytes_unchecked(b"\xFE\xFF\0\x01\x02") }, unsafe { zerovec::VarZeroVec::from_bytes_unchecked(b"\x05\0\0\0\0\0\x08\0\x0F\0\x17\0\x1B\0kelmarinsemalamhari iniesoklusa") })
                        },
                        past: icu::experimental::relativetime::provider::SinglePlaceholderPluralPattern { zero: None, one: None, two: None, few: None, many: None, other: icu_pattern::Pattern::<icu_pattern::SinglePlaceholder, _>::from_store_unchecked(alloc::borrow::Cow::Borrowed("\u{1} hari lalu")) },
                        future: icu::experimental::relativetime::provider::SinglePlaceholderPluralPattern { zero: None, one: None, two: None, few: None, many: None, other: icu_pattern::Pattern::<icu_pattern::SinglePlaceholder, _>::from_store_unchecked(alloc::borrow::Cow::Borrowed("\u{5}dlm  hari")) },
                    },
                    icu::experimental::relativetime::provider::RelativeTimePatternDataV1 {
                        relatives: unsafe {
                            #[allow(unused_unsafe)]
                            zerovec::ZeroMap::from_parts_unchecked(unsafe { zerovec::ZeroVec::from_bytes_unchecked(b"\xFF\0\x01") }, unsafe { zerovec::VarZeroVec::from_bytes_unchecked(b"\x03\0\0\0\0\0\x08\0\r\0lbiera\xC4\xA7illumg\xC4\xA7ada") })
                        },
                        past: icu::experimental::relativetime::provider::SinglePlaceholderPluralPattern { zero: None, one: Some(icu_pattern::Pattern::<icu_pattern::SinglePlaceholder, _>::from_store_unchecked(alloc::borrow::Cow::Borrowed("\0ġurnata ilu"))), two: Some(icu_pattern::Pattern::<icu_pattern::SinglePlaceholder, _>::from_store_unchecked(alloc::borrow::Cow::Borrowed("\0jumejn ilu"))), few: Some(icu_pattern::Pattern::<icu_pattern::SinglePlaceholder, _>::from_store_unchecked(alloc::borrow::Cow::Borrowed("\u{1} ġranet ilu"))), many: Some(icu_pattern::Pattern::<icu_pattern::SinglePlaceholder, _>::from_store_unchecked(alloc::borrow::Cow::Borrowed("\u{1}-il ġurnata ilu"))), other: icu_pattern::Pattern::<icu_pattern::SinglePlaceholder, _>::from_store_unchecked(alloc::borrow::Cow::Borrowed("\u{1} ġurnata ilu")) },
                        future: icu::experimental::relativetime::provider::SinglePlaceholderPluralPattern { zero: None, one: Some(icu_pattern::Pattern::<icu_pattern::SinglePlaceholder, _>::from_store_unchecked(alloc::borrow::Cow::Borrowed("\0fi żmien ġurnata"))), two: Some(icu_pattern::Pattern::<icu_pattern::SinglePlaceholder, _>::from_store_unchecked(alloc::borrow::Cow::Borrowed("\0fi żmien jumejn oħra"))), few: Some(icu_pattern::Pattern::<icu_pattern::SinglePlaceholder, _>::from_store_unchecked(alloc::borrow::Cow::Borrowed("\u{b}fi żmien  ġranet oħra"))), many: Some(icu_pattern::Pattern::<icu_pattern::SinglePlaceholder, _>::from_store_unchecked(alloc::borrow::Cow::Borrowed("\u{b}fi żmien -il ġurnata oħra"))), other: icu_pattern::Pattern::<icu_pattern::SinglePlaceholder, _>::from_store_unchecked(alloc::borrow::Cow::Borrowed("\u{b}fi żmien  ġurnata oħra")) },
                    },
                    icu::experimental::relativetime::provider::RelativeTimePatternDataV1 {
                        relatives: unsafe {
                            #[allow(unused_unsafe)]
                            zerovec::ZeroMap::from_parts_unchecked(unsafe { zerovec::ZeroVec::from_bytes_unchecked(b"\xFE\xFF\0\x01\x02") }, unsafe { zerovec::VarZeroVec::from_bytes_unchecked(b"\x05\0\0\0\0\0\x15\0$\x000\0H\0\xE1\x80\x90\xE1\x80\x85\xE1\x80\xBA\xE1\x80\x94\xE1\x80\xB1\xE1\x80\xB7\xE1\x80\x80\xE1\x80\x99\xE1\x80\x94\xE1\x80\xB1\xE1\x80\xB7\xE1\x80\x80\xE1\x80\x9A\xE1\x80\x94\xE1\x80\xB1\xE1\x80\xB7\xE1\x80\x99\xE1\x80\x94\xE1\x80\x80\xE1\x80\xBA\xE1\x80\x96\xE1\x80\xBC\xE1\x80\x94\xE1\x80\xBA\xE1\x80\x9E\xE1\x80\x94\xE1\x80\xBA\xE1\x80\x98\xE1\x80\x80\xE1\x80\xBA\xE1\x80\x81\xE1\x80\xAB") })
                        },
                        past: icu::experimental::relativetime::provider::SinglePlaceholderPluralPattern { zero: None, one: None, two: None, few: None, many: None, other: icu_pattern::Pattern::<icu_pattern::SinglePlaceholder, _>::from_store_unchecked(alloc::borrow::Cow::Borrowed("#ပြ\u{102e}းခ\u{1032}\u{1037}သည\u{1037}\u{103a}  ရက\u{103a}")) },
                        future: icu::experimental::relativetime::provider::SinglePlaceholderPluralPattern { zero: None, one: None, two: None, few: None, many: None, other: icu_pattern::Pattern::<icu_pattern::SinglePlaceholder, _>::from_store_unchecked(alloc::borrow::Cow::Borrowed("\u{1} ရက\u{103a}အတ\u{103d}င\u{103a}း")) },
                    },
                    icu::experimental::relativetime::provider::RelativeTimePatternDataV1 {
                        relatives: unsafe {
                            #[allow(unused_unsafe)]
                            zerovec::ZeroMap::from_parts_unchecked(unsafe { zerovec::ZeroVec::from_bytes_unchecked(b"\xFE\xFF\0\x01\x02") }, unsafe { zerovec::VarZeroVec::from_bytes_unchecked(b"\x05\0\0\0\0\0\x0F\0\x1B\0!\0-\0\xE0\xA4\x85\xE0\xA4\xB8\xE0\xA5\x8D\xE0\xA4\xA4\xE0\xA4\xBF\xE0\xA4\xB9\xE0\xA4\xBF\xE0\xA4\x9C\xE0\xA5\x8B\xE0\xA4\x86\xE0\xA4\x9C\xE0\xA4\xAD\xE0\xA5\x8B\xE0\xA4\xB2\xE0\xA4\xBF\xE0\xA4\xAA\xE0\xA4\xB0\xE0\xA5\x8D\xE0\xA4\xB8\xE0\xA4\xBF") })
                        },
                        past: icu::experimental::relativetime::provider::SinglePlaceholderPluralPattern { zero: None, one: Some(icu_pattern::Pattern::<icu_pattern::SinglePlaceholder, _>::from_store_unchecked(alloc::borrow::Cow::Borrowed("\u{1} दिन पहिल\u{947}"))), two: None, few: None, many: None, other: icu_pattern::Pattern::<icu_pattern::SinglePlaceholder, _>::from_store_unchecked(alloc::borrow::Cow::Borrowed("\u{1} दिन पहिल\u{947}")) },
                        future: icu::experimental::relativetime::provider::SinglePlaceholderPluralPattern { zero: None, one: Some(icu_pattern::Pattern::<icu_pattern::SinglePlaceholder, _>::from_store_unchecked(alloc::borrow::Cow::Borrowed("\u{1} दिनमा"))), two: None, few: None, many: None, other: icu_pattern::Pattern::<icu_pattern::SinglePlaceholder, _>::from_store_unchecked(alloc::borrow::Cow::Borrowed("\u{1} दिनमा")) },
                    },
                    icu::experimental::relativetime::provider::RelativeTimePatternDataV1 {
                        relatives: unsafe {
                            #[allow(unused_unsafe)]
                            zerovec::ZeroMap::from_parts_unchecked(unsafe { zerovec::ZeroVec::from_bytes_unchecked(b"\xFE\xFF\0\x01\x02") }, unsafe { zerovec::VarZeroVec::from_bytes_unchecked(b"\x05\0\0\0\0\0\x0B\0\x13\0\x1A\0 \0eergisterengisterenvandaagmorgenovermorgen") })
                        },
                        past: icu::experimental::relativetime::provider::SinglePlaceholderPluralPattern { zero: None, one: Some(icu_pattern::Pattern::<icu_pattern::SinglePlaceholder, _>::from_store_unchecked(alloc::borrow::Cow::Borrowed("\u{1} dag geleden"))), two: None, few: None, many: None, other: icu_pattern::Pattern::<icu_pattern::SinglePlaceholder, _>::from_store_unchecked(alloc::borrow::Cow::Borrowed("\u{1} dgn geleden")) },
                        future: icu::experimental::relativetime::provider::SinglePlaceholderPluralPattern { zero: None, one: Some(icu_pattern::Pattern::<icu_pattern::SinglePlaceholder, _>::from_store_unchecked(alloc::borrow::Cow::Borrowed("\u{6}over  dag"))), two: None, few: None, many: None, other: icu_pattern::Pattern::<icu_pattern::SinglePlaceholder, _>::from_store_unchecked(alloc::borrow::Cow::Borrowed("\u{6}over  dgn")) },
                    },
                    icu::experimental::relativetime::provider::RelativeTimePatternDataV1 {
                        relatives: unsafe {
                            #[allow(unused_unsafe)]
                            zerovec::ZeroMap::from_parts_unchecked(unsafe { zerovec::ZeroVec::from_bytes_unchecked(b"\xFE\xFF\0\x01\x02") }, unsafe { zerovec::VarZeroVec::from_bytes_unchecked(b"\x05\0\0\0\0\0\n\0\x10\0\x15\0\x1D\0i forg\xC3\xA5rsi g\xC3\xA5ri dagi morgoni overmorgen") })
                        },
                        past: icu::experimental::relativetime::provider::SinglePlaceholderPluralPattern { zero: None, one: Some(icu_pattern::Pattern::<icu_pattern::SinglePlaceholder, _>::from_store_unchecked(alloc::borrow::Cow::Borrowed("\u{5}for  d. sidan"))), two: None, few: None, many: None, other: icu_pattern::Pattern::<icu_pattern::SinglePlaceholder, _>::from_store_unchecked(alloc::borrow::Cow::Borrowed("\u{5}for  d. sidan")) },
                        future: icu::experimental::relativetime::provider::SinglePlaceholderPluralPattern { zero: None, one: Some(icu_pattern::Pattern::<icu_pattern::SinglePlaceholder, _>::from_store_unchecked(alloc::borrow::Cow::Borrowed("\u{4}om  d."))), two: None, few: None, many: None, other: icu_pattern::Pattern::<icu_pattern::SinglePlaceholder, _>::from_store_unchecked(alloc::borrow::Cow::Borrowed("\u{4}om  d.")) },
                    },
                    icu::experimental::relativetime::provider::RelativeTimePatternDataV1 {
                        relatives: unsafe {
                            #[allow(unused_unsafe)]
                            zerovec::ZeroMap::from_parts_unchecked(unsafe { zerovec::ZeroVec::from_bytes_unchecked(b"\xFE\xFF\0\x01\x02") }, unsafe { zerovec::VarZeroVec::from_bytes_unchecked(b"\x05\0\0\0\0\0\n\0\x10\0\x15\0\x1D\0i forg\xC3\xA5rsi g\xC3\xA5ri dagi morgeni overmorgen") })
                        },
                        past: icu::experimental::relativetime::provider::SinglePlaceholderPluralPattern { zero: None, one: Some(icu_pattern::Pattern::<icu_pattern::SinglePlaceholder, _>::from_store_unchecked(alloc::borrow::Cow::Borrowed("\u{5}for  d. siden"))), two: None, few: None, many: None, other: icu_pattern::Pattern::<icu_pattern::SinglePlaceholder, _>::from_store_unchecked(alloc::borrow::Cow::Borrowed("\u{5}for  d. siden")) },
                        future: icu::experimental::relativetime::provider::SinglePlaceholderPluralPattern { zero: None, one: Some(icu_pattern::Pattern::<icu_pattern::SinglePlaceholder, _>::from_store_unchecked(alloc::borrow::Cow::Borrowed("\u{4}om  d."))), two: None, few: None, many: None, other: icu_pattern::Pattern::<icu_pattern::SinglePlaceholder, _>::from_store_unchecked(alloc::borrow::Cow::Borrowed("\u{4}om  d.")) },
                    },
                    icu::experimental::relativetime::provider::RelativeTimePatternDataV1 {
                        relatives: unsafe {
                            #[allow(unused_unsafe)]
                            zerovec::ZeroMap::from_parts_unchecked(unsafe { zerovec::ZeroVec::from_bytes_unchecked(b"\xFF\0\x01") }, unsafe { zerovec::VarZeroVec::from_bytes_unchecked(b"\x03\0\0\0\0\0\x12\0\x1B\0\xE0\xAC\x97\xE0\xAC\xA4\xE0\xAC\x95\xE0\xAC\xBE\xE0\xAC\xB2\xE0\xAC\xBF\xE0\xAC\x86\xE0\xAC\x9C\xE0\xAC\xBF\xE0\xAC\x86\xE0\xAC\xB8\xE0\xAC\xA8\xE0\xAD\x8D\xE0\xAC\xA4\xE0\xAC\xBE\xE0\xAC\x95\xE0\xAC\xBE\xE0\xAC\xB2\xE0\xAC\xBF") })
                        },
                        past: icu::experimental::relativetime::provider::SinglePlaceholderPluralPattern { zero: None, one: Some(icu_pattern::Pattern::<icu_pattern::SinglePlaceholder, _>::from_store_unchecked(alloc::borrow::Cow::Borrowed("\u{1} ଦ\u{b3f}ନ ପ\u{b42}ର\u{b4d}ବେ"))), two: None, few: None, many: None, other: icu_pattern::Pattern::<icu_pattern::SinglePlaceholder, _>::from_store_unchecked(alloc::borrow::Cow::Borrowed("\u{1} ଦ\u{b3f}ନ ପ\u{b42}ର\u{b4d}ବେ")) },
                        future: icu::experimental::relativetime::provider::SinglePlaceholderPluralPattern { zero: None, one: Some(icu_pattern::Pattern::<icu_pattern::SinglePlaceholder, _>::from_store_unchecked(alloc::borrow::Cow::Borrowed("\u{1} ଦ\u{b3f}ନରେ"))), two: None, few: None, many: None, other: icu_pattern::Pattern::<icu_pattern::SinglePlaceholder, _>::from_store_unchecked(alloc::borrow::Cow::Borrowed("\u{1} ଦ\u{b3f}ନରେ")) },
                    },
                    icu::experimental::relativetime::provider::RelativeTimePatternDataV1 {
                        relatives: unsafe {
                            #[allow(unused_unsafe)]
                            zerovec::ZeroMap::from_parts_unchecked(unsafe { zerovec::ZeroVec::from_bytes_unchecked(b"\xFF\0\x01") }, unsafe { zerovec::VarZeroVec::from_bytes_unchecked(b"\x03\0\0\0\0\0\x1F\0(\0\xE0\xA8\xAC\xE0\xA9\x80\xE0\xA8\xA4\xE0\xA8\xBF\xE0\xA8\x86 \xE0\xA8\x95\xE0\xA9\xB1\xE0\xA8\xB2\xE0\xA9\x8D\xE0\xA8\xB9\xE0\xA8\x85\xE0\xA9\xB1\xE0\xA8\x9C\xE0\xA8\xAD\xE0\xA8\xB2\xE0\xA8\x95\xE0\xA9\x87") })
                        },
                        past: icu::experimental::relativetime::provider::SinglePlaceholderPluralPattern { zero: None, one: Some(icu_pattern::Pattern::<icu_pattern::SinglePlaceholder, _>::from_store_unchecked(alloc::borrow::Cow::Borrowed("\u{1} ਦਿਨ ਪਹਿਲਾ\u{a02}"))), two: None, few: None, many: None, other: icu_pattern::Pattern::<icu_pattern::SinglePlaceholder, _>::from_store_unchecked(alloc::borrow::Cow::Borrowed("\u{1} ਦਿਨ ਪਹਿਲਾ\u{a02}")) },
                        future: icu::experimental::relativetime::provider::SinglePlaceholderPluralPattern { zero: None, one: Some(icu_pattern::Pattern::<icu_pattern::SinglePlaceholder, _>::from_store_unchecked(alloc::borrow::Cow::Borrowed("\u{1} ਦਿਨ ਵਿ\u{a71}ਚ"))), two: None, few: None, many: None, other: icu_pattern::Pattern::<icu_pattern::SinglePlaceholder, _>::from_store_unchecked(alloc::borrow::Cow::Borrowed("\u{1} ਦਿਨਾ\u{a02} ਵਿ\u{a71}ਚ")) },
                    },
                    icu::experimental::relativetime::provider::RelativeTimePatternDataV1 {
                        relatives: unsafe {
                            #[allow(unused_unsafe)]
                            zerovec::ZeroMap::from_parts_unchecked(unsafe { zerovec::ZeroVec::from_bytes_unchecked(b"\xFF\0\x01") }, unsafe { zerovec::VarZeroVec::from_bytes_unchecked(b"\x03\0\0\0\0\0\x0C\0\x11\0Y\xE1\xBA\xB9\xCC\x81stad\xC3\xA8Tod\xC3\xA8Tum\xE1\xBB\x8D\xCC\x81ro") })
                        },
                        past: icu::experimental::relativetime::provider::SinglePlaceholderPluralPattern { zero: None, one: Some(icu_pattern::Pattern::<icu_pattern::SinglePlaceholder, _>::from_store_unchecked(alloc::borrow::Cow::Borrowed("\u{1} dè wé dọ\u{301}n pas"))), two: None, few: None, many: None, other: icu_pattern::Pattern::<icu_pattern::SinglePlaceholder, _>::from_store_unchecked(alloc::borrow::Cow::Borrowed("\u{1} dè wé dọ\u{301}n pas")) },
                        future: icu::experimental::relativetime::provider::SinglePlaceholderPluralPattern { zero: None, one: Some(icu_pattern::Pattern::<icu_pattern::SinglePlaceholder, _>::from_store_unchecked(alloc::borrow::Cow::Borrowed("\u{6}Fọ dè wé de kọm"))), two: None, few: None, many: None, other: icu_pattern::Pattern::<icu_pattern::SinglePlaceholder, _>::from_store_unchecked(alloc::borrow::Cow::Borrowed("\u{6}Fọ dè wé de kọm")) },
                    },
                    icu::experimental::relativetime::provider::RelativeTimePatternDataV1 {
                        relatives: unsafe {
                            #[allow(unused_unsafe)]
                            zerovec::ZeroMap::from_parts_unchecked(unsafe { zerovec::ZeroVec::from_bytes_unchecked(b"\xFE\xFF\0\x01\x02") }, unsafe { zerovec::VarZeroVec::from_bytes_unchecked(b"\x05\0\0\0\0\0\x0C\0\x13\0\x1A\0\x1F\0przedwczorajwczorajdzisiajjutropojutrze") })
                        },
                        past: icu::experimental::relativetime::provider::SinglePlaceholderPluralPattern { zero: None, one: Some(icu_pattern::Pattern::<icu_pattern::SinglePlaceholder, _>::from_store_unchecked(alloc::borrow::Cow::Borrowed("\u{1} dzień temu"))), two: None, few: Some(icu_pattern::Pattern::<icu_pattern::SinglePlaceholder, _>::from_store_unchecked(alloc::borrow::Cow::Borrowed("\u{1} dni temu"))), many: Some(icu_pattern::Pattern::<icu_pattern::SinglePlaceholder, _>::from_store_unchecked(alloc::borrow::Cow::Borrowed("\u{1} dni temu"))), other: icu_pattern::Pattern::<icu_pattern::SinglePlaceholder, _>::from_store_unchecked(alloc::borrow::Cow::Borrowed("\u{1} dnia temu")) },
                        future: icu::experimental::relativetime::provider::SinglePlaceholderPluralPattern { zero: None, one: Some(icu_pattern::Pattern::<icu_pattern::SinglePlaceholder, _>::from_store_unchecked(alloc::borrow::Cow::Borrowed("\u{4}za  dzień"))), two: None, few: Some(icu_pattern::Pattern::<icu_pattern::SinglePlaceholder, _>::from_store_unchecked(alloc::borrow::Cow::Borrowed("\u{4}za  dni"))), many: Some(icu_pattern::Pattern::<icu_pattern::SinglePlaceholder, _>::from_store_unchecked(alloc::borrow::Cow::Borrowed("\u{4}za  dni"))), other: icu_pattern::Pattern::<icu_pattern::SinglePlaceholder, _>::from_store_unchecked(alloc::borrow::Cow::Borrowed("\u{4}za  dnia")) },
                    },
                    icu::experimental::relativetime::provider::RelativeTimePatternDataV1 {
                        relatives: unsafe {
                            #[allow(unused_unsafe)]
                            zerovec::ZeroMap::from_parts_unchecked(unsafe { zerovec::ZeroVec::from_bytes_unchecked(b"\xFF\0\x01") }, unsafe { zerovec::VarZeroVec::from_bytes_unchecked(b"\x03\0\0\0\0\0\x08\0\x0C\0\xD9\xBE\xD8\xB1\xD9\x88\xD9\x86\xD9\x86\xD9\x86\xD8\xB3\xD8\xA8\xD8\xA7") })
                        },
                        past: icu::experimental::relativetime::provider::SinglePlaceholderPluralPattern { zero: None, one: Some(icu_pattern::Pattern::<icu_pattern::SinglePlaceholder, _>::from_store_unchecked(alloc::borrow::Cow::Borrowed("\u{1} ورځ مخکې"))), two: None, few: None, many: None, other: icu_pattern::Pattern::<icu_pattern::SinglePlaceholder, _>::from_store_unchecked(alloc::borrow::Cow::Borrowed("\u{1} ورځې مخکې")) },
                        future: icu::experimental::relativetime::provider::SinglePlaceholderPluralPattern { zero: None, one: Some(icu_pattern::Pattern::<icu_pattern::SinglePlaceholder, _>::from_store_unchecked(alloc::borrow::Cow::Borrowed("\u{6}په  ورځ کې"))), two: None, few: None, many: None, other: icu_pattern::Pattern::<icu_pattern::SinglePlaceholder, _>::from_store_unchecked(alloc::borrow::Cow::Borrowed("\u{6}په  ورځو کې")) },
                    },
                    icu::experimental::relativetime::provider::RelativeTimePatternDataV1 {
                        relatives: unsafe {
                            #[allow(unused_unsafe)]
                            zerovec::ZeroMap::from_parts_unchecked(unsafe { zerovec::ZeroVec::from_bytes_unchecked(b"\xFE\xFF\0\x01\x02") }, unsafe { zerovec::VarZeroVec::from_bytes_unchecked(b"\x05\0\0\0\0\0\t\0\x0E\0\x12\0\x19\0anteontemontemhojeamanh\xC3\xA3depois de amanh\xC3\xA3") })
                        },
                        past: icu::experimental::relativetime::provider::SinglePlaceholderPluralPattern { zero: None, one: Some(icu_pattern::Pattern::<icu_pattern::SinglePlaceholder, _>::from_store_unchecked(alloc::borrow::Cow::Borrowed("\u{5}há  dia"))), two: None, few: None, many: None, other: icu_pattern::Pattern::<icu_pattern::SinglePlaceholder, _>::from_store_unchecked(alloc::borrow::Cow::Borrowed("\u{5}há  dias")) },
                        future: icu::experimental::relativetime::provider::SinglePlaceholderPluralPattern { zero: None, one: Some(icu_pattern::Pattern::<icu_pattern::SinglePlaceholder, _>::from_store_unchecked(alloc::borrow::Cow::Borrowed("\u{4}em  dia"))), two: None, few: None, many: None, other: icu_pattern::Pattern::<icu_pattern::SinglePlaceholder, _>::from_store_unchecked(alloc::borrow::Cow::Borrowed("\u{4}em  dias")) },
                    },
                    icu::experimental::relativetime::provider::RelativeTimePatternDataV1 {
                        relatives: unsafe {
                            #[allow(unused_unsafe)]
                            zerovec::ZeroMap::from_parts_unchecked(unsafe { zerovec::ZeroVec::from_bytes_unchecked(b"\xFE\xFF\0\x01\x02") }, unsafe { zerovec::VarZeroVec::from_bytes_unchecked(b"\x05\0\0\0\0\0\t\0\x0E\0\x12\0\x19\0anteontemontemhojeamanh\xC3\xA3depois de amanh\xC3\xA3") })
                        },
                        past: icu::experimental::relativetime::provider::SinglePlaceholderPluralPattern { zero: None, one: Some(icu_pattern::Pattern::<icu_pattern::SinglePlaceholder, _>::from_store_unchecked(alloc::borrow::Cow::Borrowed("\u{5}há  dia"))), two: None, few: None, many: None, other: icu_pattern::Pattern::<icu_pattern::SinglePlaceholder, _>::from_store_unchecked(alloc::borrow::Cow::Borrowed("\u{5}há  dias")) },
                        future: icu::experimental::relativetime::provider::SinglePlaceholderPluralPattern { zero: None, one: Some(icu_pattern::Pattern::<icu_pattern::SinglePlaceholder, _>::from_store_unchecked(alloc::borrow::Cow::Borrowed("\u{b}dentro de  dia"))), two: None, few: None, many: None, other: icu_pattern::Pattern::<icu_pattern::SinglePlaceholder, _>::from_store_unchecked(alloc::borrow::Cow::Borrowed("\u{b}dentro de  dias")) },
                    },
                    icu::experimental::relativetime::provider::RelativeTimePatternDataV1 {
                        relatives: unsafe {
                            #[allow(unused_unsafe)]
                            zerovec::ZeroMap::from_parts_unchecked(unsafe { zerovec::ZeroVec::from_bytes_unchecked(b"\xFF\0\x01") }, unsafe { zerovec::VarZeroVec::from_bytes_unchecked(b"\x03\0\0\0\0\0\r\0\x1A\0qayna punchawkunan punchawpaqarin") })
                        },
                        past: icu::experimental::relativetime::provider::SinglePlaceholderPluralPattern { zero: None, one: None, two: None, few: None, many: None, other: icu_pattern::Pattern::<icu_pattern::SinglePlaceholder, _>::from_store_unchecked(alloc::borrow::Cow::Borrowed("\u{2}- d")) },
                        future: icu::experimental::relativetime::provider::SinglePlaceholderPluralPattern { zero: None, one: None, two: None, few: None, many: None, other: icu_pattern::Pattern::<icu_pattern::SinglePlaceholder, _>::from_store_unchecked(alloc::borrow::Cow::Borrowed("\u{2}+ d")) },
                    },
                    icu::experimental::relativetime::provider::RelativeTimePatternDataV1 {
                        relatives: unsafe {
                            #[allow(unused_unsafe)]
                            zerovec::ZeroMap::from_parts_unchecked(unsafe { zerovec::ZeroVec::from_bytes_unchecked(b"\xFF\0\x01") }, unsafe { zerovec::VarZeroVec::from_bytes_unchecked(b"\x03\0\0\0\0\0\t\0\x0F\0\xE0\xA4\x95\xE0\xA4\xBE\xE0\xA4\xB2\xE0\xA4\x86\xE0\xA4\x9C\xE0\xA4\x95\xE0\xA4\xBE\xE0\xA4\xB2") })
                        },
                        past: icu::experimental::relativetime::provider::SinglePlaceholderPluralPattern { zero: None, one: None, two: None, few: None, many: None, other: icu_pattern::Pattern::<icu_pattern::SinglePlaceholder, _>::from_store_unchecked(alloc::borrow::Cow::Borrowed("\u{2}- d")) },
                        future: icu::experimental::relativetime::provider::SinglePlaceholderPluralPattern { zero: None, one: None, two: None, few: None, many: None, other: icu_pattern::Pattern::<icu_pattern::SinglePlaceholder, _>::from_store_unchecked(alloc::borrow::Cow::Borrowed("\u{2}+ d")) },
                    },
                    icu::experimental::relativetime::provider::RelativeTimePatternDataV1 {
                        relatives: unsafe {
                            #[allow(unused_unsafe)]
                            zerovec::ZeroMap::from_parts_unchecked(unsafe { zerovec::ZeroVec::from_bytes_unchecked(b"\xFE\xFF\0\x01\x02") }, unsafe { zerovec::VarZeroVec::from_bytes_unchecked(b"\x05\0\0\0\0\0\x07\0\n\0\x0C\0\x12\0stersasierozdamaunpuschmaun") })
                        },
                        past: icu::experimental::relativetime::provider::SinglePlaceholderPluralPattern { zero: None, one: None, two: None, few: None, many: None, other: icu_pattern::Pattern::<icu_pattern::SinglePlaceholder, _>::from_store_unchecked(alloc::borrow::Cow::Borrowed("\u{2}- d")) },
                        future: icu::experimental::relativetime::provider::SinglePlaceholderPluralPattern { zero: None, one: None, two: None, few: None, many: None, other: icu_pattern::Pattern::<icu_pattern::SinglePlaceholder, _>::from_store_unchecked(alloc::borrow::Cow::Borrowed("\u{2}+ d")) },
                    },
                    icu::experimental::relativetime::provider::RelativeTimePatternDataV1 {
                        relatives: unsafe {
                            #[allow(unused_unsafe)]
                            zerovec::ZeroMap::from_parts_unchecked(unsafe { zerovec::ZeroVec::from_bytes_unchecked(b"\xFE\xFF\0\x01\x02") }, unsafe { zerovec::VarZeroVec::from_bytes_unchecked(b"\x05\0\0\0\0\0\x0B\0\x0F\0\x12\0\x18\0alalt\xC4\x83ieriieriazim\xC3\xA2inepoim\xC3\xA2ine") })
                        },
                        past: icu::experimental::relativetime::provider::SinglePlaceholderPluralPattern { zero: None, one: Some(icu_pattern::Pattern::<icu_pattern::SinglePlaceholder, _>::from_store_unchecked(alloc::borrow::Cow::Borrowed("\u{6}acum  zi"))), two: None, few: Some(icu_pattern::Pattern::<icu_pattern::SinglePlaceholder, _>::from_store_unchecked(alloc::borrow::Cow::Borrowed("\u{6}acum  zile"))), many: None, other: icu_pattern::Pattern::<icu_pattern::SinglePlaceholder, _>::from_store_unchecked(alloc::borrow::Cow::Borrowed("\u{6}acum  de zile")) },
                        future: icu::experimental::relativetime::provider::SinglePlaceholderPluralPattern { zero: None, one: Some(icu_pattern::Pattern::<icu_pattern::SinglePlaceholder, _>::from_store_unchecked(alloc::borrow::Cow::Borrowed("\u{7}peste  zi"))), two: None, few: Some(icu_pattern::Pattern::<icu_pattern::SinglePlaceholder, _>::from_store_unchecked(alloc::borrow::Cow::Borrowed("\u{7}peste  zile"))), many: None, other: icu_pattern::Pattern::<icu_pattern::SinglePlaceholder, _>::from_store_unchecked(alloc::borrow::Cow::Borrowed("\u{7}peste  de zile")) },
                    },
                    icu::experimental::relativetime::provider::RelativeTimePatternDataV1 {
                        relatives: unsafe {
                            #[allow(unused_unsafe)]
                            zerovec::ZeroMap::from_parts_unchecked(unsafe { zerovec::ZeroVec::from_bytes_unchecked(b"\xFE\xFF\0\x01\x02") }, unsafe { zerovec::VarZeroVec::from_bytes_unchecked(b"\x05\0\0\0\0\0\x12\0\x1C\0*\x006\0\xD0\xBF\xD0\xBE\xD0\xB7\xD0\xB0\xD0\xB2\xD1\x87\xD0\xB5\xD1\x80\xD0\xB0\xD0\xB2\xD1\x87\xD0\xB5\xD1\x80\xD0\xB0\xD1\x81\xD0\xB5\xD0\xB3\xD0\xBE\xD0\xB4\xD0\xBD\xD1\x8F\xD0\xB7\xD0\xB0\xD0\xB2\xD1\x82\xD1\x80\xD0\xB0\xD0\xBF\xD0\xBE\xD1\x81\xD0\xBB\xD0\xB5\xD0\xB7\xD0\xB0\xD0\xB2\xD1\x82\xD1\x80\xD0\xB0") })
                        },
                        past: icu::experimental::relativetime::provider::SinglePlaceholderPluralPattern { zero: None, one: Some(icu_pattern::Pattern::<icu_pattern::SinglePlaceholder, _>::from_store_unchecked(alloc::borrow::Cow::Borrowed("\u{1} дн. назад"))), two: None, few: Some(icu_pattern::Pattern::<icu_pattern::SinglePlaceholder, _>::from_store_unchecked(alloc::borrow::Cow::Borrowed("\u{1} дн. назад"))), many: Some(icu_pattern::Pattern::<icu_pattern::SinglePlaceholder, _>::from_store_unchecked(alloc::borrow::Cow::Borrowed("\u{1} дн. назад"))), other: icu_pattern::Pattern::<icu_pattern::SinglePlaceholder, _>::from_store_unchecked(alloc::borrow::Cow::Borrowed("\u{1} дн. назад")) },
                        future: icu::experimental::relativetime::provider::SinglePlaceholderPluralPattern { zero: None, one: Some(icu_pattern::Pattern::<icu_pattern::SinglePlaceholder, _>::from_store_unchecked(alloc::borrow::Cow::Borrowed("\u{c}через  дн."))), two: None, few: Some(icu_pattern::Pattern::<icu_pattern::SinglePlaceholder, _>::from_store_unchecked(alloc::borrow::Cow::Borrowed("\u{c}через  дн."))), many: Some(icu_pattern::Pattern::<icu_pattern::SinglePlaceholder, _>::from_store_unchecked(alloc::borrow::Cow::Borrowed("\u{c}через  дн."))), other: icu_pattern::Pattern::<icu_pattern::SinglePlaceholder, _>::from_store_unchecked(alloc::borrow::Cow::Borrowed("\u{c}через  дн.")) },
                    },
                    icu::experimental::relativetime::provider::RelativeTimePatternDataV1 {
                        relatives: unsafe {
                            #[allow(unused_unsafe)]
                            zerovec::ZeroMap::from_parts_unchecked(unsafe { zerovec::ZeroVec::from_bytes_unchecked(b"\xFF\0\x01") }, unsafe { zerovec::VarZeroVec::from_bytes_unchecked(b"\x03\0\0\0\0\0\x0C\0\x18\0\xE0\xA4\xB9\xE0\xA5\x8D\xE0\xA4\xAF\xE0\xA4\x83\xE0\xA4\x85\xE0\xA4\xA6\xE0\xA5\x8D\xE0\xA4\xAF\xE0\xA4\xB6\xE0\xA5\x8D\xE0\xA4\xB5\xE0\xA4\x83") })
                        },
                        past: icu::experimental::relativetime::provider::SinglePlaceholderPluralPattern { zero: None, one: None, two: None, few: None, many: None, other: icu_pattern::Pattern::<icu_pattern::SinglePlaceholder, _>::from_store_unchecked(alloc::borrow::Cow::Borrowed("\u{2}- d")) },
                        future: icu::experimental::relativetime::provider::SinglePlaceholderPluralPattern { zero: None, one: None, two: None, few: None, many: None, other: icu_pattern::Pattern::<icu_pattern::SinglePlaceholder, _>::from_store_unchecked(alloc::borrow::Cow::Borrowed("\u{2}+ d")) },
                    },
                    icu::experimental::relativetime::provider::RelativeTimePatternDataV1 {
                        relatives: unsafe {
                            #[allow(unused_unsafe)]
                            zerovec::ZeroMap::from_parts_unchecked(unsafe { zerovec::ZeroVec::from_bytes_unchecked(b"\xFE\xFF\0\x01\x02") }, unsafe { zerovec::VarZeroVec::from_bytes_unchecked(b"\x05\0\0\0\0\0\x15\0#\0-\09\0\xD0\x98\xD0\xBB\xD0\xBB\xD1\x8D\xD1\x80\xD1\x8D\xD1\x8D \xD0\xBA\xD2\xAF\xD0\xBD\xD0\x91\xD1\x8D\xD2\x95\xD1\x8D\xD2\xBB\xD1\x8D\xD1\x8D\xD0\x91\xD2\xAF\xD0\xB3\xD2\xAF\xD0\xBD\xD0\xA1\xD0\xB0\xD1\x80\xD1\x81\xD1\x8B\xD0\xBD\xD3\xA8\xD0\xB9\xD2\xAF\xD2\xAF\xD0\xBD") })
                        },
                        past: icu::experimental::relativetime::provider::SinglePlaceholderPluralPattern { zero: None, one: None, two: None, few: None, many: None, other: icu_pattern::Pattern::<icu_pattern::SinglePlaceholder, _>::from_store_unchecked(alloc::borrow::Cow::Borrowed("\u{1} күн ынараа өттүгэр")) },
                        future: icu::experimental::relativetime::provider::SinglePlaceholderPluralPattern { zero: None, one: None, two: None, few: None, many: None, other: icu_pattern::Pattern::<icu_pattern::SinglePlaceholder, _>::from_store_unchecked(alloc::borrow::Cow::Borrowed("\u{1} күнүнэн")) },
                    },
                    icu::experimental::relativetime::provider::RelativeTimePatternDataV1 {
                        relatives: unsafe {
                            #[allow(unused_unsafe)]
                            zerovec::ZeroMap::from_parts_unchecked(unsafe { zerovec::ZeroVec::from_bytes_unchecked(b"\xFF\0\x01") }, unsafe { zerovec::VarZeroVec::from_bytes_unchecked(b"\x03\0\0\0\0\0\x0C\0\x1B\0\xE1\xB1\xA6\xE1\xB1\x9A\xE1\xB1\x9E\xE1\xB1\x9F\xE1\xB1\x9B\xE1\xB1\xAE\xE1\xB1\xA6\xE1\xB1\xAE\xE1\xB1\xA7\xE1\xB1\x9C\xE1\xB1\x9F\xE1\xB1\xAF\xE1\xB1\x9F") })
                        },
                        past: icu::experimental::relativetime::provider::SinglePlaceholderPluralPattern { zero: None, one: None, two: None, few: None, many: None, other: icu_pattern::Pattern::<icu_pattern::SinglePlaceholder, _>::from_store_unchecked(alloc::borrow::Cow::Borrowed("\u{2}- d")) },
                        future: icu::experimental::relativetime::provider::SinglePlaceholderPluralPattern { zero: None, one: None, two: None, few: None, many: None, other: icu_pattern::Pattern::<icu_pattern::SinglePlaceholder, _>::from_store_unchecked(alloc::borrow::Cow::Borrowed("\u{2}+ d")) },
                    },
                    icu::experimental::relativetime::provider::RelativeTimePatternDataV1 {
                        relatives: unsafe {
                            #[allow(unused_unsafe)]
                            zerovec::ZeroMap::from_parts_unchecked(unsafe { zerovec::ZeroVec::from_bytes_unchecked(b"\xFF\0\x01") }, unsafe { zerovec::VarZeroVec::from_bytes_unchecked(b"\x03\0\0\0\0\0\x04\0\x06\0erisoecras") })
                        },
                        past: icu::experimental::relativetime::provider::SinglePlaceholderPluralPattern { zero: None, one: Some(icu_pattern::Pattern::<icu_pattern::SinglePlaceholder, _>::from_store_unchecked(alloc::borrow::Cow::Borrowed("\u{1} die a como"))), two: None, few: None, many: None, other: icu_pattern::Pattern::<icu_pattern::SinglePlaceholder, _>::from_store_unchecked(alloc::borrow::Cow::Borrowed("\u{1} dies a como")) },
                        future: icu::experimental::relativetime::provider::SinglePlaceholderPluralPattern { zero: None, one: Some(icu_pattern::Pattern::<icu_pattern::SinglePlaceholder, _>::from_store_unchecked(alloc::borrow::Cow::Borrowed("\nintro de  die"))), two: None, few: None, many: None, other: icu_pattern::Pattern::<icu_pattern::SinglePlaceholder, _>::from_store_unchecked(alloc::borrow::Cow::Borrowed("\nintro de  dies")) },
                    },
                    icu::experimental::relativetime::provider::RelativeTimePatternDataV1 {
                        relatives: unsafe {
                            #[allow(unused_unsafe)]
                            zerovec::ZeroMap::from_parts_unchecked(unsafe { zerovec::ZeroVec::from_bytes_unchecked(b"\xFF\0\x01") }, unsafe { zerovec::VarZeroVec::from_bytes_unchecked(b"\x03\0\0\0\0\0\x04\0\x08\0\xDA\xAA\xD9\x84\xD8\xA7\xDA\x84\xD8\xB3\xDA\x80\xD8\xA7\xDA\xBB\xD9\x8A") })
                        },
                        past: icu::experimental::relativetime::provider::SinglePlaceholderPluralPattern { zero: None, one: Some(icu_pattern::Pattern::<icu_pattern::SinglePlaceholder, _>::from_store_unchecked(alloc::borrow::Cow::Borrowed("\u{1} ڏينهن پهرين"))), two: None, few: None, many: None, other: icu_pattern::Pattern::<icu_pattern::SinglePlaceholder, _>::from_store_unchecked(alloc::borrow::Cow::Borrowed("\u{1} ڏينهن پهرين")) },
                        future: icu::experimental::relativetime::provider::SinglePlaceholderPluralPattern { zero: None, one: Some(icu_pattern::Pattern::<icu_pattern::SinglePlaceholder, _>::from_store_unchecked(alloc::borrow::Cow::Borrowed("\u{1} ڏينهن ۾"))), two: None, few: None, many: None, other: icu_pattern::Pattern::<icu_pattern::SinglePlaceholder, _>::from_store_unchecked(alloc::borrow::Cow::Borrowed("\u{1} ڏينهن ۾")) },
                    },
                    icu::experimental::relativetime::provider::RelativeTimePatternDataV1 {
                        relatives: unsafe {
                            #[allow(unused_unsafe)]
                            zerovec::ZeroMap::from_parts_unchecked(unsafe { zerovec::ZeroVec::from_bytes_unchecked(b"\xFF\0\x01") }, unsafe { zerovec::VarZeroVec::from_bytes_unchecked(b"\x03\0\0\0\0\0\x06\0\x0F\0\xE0\xA4\x95\xE0\xA4\xB2\xE0\xA4\x85\xE0\xA5\xBC\xE0\xA5\x81\xE0\xA4\xB8\xE0\xA5\x81\xE0\xA4\xAD\xE0\xA4\xBE\xE0\xA4\xA3\xE0\xA5\x87") })
                        },
                        past: icu::experimental::relativetime::provider::SinglePlaceholderPluralPattern { zero: None, one: None, two: None, few: None, many: None, other: icu_pattern::Pattern::<icu_pattern::SinglePlaceholder, _>::from_store_unchecked(alloc::borrow::Cow::Borrowed("\u{2}- d")) },
                        future: icu::experimental::relativetime::provider::SinglePlaceholderPluralPattern { zero: None, one: None, two: None, few: None, many: None, other: icu_pattern::Pattern::<icu_pattern::SinglePlaceholder, _>::from_store_unchecked(alloc::borrow::Cow::Borrowed("\u{2}+ d")) },
                    },
                    icu::experimental::relativetime::provider::RelativeTimePatternDataV1 {
                        relatives: unsafe {
                            #[allow(unused_unsafe)]
                            zerovec::ZeroMap::from_parts_unchecked(unsafe { zerovec::ZeroVec::from_bytes_unchecked(b"\xFE\xFF\0\x01\x02") }, unsafe { zerovec::VarZeroVec::from_bytes_unchecked(b"\x05\0\0\0\0\0\x12\0\x1B\0!\0*\0\xE0\xB6\xB4\xE0\xB7\x99\xE0\xB6\xBB\xE0\xB7\x9A\xE0\xB6\xAF\xE0\xB7\x8F\xE0\xB6\x8A\xE0\xB6\xBA\xE0\xB7\x9A\xE0\xB6\x85\xE0\xB6\xAF\xE0\xB7\x84\xE0\xB7\x99\xE0\xB6\xA7\xE0\xB6\x85\xE0\xB6\xB1\xE0\xB7\x92\xE0\xB6\xAF\xE0\xB7\x8A\xE0\xB6\xAF\xE0\xB7\x8F") })
                        },
                        past: icu::experimental::relativetime::provider::SinglePlaceholderPluralPattern { zero: None, one: Some(icu_pattern::Pattern::<icu_pattern::SinglePlaceholder, _>::from_store_unchecked(alloc::borrow::Cow::Borrowed("\u{b}ද\u{dd2}න කට පෙර"))), two: None, few: None, many: None, other: icu_pattern::Pattern::<icu_pattern::SinglePlaceholder, _>::from_store_unchecked(alloc::borrow::Cow::Borrowed("\u{b}ද\u{dd2}න කට පෙර")) },
                        future: icu::experimental::relativetime::provider::SinglePlaceholderPluralPattern { zero: None, one: Some(icu_pattern::Pattern::<icu_pattern::SinglePlaceholder, _>::from_store_unchecked(alloc::borrow::Cow::Borrowed("\u{b}ද\u{dd2}න න\u{dca}"))), two: None, few: None, many: None, other: icu_pattern::Pattern::<icu_pattern::SinglePlaceholder, _>::from_store_unchecked(alloc::borrow::Cow::Borrowed("\u{b}ද\u{dd2}න න\u{dca}")) },
                    },
                    icu::experimental::relativetime::provider::RelativeTimePatternDataV1 {
                        relatives: unsafe {
                            #[allow(unused_unsafe)]
                            zerovec::ZeroMap::from_parts_unchecked(unsafe { zerovec::ZeroVec::from_bytes_unchecked(b"\xFE\xFF\0\x01\x02") }, unsafe { zerovec::VarZeroVec::from_bytes_unchecked(b"\x05\0\0\0\0\0\x0B\0\x11\0\x15\0\x1B\0predv\xC4\x8Deromv\xC4\x8Deradneszajtrapozajtra") })
                        },
                        past: icu::experimental::relativetime::provider::SinglePlaceholderPluralPattern { zero: None, one: Some(icu_pattern::Pattern::<icu_pattern::SinglePlaceholder, _>::from_store_unchecked(alloc::borrow::Cow::Borrowed("\u{6}pred  d."))), two: None, few: Some(icu_pattern::Pattern::<icu_pattern::SinglePlaceholder, _>::from_store_unchecked(alloc::borrow::Cow::Borrowed("\u{6}pred  d."))), many: Some(icu_pattern::Pattern::<icu_pattern::SinglePlaceholder, _>::from_store_unchecked(alloc::borrow::Cow::Borrowed("\u{6}pred  d."))), other: icu_pattern::Pattern::<icu_pattern::SinglePlaceholder, _>::from_store_unchecked(alloc::borrow::Cow::Borrowed("\u{6}pred  d.")) },
                        future: icu::experimental::relativetime::provider::SinglePlaceholderPluralPattern { zero: None, one: Some(icu_pattern::Pattern::<icu_pattern::SinglePlaceholder, _>::from_store_unchecked(alloc::borrow::Cow::Borrowed("\u{3}o  d."))), two: None, few: Some(icu_pattern::Pattern::<icu_pattern::SinglePlaceholder, _>::from_store_unchecked(alloc::borrow::Cow::Borrowed("\u{3}o  d."))), many: Some(icu_pattern::Pattern::<icu_pattern::SinglePlaceholder, _>::from_store_unchecked(alloc::borrow::Cow::Borrowed("\u{3}o  d."))), other: icu_pattern::Pattern::<icu_pattern::SinglePlaceholder, _>::from_store_unchecked(alloc::borrow::Cow::Borrowed("\u{3}o  d.")) },
                    },
                    icu::experimental::relativetime::provider::RelativeTimePatternDataV1 {
                        relatives: unsafe {
                            #[allow(unused_unsafe)]
                            zerovec::ZeroMap::from_parts_unchecked(unsafe { zerovec::ZeroVec::from_bytes_unchecked(b"\xFE\xFF\0\x01\x02") }, unsafe { zerovec::VarZeroVec::from_bytes_unchecked(b"\x05\0\0\0\0\0\x11\0\x18\0\x1D\0\"\0predv\xC4\x8Deraj\xC5\xA1njimv\xC4\x8Derajdanesjutripojutri\xC5\xA1njem") })
                        },
                        past: icu::experimental::relativetime::provider::SinglePlaceholderPluralPattern { zero: None, one: Some(icu_pattern::Pattern::<icu_pattern::SinglePlaceholder, _>::from_store_unchecked(alloc::borrow::Cow::Borrowed("\u{6}pred  dnevom"))), two: Some(icu_pattern::Pattern::<icu_pattern::SinglePlaceholder, _>::from_store_unchecked(alloc::borrow::Cow::Borrowed("\u{6}pred  dnevoma"))), few: Some(icu_pattern::Pattern::<icu_pattern::SinglePlaceholder, _>::from_store_unchecked(alloc::borrow::Cow::Borrowed("\u{6}pred  dnevi"))), many: None, other: icu_pattern::Pattern::<icu_pattern::SinglePlaceholder, _>::from_store_unchecked(alloc::borrow::Cow::Borrowed("\u{6}pred  dnevi")) },
                        future: icu::experimental::relativetime::provider::SinglePlaceholderPluralPattern { zero: None, one: Some(icu_pattern::Pattern::<icu_pattern::SinglePlaceholder, _>::from_store_unchecked(alloc::borrow::Cow::Borrowed("\u{6}čez  dan"))), two: Some(icu_pattern::Pattern::<icu_pattern::SinglePlaceholder, _>::from_store_unchecked(alloc::borrow::Cow::Borrowed("\u{6}čez  dneva"))), few: Some(icu_pattern::Pattern::<icu_pattern::SinglePlaceholder, _>::from_store_unchecked(alloc::borrow::Cow::Borrowed("\u{6}čez  dni"))), many: None, other: icu_pattern::Pattern::<icu_pattern::SinglePlaceholder, _>::from_store_unchecked(alloc::borrow::Cow::Borrowed("\u{6}čez  dni")) },
                    },
                    icu::experimental::relativetime::provider::RelativeTimePatternDataV1 {
                        relatives: unsafe {
                            #[allow(unused_unsafe)]
                            zerovec::ZeroMap::from_parts_unchecked(unsafe { zerovec::ZeroVec::from_bytes_unchecked(b"\xFF\0\x01") }, unsafe { zerovec::VarZeroVec::from_bytes_unchecked(b"\x03\0\0\0\0\0\x06\0\x0C\0ShalayMaantaBerri") })
                        },
                        past: icu::experimental::relativetime::provider::SinglePlaceholderPluralPattern { zero: None, one: Some(icu_pattern::Pattern::<icu_pattern::SinglePlaceholder, _>::from_store_unchecked(alloc::borrow::Cow::Borrowed("\u{1} mln khr"))), two: None, few: None, many: None, other: icu_pattern::Pattern::<icu_pattern::SinglePlaceholder, _>::from_store_unchecked(alloc::borrow::Cow::Borrowed("\u{1} mlmd khr")) },
                        future: icu::experimental::relativetime::provider::SinglePlaceholderPluralPattern { zero: None, one: Some(icu_pattern::Pattern::<icu_pattern::SinglePlaceholder, _>::from_store_unchecked(alloc::borrow::Cow::Borrowed("\u{1} mln"))), two: None, few: None, many: None, other: icu_pattern::Pattern::<icu_pattern::SinglePlaceholder, _>::from_store_unchecked(alloc::borrow::Cow::Borrowed("\u{1} mlmd")) },
                    },
                    icu::experimental::relativetime::provider::RelativeTimePatternDataV1 {
                        relatives: unsafe {
                            #[allow(unused_unsafe)]
                            zerovec::ZeroMap::from_parts_unchecked(unsafe { zerovec::ZeroVec::from_bytes_unchecked(b"\xFF\0\x01") }, unsafe { zerovec::VarZeroVec::from_bytes_unchecked(b"\x03\0\0\0\0\0\x03\0\x06\0djesotnes\xC3\xABr") })
                        },
                        past: icu::experimental::relativetime::provider::SinglePlaceholderPluralPattern { zero: None, one: Some(icu_pattern::Pattern::<icu_pattern::SinglePlaceholder, _>::from_store_unchecked(alloc::borrow::Cow::Borrowed("\u{1} ditë më parë"))), two: None, few: None, many: None, other: icu_pattern::Pattern::<icu_pattern::SinglePlaceholder, _>::from_store_unchecked(alloc::borrow::Cow::Borrowed("\u{1} ditë më parë")) },
                        future: icu::experimental::relativetime::provider::SinglePlaceholderPluralPattern { zero: None, one: Some(icu_pattern::Pattern::<icu_pattern::SinglePlaceholder, _>::from_store_unchecked(alloc::borrow::Cow::Borrowed("\u{5}pas  dite"))), two: None, few: None, many: None, other: icu_pattern::Pattern::<icu_pattern::SinglePlaceholder, _>::from_store_unchecked(alloc::borrow::Cow::Borrowed("\u{5}pas  ditësh")) },
                    },
                    icu::experimental::relativetime::provider::RelativeTimePatternDataV1 {
                        relatives: unsafe {
                            #[allow(unused_unsafe)]
                            zerovec::ZeroMap::from_parts_unchecked(unsafe { zerovec::ZeroVec::from_bytes_unchecked(b"\xFE\xFF\0\x01\x02") }, unsafe { zerovec::VarZeroVec::from_bytes_unchecked(b"\x05\0\0\0\0\0\x10\0\x18\0\"\0,\0\xD0\xBF\xD1\x80\xD0\xB5\xD0\xBA\xD1\x98\xD1\x83\xD1\x87\xD0\xB5\xD1\x98\xD1\x83\xD1\x87\xD0\xB5\xD0\xB4\xD0\xB0\xD0\xBD\xD0\xB0\xD1\x81\xD1\x81\xD1\x83\xD1\x82\xD1\x80\xD0\xB0\xD0\xBF\xD1\x80\xD0\xB5\xD0\xBA\xD0\xBE\xD1\x81\xD1\x83\xD1\x82\xD1\x80\xD0\xB0") })
                        },
                        past: icu::experimental::relativetime::provider::SinglePlaceholderPluralPattern { zero: None, one: Some(icu_pattern::Pattern::<icu_pattern::SinglePlaceholder, _>::from_store_unchecked(alloc::borrow::Cow::Borrowed("\u{8}пре  д."))), two: None, few: Some(icu_pattern::Pattern::<icu_pattern::SinglePlaceholder, _>::from_store_unchecked(alloc::borrow::Cow::Borrowed("\u{8}пре  д."))), many: None, other: icu_pattern::Pattern::<icu_pattern::SinglePlaceholder, _>::from_store_unchecked(alloc::borrow::Cow::Borrowed("\u{8}пре  д.")) },
                        future: icu::experimental::relativetime::provider::SinglePlaceholderPluralPattern { zero: None, one: Some(icu_pattern::Pattern::<icu_pattern::SinglePlaceholder, _>::from_store_unchecked(alloc::borrow::Cow::Borrowed("\u{6}за  д."))), two: None, few: Some(icu_pattern::Pattern::<icu_pattern::SinglePlaceholder, _>::from_store_unchecked(alloc::borrow::Cow::Borrowed("\u{6}за  д."))), many: None, other: icu_pattern::Pattern::<icu_pattern::SinglePlaceholder, _>::from_store_unchecked(alloc::borrow::Cow::Borrowed("\u{6}за  д.")) },
                    },
                    icu::experimental::relativetime::provider::RelativeTimePatternDataV1 {
                        relatives: unsafe {
                            #[allow(unused_unsafe)]
                            zerovec::ZeroMap::from_parts_unchecked(unsafe { zerovec::ZeroVec::from_bytes_unchecked(b"\xFE\xFF\0\x01\x02") }, unsafe { zerovec::VarZeroVec::from_bytes_unchecked(b"\x05\0\0\0\0\0\x10\0\x18\0\"\0,\0\xD0\xBF\xD1\x80\xD0\xB5\xD0\xBA\xD1\x98\xD1\x83\xD1\x87\xD0\xB5\xD1\x98\xD1\x83\xD1\x87\xD0\xB5\xD0\xB4\xD0\xB0\xD0\xBD\xD0\xB0\xD1\x81\xD1\x81\xD1\x83\xD1\x82\xD1\x80\xD0\xB0\xD0\xBF\xD1\x80\xD0\xB5\xD0\xBA\xD0\xBE\xD1\x81\xD1\x83\xD1\x82\xD1\x80\xD0\xB0") })
                        },
                        past: icu::experimental::relativetime::provider::SinglePlaceholderPluralPattern { zero: None, one: Some(icu_pattern::Pattern::<icu_pattern::SinglePlaceholder, _>::from_store_unchecked(alloc::borrow::Cow::Borrowed("\u{c}прије  д."))), two: None, few: Some(icu_pattern::Pattern::<icu_pattern::SinglePlaceholder, _>::from_store_unchecked(alloc::borrow::Cow::Borrowed("\u{c}прије  д."))), many: None, other: icu_pattern::Pattern::<icu_pattern::SinglePlaceholder, _>::from_store_unchecked(alloc::borrow::Cow::Borrowed("\u{c}прије  д.")) },
                        future: icu::experimental::relativetime::provider::SinglePlaceholderPluralPattern { zero: None, one: Some(icu_pattern::Pattern::<icu_pattern::SinglePlaceholder, _>::from_store_unchecked(alloc::borrow::Cow::Borrowed("\u{6}за  д."))), two: None, few: Some(icu_pattern::Pattern::<icu_pattern::SinglePlaceholder, _>::from_store_unchecked(alloc::borrow::Cow::Borrowed("\u{6}за  д."))), many: None, other: icu_pattern::Pattern::<icu_pattern::SinglePlaceholder, _>::from_store_unchecked(alloc::borrow::Cow::Borrowed("\u{6}за  д.")) },
                    },
                    icu::experimental::relativetime::provider::RelativeTimePatternDataV1 {
                        relatives: unsafe {
                            #[allow(unused_unsafe)]
                            zerovec::ZeroMap::from_parts_unchecked(unsafe { zerovec::ZeroVec::from_bytes_unchecked(b"\xFE\xFF\0\x01\x02") }, unsafe { zerovec::VarZeroVec::from_bytes_unchecked(b"\x05\0\0\0\0\0\t\0\x0E\0\x13\0\x18\0prekju\xC4\x8Deju\xC4\x8Dedanassutraprekosutra") })
                        },
                        past: icu::experimental::relativetime::provider::SinglePlaceholderPluralPattern { zero: None, one: Some(icu_pattern::Pattern::<icu_pattern::SinglePlaceholder, _>::from_store_unchecked(alloc::borrow::Cow::Borrowed("\u{5}pre  d."))), two: None, few: Some(icu_pattern::Pattern::<icu_pattern::SinglePlaceholder, _>::from_store_unchecked(alloc::borrow::Cow::Borrowed("\u{5}pre  d."))), many: None, other: icu_pattern::Pattern::<icu_pattern::SinglePlaceholder, _>::from_store_unchecked(alloc::borrow::Cow::Borrowed("\u{5}pre  d.")) },
                        future: icu::experimental::relativetime::provider::SinglePlaceholderPluralPattern { zero: None, one: Some(icu_pattern::Pattern::<icu_pattern::SinglePlaceholder, _>::from_store_unchecked(alloc::borrow::Cow::Borrowed("\u{4}za  d."))), two: None, few: Some(icu_pattern::Pattern::<icu_pattern::SinglePlaceholder, _>::from_store_unchecked(alloc::borrow::Cow::Borrowed("\u{4}za  d."))), many: None, other: icu_pattern::Pattern::<icu_pattern::SinglePlaceholder, _>::from_store_unchecked(alloc::borrow::Cow::Borrowed("\u{4}za  d.")) },
                    },
                    icu::experimental::relativetime::provider::RelativeTimePatternDataV1 {
                        relatives: unsafe {
                            #[allow(unused_unsafe)]
                            zerovec::ZeroMap::from_parts_unchecked(unsafe { zerovec::ZeroVec::from_bytes_unchecked(b"\xFE\xFF\0\x01\x02") }, unsafe { zerovec::VarZeroVec::from_bytes_unchecked(b"\x05\0\0\0\0\0\t\0\x0E\0\x13\0\x18\0prekju\xC4\x8Deju\xC4\x8Dedanassutraprekosutra") })
                        },
                        past: icu::experimental::relativetime::provider::SinglePlaceholderPluralPattern { zero: None, one: Some(icu_pattern::Pattern::<icu_pattern::SinglePlaceholder, _>::from_store_unchecked(alloc::borrow::Cow::Borrowed("\u{7}prije  d."))), two: None, few: Some(icu_pattern::Pattern::<icu_pattern::SinglePlaceholder, _>::from_store_unchecked(alloc::borrow::Cow::Borrowed("\u{7}prije  d."))), many: None, other: icu_pattern::Pattern::<icu_pattern::SinglePlaceholder, _>::from_store_unchecked(alloc::borrow::Cow::Borrowed("\u{7}prije  d.")) },
                        future: icu::experimental::relativetime::provider::SinglePlaceholderPluralPattern { zero: None, one: Some(icu_pattern::Pattern::<icu_pattern::SinglePlaceholder, _>::from_store_unchecked(alloc::borrow::Cow::Borrowed("\u{4}za  d."))), two: None, few: Some(icu_pattern::Pattern::<icu_pattern::SinglePlaceholder, _>::from_store_unchecked(alloc::borrow::Cow::Borrowed("\u{4}za  d."))), many: None, other: icu_pattern::Pattern::<icu_pattern::SinglePlaceholder, _>::from_store_unchecked(alloc::borrow::Cow::Borrowed("\u{4}za  d.")) },
                    },
                    icu::experimental::relativetime::provider::RelativeTimePatternDataV1 {
                        relatives: unsafe {
                            #[allow(unused_unsafe)]
                            zerovec::ZeroMap::from_parts_unchecked(unsafe { zerovec::ZeroVec::from_bytes_unchecked(b"\xFF\0\x01") }, unsafe { zerovec::VarZeroVec::from_bytes_unchecked(b"\x03\0\0\0\0\0\x06\0\x10\0kamaridinten ieu\xC3\xA9njing") })
                        },
                        past: icu::experimental::relativetime::provider::SinglePlaceholderPluralPattern { zero: None, one: None, two: None, few: None, many: None, other: icu_pattern::Pattern::<icu_pattern::SinglePlaceholder, _>::from_store_unchecked(alloc::borrow::Cow::Borrowed("\u{2}- d")) },
                        future: icu::experimental::relativetime::provider::SinglePlaceholderPluralPattern { zero: None, one: None, two: None, few: None, many: None, other: icu_pattern::Pattern::<icu_pattern::SinglePlaceholder, _>::from_store_unchecked(alloc::borrow::Cow::Borrowed("\u{2}+ d")) },
                    },
                    icu::experimental::relativetime::provider::RelativeTimePatternDataV1 {
                        relatives: unsafe {
                            #[allow(unused_unsafe)]
                            zerovec::ZeroMap::from_parts_unchecked(unsafe { zerovec::ZeroVec::from_bytes_unchecked(b"\xFE\xFF\0\x01\x02") }, unsafe { zerovec::VarZeroVec::from_bytes_unchecked(b"\x05\0\0\0\0\0\x0B\0\x11\0\x16\0\x1E\0i f\xC3\xB6rrg\xC3\xA5ri g\xC3\xA5ri dagi morgoni \xC3\xB6vermorgon") })
                        },
                        past: icu::experimental::relativetime::provider::SinglePlaceholderPluralPattern { zero: None, one: Some(icu_pattern::Pattern::<icu_pattern::SinglePlaceholder, _>::from_store_unchecked(alloc::borrow::Cow::Borrowed("\u{6}för  d sedan"))), two: None, few: None, many: None, other: icu_pattern::Pattern::<icu_pattern::SinglePlaceholder, _>::from_store_unchecked(alloc::borrow::Cow::Borrowed("\u{7}för\u{a0}\u{a0}d sedan")) },
                        future: icu::experimental::relativetime::provider::SinglePlaceholderPluralPattern { zero: None, one: Some(icu_pattern::Pattern::<icu_pattern::SinglePlaceholder, _>::from_store_unchecked(alloc::borrow::Cow::Borrowed("\u{4}om  d"))), two: None, few: None, many: None, other: icu_pattern::Pattern::<icu_pattern::SinglePlaceholder, _>::from_store_unchecked(alloc::borrow::Cow::Borrowed("\u{4}om  d")) },
                    },
                    icu::experimental::relativetime::provider::RelativeTimePatternDataV1 {
                        relatives: unsafe {
                            #[allow(unused_unsafe)]
                            zerovec::ZeroMap::from_parts_unchecked(unsafe { zerovec::ZeroVec::from_bytes_unchecked(b"\xFE\xFF\0\x01\x02") }, unsafe { zerovec::VarZeroVec::from_bytes_unchecked(b"\x05\0\0\0\0\0\x04\0\x08\0\x0B\0\x10\0juzijanaleokeshokesho kutwa") })
                        },
                        past: icu::experimental::relativetime::provider::SinglePlaceholderPluralPattern { zero: None, one: Some(icu_pattern::Pattern::<icu_pattern::SinglePlaceholder, _>::from_store_unchecked(alloc::borrow::Cow::Borrowed("\u{6}siku  iliyopita"))), two: None, few: None, many: None, other: icu_pattern::Pattern::<icu_pattern::SinglePlaceholder, _>::from_store_unchecked(alloc::borrow::Cow::Borrowed("\u{6}siku  zilizopita")) },
                        future: icu::experimental::relativetime::provider::SinglePlaceholderPluralPattern { zero: None, one: Some(icu_pattern::Pattern::<icu_pattern::SinglePlaceholder, _>::from_store_unchecked(alloc::borrow::Cow::Borrowed("\u{f}baada ya siku "))), two: None, few: None, many: None, other: icu_pattern::Pattern::<icu_pattern::SinglePlaceholder, _>::from_store_unchecked(alloc::borrow::Cow::Borrowed("\u{f}baada ya siku ")) },
                    },
                    icu::experimental::relativetime::provider::RelativeTimePatternDataV1 {
                        relatives: unsafe {
                            #[allow(unused_unsafe)]
                            zerovec::ZeroMap::from_parts_unchecked(unsafe { zerovec::ZeroVec::from_bytes_unchecked(b"\xFF\0\x01") }, unsafe { zerovec::VarZeroVec::from_bytes_unchecked(b"\x03\0\0\0\0\0\n\0\x14\0\xDC\x90\xDC\xAC\xDC\xA1\xDC\xA0\xDC\x9D\xDC\x90\xDC\x95\xDC\x9D\xDC\x98\xDC\xA1\xDC\x9D\xDC\x98\xDC\xA1\xDC\x90 \xDC\x95\xDC\x90\xDC\xAC\xDC\x90") })
                        },
                        past: icu::experimental::relativetime::provider::SinglePlaceholderPluralPattern { zero: None, one: Some(icu_pattern::Pattern::<icu_pattern::SinglePlaceholder, _>::from_store_unchecked(alloc::borrow::Cow::Borrowed("\0ܡ\u{323}ܢ ܩܕܡ ܚܕ ܝܘܡܐ"))), two: None, few: None, many: None, other: icu_pattern::Pattern::<icu_pattern::SinglePlaceholder, _>::from_store_unchecked(alloc::borrow::Cow::Borrowed("\u{f}ܡ\u{323}ܢ ܩܕܡ  ܝܘܡܢ\u{308}ܐ")) },
                        future: icu::experimental::relativetime::provider::SinglePlaceholderPluralPattern { zero: None, one: Some(icu_pattern::Pattern::<icu_pattern::SinglePlaceholder, _>::from_store_unchecked(alloc::borrow::Cow::Borrowed("\0ܒܚܕ ܝܘܡܐ"))), two: None, few: None, many: None, other: icu_pattern::Pattern::<icu_pattern::SinglePlaceholder, _>::from_store_unchecked(alloc::borrow::Cow::Borrowed("\u{3}ܒ ܝܘܡܢ\u{308}ܐ")) },
                    },
                    icu::experimental::relativetime::provider::RelativeTimePatternDataV1 {
                        relatives: unsafe {
                            #[allow(unused_unsafe)]
                            zerovec::ZeroMap::from_parts_unchecked(unsafe { zerovec::ZeroVec::from_bytes_unchecked(b"\xFE\xFF\0\x01\x02") }, unsafe { zerovec::VarZeroVec::from_bytes_unchecked(b"\x05\0\0\0\0\0/\0A\0P\0\\\0\xE0\xAE\xA8\xE0\xAF\x87\xE0\xAE\xB1\xE0\xAF\x8D\xE0\xAE\xB1\xE0\xAF\x81 \xE0\xAE\xAE\xE0\xAF\x81\xE0\xAE\xA9\xE0\xAF\x8D \xE0\xAE\xA4\xE0\xAE\xBF\xE0\xAE\xA9\xE0\xAE\xAE\xE0\xAF\x8D\xE0\xAE\xA8\xE0\xAF\x87\xE0\xAE\xB1\xE0\xAF\x8D\xE0\xAE\xB1\xE0\xAF\x81\xE0\xAE\x87\xE0\xAE\xA9\xE0\xAF\x8D\xE0\xAE\xB1\xE0\xAF\x81\xE0\xAE\xA8\xE0\xAE\xBE\xE0\xAE\xB3\xE0\xAF\x88\xE0\xAE\xA8\xE0\xAE\xBE\xE0\xAE\xB3\xE0\xAF\x88 \xE0\xAE\xAE\xE0\xAE\xB1\xE0\xAF\x81\xE0\xAE\xA8\xE0\xAE\xBE\xE0\xAE\xB3\xE0\xAF\x8D") })
                        },
                        past: icu::experimental::relativetime::provider::SinglePlaceholderPluralPattern { zero: None, one: Some(icu_pattern::Pattern::<icu_pattern::SinglePlaceholder, _>::from_store_unchecked(alloc::borrow::Cow::Borrowed("\u{1} ந\u{bbe}ளுக\u{bcd}கு முன\u{bcd}"))), two: None, few: None, many: None, other: icu_pattern::Pattern::<icu_pattern::SinglePlaceholder, _>::from_store_unchecked(alloc::borrow::Cow::Borrowed("\u{1} ந\u{bbe}ட\u{bcd}களுக\u{bcd}கு முன\u{bcd}")) },
                        future: icu::experimental::relativetime::provider::SinglePlaceholderPluralPattern { zero: None, one: Some(icu_pattern::Pattern::<icu_pattern::SinglePlaceholder, _>::from_store_unchecked(alloc::borrow::Cow::Borrowed("\u{1} ந\u{bbe}ளில\u{bcd}"))), two: None, few: None, many: None, other: icu_pattern::Pattern::<icu_pattern::SinglePlaceholder, _>::from_store_unchecked(alloc::borrow::Cow::Borrowed("\u{1} ந\u{bbe}ட\u{bcd}களில\u{bcd}")) },
                    },
                    icu::experimental::relativetime::provider::RelativeTimePatternDataV1 {
                        relatives: unsafe {
                            #[allow(unused_unsafe)]
                            zerovec::ZeroMap::from_parts_unchecked(unsafe { zerovec::ZeroVec::from_bytes_unchecked(b"\xFE\xFF\0\x01\x02") }, unsafe { zerovec::VarZeroVec::from_bytes_unchecked(b"\x05\0\0\0\0\0\x0F\0\x1E\0.\0:\0\xE0\xB0\xAE\xE0\xB1\x8A\xE0\xB0\xA8\xE0\xB1\x8D\xE0\xB0\xA8\xE0\xB0\xA8\xE0\xB0\xBF\xE0\xB0\xA8\xE0\xB1\x8D\xE0\xB0\xA8\xE0\xB0\x88 \xE0\xB0\xB0\xE0\xB1\x8B\xE0\xB0\x9C\xE0\xB1\x81\xE0\xB0\xB0\xE0\xB1\x87\xE0\xB0\xAA\xE0\xB1\x81\xE0\xB0\x8E\xE0\xB0\xB2\xE0\xB1\x8D\xE0\xB0\xB2\xE0\xB1\x81\xE0\xB0\x82\xE0\xB0\xA1\xE0\xB0\xBF") })
                        },
                        past: icu::experimental::relativetime::provider::SinglePlaceholderPluralPattern { zero: None, one: Some(icu_pattern::Pattern::<icu_pattern::SinglePlaceholder, _>::from_store_unchecked(alloc::borrow::Cow::Borrowed("\u{1} ర\u{c4b}జు క\u{c4d}ర\u{c3f}తం"))), two: None, few: None, many: None, other: icu_pattern::Pattern::<icu_pattern::SinglePlaceholder, _>::from_store_unchecked(alloc::borrow::Cow::Borrowed("\u{1} ర\u{c4b}జుల క\u{c4d}ర\u{c3f}తం")) },
                        future: icu::experimental::relativetime::provider::SinglePlaceholderPluralPattern { zero: None, one: Some(icu_pattern::Pattern::<icu_pattern::SinglePlaceholder, _>::from_store_unchecked(alloc::borrow::Cow::Borrowed("\u{1} ర\u{c4b}జుల\u{c4b}"))), two: None, few: None, many: None, other: icu_pattern::Pattern::<icu_pattern::SinglePlaceholder, _>::from_store_unchecked(alloc::borrow::Cow::Borrowed("\u{1} ర\u{c4b}జుల\u{c4d}ల\u{c4b}")) },
                    },
                    icu::experimental::relativetime::provider::RelativeTimePatternDataV1 {
                        relatives: unsafe {
                            #[allow(unused_unsafe)]
                            zerovec::ZeroMap::from_parts_unchecked(unsafe { zerovec::ZeroVec::from_bytes_unchecked(b"\xFF\0\x01") }, unsafe { zerovec::VarZeroVec::from_bytes_unchecked(b"\x03\0\0\0\0\0\n\0\x14\0\xD0\xB4\xD0\xB8\xD1\x80\xD3\xAF\xD0\xB7\xD0\xB8\xD0\xBC\xD1\x80\xD3\xAF\xD0\xB7\xD1\x84\xD0\xB0\xD1\x80\xD0\xB4\xD0\xBE") })
                        },
                        past: icu::experimental::relativetime::provider::SinglePlaceholderPluralPattern { zero: None, one: None, two: None, few: None, many: None, other: icu_pattern::Pattern::<icu_pattern::SinglePlaceholder, _>::from_store_unchecked(alloc::borrow::Cow::Borrowed("\u{1} рӯз пеш")) },
                        future: icu::experimental::relativetime::provider::SinglePlaceholderPluralPattern { zero: None, one: None, two: None, few: None, many: None, other: icu_pattern::Pattern::<icu_pattern::SinglePlaceholder, _>::from_store_unchecked(alloc::borrow::Cow::Borrowed("\rпас аз  рӯз")) },
                    },
                    icu::experimental::relativetime::provider::RelativeTimePatternDataV1 {
                        relatives: unsafe {
                            #[allow(unused_unsafe)]
                            zerovec::ZeroMap::from_parts_unchecked(unsafe { zerovec::ZeroVec::from_bytes_unchecked(b"\xFE\xFF\0\x01\x02") }, unsafe { zerovec::VarZeroVec::from_bytes_unchecked(b"\x05\0\0\0\0\0!\09\0K\0c\0\xE0\xB9\x80\xE0\xB8\xA1\xE0\xB8\xB7\xE0\xB9\x88\xE0\xB8\xAD\xE0\xB8\xA7\xE0\xB8\xB2\xE0\xB8\x99\xE0\xB8\x8B\xE0\xB8\xB7\xE0\xB8\x99\xE0\xB9\x80\xE0\xB8\xA1\xE0\xB8\xB7\xE0\xB9\x88\xE0\xB8\xAD\xE0\xB8\xA7\xE0\xB8\xB2\xE0\xB8\x99\xE0\xB8\xA7\xE0\xB8\xB1\xE0\xB8\x99\xE0\xB8\x99\xE0\xB8\xB5\xE0\xB9\x89\xE0\xB8\x9E\xE0\xB8\xA3\xE0\xB8\xB8\xE0\xB9\x88\xE0\xB8\x87\xE0\xB8\x99\xE0\xB8\xB5\xE0\xB9\x89\xE0\xB8\xA1\xE0\xB8\xB0\xE0\xB8\xA3\xE0\xB8\xB7\xE0\xB8\x99\xE0\xB8\x99\xE0\xB8\xB5\xE0\xB9\x89") })
                        },
                        past: icu::experimental::relativetime::provider::SinglePlaceholderPluralPattern { zero: None, one: None, two: None, few: None, many: None, other: icu_pattern::Pattern::<icu_pattern::SinglePlaceholder, _>::from_store_unchecked(alloc::borrow::Cow::Borrowed("\u{1} ว\u{e31}นท\u{e35}\u{e48}แล\u{e49}ว")) },
                        future: icu::experimental::relativetime::provider::SinglePlaceholderPluralPattern { zero: None, one: None, two: None, few: None, many: None, other: icu_pattern::Pattern::<icu_pattern::SinglePlaceholder, _>::from_store_unchecked(alloc::borrow::Cow::Borrowed("\u{8}ใน  ว\u{e31}น")) },
                    },
                    icu::experimental::relativetime::provider::RelativeTimePatternDataV1 {
                        relatives: unsafe {
                            #[allow(unused_unsafe)]
                            zerovec::ZeroMap::from_parts_unchecked(unsafe { zerovec::ZeroVec::from_bytes_unchecked(b"\xFF\0\x01") }, unsafe { zerovec::VarZeroVec::from_bytes_unchecked(b"\x03\0\0\0\0\0\t\0\x0F\0\xE1\x89\xB5\xE1\x88\x9B\xE1\x88\x8A\xE1\x88\x8E\xE1\x88\x9A\xE1\x8C\xBD\xE1\x89\xA3\xE1\x88\x95") })
                        },
                        past: icu::experimental::relativetime::provider::SinglePlaceholderPluralPattern { zero: None, one: Some(icu_pattern::Pattern::<icu_pattern::SinglePlaceholder, _>::from_store_unchecked(alloc::borrow::Cow::Borrowed("\u{b}ቅድሚ  መዓልቲ"))), two: None, few: None, many: None, other: icu_pattern::Pattern::<icu_pattern::SinglePlaceholder, _>::from_store_unchecked(alloc::borrow::Cow::Borrowed("\u{b}ቅድሚ  መዓልቲ")) },
                        future: icu::experimental::relativetime::provider::SinglePlaceholderPluralPattern { zero: None, one: Some(icu_pattern::Pattern::<icu_pattern::SinglePlaceholder, _>::from_store_unchecked(alloc::borrow::Cow::Borrowed("\u{8}ኣብ  መዓልቲ"))), two: None, few: None, many: None, other: icu_pattern::Pattern::<icu_pattern::SinglePlaceholder, _>::from_store_unchecked(alloc::borrow::Cow::Borrowed("\u{8}ኣብ  መዓልቲ")) },
                    },
                    icu::experimental::relativetime::provider::RelativeTimePatternDataV1 {
                        relatives: unsafe {
                            #[allow(unused_unsafe)]
                            zerovec::ZeroMap::from_parts_unchecked(unsafe { zerovec::ZeroVec::from_bytes_unchecked(b"\xFF\0\x01") }, unsafe { zerovec::VarZeroVec::from_bytes_unchecked(b"\x03\0\0\0\0\0\x06\0\x0E\0d\xC3\xBC\xC3\xBDn\xC5\x9Fu g\xC3\xBCnertir") })
                        },
                        past: icu::experimental::relativetime::provider::SinglePlaceholderPluralPattern { zero: None, one: Some(icu_pattern::Pattern::<icu_pattern::SinglePlaceholder, _>::from_store_unchecked(alloc::borrow::Cow::Borrowed("\u{1} g. öň"))), two: None, few: None, many: None, other: icu_pattern::Pattern::<icu_pattern::SinglePlaceholder, _>::from_store_unchecked(alloc::borrow::Cow::Borrowed("\u{1} g. öň")) },
                        future: icu::experimental::relativetime::provider::SinglePlaceholderPluralPattern { zero: None, one: Some(icu_pattern::Pattern::<icu_pattern::SinglePlaceholder, _>::from_store_unchecked(alloc::borrow::Cow::Borrowed("\u{1} g-den"))), two: None, few: None, many: None, other: icu_pattern::Pattern::<icu_pattern::SinglePlaceholder, _>::from_store_unchecked(alloc::borrow::Cow::Borrowed("\u{1} g-den")) },
                    },
                    icu::experimental::relativetime::provider::RelativeTimePatternDataV1 {
                        relatives: unsafe {
                            #[allow(unused_unsafe)]
                            zerovec::ZeroMap::from_parts_unchecked(unsafe { zerovec::ZeroVec::from_bytes_unchecked(b"\xFE\xFF\0\x01\x02") }, unsafe { zerovec::VarZeroVec::from_bytes_unchecked(b"\x05\0\0\0\0\0\x05\0\n\0\x10\0\x15\0\xCA\xBBahn\xCA\xBBane\xCA\xBBa.ni\xCA\xBBapo\xCA\xBBahepongipongi") })
                        },
                        past: icu::experimental::relativetime::provider::SinglePlaceholderPluralPattern { zero: None, one: None, two: None, few: None, many: None, other: icu_pattern::Pattern::<icu_pattern::SinglePlaceholder, _>::from_store_unchecked(alloc::borrow::Cow::Borrowed("\u{b}ʻaho ʻe  kuoʻosi")) },
                        future: icu::experimental::relativetime::provider::SinglePlaceholderPluralPattern { zero: None, one: None, two: None, few: None, many: None, other: icu_pattern::Pattern::<icu_pattern::SinglePlaceholder, _>::from_store_unchecked(alloc::borrow::Cow::Borrowed("\u{12}ʻi he ʻaho ʻe ")) },
                    },
                    icu::experimental::relativetime::provider::RelativeTimePatternDataV1 {
                        relatives: unsafe {
                            #[allow(unused_unsafe)]
                            zerovec::ZeroMap::from_parts_unchecked(unsafe { zerovec::ZeroVec::from_bytes_unchecked(b"\xFE\xFF\0\x01\x02") }, unsafe { zerovec::VarZeroVec::from_bytes_unchecked(b"\x05\0\0\0\0\0\x0C\0\x10\0\x16\0\x1C\0evvelsi g\xC3\xBCnd\xC3\xBCnbug\xC3\xBCnyar\xC4\xB1n\xC3\xB6b\xC3\xBCr g\xC3\xBCn") })
                        },
                        past: icu::experimental::relativetime::provider::SinglePlaceholderPluralPattern { zero: None, one: Some(icu_pattern::Pattern::<icu_pattern::SinglePlaceholder, _>::from_store_unchecked(alloc::borrow::Cow::Borrowed("\u{1} gün önce"))), two: None, few: None, many: None, other: icu_pattern::Pattern::<icu_pattern::SinglePlaceholder, _>::from_store_unchecked(alloc::borrow::Cow::Borrowed("\u{1} gün önce")) },
                        future: icu::experimental::relativetime::provider::SinglePlaceholderPluralPattern { zero: None, one: Some(icu_pattern::Pattern::<icu_pattern::SinglePlaceholder, _>::from_store_unchecked(alloc::borrow::Cow::Borrowed("\u{1} gün sonra"))), two: None, few: None, many: None, other: icu_pattern::Pattern::<icu_pattern::SinglePlaceholder, _>::from_store_unchecked(alloc::borrow::Cow::Borrowed("\u{1} gün sonra")) },
                    },
                    icu::experimental::relativetime::provider::RelativeTimePatternDataV1 {
                        relatives: unsafe {
                            #[allow(unused_unsafe)]
                            zerovec::ZeroMap::from_parts_unchecked(unsafe { zerovec::ZeroVec::from_bytes_unchecked(b"\xFF\0\x01") }, unsafe { zerovec::VarZeroVec::from_bytes_unchecked(b"\x03\0\0\0\0\0\x08\0\x12\0\xD0\xBA\xD0\xB8\xD1\x87\xD3\x99\xD0\xB1\xD2\xAF\xD0\xB3\xD0\xB5\xD0\xBD\xD0\xB8\xD1\x80\xD1\x82\xD3\x99\xD0\xB3\xD3\x99") })
                        },
                        past: icu::experimental::relativetime::provider::SinglePlaceholderPluralPattern { zero: None, one: None, two: None, few: None, many: None, other: icu_pattern::Pattern::<icu_pattern::SinglePlaceholder, _>::from_store_unchecked(alloc::borrow::Cow::Borrowed("\u{1} көн элек")) },
                        future: icu::experimental::relativetime::provider::SinglePlaceholderPluralPattern { zero: None, one: None, two: None, few: None, many: None, other: icu_pattern::Pattern::<icu_pattern::SinglePlaceholder, _>::from_store_unchecked(alloc::borrow::Cow::Borrowed("\u{1} көннән")) },
                    },
                    icu::experimental::relativetime::provider::RelativeTimePatternDataV1 {
                        relatives: unsafe {
                            #[allow(unused_unsafe)]
                            zerovec::ZeroMap::from_parts_unchecked(unsafe { zerovec::ZeroVec::from_bytes_unchecked(b"\xFF\0\x01") }, unsafe { zerovec::VarZeroVec::from_bytes_unchecked(b"\x03\0\0\0\0\0\x0E\0\x18\0\xD8\xAA\xDB\x88\xD9\x86\xDB\x88\xDA\xAF\xDB\x88\xD9\x86\xD8\xA8\xDB\x88\xDA\xAF\xDB\x88\xD9\x86\xD8\xA6\xDB\x95\xD8\xAA\xDB\x95") })
                        },
                        past: icu::experimental::relativetime::provider::SinglePlaceholderPluralPattern { zero: None, one: Some(icu_pattern::Pattern::<icu_pattern::SinglePlaceholder, _>::from_store_unchecked(alloc::borrow::Cow::Borrowed("\u{1} كۈن ئىلگىرى"))), two: None, few: None, many: None, other: icu_pattern::Pattern::<icu_pattern::SinglePlaceholder, _>::from_store_unchecked(alloc::borrow::Cow::Borrowed("\u{1} كۈن ئىلگىرى")) },
                        future: icu::experimental::relativetime::provider::SinglePlaceholderPluralPattern { zero: None, one: Some(icu_pattern::Pattern::<icu_pattern::SinglePlaceholder, _>::from_store_unchecked(alloc::borrow::Cow::Borrowed("\u{1} كۈندىن كېيىن"))), two: None, few: None, many: None, other: icu_pattern::Pattern::<icu_pattern::SinglePlaceholder, _>::from_store_unchecked(alloc::borrow::Cow::Borrowed("\u{1} كۈندىن كېيىن")) },
                    },
                    icu::experimental::relativetime::provider::RelativeTimePatternDataV1 {
                        relatives: unsafe {
                            #[allow(unused_unsafe)]
                            zerovec::ZeroMap::from_parts_unchecked(unsafe { zerovec::ZeroVec::from_bytes_unchecked(b"\xFE\xFF\0\x01\x02") }, unsafe { zerovec::VarZeroVec::from_bytes_unchecked(b"\x05\0\0\0\0\0\x12\0\x1C\0,\08\0\xD0\xBF\xD0\xBE\xD0\xB7\xD0\xB0\xD0\xB2\xD1\x87\xD0\xBE\xD1\x80\xD0\xB0\xD1\x83\xD1\x87\xD0\xBE\xD1\x80\xD0\xB0\xD1\x81\xD1\x8C\xD0\xBE\xD0\xB3\xD0\xBE\xD0\xB4\xD0\xBD\xD1\x96\xD0\xB7\xD0\xB0\xD0\xB2\xD1\x82\xD1\x80\xD0\xB0\xD0\xBF\xD1\x96\xD1\x81\xD0\xBB\xD1\x8F\xD0\xB7\xD0\xB0\xD0\xB2\xD1\x82\xD1\x80\xD0\xB0") })
                        },
                        past: icu::experimental::relativetime::provider::SinglePlaceholderPluralPattern { zero: None, one: Some(icu_pattern::Pattern::<icu_pattern::SinglePlaceholder, _>::from_store_unchecked(alloc::borrow::Cow::Borrowed("\u{1} дн. тому"))), two: None, few: Some(icu_pattern::Pattern::<icu_pattern::SinglePlaceholder, _>::from_store_unchecked(alloc::borrow::Cow::Borrowed("\u{1} дн. тому"))), many: Some(icu_pattern::Pattern::<icu_pattern::SinglePlaceholder, _>::from_store_unchecked(alloc::borrow::Cow::Borrowed("\u{1} дн. тому"))), other: icu_pattern::Pattern::<icu_pattern::SinglePlaceholder, _>::from_store_unchecked(alloc::borrow::Cow::Borrowed("\u{1} дн. тому")) },
                        future: icu::experimental::relativetime::provider::SinglePlaceholderPluralPattern { zero: None, one: Some(icu_pattern::Pattern::<icu_pattern::SinglePlaceholder, _>::from_store_unchecked(alloc::borrow::Cow::Borrowed("\u{c}через  дн."))), two: None, few: Some(icu_pattern::Pattern::<icu_pattern::SinglePlaceholder, _>::from_store_unchecked(alloc::borrow::Cow::Borrowed("\u{c}через  дн."))), many: Some(icu_pattern::Pattern::<icu_pattern::SinglePlaceholder, _>::from_store_unchecked(alloc::borrow::Cow::Borrowed("\u{c}через  дн."))), other: icu_pattern::Pattern::<icu_pattern::SinglePlaceholder, _>::from_store_unchecked(alloc::borrow::Cow::Borrowed("\u{c}через  дн.")) },
                    },
                    icu::experimental::relativetime::provider::RelativeTimePatternDataV1 {
                        relatives: unsafe {
                            #[allow(unused_unsafe)]
<<<<<<< HEAD
=======
                            zerovec::ZeroMap::from_parts_unchecked(unsafe { zerovec::ZeroVec::from_bytes_unchecked(b"\xFF\0\x01") }, unsafe { zerovec::VarZeroVec::from_bytes_unchecked(b"\x03\0\0\0\0\0\t\0\x0E\0yesterdaytodaytomorrow") })
                        },
                        past: icu::experimental::relativetime::provider::SinglePlaceholderPluralPattern { zero: None, one: None, two: None, few: None, many: None, other: icu_pattern::Pattern::<icu_pattern::SinglePlaceholder, _>::from_store_unchecked(alloc::borrow::Cow::Borrowed("\u{2}- d")) },
                        future: icu::experimental::relativetime::provider::SinglePlaceholderPluralPattern { zero: None, one: None, two: None, few: None, many: None, other: icu_pattern::Pattern::<icu_pattern::SinglePlaceholder, _>::from_store_unchecked(alloc::borrow::Cow::Borrowed("\u{2}+ d")) },
                    },
                    icu::experimental::relativetime::provider::RelativeTimePatternDataV1 {
                        relatives: unsafe {
                            #[allow(unused_unsafe)]
>>>>>>> 22ad2f6b
                            zerovec::ZeroMap::from_parts_unchecked(unsafe { zerovec::ZeroVec::from_bytes_unchecked(b"\xFE\xFF\0\x01\x02") }, unsafe { zerovec::VarZeroVec::from_bytes_unchecked(b"\x05\0\0\0\0\0\x15\0$\0(\x007\0\xDA\xAF\xD8\xB2\xD8\xB4\xD8\xAA\xDB\x81 \xD9\xBE\xD8\xB1\xD8\xB3\xD9\x88\xDA\xBA\xDA\xAF\xD8\xB2\xD8\xB4\xD8\xAA\xDB\x81 \xDA\xA9\xD9\x84\xD8\xA2\xD8\xAC\xD8\xA2\xD8\xA6\xD9\x86\xD8\xAF\xDB\x81 \xDA\xA9\xD9\x84\xD8\xA2\xD9\x86\xDB\x92 \xD9\x88\xD8\xA7\xD9\x84\xD8\xA7 \xD9\xBE\xD8\xB1\xD8\xB3\xD9\x88\xDA\xBA") })
                        },
                        past: icu::experimental::relativetime::provider::SinglePlaceholderPluralPattern { zero: None, one: Some(icu_pattern::Pattern::<icu_pattern::SinglePlaceholder, _>::from_store_unchecked(alloc::borrow::Cow::Borrowed("\u{1} دن پہلے"))), two: None, few: None, many: None, other: icu_pattern::Pattern::<icu_pattern::SinglePlaceholder, _>::from_store_unchecked(alloc::borrow::Cow::Borrowed("\u{1} دن پہلے")) },
                        future: icu::experimental::relativetime::provider::SinglePlaceholderPluralPattern { zero: None, one: Some(icu_pattern::Pattern::<icu_pattern::SinglePlaceholder, _>::from_store_unchecked(alloc::borrow::Cow::Borrowed("\u{1} دن میں"))), two: None, few: None, many: None, other: icu_pattern::Pattern::<icu_pattern::SinglePlaceholder, _>::from_store_unchecked(alloc::borrow::Cow::Borrowed("\u{1} دنوں میں")) },
                    },
                    icu::experimental::relativetime::provider::RelativeTimePatternDataV1 {
                        relatives: unsafe {
                            #[allow(unused_unsafe)]
                            zerovec::ZeroMap::from_parts_unchecked(unsafe { zerovec::ZeroVec::from_bytes_unchecked(b"\xFE\xFF\0\x01\x02") }, unsafe { zerovec::VarZeroVec::from_bytes_unchecked(b"\x05\0\0\0\0\0\x15\0$\0(\x007\0\xDA\xAF\xD8\xB2\xD8\xB4\xD8\xAA\xDB\x81 \xD9\xBE\xD8\xB1\xD8\xB3\xD9\x88\xDA\xBA\xDA\xAF\xD8\xB2\xD8\xB4\xD8\xAA\xDB\x81 \xDA\xA9\xD9\x84\xD8\xA2\xD8\xAC\xD8\xA2\xD8\xA6\xD9\x86\xD8\xAF\xDB\x81 \xDA\xA9\xD9\x84\xD8\xA2\xD9\x86\xDB\x92 \xD9\x88\xD8\xA7\xD9\x84\xD8\xA7 \xD9\xBE\xD8\xB1\xD8\xB3\xD9\x88\xDA\xBA") })
                        },
                        past: icu::experimental::relativetime::provider::SinglePlaceholderPluralPattern { zero: None, one: Some(icu_pattern::Pattern::<icu_pattern::SinglePlaceholder, _>::from_store_unchecked(alloc::borrow::Cow::Borrowed("\u{1} دن پہلے"))), two: None, few: None, many: None, other: icu_pattern::Pattern::<icu_pattern::SinglePlaceholder, _>::from_store_unchecked(alloc::borrow::Cow::Borrowed("\u{1} دن پہلے")) },
                        future: icu::experimental::relativetime::provider::SinglePlaceholderPluralPattern { zero: None, one: Some(icu_pattern::Pattern::<icu_pattern::SinglePlaceholder, _>::from_store_unchecked(alloc::borrow::Cow::Borrowed("\u{1} دنوں میں"))), two: None, few: None, many: None, other: icu_pattern::Pattern::<icu_pattern::SinglePlaceholder, _>::from_store_unchecked(alloc::borrow::Cow::Borrowed("\u{1} دنوں میں")) },
                    },
                    icu::experimental::relativetime::provider::RelativeTimePatternDataV1 {
                        relatives: unsafe {
                            #[allow(unused_unsafe)]
                            zerovec::ZeroMap::from_parts_unchecked(unsafe { zerovec::ZeroVec::from_bytes_unchecked(b"\xFF\0\x01") }, unsafe { zerovec::VarZeroVec::from_bytes_unchecked(b"\x03\0\0\0\0\0\x05\0\n\0kechabugunertaga") })
                        },
                        past: icu::experimental::relativetime::provider::SinglePlaceholderPluralPattern { zero: None, one: Some(icu_pattern::Pattern::<icu_pattern::SinglePlaceholder, _>::from_store_unchecked(alloc::borrow::Cow::Borrowed("\u{1} kun oldin"))), two: None, few: None, many: None, other: icu_pattern::Pattern::<icu_pattern::SinglePlaceholder, _>::from_store_unchecked(alloc::borrow::Cow::Borrowed("\u{1} kun oldin")) },
                        future: icu::experimental::relativetime::provider::SinglePlaceholderPluralPattern { zero: None, one: Some(icu_pattern::Pattern::<icu_pattern::SinglePlaceholder, _>::from_store_unchecked(alloc::borrow::Cow::Borrowed("\u{1} kundan keyin"))), two: None, few: None, many: None, other: icu_pattern::Pattern::<icu_pattern::SinglePlaceholder, _>::from_store_unchecked(alloc::borrow::Cow::Borrowed("\u{1} kundan keyin")) },
                    },
                    icu::experimental::relativetime::provider::RelativeTimePatternDataV1 {
                        relatives: unsafe {
                            #[allow(unused_unsafe)]
                            zerovec::ZeroMap::from_parts_unchecked(unsafe { zerovec::ZeroVec::from_bytes_unchecked(b"\xFF\0\x01") }, unsafe { zerovec::VarZeroVec::from_bytes_unchecked(b"\x03\0\0\0\0\0\x08\0\x12\0\xD0\xBA\xD0\xB5\xD1\x87\xD0\xB0\xD0\xB1\xD1\x83\xD0\xB3\xD1\x83\xD0\xBD\xD1\x8D\xD1\x80\xD1\x82\xD0\xB0\xD0\xB3\xD0\xB0") })
                        },
                        past: icu::experimental::relativetime::provider::SinglePlaceholderPluralPattern { zero: None, one: Some(icu_pattern::Pattern::<icu_pattern::SinglePlaceholder, _>::from_store_unchecked(alloc::borrow::Cow::Borrowed("\u{1} кун олдин"))), two: None, few: None, many: None, other: icu_pattern::Pattern::<icu_pattern::SinglePlaceholder, _>::from_store_unchecked(alloc::borrow::Cow::Borrowed("\u{1} кун олдин")) },
                        future: icu::experimental::relativetime::provider::SinglePlaceholderPluralPattern { zero: None, one: Some(icu_pattern::Pattern::<icu_pattern::SinglePlaceholder, _>::from_store_unchecked(alloc::borrow::Cow::Borrowed("\u{1} кундан сўнг"))), two: None, few: None, many: None, other: icu_pattern::Pattern::<icu_pattern::SinglePlaceholder, _>::from_store_unchecked(alloc::borrow::Cow::Borrowed("\u{1} кундан сўнг")) },
                    },
                    icu::experimental::relativetime::provider::RelativeTimePatternDataV1 {
                        relatives: unsafe {
                            #[allow(unused_unsafe)]
                            zerovec::ZeroMap::from_parts_unchecked(unsafe { zerovec::ZeroVec::from_bytes_unchecked(b"\xFF\0\x01") }, unsafe { zerovec::VarZeroVec::from_bytes_unchecked(b"\x03\0\0\0\0\0\x04\0\t\0jeriunc\xC3\xB3doman") })
                        },
                        past: icu::experimental::relativetime::provider::SinglePlaceholderPluralPattern { zero: None, one: None, two: None, few: None, many: None, other: icu_pattern::Pattern::<icu_pattern::SinglePlaceholder, _>::from_store_unchecked(alloc::borrow::Cow::Borrowed("\u{2}- d")) },
                        future: icu::experimental::relativetime::provider::SinglePlaceholderPluralPattern { zero: None, one: None, two: None, few: None, many: None, other: icu_pattern::Pattern::<icu_pattern::SinglePlaceholder, _>::from_store_unchecked(alloc::borrow::Cow::Borrowed("\u{2}+ d")) },
                    },
                    icu::experimental::relativetime::provider::RelativeTimePatternDataV1 {
                        relatives: unsafe {
                            #[allow(unused_unsafe)]
                            zerovec::ZeroMap::from_parts_unchecked(unsafe { zerovec::ZeroVec::from_bytes_unchecked(b"\xFE\xFF\0\x01\x02") }, unsafe { zerovec::VarZeroVec::from_bytes_unchecked(b"\x05\0\0\0\0\0\x08\0\x10\0\x18\0!\0H\xC3\xB4m kiah\xC3\xB4m quah\xC3\xB4m nayng\xC3\xA0y maiNg\xC3\xA0y kia") })
                        },
                        past: icu::experimental::relativetime::provider::SinglePlaceholderPluralPattern { zero: None, one: None, two: None, few: None, many: None, other: icu_pattern::Pattern::<icu_pattern::SinglePlaceholder, _>::from_store_unchecked(alloc::borrow::Cow::Borrowed("\u{1} ngày trước")) },
                        future: icu::experimental::relativetime::provider::SinglePlaceholderPluralPattern { zero: None, one: None, two: None, few: None, many: None, other: icu_pattern::Pattern::<icu_pattern::SinglePlaceholder, _>::from_store_unchecked(alloc::borrow::Cow::Borrowed("\u{5}sau  ngày nữa")) },
                    },
                    icu::experimental::relativetime::provider::RelativeTimePatternDataV1 {
                        relatives: unsafe {
                            #[allow(unused_unsafe)]
                            zerovec::ZeroMap::from_parts_unchecked(unsafe { zerovec::ZeroVec::from_bytes_unchecked(b"\xFF\0\x01") }, unsafe { zerovec::VarZeroVec::from_bytes_unchecked(b"\x03\0\0\0\0\0\x05\0\x08\0d\xC3\xA9mbtaysuba") })
                        },
                        past: icu::experimental::relativetime::provider::SinglePlaceholderPluralPattern { zero: None, one: None, two: None, few: None, many: None, other: icu_pattern::Pattern::<icu_pattern::SinglePlaceholder, _>::from_store_unchecked(alloc::borrow::Cow::Borrowed("\u{1} fan ci ginaaw")) },
                        future: icu::experimental::relativetime::provider::SinglePlaceholderPluralPattern { zero: None, one: None, two: None, few: None, many: None, other: icu_pattern::Pattern::<icu_pattern::SinglePlaceholder, _>::from_store_unchecked(alloc::borrow::Cow::Borrowed("\u{8}fileek  fan")) },
                    },
                    icu::experimental::relativetime::provider::RelativeTimePatternDataV1 {
                        relatives: unsafe {
                            #[allow(unused_unsafe)]
                            zerovec::ZeroMap::from_parts_unchecked(unsafe { zerovec::ZeroVec::from_bytes_unchecked(b"\xFF\0\x01") }, unsafe { zerovec::VarZeroVec::from_bytes_unchecked(b"\x03\0\0\0\0\0\x05\0\x0E\0izolonamhlanjengomso") })
                        },
                        past: icu::experimental::relativetime::provider::SinglePlaceholderPluralPattern { zero: None, one: None, two: None, few: None, many: None, other: icu_pattern::Pattern::<icu_pattern::SinglePlaceholder, _>::from_store_unchecked(alloc::borrow::Cow::Borrowed("\u{2}- d")) },
                        future: icu::experimental::relativetime::provider::SinglePlaceholderPluralPattern { zero: None, one: None, two: None, few: None, many: None, other: icu_pattern::Pattern::<icu_pattern::SinglePlaceholder, _>::from_store_unchecked(alloc::borrow::Cow::Borrowed("\u{2}+ d")) },
                    },
                    icu::experimental::relativetime::provider::RelativeTimePatternDataV1 {
                        relatives: unsafe {
                            #[allow(unused_unsafe)]
                            zerovec::ZeroMap::from_parts_unchecked(unsafe { zerovec::ZeroVec::from_bytes_unchecked(b"\xFF\0\x01") }, unsafe { zerovec::VarZeroVec::from_bytes_unchecked(b"\x03\0\0\0\0\0\x16\0\"\0\xE0\xA4\xAA\xE0\xA4\xBF\xE0\xA4\x9B\xE0\xA4\xB2\xE0\xA4\xBE \xE0\xA4\x95\xE0\xA4\xB2\xE0\xA4\x85\xE0\xA4\x9C\xE0\xA5\x8D\xE0\xA4\x9C\xE0\xA4\x85\xE0\xA4\x97\xE0\xA4\xB2\xE0\xA5\x87 \xE0\xA4\x95\xE0\xA4\xB2") })
                        },
                        past: icu::experimental::relativetime::provider::SinglePlaceholderPluralPattern { zero: None, one: None, two: None, few: None, many: None, other: icu_pattern::Pattern::<icu_pattern::SinglePlaceholder, _>::from_store_unchecked(alloc::borrow::Cow::Borrowed("\u{2}- d")) },
                        future: icu::experimental::relativetime::provider::SinglePlaceholderPluralPattern { zero: None, one: None, two: None, few: None, many: None, other: icu_pattern::Pattern::<icu_pattern::SinglePlaceholder, _>::from_store_unchecked(alloc::borrow::Cow::Borrowed("\u{2}+ d")) },
                    },
                    icu::experimental::relativetime::provider::RelativeTimePatternDataV1 {
                        relatives: unsafe {
                            #[allow(unused_unsafe)]
                            zerovec::ZeroMap::from_parts_unchecked(unsafe { zerovec::ZeroVec::from_bytes_unchecked(b"\xFE\xFF\0\x01\x02") }, unsafe { zerovec::VarZeroVec::from_bytes_unchecked(b"\x05\0\0\0\0\0\x08\0\r\0\x12\0\x19\0\xC3\xADj\xE1\xBA\xB9ta\xC3\x80n\xC3\xA1\xC3\x92n\xC3\xAD\xE1\xBB\x8C\xCC\x80la\xC3\xB2t\xC3\xBA\xC3\xB9nla") })
                        },
                        past: icu::experimental::relativetime::provider::SinglePlaceholderPluralPattern { zero: None, one: None, two: None, few: None, many: None, other: icu_pattern::Pattern::<icu_pattern::SinglePlaceholder, _>::from_store_unchecked(alloc::borrow::Cow::Borrowed("\u{2}- d")) },
                        future: icu::experimental::relativetime::provider::SinglePlaceholderPluralPattern { zero: None, one: None, two: None, few: None, many: None, other: icu_pattern::Pattern::<icu_pattern::SinglePlaceholder, _>::from_store_unchecked(alloc::borrow::Cow::Borrowed("\u{2}+ d")) },
                    },
                    icu::experimental::relativetime::provider::RelativeTimePatternDataV1 {
                        relatives: unsafe {
                            #[allow(unused_unsafe)]
                            zerovec::ZeroMap::from_parts_unchecked(unsafe { zerovec::ZeroVec::from_bytes_unchecked(b"\xFE\xFF\0\x01\x02") }, unsafe { zerovec::VarZeroVec::from_bytes_unchecked(b"\x05\0\0\0\0\0\x07\0\x0C\0\x11\0\x17\0\xC3\xADj\xC9\x9Bta\xC3\x80n\xC3\xA1\xC3\x92n\xC3\xAD\xC6\x86\xCC\x80la\xC3\xB2t\xC3\xBA\xC3\xB9nla") })
                        },
                        past: icu::experimental::relativetime::provider::SinglePlaceholderPluralPattern { zero: None, one: None, two: None, few: None, many: None, other: icu_pattern::Pattern::<icu_pattern::SinglePlaceholder, _>::from_store_unchecked(alloc::borrow::Cow::Borrowed("\u{2}- d")) },
                        future: icu::experimental::relativetime::provider::SinglePlaceholderPluralPattern { zero: None, one: None, two: None, few: None, many: None, other: icu_pattern::Pattern::<icu_pattern::SinglePlaceholder, _>::from_store_unchecked(alloc::borrow::Cow::Borrowed("\u{2}+ d")) },
                    },
                    icu::experimental::relativetime::provider::RelativeTimePatternDataV1 {
                        relatives: unsafe {
                            #[allow(unused_unsafe)]
                            zerovec::ZeroMap::from_parts_unchecked(unsafe { zerovec::ZeroVec::from_bytes_unchecked(b"\xFE\xFF\0\x01\x02") }, unsafe { zerovec::VarZeroVec::from_bytes_unchecked(b"\x05\0\0\0\0\0\x0B\0\x11\0\x15\0\x1D\0am\xC5\xA9 kues\xC3\xAAkues\xC3\xAAwi\xC3\xADwir\xC3\xA3d\xC3\xA9wir\xC3\xA3d\xC3\xA9 arir\xC3\xA9") })
                        },
                        past: icu::experimental::relativetime::provider::SinglePlaceholderPluralPattern { zero: None, one: Some(icu_pattern::Pattern::<icu_pattern::SinglePlaceholder, _>::from_store_unchecked(alloc::borrow::Cow::Borrowed("\u{8}aikué  ara"))), two: None, few: None, many: None, other: icu_pattern::Pattern::<icu_pattern::SinglePlaceholder, _>::from_store_unchecked(alloc::borrow::Cow::Borrowed("\u{8}aikué  ara itá")) },
                        future: icu::experimental::relativetime::provider::SinglePlaceholderPluralPattern { zero: None, one: Some(icu_pattern::Pattern::<icu_pattern::SinglePlaceholder, _>::from_store_unchecked(alloc::borrow::Cow::Borrowed("\u{1} ara resê"))), two: None, few: None, many: None, other: icu_pattern::Pattern::<icu_pattern::SinglePlaceholder, _>::from_store_unchecked(alloc::borrow::Cow::Borrowed("\u{1} ara itá resê")) },
                    },
                    icu::experimental::relativetime::provider::RelativeTimePatternDataV1 {
                        relatives: unsafe {
                            #[allow(unused_unsafe)]
                            zerovec::ZeroMap::from_parts_unchecked(unsafe { zerovec::ZeroVec::from_bytes_unchecked(b"\xFE\xFF\0\x01\x02") }, unsafe { zerovec::VarZeroVec::from_bytes_unchecked(b"\x05\0\0\0\0\0\x06\0\x0C\0\x12\0\x18\0\xE5\x89\x8D\xE5\xA4\xA9\xE5\xB0\x8B\xE6\x97\xA5\xE4\xBB\x8A\xE6\x97\xA5\xE8\x81\xBD\xE6\x97\xA5\xE5\xBE\x8C\xE5\xA4\xA9") })
                        },
                        past: icu::experimental::relativetime::provider::SinglePlaceholderPluralPattern { zero: None, one: None, two: None, few: None, many: None, other: icu_pattern::Pattern::<icu_pattern::SinglePlaceholder, _>::from_store_unchecked(alloc::borrow::Cow::Borrowed("\u{1} 日前")) },
                        future: icu::experimental::relativetime::provider::SinglePlaceholderPluralPattern { zero: None, one: None, two: None, few: None, many: None, other: icu_pattern::Pattern::<icu_pattern::SinglePlaceholder, _>::from_store_unchecked(alloc::borrow::Cow::Borrowed("\u{1} 日後")) },
                    },
                    icu::experimental::relativetime::provider::RelativeTimePatternDataV1 {
                        relatives: unsafe {
                            #[allow(unused_unsafe)]
                            zerovec::ZeroMap::from_parts_unchecked(unsafe { zerovec::ZeroVec::from_bytes_unchecked(b"\xFE\xFF\0\x01\x02") }, unsafe { zerovec::VarZeroVec::from_bytes_unchecked(b"\x05\0\0\0\0\0\x06\0\x0C\0\x12\0\x18\0\xE5\x89\x8D\xE5\xA4\xA9\xE5\xAF\xBB\xE6\x97\xA5\xE4\xBB\x8A\xE6\x97\xA5\xE5\x90\xAC\xE6\x97\xA5\xE5\x90\x8E\xE5\xA4\xA9") })
                        },
                        past: icu::experimental::relativetime::provider::SinglePlaceholderPluralPattern { zero: None, one: None, two: None, few: None, many: None, other: icu_pattern::Pattern::<icu_pattern::SinglePlaceholder, _>::from_store_unchecked(alloc::borrow::Cow::Borrowed("\u{1} 日前")) },
                        future: icu::experimental::relativetime::provider::SinglePlaceholderPluralPattern { zero: None, one: None, two: None, few: None, many: None, other: icu_pattern::Pattern::<icu_pattern::SinglePlaceholder, _>::from_store_unchecked(alloc::borrow::Cow::Borrowed("\u{1} 日后")) },
                    },
                    icu::experimental::relativetime::provider::RelativeTimePatternDataV1 {
                        relatives: unsafe {
                            #[allow(unused_unsafe)]
                            zerovec::ZeroMap::from_parts_unchecked(unsafe { zerovec::ZeroVec::from_bytes_unchecked(b"\xFE\xFF\0\x01\x02") }, unsafe { zerovec::VarZeroVec::from_bytes_unchecked(b"\x05\0\0\0\0\0\x06\0\x0C\0\x12\0\x18\0\xE5\x89\x8D\xE5\xA4\xA9\xE6\x98\xA8\xE5\xA4\xA9\xE4\xBB\x8A\xE5\xA4\xA9\xE6\x98\x8E\xE5\xA4\xA9\xE5\x90\x8E\xE5\xA4\xA9") })
                        },
                        past: icu::experimental::relativetime::provider::SinglePlaceholderPluralPattern { zero: None, one: None, two: None, few: None, many: None, other: icu_pattern::Pattern::<icu_pattern::SinglePlaceholder, _>::from_store_unchecked(alloc::borrow::Cow::Borrowed("\u{1}天前")) },
                        future: icu::experimental::relativetime::provider::SinglePlaceholderPluralPattern { zero: None, one: None, two: None, few: None, many: None, other: icu_pattern::Pattern::<icu_pattern::SinglePlaceholder, _>::from_store_unchecked(alloc::borrow::Cow::Borrowed("\u{1}天后")) },
                    },
                    icu::experimental::relativetime::provider::RelativeTimePatternDataV1 {
                        relatives: unsafe {
                            #[allow(unused_unsafe)]
                            zerovec::ZeroMap::from_parts_unchecked(unsafe { zerovec::ZeroVec::from_bytes_unchecked(b"\xFE\xFF\0\x01\x02") }, unsafe { zerovec::VarZeroVec::from_bytes_unchecked(b"\x05\0\0\0\0\0\x06\0\x0C\0\x12\0\x18\0\xE5\x89\x8D\xE6\x97\xA5\xE6\x98\xA8\xE6\x97\xA5\xE4\xBB\x8A\xE6\x97\xA5\xE6\x98\x8E\xE6\x97\xA5\xE5\xBE\x8C\xE6\x97\xA5") })
                        },
                        past: icu::experimental::relativetime::provider::SinglePlaceholderPluralPattern { zero: None, one: None, two: None, few: None, many: None, other: icu_pattern::Pattern::<icu_pattern::SinglePlaceholder, _>::from_store_unchecked(alloc::borrow::Cow::Borrowed("\u{1} 日前")) },
                        future: icu::experimental::relativetime::provider::SinglePlaceholderPluralPattern { zero: None, one: None, two: None, few: None, many: None, other: icu_pattern::Pattern::<icu_pattern::SinglePlaceholder, _>::from_store_unchecked(alloc::borrow::Cow::Borrowed("\u{1} 日後")) },
                    },
                    icu::experimental::relativetime::provider::RelativeTimePatternDataV1 {
                        relatives: unsafe {
                            #[allow(unused_unsafe)]
                            zerovec::ZeroMap::from_parts_unchecked(unsafe { zerovec::ZeroVec::from_bytes_unchecked(b"\xFE\xFF\0\x01\x02") }, unsafe { zerovec::VarZeroVec::from_bytes_unchecked(b"\x05\0\0\0\0\0\x06\0\x0C\0\x12\0\x18\0\xE5\x89\x8D\xE5\xA4\xA9\xE6\x98\xA8\xE5\xA4\xA9\xE4\xBB\x8A\xE5\xA4\xA9\xE6\x98\x8E\xE5\xA4\xA9\xE5\xBE\x8C\xE5\xA4\xA9") })
                        },
                        past: icu::experimental::relativetime::provider::SinglePlaceholderPluralPattern { zero: None, one: None, two: None, few: None, many: None, other: icu_pattern::Pattern::<icu_pattern::SinglePlaceholder, _>::from_store_unchecked(alloc::borrow::Cow::Borrowed("\u{1} 天前")) },
                        future: icu::experimental::relativetime::provider::SinglePlaceholderPluralPattern { zero: None, one: None, two: None, few: None, many: None, other: icu_pattern::Pattern::<icu_pattern::SinglePlaceholder, _>::from_store_unchecked(alloc::borrow::Cow::Borrowed("\u{1} 天後")) },
                    },
                    icu::experimental::relativetime::provider::RelativeTimePatternDataV1 {
                        relatives: unsafe {
                            #[allow(unused_unsafe)]
                            zerovec::ZeroMap::from_parts_unchecked(unsafe { zerovec::ZeroVec::from_bytes_unchecked(b"\xFE\xFF\0\x01\x02") }, unsafe { zerovec::VarZeroVec::from_bytes_unchecked(b"\x05\0\0\0\0\0\x1C\0!\0*\x000\0usuku olwandulela olwayizoloizolonamhlanjekusasausuku olulandela olwakusasa") })
                        },
                        past: icu::experimental::relativetime::provider::SinglePlaceholderPluralPattern { zero: None, one: Some(icu_pattern::Pattern::<icu_pattern::SinglePlaceholder, _>::from_store_unchecked(alloc::borrow::Cow::Borrowed("\u{1} usuku olwedlule"))), two: None, few: None, many: None, other: icu_pattern::Pattern::<icu_pattern::SinglePlaceholder, _>::from_store_unchecked(alloc::borrow::Cow::Borrowed("\u{1} izinsuku ezedlule")) },
                        future: icu::experimental::relativetime::provider::SinglePlaceholderPluralPattern { zero: None, one: Some(icu_pattern::Pattern::<icu_pattern::SinglePlaceholder, _>::from_store_unchecked(alloc::borrow::Cow::Borrowed("\u{11}osukwini olungu- oluzayo"))), two: None, few: None, many: None, other: icu_pattern::Pattern::<icu_pattern::SinglePlaceholder, _>::from_store_unchecked(alloc::borrow::Cow::Borrowed("\u{14}ezinsukwini ezingu- ezizayo")) },
                    },
                ],
            };
        }
        #[clippy::msrv = "1.70"]
        impl icu_provider::DataProvider<icu::experimental::relativetime::provider::ShortDayRelativeTimeFormatDataV1Marker> for $provider {
            fn load(&self, req: icu_provider::DataRequest) -> Result<icu_provider::DataResponse<icu::experimental::relativetime::provider::ShortDayRelativeTimeFormatDataV1Marker>, icu_provider::DataError> {
                let mut metadata = icu_provider::DataResponseMetadata::default();
                let payload = if let Some(payload) = icu_provider_baked::DataStore::get(&Self::DATA_SHORT_DAY_RELATIVE_TIME_FORMAT_DATA_V1_MARKER, req.id, req.metadata.attributes_prefix_match) {
                    payload
                } else {
                    const FALLBACKER: icu::locale::fallback::LocaleFallbackerWithConfig<'static> = icu::locale::fallback::LocaleFallbacker::new().for_config(<icu::experimental::relativetime::provider::ShortDayRelativeTimeFormatDataV1Marker as icu_provider::DataMarker>::INFO.fallback_config);
                    let mut fallback_iterator = FALLBACKER.fallback_for(req.id.locale.clone());
                    loop {
                        if let Some(payload) = icu_provider_baked::DataStore::get(&Self::DATA_SHORT_DAY_RELATIVE_TIME_FORMAT_DATA_V1_MARKER, icu_provider::DataIdentifierBorrowed::for_marker_attributes_and_locale(req.id.marker_attributes, fallback_iterator.get()), req.metadata.attributes_prefix_match) {
                            metadata.locale = Some(fallback_iterator.take());
                            break payload;
                        }
                        if fallback_iterator.get().is_default() {
                            return Err(icu_provider::DataErrorKind::IdentifierNotFound.with_req(<icu::experimental::relativetime::provider::ShortDayRelativeTimeFormatDataV1Marker as icu_provider::DataMarker>::INFO, req));
                        }
                        fallback_iterator.step();
                    }
                };
                Ok(icu_provider::DataResponse { payload: icu_provider::DataPayload::from_static_ref(payload), metadata })
            }
        }
    };
    ($ provider : ty , ITER) => {
        __impl_short_day_relative_time_format_data_v1_marker!($provider);
        #[clippy::msrv = "1.70"]
        impl icu_provider::IterableDataProvider<icu::experimental::relativetime::provider::ShortDayRelativeTimeFormatDataV1Marker> for $provider {
            fn iter_ids(&self) -> Result<std::collections::BTreeSet<icu_provider::DataIdentifierCow<'static>>, icu_provider::DataError> {
                Ok(icu_provider_baked::DataStore::iter(&Self::DATA_SHORT_DAY_RELATIVE_TIME_FORMAT_DATA_V1_MARKER).collect())
            }
        }
    };
}
#[doc(inline)]
pub use __impl_short_day_relative_time_format_data_v1_marker as impl_short_day_relative_time_format_data_v1_marker;<|MERGE_RESOLUTION|>--- conflicted
+++ resolved
@@ -4,13 +4,8 @@
 /// `icu`'s `_unstable` constructors.
 ///
 /// Using this implementation will embed the following data in the binary's data segment:
-<<<<<<< HEAD
 /// * 826B for the lookup data structure (169 data identifiers)
-/// * 83539B[^1] for the actual data (153 unique structs)
-=======
-/// * 762B for the lookup data structure (154 data identifiers)
 /// * 69461B[^1] for the actual data (153 unique structs)
->>>>>>> 22ad2f6b
 ///
 /// [^1]: these numbers can be smaller in practice due to linker deduplication
 #[doc(hidden)]
@@ -101,8 +96,8 @@
                             #[allow(unused_unsafe)]
                             zerovec::ZeroMap::from_parts_unchecked(unsafe { zerovec::ZeroVec::from_bytes_unchecked(b"\xFF\0\x01") }, unsafe { zerovec::VarZeroVec::from_bytes_unchecked(b"\x03\0\0\0\0\0\t\0\x0E\0yesterdaytodaytomorrow") })
                         },
-                        past: icu::experimental::relativetime::provider::PluralRulesCategoryMapping { zero: None, one: None, two: None, few: None, many: None, other: icu::experimental::relativetime::provider::SingularSubPattern { pattern: alloc::borrow::Cow::Borrowed("- d"), index: 1u8 } },
-                        future: icu::experimental::relativetime::provider::PluralRulesCategoryMapping { zero: None, one: None, two: None, few: None, many: None, other: icu::experimental::relativetime::provider::SingularSubPattern { pattern: alloc::borrow::Cow::Borrowed("+ d"), index: 1u8 } },
+                        past: icu::experimental::relativetime::provider::SinglePlaceholderPluralPattern { zero: None, one: None, two: None, few: None, many: None, other: icu_pattern::Pattern::<icu_pattern::SinglePlaceholder, _>::from_store_unchecked(alloc::borrow::Cow::Borrowed("\u{2}- d")) },
+                        future: icu::experimental::relativetime::provider::SinglePlaceholderPluralPattern { zero: None, one: None, two: None, few: None, many: None, other: icu_pattern::Pattern::<icu_pattern::SinglePlaceholder, _>::from_store_unchecked(alloc::borrow::Cow::Borrowed("\u{2}+ d")) },
                     },
                     icu::experimental::relativetime::provider::RelativeTimePatternDataV1 {
                         relatives: unsafe {
@@ -1107,17 +1102,6 @@
                     icu::experimental::relativetime::provider::RelativeTimePatternDataV1 {
                         relatives: unsafe {
                             #[allow(unused_unsafe)]
-<<<<<<< HEAD
-=======
-                            zerovec::ZeroMap::from_parts_unchecked(unsafe { zerovec::ZeroVec::from_bytes_unchecked(b"\xFF\0\x01") }, unsafe { zerovec::VarZeroVec::from_bytes_unchecked(b"\x03\0\0\0\0\0\t\0\x0E\0yesterdaytodaytomorrow") })
-                        },
-                        past: icu::experimental::relativetime::provider::SinglePlaceholderPluralPattern { zero: None, one: None, two: None, few: None, many: None, other: icu_pattern::Pattern::<icu_pattern::SinglePlaceholder, _>::from_store_unchecked(alloc::borrow::Cow::Borrowed("\u{2}- d")) },
-                        future: icu::experimental::relativetime::provider::SinglePlaceholderPluralPattern { zero: None, one: None, two: None, few: None, many: None, other: icu_pattern::Pattern::<icu_pattern::SinglePlaceholder, _>::from_store_unchecked(alloc::borrow::Cow::Borrowed("\u{2}+ d")) },
-                    },
-                    icu::experimental::relativetime::provider::RelativeTimePatternDataV1 {
-                        relatives: unsafe {
-                            #[allow(unused_unsafe)]
->>>>>>> 22ad2f6b
                             zerovec::ZeroMap::from_parts_unchecked(unsafe { zerovec::ZeroVec::from_bytes_unchecked(b"\xFE\xFF\0\x01\x02") }, unsafe { zerovec::VarZeroVec::from_bytes_unchecked(b"\x05\0\0\0\0\0\x15\0$\0(\x007\0\xDA\xAF\xD8\xB2\xD8\xB4\xD8\xAA\xDB\x81 \xD9\xBE\xD8\xB1\xD8\xB3\xD9\x88\xDA\xBA\xDA\xAF\xD8\xB2\xD8\xB4\xD8\xAA\xDB\x81 \xDA\xA9\xD9\x84\xD8\xA2\xD8\xAC\xD8\xA2\xD8\xA6\xD9\x86\xD8\xAF\xDB\x81 \xDA\xA9\xD9\x84\xD8\xA2\xD9\x86\xDB\x92 \xD9\x88\xD8\xA7\xD9\x84\xD8\xA7 \xD9\xBE\xD8\xB1\xD8\xB3\xD9\x88\xDA\xBA") })
                         },
                         past: icu::experimental::relativetime::provider::SinglePlaceholderPluralPattern { zero: None, one: Some(icu_pattern::Pattern::<icu_pattern::SinglePlaceholder, _>::from_store_unchecked(alloc::borrow::Cow::Borrowed("\u{1} دن پہلے"))), two: None, few: None, many: None, other: icu_pattern::Pattern::<icu_pattern::SinglePlaceholder, _>::from_store_unchecked(alloc::borrow::Cow::Borrowed("\u{1} دن پہلے")) },
