--- conflicted
+++ resolved
@@ -4,13 +4,8 @@
 /// `icu`'s `_unstable` constructors.
 ///
 /// Using this implementation will embed the following data in the binary's data segment:
-<<<<<<< HEAD
 /// * 802B for the lookup data structure (169 data identifiers)
-/// * 73239B[^1] for the actual data (127 unique structs)
-=======
-/// * 650B for the lookup data structure (130 data identifiers)
 /// * 61597B[^1] for the actual data (127 unique structs)
->>>>>>> 22ad2f6b
 ///
 /// [^1]: these numbers can be smaller in practice due to linker deduplication
 #[doc(hidden)]
@@ -93,8 +88,8 @@
                             #[allow(unused_unsafe)]
                             zerovec::ZeroMap::from_parts_unchecked(unsafe { zerovec::ZeroVec::from_bytes_unchecked(b"\xFF\0\x01") }, unsafe { zerovec::VarZeroVec::from_bytes_unchecked(b"\x03\0\0\0\0\0\x0C\0\x18\0last quarterthis quarternext quarter") })
                         },
-                        past: icu::experimental::relativetime::provider::PluralRulesCategoryMapping { zero: None, one: None, two: None, few: None, many: None, other: icu::experimental::relativetime::provider::SingularSubPattern { pattern: alloc::borrow::Cow::Borrowed("- Q"), index: 1u8 } },
-                        future: icu::experimental::relativetime::provider::PluralRulesCategoryMapping { zero: None, one: None, two: None, few: None, many: None, other: icu::experimental::relativetime::provider::SingularSubPattern { pattern: alloc::borrow::Cow::Borrowed("+ Q"), index: 1u8 } },
+                        past: icu::experimental::relativetime::provider::SinglePlaceholderPluralPattern { zero: None, one: None, two: None, few: None, many: None, other: icu_pattern::Pattern::<icu_pattern::SinglePlaceholder, _>::from_store_unchecked(alloc::borrow::Cow::Borrowed("\u{2}- Q")) },
+                        future: icu::experimental::relativetime::provider::SinglePlaceholderPluralPattern { zero: None, one: None, two: None, few: None, many: None, other: icu_pattern::Pattern::<icu_pattern::SinglePlaceholder, _>::from_store_unchecked(alloc::borrow::Cow::Borrowed("\u{2}+ Q")) },
                     },
                     icu::experimental::relativetime::provider::RelativeTimePatternDataV1 {
                         relatives: unsafe {
@@ -963,17 +958,6 @@
                     icu::experimental::relativetime::provider::RelativeTimePatternDataV1 {
                         relatives: unsafe {
                             #[allow(unused_unsafe)]
-<<<<<<< HEAD
-=======
-                            zerovec::ZeroMap::from_parts_unchecked(unsafe { zerovec::ZeroVec::from_bytes_unchecked(b"\xFF\0\x01") }, unsafe { zerovec::VarZeroVec::from_bytes_unchecked(b"\x03\0\0\0\0\0\x0C\0\x18\0last quarterthis quarternext quarter") })
-                        },
-                        past: icu::experimental::relativetime::provider::SinglePlaceholderPluralPattern { zero: None, one: None, two: None, few: None, many: None, other: icu_pattern::Pattern::<icu_pattern::SinglePlaceholder, _>::from_store_unchecked(alloc::borrow::Cow::Borrowed("\u{2}- Q")) },
-                        future: icu::experimental::relativetime::provider::SinglePlaceholderPluralPattern { zero: None, one: None, two: None, few: None, many: None, other: icu_pattern::Pattern::<icu_pattern::SinglePlaceholder, _>::from_store_unchecked(alloc::borrow::Cow::Borrowed("\u{2}+ Q")) },
-                    },
-                    icu::experimental::relativetime::provider::RelativeTimePatternDataV1 {
-                        relatives: unsafe {
-                            #[allow(unused_unsafe)]
->>>>>>> 22ad2f6b
                             zerovec::ZeroMap::from_parts_unchecked(unsafe { zerovec::ZeroVec::from_bytes_unchecked(b"\xFF\0\x01") }, unsafe { zerovec::VarZeroVec::from_bytes_unchecked(b"\x03\0\0\0\0\0\x18\0*\0\xDA\xAF\xD8\xB2\xD8\xB4\xD8\xAA\xDB\x81 \xD8\xB3\xDB\x81 \xD9\x85\xD8\xA7\xDB\x81\xDB\x8C\xD8\xA7\xD8\xB3 \xD8\xB3\xDB\x81 \xD9\x85\xD8\xA7\xDB\x81\xDB\x8C\xD8\xA7\xDA\xAF\xD9\x84\xDB\x92 \xD8\xB3\xDB\x81 \xD9\x85\xD8\xA7\xDB\x81\xDB\x8C") })
                         },
                         past: icu::experimental::relativetime::provider::SinglePlaceholderPluralPattern { zero: None, one: Some(icu_pattern::Pattern::<icu_pattern::SinglePlaceholder, _>::from_store_unchecked(alloc::borrow::Cow::Borrowed("\u{1} سہ ماہی قبل"))), two: None, few: None, many: None, other: icu_pattern::Pattern::<icu_pattern::SinglePlaceholder, _>::from_store_unchecked(alloc::borrow::Cow::Borrowed("\u{1} سہ ماہی قبل")) },
