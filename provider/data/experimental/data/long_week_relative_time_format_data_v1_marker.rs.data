--- conflicted
+++ resolved
@@ -4,13 +4,8 @@
 /// `icu`'s `_unstable` constructors.
 ///
 /// Using this implementation will embed the following data in the binary's data segment:
-<<<<<<< HEAD
 /// * 799B for the lookup data structure (166 data identifiers)
-/// * 80454B[^1] for the actual data (140 unique structs)
-=======
-/// * 700B for the lookup data structure (141 data identifiers)
 /// * 67592B[^1] for the actual data (140 unique structs)
->>>>>>> 22ad2f6b
 ///
 /// [^1]: these numbers can be smaller in practice due to linker deduplication
 #[doc(hidden)]
@@ -101,8 +96,8 @@
                             #[allow(unused_unsafe)]
                             zerovec::ZeroMap::from_parts_unchecked(unsafe { zerovec::ZeroVec::from_bytes_unchecked(b"\xFF\0\x01") }, unsafe { zerovec::VarZeroVec::from_bytes_unchecked(b"\x03\0\0\0\0\0\t\0\x12\0last weekthis weeknext week") })
                         },
-                        past: icu::experimental::relativetime::provider::PluralRulesCategoryMapping { zero: None, one: None, two: None, few: None, many: None, other: icu::experimental::relativetime::provider::SingularSubPattern { pattern: alloc::borrow::Cow::Borrowed("- w"), index: 1u8 } },
-                        future: icu::experimental::relativetime::provider::PluralRulesCategoryMapping { zero: None, one: None, two: None, few: None, many: None, other: icu::experimental::relativetime::provider::SingularSubPattern { pattern: alloc::borrow::Cow::Borrowed("+ w"), index: 1u8 } },
+                        past: icu::experimental::relativetime::provider::SinglePlaceholderPluralPattern { zero: None, one: None, two: None, few: None, many: None, other: icu_pattern::Pattern::<icu_pattern::SinglePlaceholder, _>::from_store_unchecked(alloc::borrow::Cow::Borrowed("\u{2}- w")) },
+                        future: icu::experimental::relativetime::provider::SinglePlaceholderPluralPattern { zero: None, one: None, two: None, few: None, many: None, other: icu_pattern::Pattern::<icu_pattern::SinglePlaceholder, _>::from_store_unchecked(alloc::borrow::Cow::Borrowed("\u{2}+ w")) },
                     },
                     icu::experimental::relativetime::provider::RelativeTimePatternDataV1 {
                         relatives: unsafe {
@@ -1003,17 +998,6 @@
                     icu::experimental::relativetime::provider::RelativeTimePatternDataV1 {
                         relatives: unsafe {
                             #[allow(unused_unsafe)]
-<<<<<<< HEAD
-=======
-                            zerovec::ZeroMap::from_parts_unchecked(unsafe { zerovec::ZeroVec::from_bytes_unchecked(b"\xFF\0\x01") }, unsafe { zerovec::VarZeroVec::from_bytes_unchecked(b"\x03\0\0\0\0\0\t\0\x12\0last weekthis weeknext week") })
-                        },
-                        past: icu::experimental::relativetime::provider::SinglePlaceholderPluralPattern { zero: None, one: None, two: None, few: None, many: None, other: icu_pattern::Pattern::<icu_pattern::SinglePlaceholder, _>::from_store_unchecked(alloc::borrow::Cow::Borrowed("\u{2}- w")) },
-                        future: icu::experimental::relativetime::provider::SinglePlaceholderPluralPattern { zero: None, one: None, two: None, few: None, many: None, other: icu_pattern::Pattern::<icu_pattern::SinglePlaceholder, _>::from_store_unchecked(alloc::borrow::Cow::Borrowed("\u{2}+ w")) },
-                    },
-                    icu::experimental::relativetime::provider::RelativeTimePatternDataV1 {
-                        relatives: unsafe {
-                            #[allow(unused_unsafe)]
->>>>>>> 22ad2f6b
                             zerovec::ZeroMap::from_parts_unchecked(unsafe { zerovec::ZeroVec::from_bytes_unchecked(b"\xFF\0\x01") }, unsafe { zerovec::VarZeroVec::from_bytes_unchecked(b"\x03\0\0\0\0\0\x13\0 \0\xDA\xAF\xD8\xB2\xD8\xB4\xD8\xAA\xDB\x81 \xDB\x81\xD9\x81\xD8\xAA\xDB\x92\xD8\xA7\xD8\xB3 \xDB\x81\xD9\x81\xD8\xAA\xDB\x81\xD8\xA7\xDA\xAF\xD9\x84\xDB\x92 \xDB\x81\xD9\x81\xD8\xAA\xDB\x92") })
                         },
                         past: icu::experimental::relativetime::provider::SinglePlaceholderPluralPattern { zero: None, one: Some(icu_pattern::Pattern::<icu_pattern::SinglePlaceholder, _>::from_store_unchecked(alloc::borrow::Cow::Borrowed("\u{1} ہفتہ پہلے"))), two: None, few: None, many: None, other: icu_pattern::Pattern::<icu_pattern::SinglePlaceholder, _>::from_store_unchecked(alloc::borrow::Cow::Borrowed("\u{1} ہفتے پہلے")) },
