--- conflicted
+++ resolved
@@ -4,13 +4,8 @@
 /// `icu`'s `_unstable` constructors.
 ///
 /// Using this implementation will embed the following data in the binary's data segment:
-<<<<<<< HEAD
 /// * 806B for the lookup data structure (168 data identifiers)
-/// * 67902B[^1] for the actual data (132 unique structs)
-=======
-/// * 673B for the lookup data structure (134 data identifiers)
 /// * 55806B[^1] for the actual data (132 unique structs)
->>>>>>> 22ad2f6b
 ///
 /// [^1]: these numbers can be smaller in practice due to linker deduplication
 #[doc(hidden)]
@@ -101,20 +96,20 @@
                             #[allow(unused_unsafe)]
                             zerovec::ZeroMap::from_parts_unchecked(unsafe { zerovec::ZeroVec::from_bytes_unchecked(b"\0") }, unsafe { zerovec::VarZeroVec::from_bytes_unchecked(b"\x01\0\0\0\0\0this minute") })
                         },
-                        past: icu::experimental::relativetime::provider::PluralRulesCategoryMapping { zero: None, one: None, two: None, few: None, many: None, other: icu::experimental::relativetime::provider::SingularSubPattern { pattern: alloc::borrow::Cow::Borrowed("- min"), index: 1u8 } },
-                        future: icu::experimental::relativetime::provider::PluralRulesCategoryMapping { zero: None, one: None, two: None, few: None, many: None, other: icu::experimental::relativetime::provider::SingularSubPattern { pattern: alloc::borrow::Cow::Borrowed("+ min"), index: 1u8 } },
-                    },
-                    icu::experimental::relativetime::provider::RelativeTimePatternDataV1 {
-                        relatives: unsafe {
-                            #[allow(unused_unsafe)]
-                            zerovec::ZeroMap::from_parts_unchecked(unsafe { zerovec::ZeroVec::from_bytes_unchecked(b"\0") }, unsafe { zerovec::VarZeroVec::from_bytes_unchecked(b"\x01\0\0\0\0\0g\xCA\x8Ana\xC5\x8Ba \xC5\x8Bg\xCA\x8A\xC9\x96e") })
-                        },
                         past: icu::experimental::relativetime::provider::SinglePlaceholderPluralPattern { zero: None, one: None, two: None, few: None, many: None, other: icu_pattern::Pattern::<icu_pattern::SinglePlaceholder, _>::from_store_unchecked(alloc::borrow::Cow::Borrowed("\u{2}- min")) },
                         future: icu::experimental::relativetime::provider::SinglePlaceholderPluralPattern { zero: None, one: None, two: None, few: None, many: None, other: icu_pattern::Pattern::<icu_pattern::SinglePlaceholder, _>::from_store_unchecked(alloc::borrow::Cow::Borrowed("\u{2}+ min")) },
                     },
                     icu::experimental::relativetime::provider::RelativeTimePatternDataV1 {
                         relatives: unsafe {
                             #[allow(unused_unsafe)]
+                            zerovec::ZeroMap::from_parts_unchecked(unsafe { zerovec::ZeroVec::from_bytes_unchecked(b"\0") }, unsafe { zerovec::VarZeroVec::from_bytes_unchecked(b"\x01\0\0\0\0\0g\xCA\x8Ana\xC5\x8Ba \xC5\x8Bg\xCA\x8A\xC9\x96e") })
+                        },
+                        past: icu::experimental::relativetime::provider::SinglePlaceholderPluralPattern { zero: None, one: None, two: None, few: None, many: None, other: icu_pattern::Pattern::<icu_pattern::SinglePlaceholder, _>::from_store_unchecked(alloc::borrow::Cow::Borrowed("\u{2}- min")) },
+                        future: icu::experimental::relativetime::provider::SinglePlaceholderPluralPattern { zero: None, one: None, two: None, few: None, many: None, other: icu_pattern::Pattern::<icu_pattern::SinglePlaceholder, _>::from_store_unchecked(alloc::borrow::Cow::Borrowed("\u{2}+ min")) },
+                    },
+                    icu::experimental::relativetime::provider::RelativeTimePatternDataV1 {
+                        relatives: unsafe {
+                            #[allow(unused_unsafe)]
                             zerovec::ZeroMap::from_parts_unchecked(unsafe { zerovec::ZeroVec::from_bytes_unchecked(b"\0") }, unsafe { zerovec::VarZeroVec::from_bytes_unchecked(b"\x01\0\0\0\0\0\xE0\xA6\x8F\xE0\xA6\x87 \xE0\xA6\xAE\xE0\xA6\xBF\xE0\xA6\xA8\xE0\xA6\xBF\xE0\xA6\x9F") })
                         },
                         past: icu::experimental::relativetime::provider::SinglePlaceholderPluralPattern { zero: None, one: Some(icu_pattern::Pattern::<icu_pattern::SinglePlaceholder, _>::from_store_unchecked(alloc::borrow::Cow::Borrowed("\u{1} মিনিট আগে"))), two: None, few: None, many: None, other: icu_pattern::Pattern::<icu_pattern::SinglePlaceholder, _>::from_store_unchecked(alloc::borrow::Cow::Borrowed("\u{1} মিনিট আগে")) },
@@ -979,17 +974,6 @@
                     icu::experimental::relativetime::provider::RelativeTimePatternDataV1 {
                         relatives: unsafe {
                             #[allow(unused_unsafe)]
-<<<<<<< HEAD
-=======
-                            zerovec::ZeroMap::from_parts_unchecked(unsafe { zerovec::ZeroVec::from_bytes_unchecked(b"\0") }, unsafe { zerovec::VarZeroVec::from_bytes_unchecked(b"\x01\0\0\0\0\0this minute") })
-                        },
-                        past: icu::experimental::relativetime::provider::SinglePlaceholderPluralPattern { zero: None, one: None, two: None, few: None, many: None, other: icu_pattern::Pattern::<icu_pattern::SinglePlaceholder, _>::from_store_unchecked(alloc::borrow::Cow::Borrowed("\u{2}- min")) },
-                        future: icu::experimental::relativetime::provider::SinglePlaceholderPluralPattern { zero: None, one: None, two: None, few: None, many: None, other: icu_pattern::Pattern::<icu_pattern::SinglePlaceholder, _>::from_store_unchecked(alloc::borrow::Cow::Borrowed("\u{2}+ min")) },
-                    },
-                    icu::experimental::relativetime::provider::RelativeTimePatternDataV1 {
-                        relatives: unsafe {
-                            #[allow(unused_unsafe)]
->>>>>>> 22ad2f6b
                             zerovec::ZeroMap::from_parts_unchecked(unsafe { zerovec::ZeroVec::from_bytes_unchecked(b"\0") }, unsafe { zerovec::VarZeroVec::from_bytes_unchecked(b"\x01\0\0\0\0\0\xD8\xA7\xD8\xB3 \xD9\x85\xD9\x86\xD9\xB9") })
                         },
                         past: icu::experimental::relativetime::provider::SinglePlaceholderPluralPattern { zero: None, one: Some(icu_pattern::Pattern::<icu_pattern::SinglePlaceholder, _>::from_store_unchecked(alloc::borrow::Cow::Borrowed("\u{1} منٹ پہلے"))), two: None, few: None, many: None, other: icu_pattern::Pattern::<icu_pattern::SinglePlaceholder, _>::from_store_unchecked(alloc::borrow::Cow::Borrowed("\u{1} منٹ پہلے")) },
