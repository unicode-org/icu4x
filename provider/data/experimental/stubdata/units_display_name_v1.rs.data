// @generated
/// Implement `DataProvider<UnitsDisplayNameV1>` on the given struct using the data
/// hardcoded in this file. This allows the struct to be used with
/// `icu`'s `_unstable` constructors.
///
/// This macro requires the following crates:
/// * `icu`
/// * `icu_provider`
#[doc(hidden)]
#[macro_export]
macro_rules! __impl_units_display_name_v1 {
    ($ provider : ty) => {
        #[clippy::msrv = "1.82"]
        const _: () = <$provider>::MUST_USE_MAKE_PROVIDER_MACRO;
        #[clippy::msrv = "1.82"]
<<<<<<< HEAD
        impl icu_provider::DataProvider<icu::experimental::dimension::provider::units::display_names::UnitsDisplayNameV1> for $provider {
            fn load(&self, req: icu_provider::DataRequest) -> Result<icu_provider::DataResponse<icu::experimental::dimension::provider::units::display_names::UnitsDisplayNameV1>, icu_provider::DataError> {
                Err(icu_provider::DataErrorKind::IdentifierNotFound.with_req(<icu::experimental::dimension::provider::units::display_names::UnitsDisplayNameV1 as icu_provider::DataMarker>::INFO, req))
=======
        impl icu_provider::DataProvider<icu::experimental::dimension::provider::units::display_name::UnitsDisplayNameV1> for $provider {
            fn load(&self, req: icu_provider::DataRequest) -> Result<icu_provider::DataResponse<icu::experimental::dimension::provider::units::display_name::UnitsDisplayNameV1>, icu_provider::DataError> {
                Err(icu_provider::DataErrorKind::IdentifierNotFound.with_req(<icu::experimental::dimension::provider::units::display_name::UnitsDisplayNameV1 as icu_provider::DataMarker>::INFO, req))
>>>>>>> 75b4fd79
            }
        }
    };
    ($ provider : ty , ITER) => {
        __impl_units_display_name_v1!($provider);
        #[clippy::msrv = "1.82"]
<<<<<<< HEAD
        impl icu_provider::IterableDataProvider<icu::experimental::dimension::provider::units::display_names::UnitsDisplayNameV1> for $provider {
=======
        impl icu_provider::IterableDataProvider<icu::experimental::dimension::provider::units::display_name::UnitsDisplayNameV1> for $provider {
>>>>>>> 75b4fd79
            fn iter_ids(&self) -> Result<std::collections::BTreeSet<icu_provider::DataIdentifierCow<'static>>, icu_provider::DataError> {
                Ok(Default::default())
            }
        }
    };
    ($ provider : ty , DRY) => {
        __impl_units_display_name_v1!($provider);
        #[clippy::msrv = "1.82"]
<<<<<<< HEAD
        impl icu_provider::DryDataProvider<icu::experimental::dimension::provider::units::display_names::UnitsDisplayNameV1> for $provider {
            fn dry_load(&self, req: icu_provider::DataRequest) -> Result<icu_provider::DataResponseMetadata, icu_provider::DataError> {
                Err(icu_provider::DataErrorKind::IdentifierNotFound.with_req(<icu::experimental::dimension::provider::units::display_names::UnitsDisplayNameV1 as icu_provider::DataMarker>::INFO, req))
=======
        impl icu_provider::DryDataProvider<icu::experimental::dimension::provider::units::display_name::UnitsDisplayNameV1> for $provider {
            fn dry_load(&self, req: icu_provider::DataRequest) -> Result<icu_provider::DataResponseMetadata, icu_provider::DataError> {
                Err(icu_provider::DataErrorKind::IdentifierNotFound.with_req(<icu::experimental::dimension::provider::units::display_name::UnitsDisplayNameV1 as icu_provider::DataMarker>::INFO, req))
>>>>>>> 75b4fd79
            }
        }
    };
    ($ provider : ty , DRY , ITER) => {
        __impl_units_display_name_v1!($provider);
        #[clippy::msrv = "1.82"]
<<<<<<< HEAD
        impl icu_provider::DryDataProvider<icu::experimental::dimension::provider::units::display_names::UnitsDisplayNameV1> for $provider {
            fn dry_load(&self, req: icu_provider::DataRequest) -> Result<icu_provider::DataResponseMetadata, icu_provider::DataError> {
                Err(icu_provider::DataErrorKind::IdentifierNotFound.with_req(<icu::experimental::dimension::provider::units::display_names::UnitsDisplayNameV1 as icu_provider::DataMarker>::INFO, req))
            }
        }
        #[clippy::msrv = "1.82"]
        impl icu_provider::IterableDataProvider<icu::experimental::dimension::provider::units::display_names::UnitsDisplayNameV1> for $provider {
=======
        impl icu_provider::DryDataProvider<icu::experimental::dimension::provider::units::display_name::UnitsDisplayNameV1> for $provider {
            fn dry_load(&self, req: icu_provider::DataRequest) -> Result<icu_provider::DataResponseMetadata, icu_provider::DataError> {
                Err(icu_provider::DataErrorKind::IdentifierNotFound.with_req(<icu::experimental::dimension::provider::units::display_name::UnitsDisplayNameV1 as icu_provider::DataMarker>::INFO, req))
            }
        }
        #[clippy::msrv = "1.82"]
        impl icu_provider::IterableDataProvider<icu::experimental::dimension::provider::units::display_name::UnitsDisplayNameV1> for $provider {
>>>>>>> 75b4fd79
            fn iter_ids(&self) -> Result<std::collections::BTreeSet<icu_provider::DataIdentifierCow<'static>>, icu_provider::DataError> {
                Ok(Default::default())
            }
        }
    };
}
#[doc(inline)]
pub use __impl_units_display_name_v1 as impl_units_display_name_v1;<|MERGE_RESOLUTION|>--- conflicted
+++ resolved
@@ -13,26 +13,16 @@
         #[clippy::msrv = "1.82"]
         const _: () = <$provider>::MUST_USE_MAKE_PROVIDER_MACRO;
         #[clippy::msrv = "1.82"]
-<<<<<<< HEAD
-        impl icu_provider::DataProvider<icu::experimental::dimension::provider::units::display_names::UnitsDisplayNameV1> for $provider {
-            fn load(&self, req: icu_provider::DataRequest) -> Result<icu_provider::DataResponse<icu::experimental::dimension::provider::units::display_names::UnitsDisplayNameV1>, icu_provider::DataError> {
-                Err(icu_provider::DataErrorKind::IdentifierNotFound.with_req(<icu::experimental::dimension::provider::units::display_names::UnitsDisplayNameV1 as icu_provider::DataMarker>::INFO, req))
-=======
         impl icu_provider::DataProvider<icu::experimental::dimension::provider::units::display_name::UnitsDisplayNameV1> for $provider {
             fn load(&self, req: icu_provider::DataRequest) -> Result<icu_provider::DataResponse<icu::experimental::dimension::provider::units::display_name::UnitsDisplayNameV1>, icu_provider::DataError> {
                 Err(icu_provider::DataErrorKind::IdentifierNotFound.with_req(<icu::experimental::dimension::provider::units::display_name::UnitsDisplayNameV1 as icu_provider::DataMarker>::INFO, req))
->>>>>>> 75b4fd79
             }
         }
     };
     ($ provider : ty , ITER) => {
         __impl_units_display_name_v1!($provider);
         #[clippy::msrv = "1.82"]
-<<<<<<< HEAD
-        impl icu_provider::IterableDataProvider<icu::experimental::dimension::provider::units::display_names::UnitsDisplayNameV1> for $provider {
-=======
         impl icu_provider::IterableDataProvider<icu::experimental::dimension::provider::units::display_name::UnitsDisplayNameV1> for $provider {
->>>>>>> 75b4fd79
             fn iter_ids(&self) -> Result<std::collections::BTreeSet<icu_provider::DataIdentifierCow<'static>>, icu_provider::DataError> {
                 Ok(Default::default())
             }
@@ -41,30 +31,15 @@
     ($ provider : ty , DRY) => {
         __impl_units_display_name_v1!($provider);
         #[clippy::msrv = "1.82"]
-<<<<<<< HEAD
-        impl icu_provider::DryDataProvider<icu::experimental::dimension::provider::units::display_names::UnitsDisplayNameV1> for $provider {
-            fn dry_load(&self, req: icu_provider::DataRequest) -> Result<icu_provider::DataResponseMetadata, icu_provider::DataError> {
-                Err(icu_provider::DataErrorKind::IdentifierNotFound.with_req(<icu::experimental::dimension::provider::units::display_names::UnitsDisplayNameV1 as icu_provider::DataMarker>::INFO, req))
-=======
         impl icu_provider::DryDataProvider<icu::experimental::dimension::provider::units::display_name::UnitsDisplayNameV1> for $provider {
             fn dry_load(&self, req: icu_provider::DataRequest) -> Result<icu_provider::DataResponseMetadata, icu_provider::DataError> {
                 Err(icu_provider::DataErrorKind::IdentifierNotFound.with_req(<icu::experimental::dimension::provider::units::display_name::UnitsDisplayNameV1 as icu_provider::DataMarker>::INFO, req))
->>>>>>> 75b4fd79
             }
         }
     };
     ($ provider : ty , DRY , ITER) => {
         __impl_units_display_name_v1!($provider);
         #[clippy::msrv = "1.82"]
-<<<<<<< HEAD
-        impl icu_provider::DryDataProvider<icu::experimental::dimension::provider::units::display_names::UnitsDisplayNameV1> for $provider {
-            fn dry_load(&self, req: icu_provider::DataRequest) -> Result<icu_provider::DataResponseMetadata, icu_provider::DataError> {
-                Err(icu_provider::DataErrorKind::IdentifierNotFound.with_req(<icu::experimental::dimension::provider::units::display_names::UnitsDisplayNameV1 as icu_provider::DataMarker>::INFO, req))
-            }
-        }
-        #[clippy::msrv = "1.82"]
-        impl icu_provider::IterableDataProvider<icu::experimental::dimension::provider::units::display_names::UnitsDisplayNameV1> for $provider {
-=======
         impl icu_provider::DryDataProvider<icu::experimental::dimension::provider::units::display_name::UnitsDisplayNameV1> for $provider {
             fn dry_load(&self, req: icu_provider::DataRequest) -> Result<icu_provider::DataResponseMetadata, icu_provider::DataError> {
                 Err(icu_provider::DataErrorKind::IdentifierNotFound.with_req(<icu::experimental::dimension::provider::units::display_name::UnitsDisplayNameV1 as icu_provider::DataMarker>::INFO, req))
@@ -72,7 +47,6 @@
         }
         #[clippy::msrv = "1.82"]
         impl icu_provider::IterableDataProvider<icu::experimental::dimension::provider::units::display_name::UnitsDisplayNameV1> for $provider {
->>>>>>> 75b4fd79
             fn iter_ids(&self) -> Result<std::collections::BTreeSet<icu_provider::DataIdentifierCow<'static>>, icu_provider::DataError> {
                 Ok(Default::default())
             }
