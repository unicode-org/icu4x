--- conflicted
+++ resolved
@@ -21,12 +21,8 @@
 icuexport = { tagged = "icu4x/2024-05-16/75.x" }
 segmenter_lstm = { tagged = "v0.1.0" }
 
-<<<<<<< HEAD
 [lints.rust]
 unexpected_cfgs = { level = "warn", check-cfg = ['cfg(icu4x_custom_data)'] }
 
 [dependencies]
-=======
-[dependencies]
-icu_provider_baked = { workspace = true }
->>>>>>> 687e178f
+icu_provider_baked = { workspace = true }