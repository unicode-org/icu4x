// This file is part of ICU4X. For terms of use, please see the file
// called LICENSE at the top level of the ICU4X source tree
// (online at: https://github.com/unicode-org/icu4x/blob/main/LICENSE ).

use criterion::{black_box, criterion_group, criterion_main, Criterion};
use icu_locale::LocaleFallbacker;
use icu_locale_core::{langid, LanguageIdentifier};
use icu_provider::datagen::*;
use icu_provider::dynutil::UpcastDataPayload;
use icu_provider::prelude::*;
use icu_provider_adapters::fallback::LocaleFallbackProvider;
use icu_provider_blob::export::BlobExporter;
use icu_provider_blob::BlobDataProvider;

#[icu_provider::data_struct(
    marker(MarkerA, "a@1"),
    marker(MarkerB, "b@1"),
    marker(MarkerC, "c@1"),
    marker(MarkerD, "d@1")
)]
#[derive(serde::Serialize, serde::Deserialize, Clone, Copy, databake::Bake, PartialEq)]
#[databake(path = crate)]
pub struct Empty;

struct Baked;

macro_rules! implement {
    ($marker:ident) => {
        impl DataProvider<$marker> for Baked {
            fn load(&self, _req: DataRequest) -> Result<DataResponse<$marker>, DataError> {
                Ok(DataResponse {
                    metadata: Default::default(),
                    payload: DataPayload::from_owned(Empty),
                })
            }
        }
        impl IterableDataProvider<$marker> for Baked {
            fn supported_requests(
                &self,
            ) -> Result<std::collections::HashSet<(DataLocale, DataMarkerAttributes)>, DataError>
            {
                const LOCALES: &[LanguageIdentifier] = &[
                    langid!("af"),
                    langid!("am"),
                    langid!("ar"),
                    langid!("as"),
                    langid!("ast"),
                    langid!("az"),
                    langid!("be"),
                    langid!("bg"),
                    langid!("blo"),
                    langid!("bn"),
                    langid!("br"),
                    langid!("brx"),
                    langid!("bs-Cyrl"),
                    langid!("bs"),
                    langid!("ca"),
                    langid!("ceb"),
                    langid!("chr"),
                    langid!("cs"),
                    langid!("cv"),
                    langid!("cy"),
                    langid!("da"),
                    langid!("de"),
                    langid!("doi"),
                    langid!("dsb"),
                    langid!("el"),
                    langid!("en-001"),
                    langid!("en-AE"),
                    langid!("en-AU"),
                    langid!("en-BE"),
                    langid!("en-BW"),
                    langid!("en-BZ"),
                    langid!("en-CA"),
                    langid!("en-CH"),
                    langid!("en-HK"),
                    langid!("en-IN"),
                    langid!("en-MT"),
                    langid!("en-MV"),
                    langid!("en-PK"),
                    langid!("en-SE"),
                    langid!("en-SG"),
                    langid!("en-ZA"),
                    langid!("en-ZW"),
                    langid!("en"),
                    langid!("eo"),
                    langid!("es-BO"),
                    langid!("es-CL"),
                    langid!("es-CO"),
                    langid!("es-GT"),
                    langid!("es-HN"),
                    langid!("es-MX"),
                    langid!("es-PA"),
                    langid!("es-PE"),
                    langid!("es-PR"),
                    langid!("es-US"),
                    langid!("es"),
                    langid!("et"),
                    langid!("eu"),
                    langid!("fa"),
                    langid!("ff-Adlm"),
                    langid!("fi"),
                    langid!("fil"),
                    langid!("fo"),
                    langid!("fr-BE"),
                    langid!("fr-CA"),
                    langid!("fr-CH"),
                    langid!("fr"),
                    langid!("fy"),
                    langid!("ga"),
                    langid!("gd"),
                    langid!("gl"),
                    langid!("gu"),
                    langid!("ha"),
                    langid!("he"),
                    langid!("hi-Latn"),
                    langid!("hi"),
                    langid!("hr-BA"),
                    langid!("hr"),
                    langid!("hsb"),
                    langid!("hu"),
                    langid!("hy"),
                    langid!("ia"),
                    langid!("id"),
                    langid!("ig"),
                    langid!("is"),
                    langid!("it-CH"),
                    langid!("it"),
                    langid!("ja"),
                    langid!("jv"),
                    langid!("ka"),
                    langid!("kea"),
                    langid!("kgp"),
                    langid!("kk"),
                    langid!("km"),
                    langid!("kn"),
                    langid!("ko"),
                    langid!("kok"),
                    langid!("ks-Deva"),
                    langid!("ks"),
                    langid!("ku"),
                    langid!("kxv"),
                    langid!("ky"),
                    langid!("lb"),
                    langid!("lo"),
                    langid!("lt"),
                    langid!("lv"),
                    langid!("mai"),
                    langid!("mi"),
                    langid!("mk"),
                    langid!("ml"),
                    langid!("mn"),
                    langid!("mni"),
                    langid!("mr"),
                    langid!("ms-ID"),
                    langid!("ms"),
                    langid!("mt"),
                    langid!("my"),
                    langid!("ne"),
                    langid!("nl-BE"),
                    langid!("nl"),
                    langid!("no"),
                    langid!("or"),
                    langid!("pa"),
                    langid!("pcm"),
                    langid!("pl"),
                    langid!("ps"),
                    langid!("pt-PT"),
                    langid!("pt"),
                    langid!("qu"),
                    langid!("rm"),
                    langid!("ro"),
                    langid!("ru"),
                    langid!("sa"),
                    langid!("sah"),
                    langid!("sat"),
                    langid!("sc"),
                    langid!("sd-Deva"),
                    langid!("sk"),
                    langid!("sl"),
                    langid!("so"),
                    langid!("sq"),
                    langid!("sr-Latn"),
                    langid!("sr"),
                    langid!("su"),
                    langid!("sv"),
                    langid!("sw"),
                    langid!("syr"),
                    langid!("ta"),
                    langid!("te"),
                    langid!("tg"),
                    langid!("th"),
                    langid!("ti"),
                    langid!("tk"),
                    langid!("to"),
                    langid!("tr"),
                    langid!("tt"),
                    langid!("ug"),
                    langid!("uk"),
                    langid!("und"),
                    langid!("ur"),
                    langid!("uz-Cyrl"),
                    langid!("uz"),
                    langid!("vec"),
                    langid!("vi"),
                    langid!("wo"),
                    langid!("xh"),
                    langid!("xnr"),
                    langid!("yo"),
                    langid!("yrl"),
                    langid!("yue-Hans"),
                    langid!("yue"),
                    langid!("zh-Hant"),
                    langid!("zh-HK"),
                    langid!("zh-MO"),
                    langid!("zh-SG"),
                    langid!("zh"),
                    langid!("zu"),
                ];
                const ATTRS: &[&str] = &[
                    "a1", "a1e", "de", "gy", "gym0", "gym0d", "gym0de", "m0d", "m0de", "y0w",
                    "ym0", "ym0d", "ym0de",
                ];
                Ok(LOCALES
                    .iter()
                    .flat_map(|l| {
                        ATTRS
                            .iter()
                            .map(|a| (DataLocale::from(l.clone()), a.parse().unwrap()))
                    })
                    .collect())
            }
        }
    };
}

implement!(MarkerA);
implement!(MarkerB);
implement!(MarkerC);
implement!(MarkerD);

fn put_payloads<M: DataMarker>(exporter: &mut BlobExporter)
where
    Baked: IterableDataProvider<M>,
    ExportMarker: UpcastDataPayload<M>,
{
    for (locale, marker_attributes) in
        &IterableDataProvider::<M>::supported_requests(&Baked).unwrap()
    {
        let req = DataRequest {
            locale,
            marker_attributes,
            ..Default::default()
        };
        let res = DataProvider::<M>::load(&Baked, req).unwrap();
        exporter
            .put_payload(
                M::INFO,
                locale,
                marker_attributes,
                &ExportMarker::upcast(res.payload),
            )
            .unwrap();
    }
    exporter.flush(M::INFO).unwrap();
}

fn make_blob_v1() -> Vec<u8> {
    let mut blob: Vec<u8> = Vec::new();
<<<<<<< HEAD
    let exporter = BlobExporter::new_with_sink(Box::new(&mut blob));
    DatagenDriver::new()
        .with_markers(skeleton_markers!(marker_array_cb))
        .with_locales_and_fallback([LocaleFamily::FULL], Default::default())
        .export(&Baked, exporter)
        .unwrap();
    assert_eq!(blob.len(), 410395);
=======
    let mut exporter = BlobExporter::new_with_sink(Box::new(&mut blob));
    put_payloads::<MarkerA>(&mut exporter);
    put_payloads::<MarkerB>(&mut exporter);
    put_payloads::<MarkerC>(&mut exporter);
    put_payloads::<MarkerD>(&mut exporter);
    exporter.close().unwrap();
    drop(exporter);
    assert_eq!(blob.len(), 133578);
>>>>>>> 8f9bda40
    assert!(blob.len() > 100);
    blob
}

fn make_blob_v2() -> Vec<u8> {
    let mut blob: Vec<u8> = Vec::new();
<<<<<<< HEAD
    let exporter = BlobExporter::new_v2_with_sink(Box::new(&mut blob));
    DatagenDriver::new()
        .with_markers(skeleton_markers!(marker_array_cb))
        .with_locales_and_fallback([LocaleFamily::FULL], Default::default())
        .export(&Baked, exporter)
        .unwrap();
    assert_eq!(blob.len(), 237264);
=======
    let mut exporter = BlobExporter::new_v2_with_sink(Box::new(&mut blob));
    put_payloads::<MarkerA>(&mut exporter);
    put_payloads::<MarkerB>(&mut exporter);
    put_payloads::<MarkerC>(&mut exporter);
    put_payloads::<MarkerD>(&mut exporter);
    exporter.close().unwrap();
    drop(exporter);
    assert_eq!(blob.len(), 34306);
>>>>>>> 8f9bda40
    assert!(blob.len() > 100);
    blob
}

fn auxkey_bench(c: &mut Criterion) {
    let blob_v1 = make_blob_v1();
    auxkey_bench_for_version(c, &blob_v1, "v1");
    let blob_v2 = make_blob_v2();
    auxkey_bench_for_version(c, &blob_v2, "v2");
}

fn auxkey_bench_for_version(c: &mut Criterion, blob: &[u8], version_id: &str) {
    println!("benching {version_id}");
    c.bench_function(&format!("provider/auxkey/construct/{version_id}"), |b| {
        b.iter(|| BlobDataProvider::try_new_from_blob(black_box(blob).into()).unwrap());
    });

    let provider = LocaleFallbackProvider::new_with_fallbacker(
        BlobDataProvider::try_new_from_blob(black_box(blob).into()).unwrap(),
        LocaleFallbacker::new().static_to_owned(),
    );

    for (locale_str, attr_str) in [("sr-Latn", "ym0d"), ("sr-ME", "ym0d")] {
        let locale = locale_str.parse::<DataLocale>().unwrap();
        let attrs = attr_str.parse::<DataMarkerAttributes>().unwrap();
        let req = DataRequest {
            locale: &locale,
            marker_attributes: &attrs,
            metadata: Default::default(),
        };

        let req = DataRequest {
            locale: &locale,
            marker_attributes: &attrs,
            metadata: Default::default(),
        };

        c.bench_function(
            &format!("provider/auxkey/fallback/{attr_str}/{locale_str}/{version_id}"),
            |b| {
                b.iter(|| {
<<<<<<< HEAD
                    assert!(provider
                        .load_data(GregorianDateNeoSkeletonPatternsV1Marker::INFO, req)
                        .is_ok())
=======
                    provider
                        .load_data(black_box(MarkerA::INFO), black_box(req))
                        .unwrap()
>>>>>>> 8f9bda40
                });
            },
        );
    }
}

criterion_group!(benches, auxkey_bench,);
criterion_main!(benches);<|MERGE_RESOLUTION|>--- conflicted
+++ resolved
@@ -267,15 +267,6 @@
 
 fn make_blob_v1() -> Vec<u8> {
     let mut blob: Vec<u8> = Vec::new();
-<<<<<<< HEAD
-    let exporter = BlobExporter::new_with_sink(Box::new(&mut blob));
-    DatagenDriver::new()
-        .with_markers(skeleton_markers!(marker_array_cb))
-        .with_locales_and_fallback([LocaleFamily::FULL], Default::default())
-        .export(&Baked, exporter)
-        .unwrap();
-    assert_eq!(blob.len(), 410395);
-=======
     let mut exporter = BlobExporter::new_with_sink(Box::new(&mut blob));
     put_payloads::<MarkerA>(&mut exporter);
     put_payloads::<MarkerB>(&mut exporter);
@@ -284,22 +275,12 @@
     exporter.close().unwrap();
     drop(exporter);
     assert_eq!(blob.len(), 133578);
->>>>>>> 8f9bda40
     assert!(blob.len() > 100);
     blob
 }
 
 fn make_blob_v2() -> Vec<u8> {
     let mut blob: Vec<u8> = Vec::new();
-<<<<<<< HEAD
-    let exporter = BlobExporter::new_v2_with_sink(Box::new(&mut blob));
-    DatagenDriver::new()
-        .with_markers(skeleton_markers!(marker_array_cb))
-        .with_locales_and_fallback([LocaleFamily::FULL], Default::default())
-        .export(&Baked, exporter)
-        .unwrap();
-    assert_eq!(blob.len(), 237264);
-=======
     let mut exporter = BlobExporter::new_v2_with_sink(Box::new(&mut blob));
     put_payloads::<MarkerA>(&mut exporter);
     put_payloads::<MarkerB>(&mut exporter);
@@ -308,7 +289,6 @@
     exporter.close().unwrap();
     drop(exporter);
     assert_eq!(blob.len(), 34306);
->>>>>>> 8f9bda40
     assert!(blob.len() > 100);
     blob
 }
@@ -340,25 +320,13 @@
             metadata: Default::default(),
         };
 
-        let req = DataRequest {
-            locale: &locale,
-            marker_attributes: &attrs,
-            metadata: Default::default(),
-        };
-
         c.bench_function(
             &format!("provider/auxkey/fallback/{attr_str}/{locale_str}/{version_id}"),
             |b| {
                 b.iter(|| {
-<<<<<<< HEAD
-                    assert!(provider
-                        .load_data(GregorianDateNeoSkeletonPatternsV1Marker::INFO, req)
-                        .is_ok())
-=======
                     provider
                         .load_data(black_box(MarkerA::INFO), black_box(req))
                         .unwrap()
->>>>>>> 8f9bda40
                 });
             },
         );
