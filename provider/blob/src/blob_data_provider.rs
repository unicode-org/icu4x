--- conflicted
+++ resolved
@@ -70,61 +70,6 @@
             })?,
         })
     }
-<<<<<<< HEAD
-
-    /// Gets the buffer for the given DataRequest out of the BlobSchema and returns it yoked
-    /// to the buffer backing the BlobSchema.
-    fn get_file(
-        &self,
-        key: ResourceKey,
-        req: &DataRequest,
-    ) -> Result<Yoke<&'static [u8], Rc<[u8]>>, DataError> {
-        self.data
-            .try_project_cloned_with_capture((key, req), |zm, (key, req), _| {
-                zm.get(&key.get_hash(), req.options.write_to_string().as_bytes())
-                    .map_err(|e| {
-                        match e {
-                            KeyError::K0 => DataErrorKind::MissingResourceKey,
-                            KeyError::K1 => DataErrorKind::MissingResourceOptions,
-                        }
-                        .with_req(key, req)
-                    })
-            })
-    }
-}
-
-impl<M> ResourceProvider<M> for BlobDataProvider
-where
-    M: ResourceMarker,
-    // Actual bound:
-    //     for<'de> <M::Yokeable as Yokeable<'de>>::Output: serde::de::Deserialize<'de>,
-    // Necessary workaround bound (see `yoke::trait_hack` docs):
-    for<'de> YokeTraitHack<<M::Yokeable as yoke::Yokeable<'de>>::Output>:
-        serde::de::Deserialize<'de>,
-{
-    fn load_resource(&self, req: &DataRequest) -> Result<DataResponse<M>, DataError> {
-        self.as_deserializing().load_resource(req)
-    }
-}
-
-impl<M> DynProvider<M> for BlobDataProvider
-where
-    M: DataMarker,
-    // Actual bound:
-    //     for<'de> <M::Yokeable as Yokeable<'de>>::Output: serde::de::Deserialize<'de>,
-    // Necessary workaround bound (see `yoke::trait_hack` docs):
-    for<'de> YokeTraitHack<<M::Yokeable as yoke::Yokeable<'de>>::Output>:
-        serde::de::Deserialize<'de>,
-{
-    fn load_payload(
-        &self,
-        key: ResourceKey,
-        req: &DataRequest,
-    ) -> Result<DataResponse<M>, DataError> {
-        self.as_deserializing().load_payload(key, req)
-    }
-=======
->>>>>>> feb1c9b4
 }
 
 impl BufferProvider for BlobDataProvider {
@@ -141,7 +86,7 @@
             payload: Some(DataPayload::from_yoked_buffer(
                 self.data
                     .try_project_cloned_with_capture((key, req), |zm, (key, req), _| {
-                        zm.get(&key.get_hash(), &req.options.write_to_string())
+                        zm.get(&key.get_hash(), &req.options.write_to_string().as_bytes())
                             .map_err(|e| {
                                 match e {
                                     KeyError::K0 => DataErrorKind::MissingResourceKey,
