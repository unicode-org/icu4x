// This file is part of ICU4X. For terms of use, please see the file
// called LICENSE at the top level of the ICU4X source tree
// (online at: https://github.com/unicode-org/icu4x/blob/main/LICENSE ).

use crate::blob_schema::*;
use icu_provider::datagen::*;
use icu_provider::prelude::*;
use std::sync::Mutex;
use writeable::Writeable;
use zerovec::ZeroMap2d;

/// A data exporter that writes data to a single-file blob.
/// See the module-level docs for an example.
pub struct BlobExporter<'w> {
    #[allow(clippy::type_complexity)]
    resources: Mutex<Vec<(ResourceKeyHash, Vec<u8>, Vec<u8>)>>,
    sink: Box<dyn std::io::Write + Sync + 'w>,
}

impl<'w> BlobExporter<'w> {
    /// Create a [`BlobExporter`] that writes to the given I/O stream.
    pub fn new_with_sink(sink: Box<dyn std::io::Write + Sync + 'w>) -> Self {
        Self {
            resources: Mutex::new(Vec::new()),
            sink,
        }
    }
}

<<<<<<< HEAD
impl DataExporter for BlobExporter<'_> {
    #[allow(clippy::unwrap_used)] // TODO(#1668) Clippy exceptions need docs or fixing.
=======
impl DataExporter<SerializeMarker> for BlobExporter<'_> {
>>>>>>> a03e9e51
    fn put_payload(
        &self,
        key: ResourceKey,
        options: &ResourceOptions,
        payload: &DataPayload<ExportMarker>,
    ) -> Result<(), DataError> {
        log::trace!("Adding: {}/{}", key, options);
        let mut serializer = postcard::Serializer {
            output: postcard::flavors::AllocVec(Vec::new()),
        };
        payload.serialize(&mut serializer)?;
        #[allow(clippy::expect_used)]
        self.resources.lock().expect("poison").push((
            key.get_hash(),
            options.write_to_string().into_owned().into_bytes(),
            serializer.output.0,
        ));
        Ok(())
    }

    fn close(&mut self) -> Result<(), DataError> {
        #[allow(clippy::expect_used)]
        let zm = self
            .resources
            .get_mut()
            .expect("poison")
            .drain(..)
            .collect::<ZeroMap2d<_, _, _>>();

        if !zm.is_empty() {
            let blob = BlobSchema::V001(BlobSchemaV1 {
                resources: zm.as_borrowed(),
            });
            log::info!("Serializing blob to output stream...");
            let mut serializer = postcard::Serializer {
                output: postcard::flavors::AllocVec(Vec::new()),
            };
            serde::Serialize::serialize(&blob, &mut serializer)?;
            self.sink.write_all(&serializer.output.0)?;
        }
        Ok(())
    }
}<|MERGE_RESOLUTION|>--- conflicted
+++ resolved
@@ -27,12 +27,7 @@
     }
 }
 
-<<<<<<< HEAD
 impl DataExporter for BlobExporter<'_> {
-    #[allow(clippy::unwrap_used)] // TODO(#1668) Clippy exceptions need docs or fixing.
-=======
-impl DataExporter<SerializeMarker> for BlobExporter<'_> {
->>>>>>> a03e9e51
     fn put_payload(
         &self,
         key: ResourceKey,
