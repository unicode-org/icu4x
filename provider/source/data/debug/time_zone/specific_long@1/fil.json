--- conflicted
+++ resolved
@@ -65,27 +65,14 @@
       "84": "Daylight Time sa Gitnang Australya"
     },
     "aucw": {
-<<<<<<< HEAD
-      "70": "Standard Time ng Gitnang Kanluran ng Australya"
+      "70": "Standard Time ng Gitnang Kanluran ng Australia"
     },
     "auea": {
-      "80": "Standard na Oras sa Silangang Australya",
-      "88": "Daylight Time sa Silangang Australya"
+      "80": "Standard na Oras sa Silangang Australia",
+      "88": "Daylight Time sa Silangang Australia"
     },
     "auwe": {
-      "64": "Standard na Oras sa Kanlurang Australya"
-=======
-      "dt": "Daylight Time sa Gitnang Kanlurang Australia",
-      "st": "Standard Time ng Gitnang Kanluran ng Australia"
-    },
-    "auea": {
-      "dt": "Daylight Time sa Silangang Australia",
-      "st": "Standard na Oras sa Silangang Australia"
-    },
-    "auwe": {
-      "dt": "Daylight Time sa Kanlurang Australia",
-      "st": "Standard na Oras sa Kanlurang Australia"
->>>>>>> 0d229aef
+      "64": "Standard na Oras sa Kanlurang Australia"
     },
     "azer": {
       "32": "Standard na Oras sa Azerbaijan"
@@ -264,7 +251,7 @@
       "40": "Oras sa Kanlurang Kazakhstan"
     },
     "kaza": {
-      "st": "Oras ng Kazakhstan"
+      "40": "Oras ng Kazakhstan"
     },
     "kore": {
       "72": "Standard na Oras sa Korea"
