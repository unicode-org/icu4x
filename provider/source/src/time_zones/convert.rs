--- conflicted
+++ resolved
@@ -11,12 +11,12 @@
 use icu::calendar::Date;
 use icu::calendar::Iso;
 use icu::datetime::provider::time_zones::*;
+use icu::locale::subtags::Variants;
 use icu::locale::{langid, LanguageIdentifier};
 use icu::timezone::provider::*;
 use icu::timezone::Time;
 use icu::timezone::UtcOffset;
 use icu::timezone::ZoneVariant;
-use icu_locale_core::subtags::Variants;
 use icu_provider::prelude::*;
 use parse_zoneinfo::line::Year;
 use parse_zoneinfo::table::Saving;
@@ -66,7 +66,6 @@
 }
 
 impl SourceDataProvider {
-<<<<<<< HEAD
     fn get_dedupe_target(&self, locale: &DataLocale) -> Result<DataLocale, DataError> {
         let mut dedupe_target = LanguageIdentifier {
             language: locale.language,
@@ -89,12 +88,26 @@
         self.cldr()?
             .extended_locale_expander()?
             .minimize_favor_script(&mut dedupe_target);
-        Ok(dedupe_target.into())
-    }
-
-=======
+        let dedupe_target = DataLocale::from(dedupe_target);
+        if !self
+            .cldr()?
+            .dates("gregorian")
+            .file_exists(&dedupe_target, "timeZoneNames.json")?
+            || !self
+                .cldr()?
+                .displaynames()
+                .file_exists(&dedupe_target, "territories.json")?
+        {
+            // The target does not always exist. Currently `nqo` and `csw` have scripts that have likely
+            // languages that are unsupported (`man` and `iu`, respectively).
+            // There's nothing to fall back to, there's no point in deduplicating against `und`, as there
+            // is a script difference.
+            return Ok(locale.clone());
+        }
+        Ok(dedupe_target)
+    }
+
     #[allow(clippy::type_complexity)]
->>>>>>> f958d463
     fn calculate_locations(
         &self,
         req: DataRequest,
@@ -552,38 +565,20 @@
 
         let mut locations = self.calculate_locations(req)?.0;
 
-<<<<<<< HEAD
         let dedupe_target = self.get_dedupe_target(req.id.locale)?;
 
         if dedupe_target != *req.id.locale {
-            // The target does not always exist. Currently `nqo` and `csw` have scripts that have likely
-            // languages that are unsupported (`man` and `iu`, respectively).
-            // There's nothing to fall back to, there's no point in deduplicating against `und`, as there
-            // is a script difference.
-            if self
-                .cldr()?
-                .dates("gregorian")
-                .file_exists(&dedupe_target, "timeZoneNames.json")?
-                && self
-                    .cldr()?
-                    .displaynames()
-                    .file_exists(&dedupe_target, "territories.json")?
-            {
-                let dedupe_locations = self.calculate_locations(DataRequest {
+            let dedupe_locations = self
+                .calculate_locations(DataRequest {
                     id: DataIdentifierBorrowed::for_locale(&dedupe_target),
                     ..Default::default()
-                })?;
-                if locations == dedupe_locations {
-                    // Don't deduplicate perfect matches. This is better done by data struct deduplication
-                } else {
-                    locations.retain(|k, v| dedupe_locations.get(k).unwrap() != v);
-                }
+                })?
+                .0;
+            if locations == dedupe_locations {
+                // Don't deduplicate perfect matches. This is better done by data struct deduplication
+            } else {
+                locations.retain(|k, v| dedupe_locations.get(k).map(|d| d != v).unwrap_or(true));
             }
-=======
-        if *req.id.locale != DataLocale::default() {
-            let und = self.calculate_locations(Default::default())?.0;
-            locations.retain(|k, v| und.get(k) != Some(v));
->>>>>>> f958d463
         }
 
         debug_assert!(dedupe_target.region.is_none() && dedupe_target.variant.is_none());
@@ -608,14 +603,28 @@
 
         let mut exemplars = self.calculate_locations(req)?.1;
 
-        if *req.id.locale != DataLocale::default() {
-            let und = self.calculate_locations(Default::default())?.1;
-            exemplars.retain(|k, v| und.get(k) != Some(v));
+        let dedupe_target = self.get_dedupe_target(req.id.locale)?;
+
+        if dedupe_target != *req.id.locale {
+            let dedupe_exemplars = self
+                .calculate_locations(DataRequest {
+                    id: DataIdentifierBorrowed::for_locale(&dedupe_target),
+                    ..Default::default()
+                })?
+                .1;
+            if exemplars == dedupe_exemplars {
+                // Don't deduplicate perfect matches. This is better done by data struct deduplication
+            } else {
+                exemplars.retain(|k, v| dedupe_exemplars.get(k).map(|d| d != v).unwrap_or(true));
+            }
         }
+
+        debug_assert!(dedupe_target.region.is_none() && dedupe_target.variant.is_none());
 
         Ok(DataResponse {
             metadata: Default::default(),
             payload: DataPayload::from_owned(ExemplarCitiesV1 {
+                dedupe_target: (dedupe_target.language, dedupe_target.script),
                 exemplars: exemplars.into_iter().collect(),
             }),
         })
