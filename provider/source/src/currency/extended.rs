// This file is part of ICU4X. For terms of use, please see the file
// called LICENSE at the top level of the ICU4X source tree
// (online at: https://github.com/unicode-org/icu4x/blob/main/LICENSE ).

use crate::cldr_serde;
use crate::SourceDataProvider;
use icu::experimental::dimension::provider::extended_currency::*;
use icu::plurals::PluralCategory;
use icu_provider::prelude::*;
use std::borrow::Cow;
use std::collections::HashSet;
use zerovec::ZeroMap;

impl DataProvider<CurrencyExtendedDataV1Marker> for crate::SourceDataProvider {
    fn load(
        &self,
        req: DataRequest,
    ) -> Result<DataResponse<CurrencyExtendedDataV1Marker>, DataError> {
        self.check_req::<CurrencyExtendedDataV1Marker>(req)?;

        let currencies_resource: &cldr_serde::currencies::data::Resource =
            self.cldr()?
                .numbers()
                .read_and_parse(req.id.locale, "currencies.json")?;

        let currency = currencies_resource
            .main
            .value
            .numbers
            .currencies
            .get(req.id.marker_attributes.as_str())
            .ok_or(DataError::custom("No currency associated with the aux key"))?;

        Ok(DataResponse {
            metadata: Default::default(),
            payload: DataPayload::from_owned(CurrencyExtendedDataV1 {
                categorized_display_names: ZeroMap::from_iter(
                    [
<<<<<<< HEAD
                        (PluralCategory::Zero, currency.zero.as_deref()),
                        (PluralCategory::One, currency.one.as_deref()),
                        (PluralCategory::Two, currency.two.as_deref()),
                        (PluralCategory::Few, currency.few.as_deref()),
                        (PluralCategory::Many, currency.many.as_deref()),
                        (PluralCategory::Other, currency.other.as_deref()),
=======
                        (Count::Zero, currency.zero.as_deref()),
                        (Count::One, currency.one.as_deref()),
                        (Count::Two, currency.two.as_deref()),
                        (Count::Few, currency.few.as_deref()),
                        (Count::Many, currency.many.as_deref()),
                        (Count::Other, currency.other.as_deref()),
                        (
                            Count::DisplayName,
                            Some(
                                currency
                                    .display_name
                                    .as_deref()
                                    .or(currency.one.as_deref())
                                    .or(currency.other.as_deref())
                                    .unwrap(),
                            ),
                        ),
>>>>>>> a3f41f6d
                    ]
                    .into_iter()
                    .filter_map(|(count, pattern)| match (count, pattern) {
                        (PluralCategory::Other, Some(p)) => Some((count, p)),
                        // As per [Unicode TR 35](https://unicode.org/reports/tr35/tr35-numbers.html#Currencies)
                        //      If the pattern is not found for the associated `Count`, fall back to the `Count::Other` pattern.
                        //      Therefore, we filter out any patterns that are the same as the `Count::Other` pattern.
                        (_, p) if p == currency.other.as_deref() => None,
                        _ => Some((count, pattern?)),
                    }),
                ),
                display_name: Cow::Owned(
                    currency
                        .display_name
                        .clone()
                        .ok_or(DataErrorKind::InvalidRequest.into_error())?
                        .to_owned(),
                ),
            }),
        })
    }
}

impl crate::IterableDataProviderCached<CurrencyExtendedDataV1Marker> for SourceDataProvider {
    fn iter_ids_cached(&self) -> Result<HashSet<DataIdentifierCow<'static>>, DataError> {
        let mut result = HashSet::new();
        let numbers = self.cldr()?.numbers();
        let locales = numbers.list_locales()?;
        for locale in locales {
            let currencies_resource: &cldr_serde::currencies::data::Resource = self
                .cldr()?
                .numbers()
                .read_and_parse(&locale, "currencies.json")?;

            let currencies = &currencies_resource.main.value.numbers.currencies;
            for (currency, patterns) in currencies {
                if patterns
                    .display_name
                    .as_ref()
                    .or(patterns.other.as_ref())
                    .is_none()
                {
                    continue;
                }
                if let Ok(attributes) = DataMarkerAttributes::try_from_string(currency.clone()) {
                    result.insert(DataIdentifierCow::from_owned(attributes, locale.clone()));
                }
            }
        }

        Ok(result)
    }
}

#[test]
fn test_basic() {
    use icu::locale::langid;

    let provider = SourceDataProvider::new_testing();
    let en: DataPayload<CurrencyExtendedDataV1Marker> = provider
        .load(DataRequest {
            id: DataIdentifierBorrowed::for_marker_attributes_and_locale(
                DataMarkerAttributes::from_str_or_panic("USD"),
                &langid!("en").into(),
            ),
            ..Default::default()
        })
        .unwrap()
        .payload;
    let extended_en = en.get().to_owned();
    let categorized_display_names = extended_en.categorized_display_names;
    assert_eq!(categorized_display_names.get(&PluralCategory::Zero), None);
    assert_eq!(
        categorized_display_names.get(&PluralCategory::One).unwrap(),
        "US dollar"
    );
    assert_eq!(categorized_display_names.get(&PluralCategory::Two), None);
    assert_eq!(categorized_display_names.get(&PluralCategory::Few), None);
    assert_eq!(categorized_display_names.get(&PluralCategory::Many), None);
    assert_eq!(
        categorized_display_names
            .get(&PluralCategory::Other)
            .unwrap(),
        "US dollars"
    );
    assert_eq!(extended_en.display_name, "US Dollar");

    let fr: DataPayload<CurrencyExtendedDataV1Marker> = provider
        .load(DataRequest {
            id: DataIdentifierBorrowed::for_marker_attributes_and_locale(
                DataMarkerAttributes::from_str_or_panic("USD"),
                &langid!("fr").into(),
            ),
            ..Default::default()
        })
        .unwrap()
        .payload;

    let extended_fr = fr.get().to_owned();
    let categorized_display_names = extended_fr.categorized_display_names;
    assert_eq!(categorized_display_names.get(&PluralCategory::Zero), None);
    assert_eq!(
        categorized_display_names.get(&PluralCategory::One),
        Some("dollar des États-Unis")
    );
    assert_eq!(categorized_display_names.get(&PluralCategory::Two), None);
    assert_eq!(categorized_display_names.get(&PluralCategory::Few), None);
    assert_eq!(categorized_display_names.get(&PluralCategory::Many), None);
    assert_eq!(
        categorized_display_names
            .get(&PluralCategory::Other)
            .unwrap(),
        "dollars des États-Unis"
    );
    assert_eq!(extended_fr.display_name, "dollar des États-Unis");
}<|MERGE_RESOLUTION|>--- conflicted
+++ resolved
@@ -36,32 +36,12 @@
             payload: DataPayload::from_owned(CurrencyExtendedDataV1 {
                 categorized_display_names: ZeroMap::from_iter(
                     [
-<<<<<<< HEAD
                         (PluralCategory::Zero, currency.zero.as_deref()),
                         (PluralCategory::One, currency.one.as_deref()),
                         (PluralCategory::Two, currency.two.as_deref()),
                         (PluralCategory::Few, currency.few.as_deref()),
                         (PluralCategory::Many, currency.many.as_deref()),
                         (PluralCategory::Other, currency.other.as_deref()),
-=======
-                        (Count::Zero, currency.zero.as_deref()),
-                        (Count::One, currency.one.as_deref()),
-                        (Count::Two, currency.two.as_deref()),
-                        (Count::Few, currency.few.as_deref()),
-                        (Count::Many, currency.many.as_deref()),
-                        (Count::Other, currency.other.as_deref()),
-                        (
-                            Count::DisplayName,
-                            Some(
-                                currency
-                                    .display_name
-                                    .as_deref()
-                                    .or(currency.one.as_deref())
-                                    .or(currency.other.as_deref())
-                                    .unwrap(),
-                            ),
-                        ),
->>>>>>> a3f41f6d
                     ]
                     .into_iter()
                     .filter_map(|(count, pattern)| match (count, pattern) {
