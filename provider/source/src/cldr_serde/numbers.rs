--- conflicted
+++ resolved
@@ -47,21 +47,13 @@
 
 #[derive(PartialEq, Debug, Default)]
 pub(crate) struct CompactDecimalPattern {
-<<<<<<< HEAD
-    /// The decimal part of the pattern
-=======
     /// The decimal part of the pattern key.
->>>>>>> 77576a41
     ///
     /// Examples:
     /// - "1000000-count-zero" --> "1000000"
     pub(crate) compact_decimal_type: String,
 
-<<<<<<< HEAD
-    /// The count of the decimal part of the pattern
-=======
     /// The count part of the pattern key.
->>>>>>> 77576a41
     ///
     /// Examples:
     /// - "1000000-count-zero" --> "zero"
