--- conflicted
+++ resolved
@@ -7,19 +7,11 @@
 use crate::{cldr_serde, IterableDataProviderCached, SourceDataProvider};
 use calendar::patterns::GenericLengthPatternsV1;
 use either::Either;
-<<<<<<< HEAD
-use icu::datetime::fieldset::dynamic::*;
-use icu::datetime::options::NeoSkeletonLength;
-use icu::datetime::provider::calendar::{DateSkeletonPatternsV1, TimeLengthsV1};
-use icu::datetime::provider::pattern::{reference, runtime};
-use icu::datetime::provider::skeleton::components;
-=======
 use icu::datetime::fields::components;
 use icu::datetime::fieldsets::enums::*;
 use icu::datetime::options::Length;
 use icu::datetime::provider::calendar::{DateLengthsV1, DateSkeletonPatternsV1, TimeLengthsV1};
-use icu::datetime::provider::pattern::runtime;
->>>>>>> b5b45a5b
+use icu::datetime::provider::pattern::{reference, runtime};
 use icu::datetime::provider::skeleton::PatternPlurals;
 use icu::datetime::provider::*;
 use icu::locale::extensions::unicode::{value, Value};
@@ -34,15 +26,11 @@
         &self,
         req: DataRequest,
         calendar: Either<&Value, &str>,
-<<<<<<< HEAD
         to_components_bag: impl Fn(
-            NeoSkeletonLength,
+            Length,
             &DataMarkerAttributes,
             &cldr_serde::ca::Dates,
         ) -> components::Bag,
-=======
-        to_components_bag: impl Fn(Length, &DataMarkerAttributes, &DateLengthsV1) -> components::Bag,
->>>>>>> b5b45a5b
     ) -> Result<DataResponse<M>, DataError>
     where
         M: DataMarker<DataStruct = PackedPatternsV1<'static>>,
@@ -68,15 +56,11 @@
         locale: &DataLocale,
         calendar: Either<&Value, &str>,
         attributes: &DataMarkerAttributes,
-<<<<<<< HEAD
         to_components_bag: impl Fn(
-            NeoSkeletonLength,
+            Length,
             &DataMarkerAttributes,
             &cldr_serde::ca::Dates,
         ) -> components::Bag,
-=======
-        to_components_bag: impl Fn(Length, &DataMarkerAttributes, &DateLengthsV1) -> components::Bag,
->>>>>>> b5b45a5b
     ) -> Result<PackedPatternsV1<'static>, DataError> {
         let data = self.get_datetime_resources(locale, calendar)?;
 
@@ -99,11 +83,10 @@
             }
         }
 
-<<<<<<< HEAD
         let [long, medium, short] = [
-            NeoSkeletonLength::Long,
-            NeoSkeletonLength::Medium,
-            NeoSkeletonLength::Short,
+            Length::Long,
+            Length::Medium,
+            Length::Short,
         ]
         .map(|length| to_components_bag(length, attributes, &data))
         .map(|components| {
@@ -162,66 +145,6 @@
                 _ => (pattern, None, None),
             }
         });
-=======
-        let [long, medium, short] = [Length::Long, Length::Medium, Length::Short]
-            .map(|length| to_components_bag(length, attributes, &date_lengths_v1))
-            .map(|components| {
-                let pattern = expand_pp_to_pe(components.select_pattern(
-                    &skeleton_patterns,
-                    &date_lengths_v1,
-                    &time_lengths_v1,
-                ));
-                match components {
-                    components::Bag {
-                        era: None,
-                        year: Some(_),
-                        ..
-                    } => {
-                        // TODO(#4478): Use CLDR data when it becomes available
-                        // TODO: Set the length to Length? Or not, because
-                        // the era should normally be displayed as short?
-                        let mut components_with_full_year = components;
-                        components_with_full_year.year = Some(components::Year::Numeric);
-                        let mut components_with_era = components_with_full_year;
-                        components_with_era.era = Some(components::Text::Short);
-                        (
-                            pattern,
-                            Some(expand_pp_to_pe(components_with_full_year.select_pattern(
-                                &skeleton_patterns,
-                                &date_lengths_v1,
-                                &time_lengths_v1,
-                            ))),
-                            Some(expand_pp_to_pe(components_with_era.select_pattern(
-                                &skeleton_patterns,
-                                &date_lengths_v1,
-                                &time_lengths_v1,
-                            ))),
-                        )
-                    }
-                    components::Bag { hour: Some(_), .. } => {
-                        let mut components_with_minute = components;
-                        components_with_minute.minute = Some(components::Numeric::Numeric);
-                        let mut components_with_second = components;
-                        components_with_second.minute = Some(components::Numeric::Numeric);
-                        components_with_second.second = Some(components::Numeric::Numeric);
-                        (
-                            pattern,
-                            Some(expand_pp_to_pe(components_with_minute.select_pattern(
-                                &skeleton_patterns,
-                                &date_lengths_v1,
-                                &time_lengths_v1,
-                            ))),
-                            Some(expand_pp_to_pe(components_with_second.select_pattern(
-                                &skeleton_patterns,
-                                &date_lengths_v1,
-                                &time_lengths_v1,
-                            ))),
-                        )
-                    }
-                    _ => (pattern, None, None),
-                }
-            });
->>>>>>> b5b45a5b
         let builder = PackedPatternsBuilder {
             standard: LengthPluralElements {
                 long: long.0.as_ref().map(runtime::Pattern::as_ref),
@@ -407,18 +330,11 @@
     //
     // Probably depends on CLDR data being higher quality.
     // <https://unicode-org.atlassian.net/browse/CLDR-14993>
-<<<<<<< HEAD
     // TODO(#308): Utilize the numbering system pattern variations.
     let date_pattern: reference::Pattern = match length {
-        NeoSkeletonLength::Long => data.date_formats.long.get_pattern().parse().unwrap(),
-        NeoSkeletonLength::Medium => data.date_formats.medium.get_pattern().parse().unwrap(),
-        NeoSkeletonLength::Short => data.date_formats.short.get_pattern().parse().unwrap(),
-=======
-    let date_pattern = match length {
-        Length::Long => &date_lengths_v1.date.long,
-        Length::Medium => &date_lengths_v1.date.medium,
-        Length::Short => &date_lengths_v1.date.short,
->>>>>>> b5b45a5b
+        Length::Long => data.date_formats.long.get_pattern().parse().unwrap(),
+        Length::Medium => data.date_formats.medium.get_pattern().parse().unwrap(),
+        Length::Short => data.date_formats.short.get_pattern().parse().unwrap(),
         _ => unreachable!(),
     };
     let date_bag = components::Bag::from(&date_pattern);
