--- conflicted
+++ resolved
@@ -42,7 +42,6 @@
                     .with_debug_context(length))
             }
         }
-<<<<<<< HEAD
         .iter()
         // get the units which match the key after the `-` in the attribute
         // For exmple,
@@ -59,59 +58,6 @@
                 .into_error()
                 .with_debug_context(length)
         })?;
-=======
-
-        fn populate_units_map(
-            unit_length_map: &BTreeMap<String, Patterns>,
-            unit: &str,
-        ) -> Result<BTreeMap<Count, String>, DataError> {
-            let mut result = BTreeMap::new();
-            let patterns = unit_length_map
-                .iter()
-                .find_map(|(key, patterns)| {
-                    key.split_once('-').and_then(|(_category, key_unit)| {
-                        if key_unit == unit {
-                            Some(patterns)
-                        } else {
-                            None
-                        }
-                    })
-                })
-                .ok_or_else(|| {
-                    DataErrorKind::InvalidRequest
-                        .into_error()
-                        .with_debug_context(unit)
-                })?;
-
-            add_unit_to_map_with_name(&mut result, Count::One, patterns.one.as_deref());
-            add_unit_to_map_with_name(&mut result, Count::Two, patterns.two.as_deref());
-            add_unit_to_map_with_name(&mut result, Count::Few, patterns.few.as_deref());
-            add_unit_to_map_with_name(&mut result, Count::Many, patterns.many.as_deref());
-            add_unit_to_map_with_name(&mut result, Count::Other, patterns.other.as_deref());
-
-            Ok(result)
-        }
-
-        let result = UnitsDisplayNameV1 {
-            patterns: ZeroMap::from_iter(
-                populate_units_map(
-                    match length {
-                        "long" => &units_format_data.long,
-                        "short" => &units_format_data.short,
-                        "narrow" => &units_format_data.narrow,
-                        _ => {
-                            return Err(DataErrorKind::IdentifierNotFound
-                                .into_error()
-                                .with_debug_context(length))
-                        }
-                    },
-                    unit,
-                )?
-                .iter()
-                .map(|(k, v)| (k, v.as_str())),
-            ),
-        };
->>>>>>> 2126bf2e
 
         Ok(DataResponse {
             metadata: Default::default(),
@@ -156,34 +102,10 @@
             length: &str,
             length_patterns: &BTreeMap<String, Patterns>,
         ) -> Result<(), DataError> {
-<<<<<<< HEAD
             let quantities = length_patterns.keys().filter_map(|key| {
                 // In order to reduce the number of units in the test data,
                 // we only test the length-* and duration-* units.
                 #[cfg(test)]
-                if let Some(rest) = key.strip_prefix("length-") {
-                    Some(rest)
-                } else if let Some(rest) = key.strip_prefix("duration-") {
-                    Some(rest)
-                } else {
-                    None
-                }
-                #[cfg(not(test))]
-                // NOTE: any units should have the category as a prefix which is separated by `-`.
-                //       Therefore, if the `rest` is empty, it means the key is not for a unit.
-                //       In this case, we should return None.
-                //       Example: `length-meter` is a valid key, but `length` is not.
-                //                `power3` is not a valid unit.
-                key.split_once('-').map(|(_category, unit)| unit)
-            });
-=======
-            let quantities = length_patterns
-                .keys()
-                // TODO: remove this filter once we are supporting all the units categories.
-                // NOTE:
-                //  if this filter is removed, we have to add a filter to remove all the prefixes.
-                .filter_map(|key| {
-                    #[cfg(test)]
                     return key
                         .split_once('-')
                         .and_then(|(_category, unit)| match unit {
@@ -192,15 +114,13 @@
                             _ => None,
                         });
                     #[cfg(not(test))]
-                    if let Some(rest) = key.strip_prefix("length-") {
-                        Some(rest)
-                    } else if let Some(rest) = key.strip_prefix("duration-") {
-                        Some(rest)
-                    } else {
-                        None
-                    }
-                });
->>>>>>> 2126bf2e
+                // NOTE: any units should have the category as a prefix which is separated by `-`.
+                //       Therefore, if the `rest` is empty, it means the key is not for a unit.
+                //       In this case, we should return None.
+                //       Example: `length-meter` is a valid key, but `length` is not.
+                //                `power3` is not a valid unit.
+                key.split_once('-').map(|(_category, unit)| unit)
+            });
 
             for truncated_quantity in quantities {
                 data_locales.insert(make_request_element(langid, truncated_quantity, length)?);
