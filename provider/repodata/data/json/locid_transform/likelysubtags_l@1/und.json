{
  "language_script": [
    [
      [
<<<<<<< HEAD
        "aae",
        "Grek"
      ],
      "IT"
    ],
    [
      [
        "aaf",
        "Arab"
      ],
      "IN"
    ],
    [
      [
        "abl",
        "Latn"
      ],
      "ID"
    ],
    [
      [
        "acy",
=======
        "az",
>>>>>>> c55c4b44
        "Arab"
      ],
      "CY"
    ],
    [
      [
<<<<<<< HEAD
        "acy",
        "Grek"
      ],
      "CY"
    ],
    [
      [
        "adi",
        "Tibt"
=======
        "en",
        "Shaw"
>>>>>>> c55c4b44
      ],
      "CN"
    ],
    [
      [
        "agj",
        "Arab"
      ],
      "ET"
    ],
    [
      [
<<<<<<< HEAD
        "ahk",
        "Mymr"
      ],
      "MM"
    ],
    [
      [
        "ahk",
        "Thai"
=======
        "hi",
        "Latn"
>>>>>>> c55c4b44
      ],
      "TH"
    ],
    [
      [
        "ain",
        "Latn"
      ],
      "JP"
    ],
    [
      [
<<<<<<< HEAD
        "aiw",
        "Arab"
      ],
      "ET"
    ],
    [
      [
        "aiw",
        "Ethi"
      ],
      "ET"
    ],
    [
      [
        "akb",
        "Batk"
=======
        "ky",
        "Arab"
>>>>>>> c55c4b44
      ],
      "ID"
    ],
    [
      [
        "amf",
        "Ethi"
      ],
      "ET"
    ],
    [
      [
<<<<<<< HEAD
        "amw",
        "Arab"
      ],
      "SY"
    ],
    [
      [
        "amw",
        "Armi"
      ],
      "SY"
    ],
    [
      [
        "amw",
        "Latn"
=======
        "mn",
        "Mong"
>>>>>>> c55c4b44
      ],
      "SY"
    ],
    [
      [
        "anu",
        "Arab"
      ],
      "SS"
    ],
    [
      [
<<<<<<< HEAD
        "anu",
        "Latn"
      ],
      "SS"
    ],
    [
      [
        "aot",
        "Latn"
=======
        "sd",
        "Deva"
>>>>>>> c55c4b44
      ],
      "IN"
    ],
    [
      [
        "arc",
        "Nbat"
      ],
      "JO"
    ],
    [
      [
        "arc",
        "Palm"
      ],
      "SY"
    ],
    [
      [
        "atb",
        "Lisu"
      ],
      "CN"
    ],
    [
      [
<<<<<<< HEAD
        "auj",
        "Latn"
      ],
      "LY"
    ],
    [
      [
        "auj",
        "Tfng"
      ],
      "LY"
    ],
    [
      [
        "az",
=======
        "uz",
>>>>>>> c55c4b44
        "Arab"
      ],
      "IR"
    ],
    [
      [
        "azb",
        "Cyrl"
      ],
      "AZ"
    ],
    [
      [
        "azb",
        "Latn"
      ],
      "AZ"
    ],
    [
      [
        "bca",
        "Hani"
      ],
      "CN"
    ],
    [
      [
        "bea",
        "Cans"
      ],
      "CA"
    ],
    [
      [
        "bfa",
        "Arab"
      ],
      "SS"
    ],
    [
      [
        "bfs",
        "Hani"
      ],
      "CN"
    ],
    [
      [
        "bfu",
        "Takr"
      ],
      "IN"
    ],
    [
      [
        "bhd",
        "Arab"
      ],
      "IN"
    ],
    [
      [
        "bhd",
        "Takr"
      ],
      "IN"
    ],
    [
      [
        "bhh",
        "Hebr"
      ],
      "IL"
    ],
    [
      [
        "bhh",
        "Latn"
      ],
      "IL"
    ],
    [
      [
        "bht",
        "Deva"
      ],
      "IN"
    ],
    [
      [
        "bht",
        "Latn"
      ],
      "IN"
    ],
    [
      [
<<<<<<< HEAD
        "blr",
        "Tale"
      ],
      "CN"
    ],
    [
      [
        "blr",
        "Thai"
=======
        "ky",
        "CN"
>>>>>>> c55c4b44
      ],
      "TH"
    ],
    [
      [
        "boz",
        "Arab"
      ],
      "ML"
    ],
    [
      [
<<<<<<< HEAD
        "bqf",
        "Arab"
      ],
      "GN"
    ],
    [
      [
        "brb",
        "Laoo"
=======
        "mn",
        "CN"
>>>>>>> c55c4b44
      ],
      "LA"
    ],
    [
      [
        "brb",
        "Latn"
      ],
      "VN"
    ],
    [
      [
<<<<<<< HEAD
        "bru",
        "Laoo"
      ],
      "LA"
    ],
    [
      [
        "bru",
        "Thai"
=======
        "pa",
        "PK"
>>>>>>> c55c4b44
      ],
      "LA"
    ],
    [
      [
<<<<<<< HEAD
        "bsk",
        "Latn"
      ],
      "PK"
    ],
    [
      [
        "bsv",
        "Arab"
=======
        "sd",
        "IN"
>>>>>>> c55c4b44
      ],
      "GN"
    ],
    [
      [
        "bsw",
        "Ethi"
      ],
      "ET"
    ],
    [
      [
        "bts",
        "Batk"
      ],
      "ID"
    ],
    [
      [
        "btx",
        "Batk"
      ],
      "ID"
    ],
    [
      [
        "bwe",
        "Latn"
      ],
      "MM"
    ],
    [
      [
        "bwo",
        "Ethi"
      ],
      "ET"
    ],
    [
      [
<<<<<<< HEAD
        "bxm",
        "Latn"
      ],
      "MN"
    ],
    [
      [
        "bxm",
        "Mong"
      ],
      "MN"
    ],
    [
      [
        "bxu",
        "Cyrl"
      ],
      "CN"
    ],
    [
      [
        "bxu",
        "Latn"
=======
        "uz",
        "AF"
>>>>>>> c55c4b44
      ],
      "CN"
    ],
    [
      [
        "caf",
        "Cans"
      ],
      "CA"
    ],
    [
      [
        "cbk",
        "Brai"
      ],
      "PH"
    ],
    [
      [
        "cdf",
        "Beng"
      ],
      "IN"
    ],
    [
      [
        "cdh",
        "Takr"
      ],
      "IN"
    ],
    [
      [
        "cdm",
        "Latn"
      ],
      "NP"
    ],
    [
      [
        "cdo",
        "Hant"
      ],
      "CN"
    ],
    [
      [
        "cdo",
        "Latn"
      ],
      "CN"
    ],
    [
      [
        "cfm",
        "Beng"
      ],
      "IN"
    ],
    [
      [
        "chn",
        "Dupl"
      ],
      "US"
    ],
    [
      [
        "cia",
        "Arab"
      ],
      "ID"
    ],
    [
      [
        "cia",
        "Hang"
      ],
      "ID"
    ],
    [
      [
        "ciw",
        "Cans"
      ],
      "US"
    ],
    [
      [
        "cjs",
        "Cyrl"
      ],
      "RU"
    ],
    [
      [
        "cjy",
        "Hant"
      ],
      "CN"
    ],
    [
      [
        "ckm",
        "Glag"
      ],
      "HR"
    ],
    [
      [
        "clk",
        "Tibt"
      ],
      "CN"
    ],
    [
      [
        "cmo",
        "Khmr"
      ],
      "KH"
    ],
    [
      [
        "cnp",
        "Hant"
      ],
      "CN"
    ],
    [
      [
        "crj",
        "Latn"
      ],
      "CA"
    ],
    [
      [
        "crx",
        "Cans"
      ],
      "CA"
    ],
    [
      [
        "csh",
        "Latn"
      ],
      "MM"
    ],
    [
      [
        "csp",
        "Hant"
      ],
      "CN"
    ],
    [
      [
        "ctg",
        "Arab"
      ],
      "BD"
    ],
    [
      [
        "ctg",
        "Latn"
      ],
      "BD"
    ],
    [
      [
        "cu",
        "Glag"
      ],
      "BG"
    ],
    [
      [
        "cvg",
        "Tibt"
      ],
      "IN"
    ],
    [
      [
        "czh",
        "Hant"
      ],
      "CN"
    ],
    [
      [
        "dbj",
        "Arab"
      ],
      "MY"
    ],
    [
      [
        "der",
        "Latn"
      ],
      "IN"
    ],
    [
      [
        "din",
        "Arab"
      ],
      "SS"
    ],
    [
      [
        "dis",
        "Beng"
      ],
      "IN"
    ],
    [
      [
        "dng",
        "Arab"
      ],
      "KG"
    ],
    [
      [
        "dsq",
        "Arab"
      ],
      "ML"
    ],
    [
      [
        "dta",
        "Cyrl"
      ],
      "CN"
    ],
    [
      [
        "dta",
        "Hans"
      ],
      "CN"
    ],
    [
      [
        "duh",
        "Gujr"
      ],
      "IN"
    ],
    [
      [
        "dwr",
        "Ethi"
      ],
      "ET"
    ],
    [
      [
        "eko",
        "Arab"
      ],
      "MZ"
    ],
    [
      [
        "ems",
        "Cyrl"
      ],
      "US"
    ],
    [
      [
        "en",
        "Shaw"
      ],
      "GB"
    ],
    [
      [
        "ess",
        "Cyrl"
      ],
      "US"
    ],
    [
      [
        "evn",
        "Latn"
      ],
      "CN"
    ],
    [
      [
        "evn",
        "Mong"
      ],
      "CN"
    ],
    [
      [
        "ff",
        "Adlm"
      ],
      "GN"
    ],
    [
      [
        "gac",
        "Deva"
      ],
      "IN"
    ],
    [
      [
        "gax",
        "Ethi"
      ],
<<<<<<< HEAD
      "ET"
    ],
    [
      [
        "gbk",
        "Takr"
      ],
      "IN"
    ],
    [
      [
        "gbl",
        "Deva"
      ],
      "IN"
    ],
    [
      [
        "gdb",
        "Telu"
      ],
      "IN"
    ],
    [
      [
        "gdl",
        "Ethi"
      ],
      "ET"
    ],
    [
      [
        "gha",
        "Latn"
      ],
      "LY"
    ],
    [
      [
        "gha",
        "Tfng"
      ],
      "LY"
    ],
    [
      [
        "gra",
        "Gujr"
      ],
      "IN"
    ],
    [
      [
        "grc",
        "Linb"
      ],
      "GR"
    ],
    [
      [
        "gru",
        "Latn"
      ],
      "ET"
    ],
    [
      [
        "guk",
        "Ethi"
      ],
      "ET"
    ],
    [
      [
        "gyl",
        "Ethi"
      ],
      "ET"
    ],
    [
      [
        "haj",
        "Beng"
      ],
      "IN"
    ],
    [
      [
        "har",
        "Arab"
      ],
      "ET"
    ],
    [
      [
        "har",
        "Latn"
      ],
      "ET"
    ],
    [
      [
        "hi",
        "Latn"
      ],
      "IN"
    ],
    [
      [
        "hii",
        "Deva"
      ],
      "IN"
    ],
    [
      [
        "hkh",
        "Deva"
      ],
      "IN"
    ],
    [
      [
        "hkh",
        "Latn"
      ],
      "IN"
    ],
    [
      [
        "hmn",
        "Bopo"
      ],
      "CN"
    ],
    [
      [
        "hmn",
        "Hmng"
      ],
      "CN"
    ],
    [
      [
        "hmz",
        "Plrd"
      ],
      "CN"
    ],
    [
      [
        "hrm",
        "Hmng"
      ],
      "CN"
    ],
    [
      [
        "hut",
        "Tibt"
      ],
      "NP"
    ],
    [
      [
        "igs",
        "Grek"
      ],
      "001"
    ],
    [
      [
        "ikt",
        "Cans"
      ],
      "CA"
    ],
    [
      [
        "ili",
        "Arab"
      ],
      "CN"
    ],
    [
      [
        "ili",
        "Cyrl"
      ],
      "KZ"
    ],
    [
      [
        "iru",
        "Mlym"
      ],
      "IN"
    ],
    [
      [
        "isk",
        "Cyrl"
      ],
      "TJ"
    ],
    [
      [
        "ium",
        "Hani"
      ],
      "CN"
    ],
    [
      [
        "ium",
        "Laoo"
      ],
      "LA"
    ],
    [
      [
        "ium",
        "Thai"
      ],
      "TH"
    ],
    [
      [
        "jct",
        "Latn"
      ],
      "UA"
    ],
    [
      [
        "jdt",
        "Hebr"
      ],
      "RU"
    ],
    [
      [
        "jdt",
        "Latn"
      ],
      "AZ"
    ],
    [
      [
        "jeh",
        "Laoo"
      ],
      "LA"
    ],
    [
      [
        "jge",
        "Hebr"
      ],
      "IL"
    ],
    [
      [
        "jkm",
        "Brai"
      ],
      "MM"
    ],
    [
      [
        "jkm",
        "Latn"
      ],
      "MM"
    ],
    [
      [
        "jnj",
        "Ethi"
      ],
      "ET"
    ],
    [
      [
        "jns",
        "Latn"
      ],
      "IN"
    ],
    [
      [
        "jns",
        "Takr"
      ],
      "IN"
    ],
    [
      [
        "kbr",
        "Ethi"
      ],
      "ET"
    ],
    [
      [
        "kdr",
        "Cyrl"
      ],
      "UA"
    ],
    [
      [
        "kex",
        "Gujr"
      ],
      "IN"
    ],
    [
      [
        "kff",
        "Deva"
      ],
      "IN"
    ],
    [
      [
        "kff",
        "Orya"
      ],
      "IN"
    ],
    [
      [
        "kff",
        "Telu"
      ],
      "IN"
    ],
    [
      [
        "kfi",
        "Knda"
      ],
      "IN"
    ],
    [
      [
        "kfk",
        "Takr"
      ],
      "IN"
    ],
    [
      [
        "kfx",
        "Takr"
      ],
      "IN"
    ],
    [
      [
        "khr",
        "Deva"
      ],
      "IN"
    ],
    [
      [
        "kjp",
        "Thai"
      ],
      "TH"
    ],
    [
      [
        "kk",
        "Arab"
      ],
      "CN"
    ],
    [
      [
        "kke",
        "Arab"
      ],
      "GN"
    ],
    [
      [
        "kls",
        "Arab"
      ],
      "PK"
    ],
    [
      [
        "kmc",
        "Hani"
      ],
      "CN"
    ],
    [
      [
        "knk",
        "Arab"
      ],
      "SL"
    ],
    [
      [
        "kns",
        "Thai"
      ],
      "TH"
    ],
    [
      [
        "ksw",
        "Latn"
      ],
      "MM"
    ],
    [
      [
        "ku",
        "Arab"
      ],
      "IQ"
    ],
    [
      [
        "ku",
        "Yezi"
      ],
      "GE"
    ],
    [
      [
        "kvq",
        "Latn"
      ],
      "MM"
    ],
    [
      [
        "kxd",
        "Arab"
      ],
      "BN"
    ],
    [
      [
        "kxf",
        "Latn"
      ],
      "MM"
    ],
    [
      [
        "kxv",
        "Latn"
      ],
      "IN"
    ],
    [
      [
        "kxv",
        "Telu"
      ],
      "IN"
    ],
    [
      [
        "ky",
        "Arab"
      ],
      "CN"
    ],
    [
      [
        "ky",
        "Latn"
      ],
      "TR"
    ],
    [
      [
        "kyu",
        "Latn"
      ],
      "MM"
    ],
    [
      [
        "kyu",
        "Mymr"
      ],
      "MM"
    ],
    [
      [
        "kyw",
        "Beng"
      ],
      "IN"
    ],
    [
      [
        "kyw",
        "Orya"
      ],
      "IN"
    ],
    [
      [
        "lae",
        "Tibt"
      ],
      "IN"
    ],
    [
      [
        "lax",
        "Beng"
      ],
      "IN"
    ],
    [
      [
        "lbf",
        "Tibt"
      ],
      "CN"
    ],
    [
      [
        "lbj",
        "Arab"
      ],
      "IN"
    ],
    [
      [
        "lbn",
        "Laoo"
      ],
      "LA"
    ],
    [
      [
        "lbo",
        "Latn"
      ],
      "US"
    ],
    [
      [
        "lfn",
        "Cyrl"
      ],
      "001"
    ],
    [
      [
        "lif",
        "Limb"
      ],
      "IN"
    ],
    [
      [
        "lmk",
        "Mymr"
      ],
      "IN"
    ],
    [
      [
        "lot",
        "Arab"
      ],
      "SS"
    ],
    [
      [
        "loy",
        "Tibt"
      ],
      "NP"
    ],
    [
      [
        "lpo",
        "Lisu"
      ],
      "CN"
    ],
    [
      [
        "lus",
        "Beng"
      ],
      "BD"
    ],
    [
      [
        "lus",
        "Brai"
      ],
      "IN"
    ],
    [
      [
        "man",
        "Nkoo"
      ],
      "GN"
    ],
    [
      [
        "mdy",
        "Latn"
      ],
      "ET"
    ],
    [
      [
        "meo",
        "Arab"
      ],
      "MY"
    ],
    [
      [
        "mey",
        "Arab"
      ],
      "MR"
    ],
    [
      [
        "mfg",
        "Arab"
      ],
      "GN"
    ],
    [
      [
        "mfi",
        "Latn"
      ],
      "CM"
    ],
    [
      [
        "mfx",
        "Ethi"
      ],
      "ET"
    ],
    [
      [
        "mgd",
        "Arab"
      ],
      "SS"
    ],
    [
      [
        "mjl",
        "Takr"
      ],
      "IN"
    ],
    [
      [
        "mjt",
        "Beng"
      ],
      "BD"
    ],
    [
      [
        "mjx",
        "Beng"
      ],
      "BD"
    ],
    [
      [
        "mlf",
        "Latn"
      ],
      "LA"
    ],
    [
      [
        "mlq",
        "Arab"
      ],
      "SN"
    ],
    [
      [
        "mmd",
        "Hans"
      ],
      "CN"
    ],
    [
      [
        "mmd",
        "Hant"
      ],
      "CN"
    ],
    [
      [
        "mn",
        "Mong"
      ],
      "CN"
    ],
    [
      [
        "moy",
        "Ethi"
      ],
      "ET"
    ],
    [
      [
        "mpe",
        "Ethi"
      ],
      "ET"
    ],
    [
      [
        "mqx",
        "Bugi"
      ],
      "ID"
    ],
    [
      [
        "mrg",
        "Beng"
      ],
      "IN"
    ],
    [
      [
        "mrg",
        "Deva"
      ],
      "IN"
    ],
    [
      [
        "mrw",
        "Arab"
      ],
      "PH"
    ],
    [
      [
        "muz",
        "Latn"
      ],
      "ET"
    ],
    [
      [
        "mvf",
        "Phag"
      ],
      "CN"
    ],
    [
      [
        "mvz",
        "Arab"
      ],
      "ET"
    ],
    [
      [
        "mwt",
        "Thai"
      ],
      "TH"
    ],
    [
      [
        "nbt",
        "Deva"
      ],
      "IN"
    ],
    [
      [
        "ncb",
        "Deva"
      ],
      "IN"
    ],
    [
      [
        "ncq",
        "Thai"
      ],
      "LA"
    ],
    [
      [
        "nct",
        "Beng"
      ],
      "IN"
    ],
    [
      [
        "niv",
        "Latn"
      ],
      "RU"
    ],
    [
      [
        "njz",
        "Beng"
      ],
      "IN"
    ],
    [
      [
        "nki",
        "Beng"
      ],
      "IN"
    ],
    [
      [
        "nmm",
        "Tibt"
      ],
      "NP"
    ],
    [
      [
        "nmo",
        "Beng"
      ],
      "IN"
    ],
    [
      [
        "nng",
        "Beng"
      ],
      "IN"
    ],
    [
      [
        "nru",
        "Hans"
      ],
      "CN"
    ],
    [
      [
        "nru",
        "Hant"
      ],
      "CN"
    ],
    [
      [
        "nwc",
        "Brah"
      ],
      "NP"
    ],
    [
      [
        "nwc",
        "Deva"
      ],
      "NP"
    ],
    [
      [
        "nwc",
        "Sidd"
      ],
      "NP"
    ],
    [
      [
        "ojb",
        "Cans"
      ],
      "CA"
    ],
    [
      [
        "ojw",
        "Cans"
      ],
      "CA"
    ],
    [
      [
        "ola",
        "Tibt"
      ],
      "CN"
    ],
    [
      [
        "onp",
        "Deva"
      ],
      "IN"
    ],
    [
      [
        "osc",
        "Latn"
      ],
      "IT"
    ],
    [
      [
        "pa",
        "Arab"
      ],
      "PK"
    ],
    [
      [
        "pal",
        "Phlp"
      ],
      "CN"
    ],
    [
      [
        "pcc",
        "Hani"
      ],
      "CN"
    ],
    [
      [
        "pce",
        "Thai"
      ],
      "TH"
    ],
    [
      [
        "pcg",
        "Knda"
      ],
      "IN"
    ],
    [
      [
        "pcg",
        "Taml"
      ],
      "IN"
    ],
    [
      [
        "pci",
        "Orya"
      ],
      "IN"
    ],
    [
      [
        "pdu",
        "Mymr"
      ],
      "MM"
    ],
    [
      [
        "pi",
        "Brah"
      ],
      "IN"
    ],
    [
      [
        "pi",
        "Deva"
      ],
      "IN"
    ],
    [
      [
        "pi",
        "Khar"
      ],
      "IN"
    ],
    [
      [
        "pi",
        "Khmr"
      ],
      "IN"
    ],
    [
      [
        "pi",
        "Mymr"
      ],
      "IN"
    ],
    [
      [
        "pi",
        "Thai"
      ],
      "IN"
    ],
    [
      [
        "pkh",
        "Deva"
      ],
      "BD"
    ],
    [
      [
        "prx",
        "Tibt"
      ],
      "IN"
    ],
    [
      [
        "pyu",
        "Hani"
      ],
      "TW"
    ],
    [
      [
        "qwm",
        "Cyrl"
      ],
      "RU"
    ],
    [
      [
        "qwm",
        "Runr"
      ],
      "RU"
    ],
    [
      [
        "rah",
        "Latn"
      ],
      "IN"
    ],
    [
      [
        "rei",
        "Telu"
      ],
      "IN"
    ],
    [
      [
        "rif",
        "Tfng"
      ],
      "MA"
    ],
    [
      [
        "rml",
        "Cyrl"
      ],
      "BY"
    ],
    [
      [
        "rmn",
        "Cyrl"
      ],
      "BG"
    ],
    [
      [
        "rmn",
        "Grek"
      ],
      "GR"
    ],
    [
      [
        "rom",
        "Cyrl"
      ],
      "RO"
    ],
    [
      [
        "rup",
        "Grek"
      ],
      "GR"
    ],
    [
      [
        "rut",
        "Latn"
      ],
      "AZ"
    ],
    [
      [
        "sam",
        "Hebr"
      ],
      "PS"
    ],
    [
      [
        "sam",
        "Syrc"
      ],
      "PS"
    ],
    [
      [
        "sbu",
        "Deva"
      ],
      "IN"
    ],
    [
      [
        "sce",
        "Arab"
      ],
      "CN"
    ],
    [
      [
        "scs",
        "Cans"
      ],
      "CA"
    ],
    [
      [
        "sd",
        "Deva"
      ],
      "IN"
    ],
    [
      [
        "sd",
        "Khoj"
      ],
      "IN"
    ],
    [
      [
        "sd",
        "Sind"
      ],
      "IN"
    ],
    [
      [
        "sek",
        "Cans"
      ],
      "CA"
    ],
    [
      [
        "sgh",
        "Arab"
      ],
      "AF"
    ],
    [
      [
        "sgh",
        "Latn"
      ],
      "TJ"
    ],
    [
      [
        "shy",
        "Arab"
      ],
      "DZ"
    ],
    [
      [
        "shy",
        "Tfng"
      ],
      "DZ"
    ],
    [
      [
        "sjp",
        "Beng"
      ],
      "IN"
    ],
    [
      [
        "sng",
        "Brai"
      ],
      "CD"
    ],
    [
      [
        "soa",
        "Thai"
      ],
      "TH"
    ],
    [
      [
        "sqt",
        "Latn"
      ],
      "YE"
    ],
    [
      [
        "sse",
        "Arab"
      ],
      "PH"
    ],
    [
      [
        "sss",
        "Thai"
      ],
      "TH"
    ],
    [
      [
        "stv",
        "Arab"
      ],
      "ET"
    ],
    [
      [
        "suq",
        "Ethi"
      ],
      "ET"
    ],
    [
      [
        "suv",
        "Beng"
      ],
      "IN"
    ],
    [
      [
        "suv",
        "Deva"
      ],
      "IN"
    ],
    [
      [
        "sva",
        "Cyrl"
      ],
      "GE"
    ],
    [
      [
        "sva",
        "Latn"
      ],
      "GE"
    ],
    [
      [
        "sxu",
        "Runr"
      ],
      "DE"
    ],
    [
      [
        "tay",
        "Hans"
      ],
      "TW"
    ],
    [
      [
        "tay",
        "Hant"
      ],
      "TW"
    ],
    [
      [
        "tbk",
        "Hano"
      ],
      "PH"
    ],
    [
      [
        "tbk",
        "Latn"
      ],
      "PH"
    ],
    [
      [
        "tda",
        "Arab"
      ],
      "NE"
    ],
    [
      [
        "tda",
        "Latn"
      ],
      "NE"
    ],
    [
      [
        "tdb",
        "Beng"
      ],
      "IN"
    ],
    [
      [
        "tdb",
        "Kthi"
      ],
      "IN"
    ],
    [
      [
        "tg",
        "Arab"
      ],
      "PK"
    ],
    [
      [
        "tgt",
        "Hano"
      ],
      "PH"
    ],
    [
      [
        "tgt",
        "Tagb"
      ],
      "PH"
    ],
    [
      [
        "thp",
        "Dupl"
      ],
      "CA"
    ],
    [
      [
        "thv",
        "Arab"
      ],
      "DZ"
    ],
    [
      [
        "thv",
        "Tfng"
      ],
      "DZ"
    ],
    [
      [
        "thz",
        "Tfng"
      ],
      "NE"
    ],
    [
      [
        "tli",
        "Cyrl"
      ],
      "US"
    ],
    [
      [
        "tpe",
        "Beng"
      ],
      "BD"
    ],
    [
      [
        "trp",
        "Beng"
      ],
      "IN"
    ],
    [
      [
        "tyt",
        "Tavt"
      ],
      "VN"
    ],
    [
      [
        "ug",
        "Cyrl"
      ],
      "KZ"
    ],
    [
      [
        "unr",
        "Deva"
      ],
      "NP"
    ],
    [
      [
        "usi",
        "Beng"
      ],
      "BD"
    ],
    [
      [
        "uum",
        "Cyrl"
      ],
      "GE"
    ],
    [
      [
        "uz",
        "Arab"
      ],
      "AF"
    ],
    [
      [
        "vas",
        "Gujr"
      ],
      "IN"
    ],
    [
      [
        "vav",
        "Gujr"
      ],
      "IN"
    ],
    [
      [
        "vkp",
        "Deva"
      ],
      "IN"
    ],
    [
      [
        "vwa",
        "Mymr"
      ],
      "CN"
    ],
    [
      [
        "wbl",
        "Arab"
      ],
      "AF"
    ],
    [
      [
        "wbl",
        "Cyrl"
      ],
      "TJ"
    ],
    [
      [
        "wmw",
        "Arab"
      ],
      "MZ"
    ],
    [
      [
        "wof",
        "Arab"
      ],
      "GM"
    ],
    [
      [
        "wtw",
        "Bugi"
      ],
      "ID"
    ],
    [
      [
        "xnz",
        "Arab"
      ],
      "EG"
    ],
    [
      [
        "xom",
        "Ethi"
      ],
      "ET"
    ],
    [
      [
        "xub",
        "Knda"
      ],
      "IN"
    ],
    [
      [
        "xub",
        "Mlym"
      ],
      "IN"
    ],
    [
      [
        "xum",
        "Ital"
      ],
      "IT"
    ],
    [
      [
        "yal",
        "Arab"
      ],
      "GN"
    ],
    [
      [
        "ybe",
        "Ougr"
      ],
      "CN"
    ],
    [
      [
        "yea",
        "Knda"
      ],
      "IN"
    ],
    [
      [
        "yka",
        "Arab"
      ],
      "PH"
    ],
    [
      [
        "ymk",
        "Arab"
      ],
      "MZ"
    ],
    [
      [
        "yue",
        "Hans"
      ],
      "CN"
    ],
    [
      [
        "ywq",
        "Yiii"
      ],
      "CN"
    ],
    [
      [
        "ywu",
        "Yiii"
      ],
      "CN"
    ],
    [
      [
        "zau",
        "Arab"
      ],
      "IN"
    ],
    [
      [
        "zay",
        "Ethi"
      ],
      "ET"
    ],
    [
      [
        "zen",
        "Arab"
      ],
      "MR"
    ],
    [
      [
        "zh",
        "Bopo"
      ],
      "TW"
    ],
    [
      [
        "zh",
        "Hanb"
      ],
      "TW"
    ],
    [
      [
        "zh",
        "Hant"
      ],
      "TW"
    ],
    [
      [
        "zhd",
        "Latn"
      ],
      "VN"
    ],
    [
      [
        "zhn",
        "Hani"
      ],
      "CN"
    ],
    [
      [
        "zlj",
        "Latn"
      ],
      "CN"
    ],
    [
      [
        "zqe",
        "Latn"
      ],
      "CN"
    ],
    [
      [
        "zyj",
        "Hani"
      ],
      "CN"
    ]
  ],
  "language_region": [
    [
      [
        "ahk",
        "TH"
      ],
      "Latn"
    ],
    [
      [
        "az",
        "IQ"
      ],
      "Arab"
    ],
    [
      [
        "az",
        "IR"
      ],
      "Arab"
    ],
    [
      [
        "az",
        "RU"
      ],
      "Cyrl"
    ],
    [
      [
        "cmo",
        "KH"
      ],
      "Latn"
    ],
    [
      [
        "ha",
        "CM"
      ],
      "Arab"
    ],
    [
      [
        "ha",
        "SD"
      ],
      "Arab"
    ],
    [
      [
        "kk",
        "AF"
      ],
      "Arab"
    ],
    [
      [
        "kk",
        "CN"
      ],
      "Arab"
    ],
    [
      [
        "kk",
        "IR"
      ],
      "Arab"
    ],
    [
      [
        "kk",
        "MN"
      ],
      "Arab"
    ],
    [
      [
        "ku",
        "LB"
      ],
      "Arab"
    ],
    [
      [
        "ky",
        "CN"
      ],
      "Arab"
    ],
    [
      [
        "ky",
        "TR"
      ],
      "Latn"
    ],
    [
      [
        "lwo",
        "ZA"
      ],
      "Latn"
    ],
    [
      [
        "man",
        "GN"
      ],
      "Nkoo"
    ],
    [
      [
        "mn",
        "CN"
      ],
      "Mong"
    ],
    [
      [
        "ms",
        "CC"
      ],
      "Arab"
    ],
    [
      [
        "ndy",
        "TD"
      ],
      "Latn"
    ],
    [
      [
        "oc",
        "ES"
      ],
      "Latn"
    ],
    [
      [
        "pa",
        "PK"
      ],
      "Arab"
    ],
    [
      [
        "rif",
        "NL"
      ],
      "Latn"
    ],
    [
      [
        "sd",
        "IN"
      ],
      "Deva"
    ],
    [
      [
        "sr",
        "ME"
      ],
      "Latn"
    ],
    [
      [
        "sr",
        "RO"
      ],
      "Latn"
    ],
    [
      [
        "sr",
        "RU"
      ],
      "Latn"
    ],
    [
      [
        "sr",
        "TR"
      ],
      "Latn"
    ],
    [
      [
        "sti",
        "KH"
      ],
      "Latn"
    ],
    [
      [
        "tg",
        "PK"
      ],
      "Arab"
    ],
    [
      [
        "ug",
        "KZ"
      ],
      "Cyrl"
    ],
    [
      [
        "ug",
        "MN"
      ],
      "Cyrl"
    ],
    [
      [
        "unr",
        "NP"
      ],
      "Deva"
    ],
    [
      [
        "uz",
        "AF"
      ],
      "Arab"
    ],
    [
      [
        "uz",
        "CN"
      ],
      "Cyrl"
    ],
    [
      [
        "yue",
        "CN"
      ],
      "Hans"
    ],
    [
      [
        "zh",
        "AU"
      ],
      "Hant"
    ],
    [
      [
        "zh",
        "BN"
      ],
      "Hant"
    ],
    [
      [
        "zh",
        "GB"
      ],
      "Hant"
    ],
    [
      [
        "zh",
        "GF"
      ],
      "Hant"
    ],
    [
      [
        "zh",
        "HK"
      ],
      "Hant"
    ],
    [
      [
        "zh",
        "ID"
      ],
      "Hant"
    ],
    [
      [
        "zh",
        "MO"
      ],
      "Hant"
    ],
    [
      [
        "zh",
        "PA"
      ],
      "Hant"
    ],
    [
      [
        "zh",
        "PF"
      ],
      "Hant"
    ],
    [
      [
        "zh",
        "PH"
      ],
      "Hant"
    ],
    [
      [
        "zh",
        "SR"
      ],
      "Hant"
    ],
    [
      [
        "zh",
        "TH"
      ],
      "Hant"
    ],
    [
      [
        "zh",
        "TW"
      ],
      "Hant"
    ],
    [
      [
        "zh",
        "US"
      ],
      "Hant"
    ],
    [
      [
        "zh",
        "VN"
      ],
      "Hant"
    ]
  ],
  "language": {
    "aa": [
      "Latn",
      "ET"
    ],
    "aaa": [
      "Latn",
      "NG"
    ],
    "aab": [
      "Latn",
      "NG"
    ],
    "aac": [
      "Latn",
      "PG"
    ],
    "aad": [
      "Latn",
      "PG"
    ],
    "aae": [
      "Latn",
      "IT"
    ],
    "aaf": [
      "Mlym",
      "IN"
    ],
    "aag": [
      "Latn",
      "PG"
    ],
    "aah": [
      "Latn",
      "PG"
    ],
    "aai": [
      "Latn",
      "ZZ"
    ],
    "aak": [
      "Latn",
      "ZZ"
    ],
    "aal": [
      "Latn",
      "CM"
    ],
    "aan": [
      "Latn",
      "BR"
    ],
    "aao": [
      "Arab",
      "DZ"
    ],
    "aap": [
      "Latn",
      "BR"
    ],
    "aaq": [
      "Latn",
      "US"
    ],
    "aas": [
      "Latn",
      "TZ"
    ],
    "aat": [
      "Grek",
      "GR"
    ],
    "aau": [
      "Latn",
      "ZZ"
    ],
    "aaw": [
      "Latn",
      "PG"
    ],
    "aax": [
      "Latn",
      "ID"
    ],
    "aaz": [
      "Latn",
      "ID"
    ],
    "ab": [
      "Cyrl",
      "GE"
    ],
    "aba": [
      "Latn",
      "CI"
    ],
    "abb": [
      "Latn",
      "CM"
    ],
    "abc": [
      "Latn",
      "PH"
    ],
    "abd": [
      "Latn",
      "PH"
    ],
    "abe": [
      "Latn",
      "CA"
    ],
    "abf": [
      "Latn",
      "MY"
    ],
    "abg": [
      "Latn",
      "PG"
    ],
    "abh": [
      "Arab",
      "TJ"
    ],
    "abi": [
      "Latn",
      "ZZ"
    ],
    "abl": [
      "Rjng",
      "ID"
    ],
    "abm": [
      "Latn",
      "NG"
    ],
    "abn": [
      "Latn",
      "NG"
    ],
    "abo": [
      "Latn",
      "NG"
    ],
    "abp": [
      "Latn",
      "PH"
    ],
    "abq": [
      "Cyrl",
      "ZZ"
    ],
    "abr": [
      "Latn",
      "GH"
    ],
    "abs": [
      "Latn",
      "ID"
    ],
    "abt": [
      "Latn",
      "ZZ"
    ],
    "abu": [
      "Latn",
      "CI"
    ],
    "abv": [
      "Arab",
      "BH"
    ],
    "abw": [
      "Latn",
      "PG"
    ],
    "abx": [
      "Latn",
      "PH"
    ],
    "aby": [
      "Latn",
      "ZZ"
    ],
    "abz": [
      "Latn",
      "ID"
    ],
    "aca": [
      "Latn",
      "CO"
    ],
    "acb": [
      "Latn",
      "NG"
    ],
    "acd": [
      "Latn",
      "ZZ"
    ],
    "ace": [
      "Latn",
      "ID"
    ],
    "acf": [
      "Latn",
      "LC"
    ],
    "ach": [
      "Latn",
      "UG"
    ],
    "acm": [
      "Arab",
      "IQ"
    ],
    "acn": [
      "Latn",
      "CN"
    ],
    "acp": [
      "Latn",
      "NG"
    ],
    "acq": [
      "Arab",
      "YE"
    ],
    "acr": [
      "Latn",
      "GT"
    ],
    "acs": [
      "Latn",
      "BR"
    ],
    "act": [
      "Latn",
      "NL"
    ],
    "acu": [
      "Latn",
      "EC"
    ],
    "acv": [
      "Latn",
      "US"
    ],
    "acw": [
      "Arab",
      "SA"
    ],
    "acx": [
      "Arab",
      "OM"
    ],
    "acy": [
      "Latn",
      "CY"
    ],
    "acz": [
      "Latn",
      "SD"
    ],
    "ada": [
      "Latn",
      "GH"
    ],
    "adb": [
      "Latn",
      "TL"
    ],
    "add": [
      "Latn",
      "CM"
    ],
    "ade": [
      "Latn",
      "ZZ"
    ],
    "adf": [
      "Arab",
      "OM"
    ],
    "adg": [
      "Latn",
      "AU"
    ],
    "adh": [
      "Latn",
      "UG"
    ],
    "adi": [
      "Latn",
      "IN"
    ],
    "adj": [
      "Latn",
      "ZZ"
    ],
    "adl": [
      "Latn",
      "IN"
    ],
    "adn": [
      "Latn",
      "ID"
    ],
    "ado": [
      "Latn",
      "PG"
    ],
    "adp": [
      "Tibt",
      "BT"
    ],
    "adq": [
      "Latn",
      "GH"
    ],
    "adr": [
      "Latn",
      "ID"
    ],
    "adt": [
      "Latn",
      "AU"
    ],
    "adu": [
      "Latn",
      "NG"
    ],
    "adw": [
      "Latn",
      "BR"
    ],
    "adx": [
      "Tibt",
      "CN"
    ],
    "ady": [
      "Cyrl",
      "RU"
    ],
    "adz": [
      "Latn",
      "ZZ"
    ],
    "ae": [
      "Avst",
      "IR"
    ],
    "aea": [
      "Latn",
      "AU"
    ],
    "aeb": [
      "Arab",
      "TN"
    ],
    "aec": [
      "Arab",
      "EG"
    ],
    "aee": [
      "Arab",
      "AF"
    ],
    "aek": [
      "Latn",
      "NC"
    ],
    "ael": [
      "Latn",
      "CM"
    ],
    "aem": [
      "Latn",
      "VN"
    ],
    "aeq": [
      "Arab",
      "PK"
    ],
    "aer": [
      "Latn",
      "AU"
    ],
    "aeu": [
      "Latn",
      "CN"
    ],
    "aew": [
      "Latn",
      "PG"
    ],
    "aey": [
      "Latn",
      "ZZ"
    ],
    "aez": [
      "Latn",
      "PG"
    ],
    "af": [
      "Latn",
      "ZA"
    ],
    "afb": [
      "Arab",
      "KW"
    ],
    "afd": [
      "Latn",
      "PG"
    ],
    "afe": [
      "Latn",
      "NG"
    ],
    "afh": [
      "Latn",
      "GH"
    ],
    "afi": [
      "Latn",
      "PG"
    ],
    "afk": [
      "Latn",
      "PG"
    ],
    "afn": [
      "Latn",
      "NG"
    ],
    "afo": [
      "Latn",
      "NG"
    ],
    "afp": [
      "Latn",
      "PG"
    ],
    "afs": [
      "Latn",
      "MX"
    ],
    "afu": [
      "Latn",
      "GH"
    ],
    "afz": [
      "Latn",
      "ID"
    ],
    "aga": [
      "Latn",
      "PE"
    ],
    "agb": [
      "Latn",
      "NG"
    ],
    "agc": [
      "Latn",
      "ZZ"
    ],
    "agd": [
      "Latn",
      "ZZ"
    ],
    "age": [
      "Latn",
      "PG"
    ],
    "agf": [
      "Latn",
      "ID"
    ],
    "agg": [
      "Latn",
      "ZZ"
    ],
    "agh": [
      "Latn",
      "CD"
    ],
    "agi": [
      "Deva",
      "IN"
    ],
    "agj": [
      "Ethi",
      "ET"
    ],
    "agk": [
      "Latn",
      "PH"
    ],
    "agl": [
      "Latn",
      "PG"
    ],
    "agm": [
      "Latn",
      "ZZ"
    ],
    "agn": [
      "Latn",
      "PH"
    ],
    "ago": [
      "Latn",
      "ZZ"
    ],
    "agq": [
      "Latn",
      "CM"
    ],
    "agr": [
      "Latn",
      "PE"
    ],
    "ags": [
      "Latn",
      "CM"
    ],
    "agt": [
      "Latn",
      "PH"
    ],
    "agu": [
      "Latn",
      "GT"
    ],
    "agv": [
      "Latn",
      "PH"
    ],
    "agw": [
      "Latn",
      "SB"
    ],
    "agx": [
      "Cyrl",
      "RU"
    ],
    "agy": [
      "Latn",
      "PH"
    ],
    "agz": [
      "Latn",
      "PH"
    ],
    "aha": [
      "Latn",
      "ZZ"
    ],
    "ahb": [
      "Latn",
      "VU"
    ],
    "ahg": [
      "Ethi",
      "ET"
    ],
    "ahh": [
      "Latn",
      "ID"
    ],
    "ahi": [
      "Latn",
      "CI"
    ],
    "ahk": [
      "Latn",
      "MM"
    ],
    "ahl": [
      "Latn",
      "ZZ"
    ],
    "ahm": [
      "Latn",
      "CI"
    ],
    "ahn": [
      "Latn",
      "NG"
    ],
    "aho": [
      "Ahom",
      "IN"
    ],
    "ahp": [
      "Latn",
      "CI"
    ],
    "ahr": [
      "Deva",
      "IN"
    ],
    "ahs": [
      "Latn",
      "NG"
    ],
    "aht": [
      "Latn",
      "US"
    ],
    "aia": [
      "Latn",
      "SB"
    ],
    "aib": [
      "Arab",
      "CN"
    ],
    "aic": [
      "Latn",
      "PG"
    ],
    "aid": [
      "Latn",
      "AU"
    ],
    "aie": [
      "Latn",
      "PG"
    ],
    "aif": [
      "Latn",
      "PG"
    ],
    "aig": [
      "Latn",
      "AG"
    ],
    "aij": [
      "Hebr",
      "IL"
    ],
    "aik": [
      "Latn",
      "NG"
    ],
    "ail": [
      "Latn",
      "PG"
    ],
    "aim": [
      "Latn",
      "IN"
    ],
    "ain": [
      "Kana",
      "JP"
    ],
    "aio": [
      "Mymr",
      "IN"
    ],
    "aip": [
      "Latn",
      "ID"
    ],
    "aiq": [
      "Arab",
      "AF"
    ],
    "air": [
      "Latn",
      "ID"
    ],
    "ait": [
      "Latn",
      "BR"
    ],
    "aiw": [
      "Latn",
      "ET"
    ],
    "aix": [
      "Latn",
      "PG"
    ],
    "aiy": [
      "Latn",
      "CF"
    ],
    "aja": [
      "Latn",
      "SS"
    ],
    "ajg": [
      "Latn",
      "ZZ"
    ],
    "aji": [
      "Latn",
      "NC"
    ],
    "ajn": [
      "Latn",
      "AU"
    ],
    "ajp": [
      "Arab",
      "JO"
    ],
    "ajt": [
      "Arab",
      "TN"
    ],
    "ajw": [
      "Latn",
      "NG"
    ],
    "ajz": [
      "Latn",
      "IN"
    ],
    "ak": [
      "Latn",
      "GH"
    ],
    "akb": [
      "Latn",
      "ID"
    ],
    "akc": [
      "Latn",
      "ID"
    ],
    "akd": [
      "Latn",
      "NG"
    ],
    "ake": [
      "Latn",
      "GY"
    ],
    "akf": [
      "Latn",
      "NG"
    ],
    "akg": [
      "Latn",
      "ID"
    ],
    "akh": [
      "Latn",
      "PG"
    ],
    "aki": [
      "Latn",
      "PG"
    ],
    "akk": [
      "Xsux",
      "IQ"
    ],
    "akl": [
      "Latn",
      "PH"
    ],
    "ako": [
      "Latn",
      "SR"
    ],
    "akp": [
      "Latn",
      "GH"
    ],
    "akq": [
      "Latn",
      "PG"
    ],
    "akr": [
      "Latn",
      "VU"
    ],
    "aks": [
      "Latn",
      "TG"
    ],
    "akt": [
      "Latn",
      "PG"
    ],
    "aku": [
      "Latn",
      "CM"
    ],
    "akv": [
      "Cyrl",
      "RU"
    ],
    "akw": [
      "Latn",
      "CG"
    ],
    "akz": [
      "Latn",
      "US"
    ],
    "ala": [
      "Latn",
      "ZZ"
    ],
    "alc": [
      "Latn",
      "CL"
    ],
    "ald": [
      "Latn",
      "CI"
    ],
    "ale": [
      "Latn",
      "US"
    ],
    "alf": [
      "Latn",
      "NG"
    ],
    "alh": [
      "Latn",
      "AU"
    ],
    "ali": [
      "Latn",
      "ZZ"
    ],
    "alj": [
      "Latn",
      "PH"
    ],
    "alk": [
      "Laoo",
      "LA"
    ],
    "all": [
      "Mlym",
      "IN"
    ],
    "alm": [
      "Latn",
      "VU"
    ],
    "aln": [
      "Latn",
      "XK"
    ],
    "alo": [
      "Latn",
      "ID"
    ],
    "alp": [
      "Latn",
      "ID"
    ],
    "alq": [
      "Latn",
      "CA"
    ],
    "alr": [
      "Cyrl",
      "RU"
    ],
    "alt": [
      "Cyrl",
      "RU"
    ],
    "alu": [
      "Latn",
      "SB"
    ],
    "alw": [
      "Ethi",
      "ET"
    ],
    "alx": [
      "Latn",
      "PG"
    ],
    "aly": [
      "Latn",
      "AU"
    ],
    "alz": [
      "Latn",
      "CD"
    ],
    "am": [
      "Ethi",
      "ET"
    ],
    "ama": [
      "Latn",
      "BR"
    ],
    "amb": [
      "Latn",
      "NG"
    ],
    "amc": [
      "Latn",
      "PE"
    ],
    "ame": [
      "Latn",
      "PE"
    ],
    "amf": [
      "Latn",
      "ET"
    ],
    "amg": [
      "Latn",
      "AU"
    ],
    "ami": [
      "Latn",
      "TW"
    ],
    "amj": [
      "Latn",
      "TD"
    ],
    "amk": [
      "Latn",
      "ID"
    ],
    "amm": [
      "Latn",
      "ZZ"
    ],
    "amn": [
      "Latn",
      "ZZ"
    ],
    "amo": [
      "Latn",
      "NG"
    ],
    "amp": [
      "Latn",
      "ZZ"
    ],
    "amq": [
      "Latn",
      "ID"
    ],
    "amr": [
      "Latn",
      "PE"
    ],
    "ams": [
      "Jpan",
      "JP"
    ],
    "amt": [
      "Latn",
      "PG"
    ],
    "amu": [
      "Latn",
      "MX"
    ],
    "amv": [
      "Latn",
      "ID"
    ],
    "amw": [
      "Syrc",
      "SY"
    ],
    "amx": [
      "Latn",
      "AU"
    ],
    "amy": [
      "Latn",
      "AU"
    ],
    "amz": [
      "Latn",
      "AU"
    ],
    "an": [
      "Latn",
      "ES"
    ],
    "ana": [
      "Latn",
      "CO"
    ],
    "anb": [
      "Latn",
      "PE"
    ],
    "anc": [
      "Latn",
      "ZZ"
    ],
    "and": [
      "Latn",
      "ID"
    ],
    "ane": [
      "Latn",
      "NC"
    ],
    "anf": [
      "Latn",
      "GH"
    ],
    "ang": [
      "Latn",
      "GB"
    ],
    "anh": [
      "Latn",
      "PG"
    ],
    "ani": [
      "Cyrl",
      "RU"
    ],
    "anj": [
      "Latn",
      "PG"
    ],
    "ank": [
      "Latn",
      "ZZ"
    ],
    "anl": [
      "Latn",
      "MM"
    ],
    "anm": [
      "Latn",
      "IN"
    ],
    "ann": [
      "Latn",
      "NG"
    ],
    "ano": [
      "Latn",
      "CO"
    ],
    "anp": [
      "Deva",
      "IN"
    ],
    "anr": [
      "Deva",
      "IN"
    ],
    "ans": [
      "Latn",
      "CO"
    ],
    "ant": [
      "Latn",
      "AU"
    ],
    "anu": [
      "Ethi",
      "ET"
    ],
    "anv": [
      "Latn",
      "CM"
    ],
    "anw": [
      "Latn",
      "NG"
    ],
    "anx": [
      "Latn",
      "PG"
    ],
    "any": [
      "Latn",
      "ZZ"
    ],
    "anz": [
      "Latn",
      "PG"
    ],
    "aoa": [
      "Latn",
      "ST"
    ],
    "aob": [
      "Latn",
      "PG"
    ],
    "aoc": [
      "Latn",
      "VE"
    ],
    "aod": [
      "Latn",
      "PG"
    ],
    "aoe": [
      "Latn",
      "PG"
    ],
    "aof": [
      "Latn",
      "PG"
    ],
    "aog": [
      "Latn",
      "PG"
    ],
    "aoi": [
      "Latn",
      "AU"
    ],
    "aoj": [
      "Latn",
      "ZZ"
    ],
    "aok": [
      "Latn",
      "NC"
    ],
    "aol": [
      "Latn",
      "ID"
    ],
    "aom": [
      "Latn",
      "ZZ"
    ],
    "aon": [
      "Latn",
      "PG"
    ],
    "aor": [
      "Latn",
      "VU"
    ],
    "aos": [
      "Latn",
      "ID"
    ],
    "aot": [
      "Beng",
      "BD"
    ],
    "aox": [
      "Latn",
      "GY"
    ],
    "aoz": [
      "Latn",
      "ID"
    ],
    "apb": [
      "Latn",
      "SB"
    ],
    "apc": [
      "Arab",
      "SY"
    ],
    "apd": [
      "Arab",
      "TG"
    ],
    "ape": [
      "Latn",
      "ZZ"
    ],
    "apf": [
      "Latn",
      "PH"
    ],
    "apg": [
      "Latn",
      "ID"
    ],
    "aph": [
      "Deva",
      "NP"
    ],
    "api": [
      "Latn",
      "BR"
    ],
    "apj": [
      "Latn",
      "US"
    ],
    "apk": [
      "Latn",
      "US"
    ],
    "apl": [
      "Latn",
      "US"
    ],
    "apm": [
      "Latn",
      "US"
    ],
    "apn": [
      "Latn",
      "BR"
    ],
    "apo": [
      "Latn",
      "PG"
    ],
    "app": [
      "Latn",
      "VU"
    ],
    "apr": [
      "Latn",
      "ZZ"
    ],
    "aps": [
      "Latn",
      "ZZ"
    ],
    "apt": [
      "Latn",
      "IN"
    ],
    "apu": [
      "Latn",
      "BR"
    ],
    "apv": [
      "Latn",
      "BR"
    ],
    "apw": [
      "Latn",
      "US"
    ],
    "apx": [
      "Latn",
      "ID"
    ],
    "apy": [
      "Latn",
      "BR"
    ],
    "apz": [
      "Latn",
      "ZZ"
    ],
    "aqc": [
      "Cyrl",
      "RU"
    ],
    "aqd": [
      "Latn",
      "ML"
    ],
    "aqg": [
      "Latn",
      "NG"
    ],
    "aqk": [
      "Latn",
      "NG"
    ],
    "aqm": [
      "Latn",
      "ID"
    ],
    "aqn": [
      "Latn",
      "PH"
    ],
    "aqr": [
      "Latn",
      "NC"
    ],
    "aqt": [
      "Latn",
      "PY"
    ],
    "aqz": [
      "Latn",
      "BR"
    ],
    "ar": [
      "Arab",
      "EG"
    ],
    "arc": [
      "Armi",
      "IR"
    ],
    "ard": [
      "Latn",
      "AU"
    ],
    "are": [
      "Latn",
      "AU"
    ],
    "arh": [
      "Latn",
      "ZZ"
    ],
    "ari": [
      "Latn",
      "US"
    ],
    "arj": [
      "Latn",
      "BR"
    ],
    "ark": [
      "Latn",
      "BR"
    ],
    "arl": [
      "Latn",
      "PE"
    ],
    "arn": [
      "Latn",
      "CL"
    ],
    "aro": [
      "Latn",
      "BO"
    ],
    "arp": [
      "Latn",
      "US"
    ],
    "arq": [
      "Arab",
      "DZ"
    ],
    "arr": [
      "Latn",
      "BR"
    ],
    "ars": [
      "Arab",
      "SA"
    ],
    "aru": [
      "Latn",
      "BR"
    ],
    "arw": [
      "Latn",
      "SR"
    ],
    "arx": [
      "Latn",
      "BR"
    ],
    "ary": [
      "Arab",
      "MA"
    ],
    "arz": [
      "Arab",
      "EG"
    ],
    "as": [
      "Beng",
      "IN"
    ],
    "asa": [
      "Latn",
      "TZ"
    ],
    "asb": [
      "Latn",
      "CA"
    ],
    "asc": [
      "Latn",
      "ID"
    ],
    "ase": [
      "Sgnw",
      "US"
    ],
    "asg": [
      "Latn",
      "ZZ"
    ],
    "ash": [
      "Latn",
      "PE"
    ],
    "asi": [
      "Latn",
      "ID"
    ],
    "asj": [
      "Latn",
      "CM"
    ],
    "ask": [
      "Arab",
      "AF"
    ],
    "asl": [
      "Latn",
      "ID"
    ],
    "asn": [
      "Latn",
      "BR"
    ],
    "aso": [
      "Latn",
      "ZZ"
    ],
    "ass": [
      "Latn",
      "CM"
    ],
    "ast": [
      "Latn",
      "ES"
    ],
    "asu": [
      "Latn",
      "BR"
    ],
    "asv": [
      "Latn",
      "CD"
    ],
    "asx": [
      "Latn",
      "PG"
    ],
    "asy": [
      "Latn",
      "ID"
    ],
    "asz": [
      "Latn",
      "ID"
    ],
    "ata": [
      "Latn",
      "ZZ"
    ],
    "atb": [
      "Latn",
      "CN"
    ],
    "atc": [
      "Latn",
      "PE"
    ],
    "atd": [
      "Latn",
      "PH"
    ],
    "ate": [
      "Latn",
      "PG"
    ],
    "atg": [
      "Latn",
      "ZZ"
    ],
    "ati": [
      "Latn",
      "CI"
    ],
    "atj": [
      "Latn",
      "CA"
    ],
    "atk": [
      "Latn",
      "PH"
    ],
    "atl": [
      "Latn",
      "PH"
    ],
    "atm": [
      "Latn",
      "PH"
    ],
    "atn": [
      "Arab",
      "IR"
    ],
    "ato": [
      "Latn",
      "CM"
    ],
    "atp": [
      "Latn",
      "PH"
    ],
    "atq": [
      "Latn",
      "ID"
    ],
    "atr": [
      "Latn",
      "BR"
    ],
    "ats": [
      "Latn",
      "US"
    ],
    "att": [
      "Latn",
      "PH"
    ],
    "atu": [
      "Latn",
      "SS"
    ],
    "atv": [
      "Cyrl",
      "RU"
    ],
    "atw": [
      "Latn",
      "US"
    ],
    "atx": [
      "Latn",
      "BR"
    ],
    "aty": [
      "Latn",
      "VU"
    ],
    "atz": [
      "Latn",
      "PH"
    ],
    "aua": [
      "Latn",
      "SB"
    ],
    "auc": [
      "Latn",
      "EC"
    ],
    "aud": [
      "Latn",
      "SB"
    ],
    "aug": [
      "Latn",
      "BJ"
    ],
    "auh": [
      "Latn",
      "ZM"
    ],
    "aui": [
      "Latn",
      "PG"
    ],
    "auj": [
      "Arab",
      "LY"
    ],
    "auk": [
      "Latn",
      "PG"
    ],
    "aul": [
      "Latn",
      "VU"
    ],
    "aum": [
      "Latn",
      "NG"
    ],
    "aun": [
      "Latn",
      "PG"
    ],
    "auo": [
      "Latn",
      "NG"
    ],
    "aup": [
      "Latn",
      "PG"
    ],
    "auq": [
      "Latn",
      "ID"
    ],
    "aur": [
      "Latn",
      "PG"
    ],
    "aut": [
      "Latn",
      "PF"
    ],
    "auu": [
      "Latn",
      "ID"
    ],
    "auw": [
      "Latn",
      "ID"
    ],
    "auy": [
      "Latn",
      "ZZ"
    ],
    "auz": [
      "Arab",
      "UZ"
    ],
    "av": [
      "Cyrl",
      "RU"
    ],
    "avb": [
      "Latn",
      "PG"
    ],
    "avd": [
      "Arab",
      "IR"
    ],
    "avi": [
      "Latn",
      "CI"
    ],
    "avk": [
      "Latn",
      "001"
    ],
    "avl": [
      "Arab",
      "ZZ"
    ],
    "avm": [
      "Latn",
      "AU"
    ],
    "avn": [
      "Latn",
      "ZZ"
    ],
    "avo": [
      "Latn",
      "BR"
    ],
    "avs": [
      "Latn",
      "PE"
    ],
    "avt": [
      "Latn",
      "ZZ"
    ],
    "avu": [
      "Latn",
      "ZZ"
    ],
    "avv": [
      "Latn",
      "BR"
    ],
    "awa": [
      "Deva",
      "IN"
    ],
    "awb": [
      "Latn",
      "ZZ"
    ],
    "awc": [
      "Latn",
      "NG"
    ],
    "awe": [
      "Latn",
      "BR"
    ],
    "awg": [
      "Latn",
      "AU"
    ],
    "awh": [
      "Latn",
      "ID"
    ],
    "awi": [
      "Latn",
      "PG"
    ],
    "awk": [
      "Latn",
      "AU"
    ],
    "awm": [
      "Latn",
      "PG"
    ],
    "awn": [
      "Ethi",
      "ET"
    ],
    "awo": [
      "Latn",
      "ZZ"
    ],
    "awr": [
      "Latn",
      "ID"
    ],
    "aws": [
      "Latn",
      "ID"
    ],
    "awt": [
      "Latn",
      "BR"
    ],
    "awu": [
      "Latn",
      "ID"
    ],
    "awv": [
      "Latn",
      "ID"
    ],
    "aww": [
      "Latn",
      "PG"
    ],
    "awx": [
      "Latn",
      "ZZ"
    ],
    "awy": [
      "Latn",
      "ID"
    ],
    "axb": [
      "Latn",
      "AR"
    ],
    "axe": [
      "Latn",
      "AU"
    ],
    "axg": [
      "Latn",
      "BR"
    ],
    "axk": [
      "Latn",
      "CF"
    ],
    "axl": [
      "Latn",
      "AU"
    ],
    "axm": [
      "Armn",
      "AM"
    ],
    "axx": [
      "Latn",
      "NC"
    ],
    "ay": [
      "Latn",
      "BO"
    ],
    "aya": [
      "Latn",
      "PG"
    ],
    "ayb": [
      "Latn",
      "ZZ"
    ],
    "ayc": [
      "Latn",
      "PE"
    ],
    "ayd": [
      "Latn",
      "AU"
    ],
    "aye": [
      "Latn",
      "NG"
    ],
    "ayg": [
      "Latn",
      "TG"
    ],
    "ayh": [
      "Arab",
      "YE"
    ],
    "ayi": [
      "Latn",
      "NG"
    ],
    "ayk": [
      "Latn",
      "NG"
    ],
    "ayl": [
      "Arab",
      "LY"
    ],
    "ayn": [
      "Arab",
      "YE"
    ],
    "ayo": [
      "Latn",
      "PY"
    ],
    "ayp": [
      "Arab",
      "IQ"
    ],
    "ayq": [
      "Latn",
      "PG"
    ],
    "ays": [
      "Latn",
      "PH"
    ],
    "ayt": [
      "Latn",
      "PH"
    ],
    "ayu": [
      "Latn",
      "NG"
    ],
    "ayz": [
      "Latn",
      "ID"
    ],
    "az": [
      "Latn",
      "AZ"
    ],
    "azb": [
      "Arab",
      "IR"
    ],
    "azd": [
      "Latn",
      "MX"
    ],
    "azg": [
      "Latn",
      "MX"
    ],
    "azm": [
      "Latn",
      "MX"
    ],
    "azn": [
      "Latn",
      "MX"
    ],
    "azo": [
      "Latn",
      "CM"
    ],
    "azt": [
      "Latn",
      "PH"
    ],
    "azz": [
      "Latn",
      "MX"
    ],
    "ba": [
      "Cyrl",
      "RU"
    ],
    "baa": [
      "Latn",
      "SB"
    ],
    "bab": [
      "Latn",
      "GW"
    ],
    "bac": [
      "Latn",
      "ID"
    ],
    "bae": [
      "Latn",
      "VE"
    ],
    "baf": [
      "Latn",
      "CM"
    ],
    "bag": [
      "Latn",
      "CM"
    ],
    "bah": [
      "Latn",
      "BS"
    ],
    "baj": [
      "Latn",
      "ID"
    ],
    "bal": [
      "Arab",
      "PK"
    ],
    "ban": [
      "Latn",
      "ID"
    ],
    "bao": [
      "Latn",
      "CO"
    ],
    "bap": [
      "Deva",
      "NP"
    ],
    "bar": [
      "Latn",
      "AT"
    ],
    "bas": [
      "Latn",
      "CM"
    ],
    "bau": [
      "Latn",
      "NG"
    ],
    "bav": [
      "Latn",
      "ZZ"
    ],
    "baw": [
      "Latn",
      "CM"
    ],
    "bax": [
      "Bamu",
      "CM"
    ],
    "bay": [
      "Latn",
      "ID"
    ],
    "bba": [
      "Latn",
      "ZZ"
    ],
    "bbb": [
      "Latn",
      "ZZ"
    ],
    "bbc": [
      "Latn",
      "ID"
    ],
    "bbd": [
      "Latn",
      "ZZ"
    ],
    "bbe": [
      "Latn",
      "CD"
    ],
    "bbf": [
      "Latn",
      "PG"
    ],
    "bbg": [
      "Latn",
      "GA"
    ],
    "bbi": [
      "Latn",
      "CM"
    ],
    "bbj": [
      "Latn",
      "CM"
    ],
    "bbk": [
      "Latn",
      "CM"
    ],
    "bbl": [
      "Geor",
      "GE"
    ],
    "bbm": [
      "Latn",
      "CD"
    ],
    "bbn": [
      "Latn",
      "PG"
    ],
    "bbo": [
      "Latn",
      "BF"
    ],
    "bbp": [
      "Latn",
      "ZZ"
    ],
    "bbq": [
      "Latn",
      "CM"
    ],
    "bbr": [
      "Latn",
      "ZZ"
    ],
    "bbs": [
      "Latn",
      "NG"
    ],
    "bbt": [
      "Latn",
      "NG"
    ],
    "bbu": [
      "Latn",
      "NG"
    ],
    "bbv": [
      "Latn",
      "PG"
    ],
    "bbw": [
      "Latn",
      "CM"
    ],
    "bbx": [
      "Latn",
      "CM"
    ],
    "bby": [
      "Latn",
      "CM"
    ],
    "bca": [
      "Latn",
      "CN"
    ],
    "bcb": [
      "Latn",
      "SN"
    ],
    "bcd": [
      "Latn",
      "ID"
    ],
    "bce": [
      "Latn",
      "CM"
    ],
    "bcf": [
      "Latn",
      "ZZ"
    ],
    "bcg": [
      "Latn",
      "GN"
    ],
    "bch": [
      "Latn",
      "ZZ"
    ],
    "bci": [
      "Latn",
      "CI"
    ],
    "bcj": [
      "Latn",
      "AU"
    ],
    "bck": [
      "Latn",
      "AU"
    ],
    "bcm": [
      "Latn",
      "ZZ"
    ],
    "bcn": [
      "Latn",
      "ZZ"
    ],
    "bco": [
      "Latn",
      "ZZ"
    ],
    "bcp": [
      "Latn",
      "CD"
    ],
    "bcq": [
      "Ethi",
      "ZZ"
    ],
    "bcr": [
      "Latn",
      "CA"
    ],
    "bcs": [
      "Latn",
      "NG"
    ],
    "bct": [
      "Latn",
      "CD"
    ],
    "bcu": [
      "Latn",
      "ZZ"
    ],
    "bcv": [
      "Latn",
      "NG"
    ],
    "bcw": [
      "Latn",
      "CM"
    ],
    "bcy": [
      "Latn",
      "NG"
    ],
    "bcz": [
      "Latn",
      "SN"
    ],
    "bda": [
      "Latn",
      "SN"
    ],
    "bdb": [
      "Latn",
      "ID"
    ],
    "bdc": [
      "Latn",
      "CO"
    ],
    "bdd": [
      "Latn",
      "ZZ"
    ],
    "bde": [
      "Latn",
      "NG"
    ],
    "bdf": [
      "Latn",
      "PG"
    ],
    "bdg": [
      "Latn",
      "MY"
    ],
    "bdh": [
      "Latn",
      "SS"
    ],
    "bdi": [
      "Latn",
      "SD"
    ],
    "bdj": [
      "Latn",
      "SS"
    ],
    "bdk": [
      "Latn",
      "AZ"
    ],
    "bdl": [
      "Latn",
      "ID"
    ],
    "bdm": [
      "Latn",
      "TD"
    ],
    "bdn": [
      "Latn",
      "CM"
    ],
    "bdo": [
      "Latn",
      "TD"
    ],
    "bdp": [
      "Latn",
      "TZ"
    ],
    "bdq": [
      "Latn",
      "VN"
    ],
    "bdr": [
      "Latn",
      "MY"
    ],
    "bds": [
      "Latn",
      "TZ"
    ],
    "bdt": [
      "Latn",
      "CF"
    ],
    "bdu": [
      "Latn",
      "CM"
    ],
    "bdv": [
      "Orya",
      "IN"
    ],
    "bdw": [
      "Latn",
      "ID"
    ],
    "bdx": [
      "Latn",
      "ID"
    ],
    "bdy": [
      "Latn",
      "AU"
    ],
    "bdz": [
      "Arab",
      "PK"
    ],
    "be": [
      "Cyrl",
      "BY"
    ],
    "bea": [
      "Latn",
      "CA"
    ],
    "beb": [
      "Latn",
      "CM"
    ],
    "bec": [
      "Latn",
      "CM"
    ],
    "bed": [
      "Latn",
      "ID"
    ],
    "bee": [
      "Deva",
      "IN"
    ],
    "bef": [
      "Latn",
      "ZZ"
    ],
    "beh": [
      "Latn",
      "ZZ"
    ],
    "bei": [
      "Latn",
      "ID"
    ],
    "bej": [
      "Arab",
      "SD"
    ],
    "bek": [
      "Latn",
      "PG"
    ],
    "bem": [
      "Latn",
      "ZM"
    ],
    "beo": [
      "Latn",
      "PG"
    ],
    "bep": [
      "Latn",
      "ID"
    ],
    "beq": [
      "Latn",
      "CG"
    ],
    "bes": [
      "Latn",
      "TD"
    ],
    "bet": [
      "Latn",
      "ZZ"
    ],
    "beu": [
      "Latn",
      "ID"
    ],
    "bev": [
      "Latn",
      "CI"
    ],
    "bew": [
      "Latn",
      "ID"
    ],
    "bex": [
      "Latn",
      "ZZ"
    ],
    "bey": [
      "Latn",
      "PG"
    ],
    "bez": [
      "Latn",
      "TZ"
    ],
    "bfa": [
      "Latn",
      "SS"
    ],
    "bfb": [
      "Deva",
      "IN"
    ],
    "bfc": [
      "Latn",
      "CN"
    ],
    "bfd": [
      "Latn",
      "CM"
    ],
    "bfe": [
      "Latn",
      "ID"
    ],
    "bff": [
      "Latn",
      "CF"
    ],
    "bfg": [
      "Latn",
      "ID"
    ],
    "bfh": [
      "Latn",
      "PG"
    ],
    "bfj": [
      "Latn",
      "CM"
    ],
    "bfl": [
      "Latn",
      "CF"
    ],
    "bfm": [
      "Latn",
      "CM"
    ],
    "bfn": [
      "Latn",
      "TL"
    ],
    "bfo": [
      "Latn",
      "BF"
    ],
    "bfp": [
      "Latn",
      "CM"
    ],
    "bfq": [
      "Taml",
      "IN"
    ],
    "bfs": [
      "Latn",
      "CN"
    ],
    "bft": [
      "Arab",
      "PK"
    ],
    "bfu": [
      "Tibt",
      "IN"
    ],
    "bfw": [
      "Orya",
      "IN"
    ],
    "bfx": [
      "Latn",
      "PH"
    ],
    "bfy": [
      "Deva",
      "IN"
    ],
    "bfz": [
      "Deva",
      "IN"
    ],
    "bg": [
      "Cyrl",
      "BG"
    ],
    "bga": [
      "Latn",
      "NG"
    ],
    "bgb": [
      "Latn",
      "ID"
    ],
    "bgc": [
      "Deva",
      "IN"
    ],
    "bgd": [
      "Deva",
      "IN"
    ],
    "bgf": [
      "Latn",
      "CM"
    ],
    "bgg": [
      "Latn",
      "IN"
    ],
    "bgi": [
      "Latn",
      "PH"
    ],
    "bgj": [
      "Latn",
      "CM"
    ],
    "bgn": [
      "Arab",
      "PK"
    ],
    "bgo": [
      "Latn",
      "GN"
    ],
    "bgp": [
      "Arab",
      "PK"
    ],
    "bgq": [
      "Deva",
      "IN"
    ],
    "bgr": [
      "Latn",
      "IN"
    ],
    "bgs": [
      "Latn",
      "PH"
    ],
    "bgt": [
      "Latn",
      "SB"
    ],
    "bgu": [
      "Latn",
      "NG"
    ],
    "bgv": [
      "Latn",
      "ID"
    ],
    "bgw": [
      "Deva",
      "IN"
    ],
    "bgx": [
      "Grek",
      "TR"
    ],
    "bgy": [
      "Latn",
      "ID"
    ],
    "bgz": [
      "Latn",
      "ID"
    ],
    "bha": [
      "Deva",
      "IN"
    ],
    "bhb": [
      "Deva",
      "IN"
    ],
    "bhc": [
      "Latn",
      "ID"
    ],
    "bhd": [
      "Deva",
      "IN"
    ],
    "bhe": [
      "Arab",
      "PK"
    ],
    "bhf": [
      "Latn",
      "PG"
    ],
    "bhg": [
      "Latn",
      "ZZ"
    ],
    "bhh": [
      "Cyrl",
      "IL"
    ],
    "bhi": [
      "Deva",
      "IN"
    ],
    "bhj": [
      "Deva",
      "NP"
    ],
    "bhl": [
      "Latn",
      "ZZ"
    ],
    "bhm": [
      "Arab",
      "OM"
    ],
    "bhn": [
      "Syrc",
      "GE"
    ],
    "bho": [
      "Deva",
      "IN"
    ],
    "bhp": [
      "Latn",
      "ID"
    ],
    "bhq": [
      "Latn",
      "ID"
    ],
    "bhr": [
      "Latn",
      "MG"
    ],
    "bhs": [
      "Latn",
      "CM"
    ],
    "bht": [
      "Takr",
      "IN"
    ],
    "bhu": [
      "Deva",
      "IN"
    ],
    "bhv": [
      "Latn",
      "ID"
    ],
    "bhw": [
      "Latn",
      "ID"
    ],
    "bhy": [
      "Latn",
      "ZZ"
    ],
    "bhz": [
      "Latn",
      "ID"
    ],
    "bi": [
      "Latn",
      "VU"
    ],
    "bia": [
      "Latn",
      "AU"
    ],
    "bib": [
      "Latn",
      "ZZ"
    ],
    "bid": [
      "Latn",
      "TD"
    ],
    "bie": [
      "Latn",
      "PG"
    ],
    "bif": [
      "Latn",
      "GW"
    ],
    "big": [
      "Latn",
      "ZZ"
    ],
    "bik": [
      "Latn",
      "PH"
    ],
    "bil": [
      "Latn",
      "NG"
    ],
    "bim": [
      "Latn",
      "ZZ"
    ],
    "bin": [
      "Latn",
      "NG"
    ],
    "bio": [
      "Latn",
      "ZZ"
    ],
    "bip": [
      "Latn",
      "CD"
    ],
    "biq": [
      "Latn",
      "ZZ"
    ],
    "bir": [
      "Latn",
      "PG"
    ],
    "bit": [
      "Latn",
      "PG"
    ],
    "biu": [
      "Latn",
      "IN"
    ],
    "biv": [
      "Latn",
      "GH"
    ],
    "biw": [
      "Latn",
      "CM"
    ],
    "biy": [
      "Deva",
      "IN"
    ],
    "biz": [
      "Latn",
      "CD"
    ],
    "bja": [
      "Latn",
      "CD"
    ],
    "bjb": [
      "Latn",
      "AU"
    ],
    "bjc": [
      "Latn",
      "PG"
    ],
    "bjf": [
      "Syrc",
      "IL"
    ],
    "bjg": [
      "Latn",
      "GW"
    ],
    "bjh": [
      "Latn",
      "ZZ"
    ],
    "bji": [
      "Ethi",
      "ZZ"
    ],
    "bjj": [
      "Deva",
      "IN"
    ],
    "bjk": [
      "Latn",
      "PG"
    ],
    "bjl": [
      "Latn",
      "PG"
    ],
    "bjm": [
      "Arab",
      "IQ"
    ],
    "bjn": [
      "Latn",
      "ID"
    ],
    "bjo": [
      "Latn",
      "ZZ"
    ],
    "bjp": [
      "Latn",
      "PG"
    ],
    "bjr": [
      "Latn",
      "ZZ"
    ],
    "bjs": [
      "Latn",
      "BB"
    ],
    "bjt": [
      "Latn",
      "SN"
    ],
    "bju": [
      "Latn",
      "CM"
    ],
    "bjv": [
      "Latn",
      "TD"
    ],
    "bjw": [
      "Latn",
      "CI"
    ],
    "bjx": [
      "Latn",
      "PH"
    ],
    "bjy": [
      "Latn",
      "AU"
    ],
    "bjz": [
      "Latn",
      "ZZ"
    ],
    "bka": [
      "Latn",
      "NG"
    ],
    "bkc": [
      "Latn",
      "ZZ"
    ],
    "bkd": [
      "Latn",
      "PH"
    ],
    "bkf": [
      "Latn",
      "CD"
    ],
    "bkg": [
      "Latn",
      "CF"
    ],
    "bkh": [
      "Latn",
      "CM"
    ],
    "bki": [
      "Latn",
      "VU"
    ],
    "bkj": [
      "Latn",
      "CF"
    ],
    "bkl": [
      "Latn",
      "ID"
    ],
    "bkm": [
      "Latn",
      "CM"
    ],
    "bkn": [
      "Latn",
      "ID"
    ],
    "bko": [
      "Latn",
      "CM"
    ],
    "bkp": [
      "Latn",
      "CD"
    ],
    "bkq": [
      "Latn",
      "ZZ"
    ],
    "bkr": [
      "Latn",
      "ID"
    ],
    "bks": [
      "Latn",
      "PH"
    ],
    "bkt": [
      "Latn",
      "CD"
    ],
    "bku": [
      "Latn",
      "PH"
    ],
    "bkv": [
      "Latn",
      "ZZ"
    ],
    "bkw": [
      "Latn",
      "CG"
    ],
    "bkx": [
      "Latn",
      "TL"
    ],
    "bky": [
      "Latn",
      "NG"
    ],
    "bkz": [
      "Latn",
      "ID"
    ],
    "bla": [
      "Latn",
      "CA"
    ],
    "blb": [
      "Latn",
      "SB"
    ],
    "blc": [
      "Latn",
      "CA"
    ],
    "bld": [
      "Latn",
      "ID"
    ],
    "ble": [
      "Latn",
      "GW"
    ],
    "blf": [
      "Latn",
      "ID"
    ],
    "blg": [
      "Latn",
      "MY"
    ],
    "blh": [
      "Latn",
      "LR"
    ],
    "bli": [
      "Latn",
      "CD"
    ],
    "blj": [
      "Latn",
      "ID"
    ],
    "blk": [
      "Mymr",
      "MM"
    ],
    "blm": [
      "Latn",
      "SS"
    ],
    "bln": [
      "Latn",
      "PH"
    ],
    "blo": [
      "Latn",
      "BJ"
    ],
    "blp": [
      "Latn",
      "SB"
    ],
    "blq": [
      "Latn",
      "PG"
    ],
    "blr": [
      "Latn",
      "CN"
    ],
    "bls": [
      "Latn",
      "ID"
    ],
    "blt": [
      "Tavt",
      "VN"
    ],
    "blv": [
      "Latn",
      "AO"
    ],
    "blw": [
      "Latn",
      "PH"
    ],
    "blx": [
      "Latn",
      "PH"
    ],
    "bly": [
      "Latn",
      "BJ"
    ],
    "blz": [
      "Latn",
      "ID"
    ],
    "bm": [
      "Latn",
      "ML"
    ],
    "bma": [
      "Latn",
      "NG"
    ],
    "bmb": [
      "Latn",
      "CD"
    ],
    "bmc": [
      "Latn",
      "PG"
    ],
    "bmd": [
      "Latn",
      "GN"
    ],
    "bme": [
      "Latn",
      "CF"
    ],
    "bmf": [
      "Latn",
      "SL"
    ],
    "bmg": [
      "Latn",
      "CD"
    ],
    "bmh": [
      "Latn",
      "ZZ"
    ],
    "bmi": [
      "Latn",
      "TD"
    ],
    "bmj": [
      "Deva",
      "NP"
    ],
    "bmk": [
      "Latn",
      "ZZ"
    ],
    "bml": [
      "Latn",
      "CD"
    ],
    "bmm": [
      "Latn",
      "MG"
    ],
    "bmn": [
      "Latn",
      "PG"
    ],
    "bmo": [
      "Latn",
      "CM"
    ],
    "bmp": [
      "Latn",
      "PG"
    ],
    "bmq": [
      "Latn",
      "ML"
    ],
    "bmr": [
      "Latn",
      "CO"
    ],
    "bms": [
      "Latn",
      "NE"
    ],
    "bmu": [
      "Latn",
      "ZZ"
    ],
    "bmv": [
      "Latn",
      "CM"
    ],
    "bmw": [
      "Latn",
      "CG"
    ],
    "bmx": [
      "Latn",
      "PG"
    ],
    "bmz": [
      "Latn",
      "PG"
    ],
    "bn": [
      "Beng",
      "BD"
    ],
    "bna": [
      "Latn",
      "ID"
    ],
    "bnb": [
      "Latn",
      "MY"
    ],
    "bnc": [
      "Latn",
      "PH"
    ],
    "bnd": [
      "Latn",
      "ID"
    ],
    "bne": [
      "Latn",
      "ID"
    ],
    "bnf": [
      "Latn",
      "ID"
    ],
    "bng": [
      "Latn",
      "ZZ"
    ],
    "bni": [
      "Latn",
      "CD"
    ],
    "bnj": [
      "Latn",
      "PH"
    ],
    "bnk": [
      "Latn",
      "VU"
    ],
    "bnm": [
      "Latn",
      "ZZ"
    ],
    "bnn": [
      "Latn",
      "TW"
    ],
    "bno": [
      "Latn",
      "PH"
    ],
    "bnp": [
      "Latn",
      "ZZ"
    ],
    "bnq": [
      "Latn",
      "ID"
    ],
    "bnr": [
      "Latn",
      "VU"
    ],
    "bns": [
      "Deva",
      "IN"
    ],
    "bnu": [
      "Latn",
      "ID"
    ],
    "bnv": [
      "Latn",
      "ID"
    ],
    "bnw": [
      "Latn",
      "PG"
    ],
    "bnx": [
      "Latn",
      "CD"
    ],
    "bny": [
      "Latn",
      "MY"
    ],
    "bnz": [
      "Latn",
      "CM"
    ],
    "bo": [
      "Tibt",
      "CN"
    ],
    "boa": [
      "Latn",
      "PE"
    ],
    "bob": [
      "Latn",
      "KE"
    ],
    "boe": [
      "Latn",
      "CM"
    ],
    "bof": [
      "Latn",
      "BF"
    ],
    "boh": [
      "Latn",
      "CD"
    ],
    "boj": [
      "Latn",
      "ZZ"
    ],
    "bok": [
      "Latn",
      "CG"
    ],
    "bol": [
      "Latn",
      "NG"
    ],
    "bom": [
      "Latn",
      "ZZ"
    ],
    "bon": [
      "Latn",
      "ZZ"
    ],
    "boo": [
      "Latn",
      "ML"
    ],
    "bop": [
      "Latn",
      "PG"
    ],
    "boq": [
      "Latn",
      "PG"
    ],
    "bor": [
      "Latn",
      "BR"
    ],
    "bot": [
      "Latn",
      "SS"
    ],
    "bou": [
      "Latn",
      "TZ"
    ],
    "bov": [
      "Latn",
      "GH"
    ],
    "bow": [
      "Latn",
      "PG"
    ],
    "box": [
      "Latn",
      "BF"
    ],
    "boy": [
      "Latn",
      "CF"
    ],
    "boz": [
      "Latn",
      "ML"
    ],
    "bpa": [
      "Latn",
      "VU"
    ],
    "bpc": [
      "Latn",
      "CM"
    ],
    "bpd": [
      "Latn",
      "CF"
    ],
    "bpe": [
      "Latn",
      "PG"
    ],
    "bpg": [
      "Latn",
      "ID"
    ],
    "bph": [
      "Cyrl",
      "RU"
    ],
    "bpi": [
      "Latn",
      "PG"
    ],
    "bpj": [
      "Latn",
      "CD"
    ],
    "bpk": [
      "Latn",
      "NC"
    ],
    "bpl": [
      "Latn",
      "AU"
    ],
    "bpm": [
      "Latn",
      "PG"
    ],
    "bpo": [
      "Latn",
      "ID"
    ],
    "bpp": [
      "Latn",
      "ID"
    ],
    "bpq": [
      "Latn",
      "ID"
    ],
    "bpr": [
      "Latn",
      "PH"
    ],
    "bps": [
      "Latn",
      "PH"
    ],
    "bpt": [
      "Latn",
      "AU"
    ],
    "bpu": [
      "Latn",
      "PG"
    ],
    "bpv": [
      "Latn",
      "ID"
    ],
    "bpw": [
      "Latn",
      "PG"
    ],
    "bpx": [
      "Deva",
      "IN"
    ],
    "bpy": [
      "Beng",
      "IN"
    ],
    "bpz": [
      "Latn",
      "ID"
    ],
    "bqa": [
      "Latn",
      "BJ"
    ],
    "bqb": [
      "Latn",
      "ID"
    ],
    "bqc": [
      "Latn",
      "ZZ"
    ],
    "bqd": [
      "Latn",
      "CM"
    ],
    "bqf": [
      "Latn",
      "GN"
    ],
    "bqg": [
      "Latn",
      "TG"
    ],
    "bqi": [
      "Arab",
      "IR"
    ],
    "bqj": [
      "Latn",
      "SN"
    ],
    "bqk": [
      "Latn",
      "CF"
    ],
    "bql": [
      "Latn",
      "PG"
    ],
    "bqm": [
      "Latn",
      "CM"
    ],
    "bqo": [
      "Latn",
      "CM"
    ],
    "bqp": [
      "Latn",
      "ZZ"
    ],
    "bqq": [
      "Latn",
      "ID"
    ],
    "bqr": [
      "Latn",
      "ID"
    ],
    "bqs": [
      "Latn",
      "PG"
    ],
    "bqt": [
      "Latn",
      "CM"
    ],
    "bqu": [
      "Latn",
      "CD"
    ],
    "bqv": [
      "Latn",
      "CI"
    ],
    "bqw": [
      "Latn",
      "NG"
    ],
    "bqx": [
      "Latn",
      "NG"
    ],
    "bqz": [
      "Latn",
      "CM"
    ],
    "br": [
      "Latn",
      "FR"
    ],
    "bra": [
      "Deva",
      "IN"
    ],
    "brb": [
      "Khmr",
      "KH"
    ],
    "brc": [
      "Latn",
      "GY"
    ],
    "brd": [
      "Deva",
      "NP"
    ],
    "brf": [
      "Latn",
      "CD"
    ],
    "brg": [
      "Latn",
      "BO"
    ],
    "brh": [
      "Arab",
      "PK"
    ],
    "bri": [
      "Latn",
      "CM"
    ],
    "brj": [
      "Latn",
      "VU"
    ],
    "brk": [
      "Arab",
      "SD"
    ],
    "brl": [
      "Latn",
      "BW"
    ],
    "brm": [
      "Latn",
      "CD"
    ],
    "brn": [
      "Latn",
      "CR"
    ],
    "brp": [
      "Latn",
      "ID"
    ],
    "brq": [
      "Latn",
      "PG"
    ],
    "brr": [
      "Latn",
      "SB"
    ],
    "brs": [
      "Latn",
      "ID"
    ],
    "brt": [
      "Latn",
      "NG"
    ],
    "bru": [
      "Latn",
      "VN"
    ],
    "brv": [
      "Laoo",
      "LA"
    ],
    "brx": [
      "Deva",
      "IN"
    ],
    "bry": [
      "Latn",
      "PG"
    ],
    "brz": [
      "Latn",
      "ZZ"
    ],
    "bs": [
      "Latn",
      "BA"
    ],
    "bsa": [
      "Latn",
      "ID"
    ],
    "bsb": [
      "Latn",
      "BN"
    ],
    "bsc": [
      "Latn",
      "SN"
    ],
    "bse": [
      "Latn",
      "CM"
    ],
    "bsf": [
      "Latn",
      "NG"
    ],
    "bsh": [
      "Arab",
      "AF"
    ],
    "bsi": [
      "Latn",
      "CM"
    ],
    "bsj": [
      "Latn",
      "ZZ"
    ],
    "bsk": [
      "Arab",
      "PK"
    ],
    "bsl": [
      "Latn",
      "NG"
    ],
    "bsm": [
      "Latn",
      "ID"
    ],
    "bsn": [
      "Latn",
      "CO"
    ],
    "bso": [
      "Latn",
      "TD"
    ],
    "bsp": [
      "Latn",
      "GN"
    ],
    "bsq": [
      "Bass",
      "LR"
    ],
    "bsr": [
      "Latn",
      "NG"
    ],
    "bss": [
      "Latn",
      "CM"
    ],
    "bst": [
      "Ethi",
      "ZZ"
    ],
    "bsu": [
      "Latn",
      "ID"
    ],
    "bsv": [
      "Latn",
      "GN"
    ],
    "bsw": [
      "Latn",
      "ET"
    ],
    "bsx": [
      "Latn",
      "NG"
    ],
    "bsy": [
      "Latn",
      "MY"
    ],
    "bta": [
      "Latn",
      "NG"
    ],
    "btc": [
      "Latn",
      "CM"
    ],
    "btd": [
      "Batk",
      "ID"
    ],
    "bte": [
      "Latn",
      "NG"
    ],
    "btf": [
      "Latn",
      "TD"
    ],
    "btg": [
      "Latn",
      "CI"
    ],
    "bth": [
      "Latn",
      "MY"
    ],
    "bti": [
      "Latn",
      "ID"
    ],
    "btj": [
      "Latn",
      "ID"
    ],
    "btm": [
      "Batk",
      "ID"
    ],
    "btn": [
      "Latn",
      "PH"
    ],
    "bto": [
      "Latn",
      "PH"
    ],
    "btp": [
      "Latn",
      "PG"
    ],
    "btq": [
      "Latn",
      "MY"
    ],
    "btr": [
      "Latn",
      "VU"
    ],
    "bts": [
      "Latn",
      "ID"
    ],
    "btt": [
      "Latn",
      "ZZ"
    ],
    "btu": [
      "Latn",
      "NG"
    ],
    "btv": [
      "Deva",
      "PK"
    ],
    "btw": [
      "Latn",
      "PH"
    ],
    "btx": [
      "Latn",
      "ID"
    ],
    "bty": [
      "Latn",
      "ID"
    ],
    "btz": [
      "Latn",
      "ID"
    ],
    "bua": [
      "Cyrl",
      "RU"
    ],
    "bub": [
      "Latn",
      "TD"
    ],
    "buc": [
      "Latn",
      "YT"
    ],
    "bud": [
      "Latn",
      "ZZ"
    ],
    "bue": [
      "Latn",
      "CA"
    ],
    "buf": [
      "Latn",
      "CD"
    ],
    "bug": [
      "Latn",
      "ID"
    ],
    "buh": [
      "Latn",
      "CN"
    ],
    "bui": [
      "Latn",
      "CG"
    ],
    "buj": [
      "Latn",
      "NG"
    ],
    "buk": [
      "Latn",
      "ZZ"
    ],
    "bum": [
      "Latn",
      "CM"
    ],
    "bun": [
      "Latn",
      "SL"
    ],
    "buo": [
      "Latn",
      "ZZ"
    ],
    "bup": [
      "Latn",
      "ID"
    ],
    "buq": [
      "Latn",
      "PG"
    ],
    "bus": [
      "Latn",
      "ZZ"
    ],
    "but": [
      "Latn",
      "PG"
    ],
    "buu": [
      "Latn",
      "ZZ"
    ],
    "buv": [
      "Latn",
      "PG"
    ],
    "buw": [
      "Latn",
      "GA"
    ],
    "bux": [
      "Latn",
      "NG"
    ],
    "buy": [
      "Latn",
      "SL"
    ],
    "buz": [
      "Latn",
      "NG"
    ],
    "bva": [
      "Latn",
      "TD"
    ],
    "bvb": [
      "Latn",
      "GQ"
    ],
    "bvc": [
      "Latn",
      "SB"
    ],
    "bvd": [
      "Latn",
      "SB"
    ],
    "bve": [
      "Latn",
      "ID"
    ],
    "bvf": [
      "Latn",
      "TD"
    ],
    "bvg": [
      "Latn",
      "CM"
    ],
    "bvh": [
      "Latn",
      "NG"
    ],
    "bvi": [
      "Latn",
      "SS"
    ],
    "bvj": [
      "Latn",
      "NG"
    ],
    "bvk": [
      "Latn",
      "ID"
    ],
    "bvm": [
      "Latn",
      "CM"
    ],
    "bvn": [
      "Latn",
      "PG"
    ],
    "bvo": [
      "Latn",
      "TD"
    ],
    "bvq": [
      "Latn",
      "CF"
    ],
    "bvr": [
      "Latn",
      "AU"
    ],
    "bvt": [
      "Latn",
      "ID"
    ],
    "bvu": [
      "Latn",
      "ID"
    ],
    "bvv": [
      "Latn",
      "VE"
    ],
    "bvw": [
      "Latn",
      "NG"
    ],
    "bvx": [
      "Latn",
      "CG"
    ],
    "bvy": [
      "Latn",
      "PH"
    ],
    "bvz": [
      "Latn",
      "ID"
    ],
    "bwa": [
      "Latn",
      "NC"
    ],
    "bwb": [
      "Latn",
      "FJ"
    ],
    "bwc": [
      "Latn",
      "ZM"
    ],
    "bwd": [
      "Latn",
      "ZZ"
    ],
    "bwe": [
      "Mymr",
      "MM"
    ],
    "bwf": [
      "Latn",
      "PG"
    ],
    "bwg": [
      "Latn",
      "MZ"
    ],
    "bwh": [
      "Latn",
      "CM"
    ],
    "bwi": [
      "Latn",
      "VE"
    ],
    "bwj": [
      "Latn",
      "BF"
    ],
    "bwk": [
      "Latn",
      "PG"
    ],
    "bwl": [
      "Latn",
      "CD"
    ],
    "bwm": [
      "Latn",
      "PG"
    ],
    "bwo": [
      "Latn",
      "ET"
    ],
    "bwp": [
      "Latn",
      "ID"
    ],
    "bwq": [
      "Latn",
      "BF"
    ],
    "bwr": [
      "Latn",
      "ZZ"
    ],
    "bws": [
      "Latn",
      "CD"
    ],
    "bwt": [
      "Latn",
      "CM"
    ],
    "bwu": [
      "Latn",
      "GH"
    ],
    "bww": [
      "Latn",
      "CD"
    ],
    "bwx": [
      "Latn",
      "CN"
    ],
    "bwy": [
      "Latn",
      "BF"
    ],
    "bwz": [
      "Latn",
      "CG"
    ],
    "bxa": [
      "Latn",
      "SB"
    ],
    "bxb": [
      "Latn",
      "SS"
    ],
    "bxc": [
      "Latn",
      "GQ"
    ],
    "bxf": [
      "Latn",
      "PG"
    ],
    "bxg": [
      "Latn",
      "CD"
    ],
    "bxh": [
      "Latn",
      "ZZ"
    ],
    "bxi": [
      "Latn",
      "AU"
    ],
    "bxj": [
      "Latn",
      "AU"
    ],
    "bxl": [
      "Latn",
      "BF"
    ],
    "bxm": [
      "Cyrl",
      "MN"
    ],
    "bxn": [
      "Latn",
      "AU"
    ],
    "bxo": [
      "Latn",
      "NG"
    ],
    "bxp": [
      "Latn",
      "CM"
    ],
    "bxq": [
      "Latn",
      "NG"
    ],
    "bxs": [
      "Latn",
      "CM"
    ],
    "bxu": [
      "Mong",
      "CN"
    ],
    "bxv": [
      "Latn",
      "TD"
    ],
    "bxw": [
      "Latn",
      "ML"
    ],
    "bxz": [
      "Latn",
      "PG"
    ],
    "bya": [
      "Latn",
      "PH"
    ],
    "byb": [
      "Latn",
      "CM"
    ],
    "byc": [
      "Latn",
      "NG"
    ],
    "byd": [
      "Latn",
      "ID"
    ],
    "bye": [
      "Latn",
      "ZZ"
    ],
    "byf": [
      "Latn",
      "NG"
    ],
    "byh": [
      "Deva",
      "NP"
    ],
    "byi": [
      "Latn",
      "CD"
    ],
    "byj": [
      "Latn",
      "NG"
    ],
    "byk": [
      "Latn",
      "CN"
    ],
    "byl": [
      "Latn",
      "ID"
    ],
    "bym": [
      "Latn",
      "AU"
    ],
    "byn": [
      "Ethi",
      "ER"
    ],
    "byp": [
      "Latn",
      "NG"
    ],
    "byr": [
      "Latn",
      "ZZ"
    ],
    "bys": [
      "Latn",
      "ZZ"
    ],
    "byv": [
      "Latn",
      "CM"
    ],
    "byw": [
      "Deva",
      "NP"
    ],
    "byx": [
      "Latn",
      "ZZ"
    ],
    "byz": [
      "Latn",
      "PG"
    ],
    "bza": [
      "Latn",
      "ZZ"
    ],
    "bzb": [
      "Latn",
      "ID"
    ],
    "bzc": [
      "Latn",
      "MG"
    ],
    "bzd": [
      "Latn",
      "CR"
    ],
    "bze": [
      "Latn",
      "ML"
    ],
    "bzf": [
      "Latn",
      "ZZ"
    ],
    "bzh": [
      "Latn",
      "ZZ"
    ],
    "bzi": [
      "Thai",
      "TH"
    ],
    "bzj": [
      "Latn",
      "BZ"
    ],
    "bzk": [
      "Latn",
      "NI"
    ],
    "bzl": [
      "Latn",
      "ID"
    ],
    "bzm": [
      "Latn",
      "CD"
    ],
    "bzn": [
      "Latn",
      "ID"
    ],
    "bzo": [
      "Latn",
      "CD"
    ],
    "bzp": [
      "Latn",
      "ID"
    ],
    "bzq": [
      "Latn",
      "ID"
    ],
    "bzr": [
      "Latn",
      "AU"
    ],
    "bzt": [
      "Latn",
      "001"
    ],
    "bzu": [
      "Latn",
      "ID"
    ],
    "bzv": [
      "Latn",
      "CM"
    ],
    "bzw": [
      "Latn",
      "ZZ"
    ],
    "bzx": [
      "Latn",
      "ML"
    ],
    "bzy": [
      "Latn",
      "NG"
    ],
    "bzz": [
      "Latn",
      "NG"
    ],
    "ca": [
      "Latn",
      "ES"
    ],
    "caa": [
      "Latn",
      "GT"
    ],
    "cab": [
      "Latn",
      "HN"
    ],
    "cac": [
      "Latn",
      "GT"
    ],
    "cad": [
      "Latn",
      "US"
    ],
    "cae": [
      "Latn",
      "SN"
    ],
    "caf": [
      "Latn",
      "CA"
    ],
    "cag": [
      "Latn",
      "PY"
    ],
    "cah": [
      "Latn",
      "PE"
    ],
    "caj": [
      "Latn",
      "AR"
    ],
    "cak": [
      "Latn",
      "GT"
    ],
    "cal": [
      "Latn",
      "MP"
    ],
    "cam": [
      "Latn",
      "NC"
    ],
    "can": [
      "Latn",
      "ZZ"
    ],
    "cao": [
      "Latn",
      "BO"
    ],
    "cap": [
      "Latn",
      "BO"
    ],
    "caq": [
      "Latn",
      "IN"
    ],
    "car": [
      "Latn",
      "VE"
    ],
    "cas": [
      "Latn",
      "BO"
    ],
    "cav": [
      "Latn",
      "BO"
    ],
    "caw": [
      "Latn",
      "BO"
    ],
    "cax": [
      "Latn",
      "BO"
    ],
    "cay": [
      "Latn",
      "CA"
    ],
    "caz": [
      "Latn",
      "BO"
    ],
    "cbb": [
      "Latn",
      "CO"
    ],
    "cbc": [
      "Latn",
      "CO"
    ],
    "cbd": [
      "Latn",
      "CO"
    ],
    "cbg": [
      "Latn",
      "CO"
    ],
    "cbi": [
      "Latn",
      "EC"
    ],
    "cbj": [
      "Latn",
      "ZZ"
    ],
    "cbk": [
      "Latn",
      "PH"
    ],
    "cbl": [
      "Latn",
      "MM"
    ],
    "cbn": [
      "Thai",
      "TH"
    ],
    "cbo": [
      "Latn",
      "NG"
    ],
    "cbq": [
      "Latn",
      "NG"
    ],
    "cbr": [
      "Latn",
      "PE"
    ],
    "cbs": [
      "Latn",
      "PE"
    ],
    "cbt": [
      "Latn",
      "PE"
    ],
    "cbu": [
      "Latn",
      "PE"
    ],
    "cbv": [
      "Latn",
      "CO"
    ],
    "cbw": [
      "Latn",
      "PH"
    ],
    "cby": [
      "Latn",
      "CO"
    ],
    "ccc": [
      "Latn",
      "PE"
    ],
    "ccd": [
      "Latn",
      "BR"
    ],
    "cce": [
      "Latn",
      "MZ"
    ],
    "ccg": [
      "Latn",
      "NG"
    ],
    "cch": [
      "Latn",
      "NG"
    ],
    "ccj": [
      "Latn",
      "GW"
    ],
    "ccl": [
      "Latn",
      "TZ"
    ],
    "ccm": [
      "Latn",
      "MY"
    ],
    "cco": [
      "Latn",
      "MX"
    ],
    "ccp": [
      "Cakm",
      "BD"
    ],
    "ccr": [
      "Latn",
      "SV"
    ],
    "cde": [
      "Telu",
      "IN"
    ],
    "cdf": [
      "Latn",
      "IN"
    ],
    "cdh": [
      "Deva",
      "IN"
    ],
    "cdi": [
      "Gujr",
      "IN"
    ],
    "cdj": [
      "Deva",
      "IN"
    ],
    "cdm": [
      "Deva",
      "NP"
    ],
    "cdo": [
      "Hans",
      "CN"
    ],
    "cdr": [
      "Latn",
      "NG"
    ],
    "cdz": [
      "Beng",
      "IN"
    ],
    "ce": [
      "Cyrl",
      "RU"
    ],
    "cea": [
      "Latn",
      "US"
    ],
    "ceb": [
      "Latn",
      "PH"
    ],
    "ceg": [
      "Latn",
      "PY"
    ],
    "cek": [
      "Latn",
      "MM"
    ],
    "cen": [
      "Latn",
      "NG"
    ],
    "cet": [
      "Latn",
      "NG"
    ],
    "cey": [
      "Latn",
      "MM"
    ],
    "cfa": [
      "Latn",
      "ZZ"
    ],
    "cfd": [
      "Latn",
      "NG"
    ],
    "cfg": [
      "Latn",
      "NG"
    ],
    "cfm": [
      "Latn",
      "MM"
    ],
    "cga": [
      "Latn",
      "PG"
    ],
    "cgc": [
      "Latn",
      "PH"
    ],
    "cgg": [
      "Latn",
      "UG"
    ],
    "cgk": [
      "Tibt",
      "BT"
    ],
    "ch": [
      "Latn",
      "GU"
    ],
    "chb": [
      "Latn",
      "CO"
    ],
    "chd": [
      "Latn",
      "MX"
    ],
    "chf": [
      "Latn",
      "MX"
    ],
    "chg": [
      "Arab",
      "TM"
    ],
    "chh": [
      "Latn",
      "US"
    ],
    "chj": [
      "Latn",
      "MX"
    ],
    "chk": [
      "Latn",
      "FM"
    ],
    "chl": [
      "Latn",
      "US"
    ],
    "chm": [
      "Cyrl",
      "RU"
    ],
    "chn": [
      "Latn",
      "US"
    ],
    "cho": [
      "Latn",
      "US"
    ],
    "chp": [
      "Latn",
      "CA"
    ],
    "chq": [
      "Latn",
      "MX"
    ],
    "chr": [
      "Cher",
      "US"
    ],
    "cht": [
      "Latn",
      "PE"
    ],
    "chw": [
      "Latn",
      "MZ"
    ],
    "chx": [
      "Deva",
      "NP"
    ],
    "chy": [
      "Latn",
      "US"
    ],
    "chz": [
      "Latn",
      "MX"
    ],
    "cia": [
      "Latn",
      "ID"
    ],
    "cib": [
      "Latn",
      "BJ"
    ],
    "cic": [
      "Latn",
      "US"
    ],
    "cie": [
      "Latn",
      "NG"
    ],
    "cih": [
      "Deva",
      "IN"
    ],
    "cim": [
      "Latn",
      "IT"
    ],
    "cin": [
      "Latn",
      "BR"
    ],
    "cip": [
      "Latn",
      "MX"
    ],
    "cir": [
      "Latn",
      "NC"
    ],
    "ciw": [
      "Latn",
      "US"
    ],
    "ciy": [
      "Latn",
      "VE"
    ],
    "cja": [
      "Arab",
      "KH"
    ],
    "cje": [
      "Latn",
      "VN"
    ],
    "cjh": [
      "Latn",
      "US"
    ],
    "cji": [
      "Cyrl",
      "RU"
    ],
    "cjk": [
      "Latn",
      "AO"
    ],
    "cjm": [
      "Cham",
      "VN"
    ],
    "cjn": [
      "Latn",
      "PG"
    ],
    "cjo": [
      "Latn",
      "PE"
    ],
    "cjp": [
      "Latn",
      "CR"
    ],
    "cjs": [
      "Latn",
      "RU"
    ],
    "cjv": [
      "Latn",
      "ZZ"
    ],
    "cjy": [
      "Hans",
      "CN"
    ],
    "ckb": [
      "Arab",
      "IQ"
    ],
    "ckl": [
      "Latn",
      "ZZ"
    ],
    "ckm": [
      "Latn",
      "HR"
    ],
    "ckn": [
      "Latn",
      "MM"
    ],
    "cko": [
      "Latn",
      "ZZ"
    ],
    "ckq": [
      "Latn",
      "TD"
    ],
    "ckr": [
      "Latn",
      "PG"
    ],
    "cks": [
      "Latn",
      "NC"
    ],
    "ckt": [
      "Cyrl",
      "RU"
    ],
    "cku": [
      "Latn",
      "US"
    ],
    "ckv": [
      "Latn",
      "TW"
    ],
    "ckx": [
      "Latn",
      "CM"
    ],
    "cky": [
      "Latn",
      "ZZ"
    ],
    "ckz": [
      "Latn",
      "GT"
    ],
    "cla": [
      "Latn",
      "ZZ"
    ],
    "clc": [
      "Latn",
      "CA"
    ],
    "cle": [
      "Latn",
      "MX"
    ],
    "clh": [
      "Arab",
      "PK"
    ],
    "cli": [
      "Latn",
      "GH"
    ],
    "clj": [
      "Latn",
      "MM"
    ],
    "clk": [
      "Latn",
      "IN"
    ],
    "cll": [
      "Latn",
      "GH"
    ],
    "clm": [
      "Latn",
      "US"
    ],
    "clo": [
      "Latn",
      "MX"
    ],
    "clt": [
      "Latn",
      "MM"
    ],
    "clu": [
      "Latn",
      "PH"
    ],
    "clw": [
      "Cyrl",
      "RU"
    ],
    "cly": [
      "Latn",
      "MX"
    ],
    "cma": [
      "Latn",
      "VN"
    ],
    "cme": [
      "Latn",
      "ZZ"
    ],
    "cmg": [
      "Soyo",
      "MN"
    ],
    "cmi": [
      "Latn",
      "CO"
    ],
    "cml": [
      "Latn",
      "ID"
    ],
    "cmo": [
      "Latn",
      "VN"
    ],
    "cmr": [
      "Latn",
      "MM"
    ],
    "cms": [
      "Latn",
      "IT"
    ],
    "cmt": [
      "Latn",
      "ZA"
    ],
    "cna": [
      "Tibt",
      "IN"
    ],
    "cnb": [
      "Latn",
      "MM"
    ],
    "cnc": [
      "Latn",
      "VN"
    ],
    "cng": [
      "Latn",
      "CN"
    ],
    "cnh": [
      "Latn",
      "MM"
    ],
    "cni": [
      "Latn",
      "PE"
    ],
    "cnk": [
      "Latn",
      "MM"
    ],
    "cnl": [
      "Latn",
      "MX"
    ],
    "cnp": [
      "Hans",
      "CN"
    ],
    "cnq": [
      "Latn",
      "CM"
    ],
    "cns": [
      "Latn",
      "ID"
    ],
    "cnt": [
      "Latn",
      "MX"
    ],
    "cnw": [
      "Latn",
      "MM"
    ],
    "cnx": [
      "Latn",
      "GB"
    ],
    "co": [
      "Latn",
      "FR"
    ],
    "coa": [
      "Latn",
      "AU"
    ],
    "cob": [
      "Latn",
      "MX"
    ],
    "coc": [
      "Latn",
      "MX"
    ],
    "cod": [
      "Latn",
      "PE"
    ],
    "coe": [
      "Latn",
      "CO"
    ],
    "cof": [
      "Latn",
      "EC"
    ],
    "cog": [
      "Thai",
      "TH"
    ],
    "coh": [
      "Latn",
      "KE"
    ],
    "coj": [
      "Latn",
      "MX"
    ],
    "cok": [
      "Latn",
      "MX"
    ],
    "col": [
      "Latn",
      "US"
    ],
    "com": [
      "Latn",
      "US"
    ],
    "coo": [
      "Latn",
      "CA"
    ],
    "cop": [
      "Copt",
      "EG"
    ],
    "coq": [
      "Latn",
      "US"
    ],
    "cot": [
      "Latn",
      "PE"
    ],
    "cou": [
      "Latn",
      "SN"
    ],
    "cox": [
      "Latn",
      "PE"
    ],
    "coz": [
      "Latn",
      "MX"
    ],
    "cpa": [
      "Latn",
      "MX"
    ],
    "cpb": [
      "Latn",
      "PE"
    ],
    "cpc": [
      "Latn",
      "PE"
    ],
    "cpg": [
      "Grek",
      "GR"
    ],
    "cpi": [
      "Latn",
      "NR"
    ],
    "cpn": [
      "Latn",
      "GH"
    ],
    "cpo": [
      "Latn",
      "BF"
    ],
    "cps": [
      "Latn",
      "PH"
    ],
    "cpu": [
      "Latn",
      "PE"
    ],
    "cpx": [
      "Latn",
      "CN"
    ],
    "cpy": [
      "Latn",
      "PE"
    ],
    "cqd": [
      "Latn",
      "CN"
    ],
    "cr": [
      "Cans",
      "CA"
    ],
    "crb": [
      "Latn",
      "VC"
    ],
    "crc": [
      "Latn",
      "VU"
    ],
    "crd": [
      "Latn",
      "US"
    ],
    "crf": [
      "Latn",
      "CO"
    ],
    "crg": [
      "Latn",
      "CA"
    ],
    "crh": [
      "Cyrl",
      "UA"
    ],
    "cri": [
      "Latn",
      "ST"
    ],
    "crj": [
      "Cans",
      "CA"
    ],
    "crk": [
      "Cans",
      "CA"
    ],
    "crl": [
      "Cans",
      "CA"
    ],
    "crm": [
      "Cans",
      "CA"
    ],
    "crn": [
      "Latn",
      "MX"
    ],
    "cro": [
      "Latn",
      "US"
    ],
    "crq": [
      "Latn",
      "AR"
    ],
    "crs": [
      "Latn",
      "SC"
    ],
    "crt": [
      "Latn",
      "AR"
    ],
    "crv": [
      "Latn",
      "IN"
    ],
    "crw": [
      "Latn",
      "VN"
    ],
    "crx": [
      "Latn",
      "CA"
    ],
    "cry": [
      "Latn",
      "NG"
    ],
    "crz": [
      "Latn",
      "US"
    ],
    "cs": [
      "Latn",
      "CZ"
    ],
    "csa": [
      "Latn",
      "MX"
    ],
    "csb": [
      "Latn",
      "PL"
    ],
    "csh": [
      "Mymr",
      "MM"
    ],
    "csj": [
      "Latn",
      "MM"
    ],
    "csk": [
      "Latn",
      "SN"
    ],
    "csm": [
      "Latn",
      "US"
    ],
    "cso": [
      "Latn",
      "MX"
    ],
    "csp": [
      "Hans",
      "CN"
    ],
    "css": [
      "Latn",
      "US"
    ],
    "cst": [
      "Latn",
      "US"
    ],
    "csv": [
      "Latn",
      "MM"
    ],
    "csw": [
      "Cans",
      "CA"
    ],
    "csy": [
      "Latn",
      "MM"
    ],
    "csz": [
      "Latn",
      "US"
    ],
    "cta": [
      "Latn",
      "MX"
    ],
    "ctc": [
      "Latn",
      "US"
    ],
    "ctd": [
      "Pauc",
      "MM"
    ],
    "cte": [
      "Latn",
      "MX"
    ],
    "ctg": [
      "Beng",
      "BD"
    ],
    "cth": [
      "Latn",
      "MM"
    ],
    "ctl": [
      "Latn",
      "MX"
    ],
    "ctm": [
      "Latn",
      "US"
    ],
    "ctn": [
      "Deva",
      "NP"
    ],
    "cto": [
      "Latn",
      "CO"
    ],
    "ctp": [
      "Latn",
      "MX"
    ],
    "cts": [
      "Latn",
      "PH"
    ],
    "ctt": [
      "Taml",
      "IN"
    ],
    "ctu": [
      "Latn",
      "MX"
    ],
    "ctz": [
      "Latn",
      "MX"
    ],
    "cu": [
      "Cyrl",
      "RU"
    ],
    "cua": [
      "Latn",
      "VN"
    ],
    "cub": [
      "Latn",
      "CO"
    ],
    "cuc": [
      "Latn",
      "MX"
    ],
    "cuh": [
      "Latn",
      "KE"
    ],
    "cui": [
      "Latn",
      "CO"
    ],
    "cuj": [
      "Latn",
      "PE"
    ],
    "cuk": [
      "Latn",
      "PA"
    ],
    "cul": [
      "Latn",
      "BR"
    ],
    "cuo": [
      "Latn",
      "VE"
    ],
    "cup": [
      "Latn",
      "US"
    ],
    "cut": [
      "Latn",
      "MX"
    ],
    "cuu": [
      "Lana",
      "CN"
    ],
    "cuv": [
      "Latn",
      "CM"
    ],
    "cux": [
      "Latn",
      "MX"
    ],
    "cv": [
      "Cyrl",
      "RU"
    ],
    "cvg": [
      "Latn",
      "IN"
    ],
    "cvn": [
      "Latn",
      "MX"
    ],
    "cwa": [
      "Latn",
      "TZ"
    ],
    "cwb": [
      "Latn",
      "MZ"
    ],
    "cwe": [
      "Latn",
      "TZ"
    ],
    "cwg": [
      "Latn",
      "MY"
    ],
    "cwt": [
      "Latn",
      "SN"
    ],
    "cy": [
      "Latn",
      "GB"
    ],
    "cya": [
      "Latn",
      "MX"
    ],
    "cyb": [
      "Latn",
      "BO"
    ],
    "cyo": [
      "Latn",
      "PH"
    ],
    "czh": [
      "Hans",
      "CN"
    ],
    "czk": [
      "Hebr",
      "CZ"
    ],
    "czn": [
      "Latn",
      "MX"
    ],
    "czt": [
      "Latn",
      "MM"
    ],
    "da": [
      "Latn",
      "DK"
    ],
    "daa": [
      "Latn",
      "TD"
    ],
    "dac": [
      "Latn",
      "PG"
    ],
    "dad": [
      "Latn",
      "ZZ"
    ],
    "dae": [
      "Latn",
      "CM"
    ],
    "daf": [
      "Latn",
      "CI"
    ],
    "dag": [
      "Latn",
      "ZZ"
    ],
    "dah": [
      "Latn",
      "ZZ"
    ],
    "dai": [
      "Latn",
      "TD"
    ],
    "daj": [
      "Latn",
      "SD"
    ],
    "dak": [
      "Latn",
      "US"
    ],
    "dal": [
      "Latn",
      "KE"
    ],
    "dam": [
      "Latn",
      "NG"
    ],
    "dao": [
      "Latn",
      "MM"
    ],
    "daq": [
      "Deva",
      "IN"
    ],
    "dar": [
      "Cyrl",
      "RU"
    ],
    "das": [
      "Latn",
      "CI"
    ],
    "dau": [
      "Latn",
      "TD"
    ],
    "dav": [
      "Latn",
      "KE"
    ],
    "daw": [
      "Latn",
      "PH"
    ],
    "dax": [
      "Latn",
      "AU"
    ],
    "daz": [
      "Latn",
      "ID"
    ],
    "dba": [
      "Latn",
      "ML"
    ],
    "dbb": [
      "Latn",
      "NG"
    ],
    "dbd": [
      "Latn",
      "ZZ"
    ],
    "dbe": [
      "Latn",
      "ID"
    ],
    "dbf": [
      "Latn",
      "ID"
    ],
    "dbg": [
      "Latn",
      "ML"
    ],
    "dbi": [
      "Latn",
      "NG"
    ],
    "dbj": [
      "Latn",
      "MY"
    ],
    "dbl": [
      "Latn",
      "AU"
    ],
    "dbm": [
      "Latn",
      "NG"
    ],
    "dbn": [
      "Latn",
      "ID"
    ],
    "dbo": [
      "Latn",
      "NG"
    ],
    "dbp": [
      "Latn",
      "NG"
    ],
    "dbq": [
      "Latn",
      "ZZ"
    ],
    "dbt": [
      "Latn",
      "ML"
    ],
    "dbu": [
      "Latn",
      "ML"
    ],
    "dbv": [
      "Latn",
      "NG"
    ],
    "dbw": [
      "Latn",
      "ML"
    ],
    "dby": [
      "Latn",
      "PG"
    ],
    "dcc": [
      "Arab",
      "IN"
    ],
    "dcr": [
      "Latn",
      "VI"
    ],
    "dda": [
      "Latn",
      "AU"
    ],
    "ddd": [
      "Latn",
      "SS"
    ],
    "dde": [
      "Latn",
      "CG"
    ],
    "ddg": [
      "Latn",
      "TL"
    ],
    "ddi": [
      "Latn",
      "PG"
    ],
    "ddj": [
      "Latn",
      "AU"
    ],
    "ddn": [
      "Latn",
      "ZZ"
    ],
    "ddo": [
      "Cyrl",
      "RU"
    ],
    "ddr": [
      "Latn",
      "AU"
    ],
    "dds": [
      "Latn",
      "ML"
    ],
    "ddw": [
      "Latn",
      "ID"
    ],
    "de": [
      "Latn",
      "DE"
    ],
    "dec": [
      "Latn",
      "SD"
    ],
    "ded": [
      "Latn",
      "ZZ"
    ],
    "dee": [
      "Latn",
      "LR"
    ],
    "def": [
      "Arab",
      "IR"
    ],
    "deg": [
      "Latn",
      "NG"
    ],
    "deh": [
      "Arab",
      "PK"
    ],
    "dei": [
      "Latn",
      "ID"
    ],
    "dek": [
      "Latn",
      "CM"
    ],
    "del": [
      "Latn",
      "US"
    ],
    "dem": [
      "Latn",
      "ID"
    ],
    "den": [
      "Latn",
      "CA"
    ],
    "deq": [
      "Latn",
      "CF"
    ],
    "der": [
      "Beng",
      "IN"
    ],
    "des": [
      "Latn",
      "BR"
    ],
    "dev": [
      "Latn",
      "PG"
    ],
    "dez": [
      "Latn",
      "CD"
    ],
    "dga": [
      "Latn",
      "ZZ"
    ],
    "dgb": [
      "Latn",
      "ML"
    ],
    "dgc": [
      "Latn",
      "PH"
    ],
    "dgd": [
      "Latn",
      "BF"
    ],
    "dge": [
      "Latn",
      "PG"
    ],
    "dgg": [
      "Latn",
      "PG"
    ],
    "dgh": [
      "Latn",
      "ZZ"
    ],
    "dgi": [
      "Latn",
      "ZZ"
    ],
    "dgk": [
      "Latn",
      "CF"
    ],
    "dgl": [
      "Arab",
      "ZZ"
    ],
    "dgn": [
      "Latn",
      "AU"
    ],
    "dgr": [
      "Latn",
      "CA"
    ],
    "dgs": [
      "Latn",
      "BF"
    ],
    "dgt": [
      "Latn",
      "AU"
    ],
    "dgw": [
      "Latn",
      "AU"
    ],
    "dgx": [
      "Latn",
      "PG"
    ],
    "dgz": [
      "Latn",
      "ZZ"
    ],
    "dhg": [
      "Latn",
      "AU"
    ],
    "dhi": [
      "Deva",
      "NP"
    ],
    "dhl": [
      "Latn",
      "AU"
    ],
    "dhm": [
      "Latn",
      "AO"
    ],
    "dhn": [
      "Gujr",
      "IN"
    ],
    "dho": [
      "Deva",
      "IN"
    ],
    "dhr": [
      "Latn",
      "AU"
    ],
    "dhs": [
      "Latn",
      "TZ"
    ],
    "dhu": [
      "Latn",
      "AU"
    ],
    "dhv": [
      "Latn",
      "NC"
    ],
    "dhw": [
      "Deva",
      "NP"
    ],
    "dhx": [
      "Latn",
      "AU"
    ],
    "dia": [
      "Latn",
      "ZZ"
    ],
    "dib": [
      "Latn",
      "SS"
    ],
    "dic": [
      "Latn",
      "CI"
    ],
    "did": [
      "Latn",
      "SS"
    ],
    "dif": [
      "Latn",
      "AU"
    ],
    "dig": [
      "Latn",
      "KE"
    ],
    "dih": [
      "Latn",
      "MX"
    ],
    "dii": [
      "Latn",
      "CM"
    ],
    "dij": [
      "Latn",
      "ID"
    ],
    "dil": [
      "Latn",
      "SD"
    ],
    "din": [
      "Latn",
      "SS"
    ],
    "dio": [
      "Latn",
      "NG"
    ],
    "dip": [
      "Latn",
      "SS"
    ],
    "dir": [
      "Latn",
      "NG"
    ],
    "dis": [
      "Latn",
      "IN"
    ],
    "diu": [
      "Latn",
      "NA"
    ],
    "diw": [
      "Latn",
      "SS"
    ],
    "dix": [
      "Latn",
      "VU"
    ],
    "diy": [
      "Latn",
      "ID"
    ],
    "diz": [
      "Latn",
      "CD"
    ],
    "dja": [
      "Latn",
      "AU"
    ],
    "djb": [
      "Latn",
      "AU"
    ],
    "djc": [
      "Latn",
      "TD"
    ],
    "djd": [
      "Latn",
      "AU"
    ],
    "dje": [
      "Latn",
      "NE"
    ],
    "djf": [
      "Latn",
      "AU"
    ],
    "dji": [
      "Latn",
      "AU"
    ],
    "djj": [
      "Latn",
      "AU"
    ],
    "djk": [
      "Latn",
      "SR"
    ],
    "djm": [
      "Latn",
      "ML"
    ],
    "djn": [
      "Latn",
      "AU"
    ],
    "djo": [
      "Latn",
      "ID"
    ],
    "djr": [
      "Latn",
      "AU"
    ],
    "dju": [
      "Latn",
      "PG"
    ],
    "djw": [
      "Latn",
      "AU"
    ],
    "dka": [
      "Tibt",
      "BT"
    ],
    "dkg": [
      "Latn",
      "NG"
    ],
    "dkk": [
      "Latn",
      "ID"
    ],
    "dkr": [
      "Latn",
      "MY"
    ],
    "dks": [
      "Latn",
      "SS"
    ],
    "dkx": [
      "Latn",
      "CM"
    ],
    "dlg": [
      "Cyrl",
      "RU"
    ],
    "dlm": [
      "Latn",
      "HR"
    ],
    "dln": [
      "Latn",
      "IN"
    ],
    "dma": [
      "Latn",
      "GA"
    ],
    "dmb": [
      "Latn",
      "ML"
    ],
    "dmc": [
      "Latn",
      "PG"
    ],
    "dmd": [
      "Latn",
      "AU"
    ],
    "dme": [
      "Latn",
      "CM"
    ],
    "dmf": [
      "Medf",
      "NG"
    ],
    "dmg": [
      "Latn",
      "MY"
    ],
    "dmk": [
      "Arab",
      "PK"
    ],
    "dml": [
      "Arab",
      "PK"
    ],
    "dmm": [
      "Latn",
      "CM"
    ],
    "dmo": [
      "Latn",
      "CM"
    ],
    "dmr": [
      "Latn",
      "ID"
    ],
    "dms": [
      "Latn",
      "ID"
    ],
    "dmu": [
      "Latn",
      "ID"
    ],
    "dmv": [
      "Latn",
      "MY"
    ],
    "dmw": [
      "Latn",
      "AU"
    ],
    "dmx": [
      "Latn",
      "MZ"
    ],
    "dmy": [
      "Latn",
      "ID"
    ],
    "dna": [
      "Latn",
      "ID"
    ],
    "dnd": [
      "Latn",
      "PG"
    ],
    "dne": [
      "Latn",
      "TZ"
    ],
    "dng": [
      "Cyrl",
      "KG"
    ],
    "dni": [
      "Latn",
      "ID"
    ],
    "dnj": [
      "Latn",
      "CI"
    ],
    "dnk": [
      "Latn",
      "ID"
    ],
    "dnn": [
      "Latn",
      "BF"
    ],
    "dno": [
      "Latn",
      "CD"
    ],
    "dnr": [
      "Latn",
      "PG"
    ],
    "dnt": [
      "Latn",
      "ID"
    ],
    "dnu": [
      "Mymr",
      "MM"
    ],
    "dnv": [
      "Mymr",
      "MM"
    ],
    "dnw": [
      "Latn",
      "ID"
    ],
    "dny": [
      "Latn",
      "BR"
    ],
    "doa": [
      "Latn",
      "PG"
    ],
    "dob": [
      "Latn",
      "ZZ"
    ],
    "doc": [
      "Latn",
      "CN"
    ],
    "doe": [
      "Latn",
      "TZ"
    ],
    "dof": [
      "Latn",
      "PG"
    ],
    "doh": [
      "Latn",
      "NG"
    ],
    "doi": [
      "Deva",
      "IN"
    ],
    "dok": [
      "Latn",
      "ID"
    ],
    "dol": [
      "Latn",
      "PG"
    ],
    "don": [
      "Latn",
      "PG"
    ],
    "doo": [
      "Latn",
      "CD"
    ],
    "dop": [
      "Latn",
      "ZZ"
    ],
    "dor": [
      "Latn",
      "SB"
    ],
    "dos": [
      "Latn",
      "BF"
    ],
    "dot": [
      "Latn",
      "NG"
    ],
    "dov": [
      "Latn",
      "ZW"
    ],
    "dow": [
      "Latn",
      "ZZ"
    ],
    "dox": [
      "Ethi",
      "ET"
    ],
    "doy": [
      "Latn",
      "GH"
    ],
    "dpp": [
      "Latn",
      "MY"
    ],
    "drc": [
      "Latn",
      "PT"
    ],
    "dre": [
      "Tibt",
      "NP"
    ],
    "drg": [
      "Latn",
      "MY"
    ],
    "drh": [
      "Mong",
      "CN"
    ],
    "dri": [
      "Latn",
      "ZZ"
    ],
    "drl": [
      "Latn",
      "AU"
    ],
    "drn": [
      "Latn",
      "ID"
    ],
    "dro": [
      "Latn",
      "MY"
    ],
    "drq": [
      "Deva",
      "NP"
    ],
    "drs": [
      "Ethi",
      "ZZ"
    ],
    "drt": [
      "Latn",
      "NL"
    ],
    "dru": [
      "Latn",
      "TW"
    ],
    "dry": [
      "Deva",
      "NP"
    ],
    "dsb": [
      "Latn",
      "DE"
    ],
    "dsh": [
      "Latn",
      "KE"
    ],
    "dsi": [
      "Latn",
      "TD"
    ],
    "dsn": [
      "Latn",
      "ID"
    ],
    "dso": [
      "Orya",
      "IN"
    ],
    "dsq": [
      "Latn",
      "ML"
    ],
    "dta": [
      "Latn",
      "CN"
    ],
    "dtb": [
      "Latn",
      "MY"
    ],
    "dtd": [
      "Latn",
      "CA"
    ],
    "dth": [
      "Latn",
      "AU"
    ],
    "dti": [
      "Latn",
      "ML"
    ],
    "dtk": [
      "Latn",
      "ML"
    ],
    "dtm": [
      "Latn",
      "ML"
    ],
    "dto": [
      "Latn",
      "ML"
    ],
    "dtp": [
      "Latn",
      "MY"
    ],
    "dtr": [
      "Latn",
      "MY"
    ],
    "dts": [
      "Latn",
      "ZZ"
    ],
    "dtt": [
      "Latn",
      "ML"
    ],
    "dtu": [
      "Latn",
      "ML"
    ],
    "dty": [
      "Deva",
      "NP"
    ],
    "dua": [
      "Latn",
      "CM"
    ],
    "dub": [
      "Gujr",
      "IN"
    ],
    "duc": [
      "Latn",
      "ZZ"
    ],
    "dud": [
      "Latn",
      "ZZ"
    ],
    "due": [
      "Latn",
      "PH"
    ],
    "duf": [
      "Latn",
      "NC"
    ],
    "dug": [
      "Latn",
      "ZZ"
    ],
    "duh": [
      "Deva",
      "IN"
    ],
    "dui": [
      "Latn",
      "PG"
    ],
    "duk": [
      "Latn",
      "PG"
    ],
    "dul": [
      "Latn",
      "PH"
    ],
    "dum": [
      "Latn",
      "NL"
    ],
    "dun": [
      "Latn",
      "ID"
    ],
    "duo": [
      "Latn",
      "PH"
    ],
    "dup": [
      "Latn",
      "ID"
    ],
    "duq": [
      "Latn",
      "ID"
    ],
    "dur": [
      "Latn",
      "CM"
    ],
    "dus": [
      "Deva",
      "NP"
    ],
    "duu": [
      "Latn",
      "CN"
    ],
    "duv": [
      "Latn",
      "ID"
    ],
    "duw": [
      "Latn",
      "ID"
    ],
    "dux": [
      "Latn",
      "ML"
    ],
    "duy": [
      "Latn",
      "PH"
    ],
    "duz": [
      "Latn",
      "CM"
    ],
    "dv": [
      "Thaa",
      "MV"
    ],
    "dva": [
      "Latn",
      "ZZ"
    ],
    "dwa": [
      "Latn",
      "NG"
    ],
    "dwk": [
      "Orya",
      "IN"
    ],
    "dwr": [
      "Latn",
      "ET"
    ],
    "dws": [
      "Latn",
      "001"
    ],
    "dwu": [
      "Latn",
      "AU"
    ],
    "dww": [
      "Latn",
      "ZZ"
    ],
    "dwy": [
      "Latn",
      "AU"
    ],
    "dwz": [
      "Deva",
      "NP"
    ],
    "dya": [
      "Latn",
      "BF"
    ],
    "dyb": [
      "Latn",
      "AU"
    ],
    "dyd": [
      "Latn",
      "AU"
    ],
    "dyg": [
      "Latn",
      "PH"
    ],
    "dyi": [
      "Latn",
      "CI"
    ],
    "dym": [
      "Latn",
      "ML"
    ],
    "dyn": [
      "Latn",
      "AU"
    ],
    "dyo": [
      "Latn",
      "SN"
    ],
    "dyu": [
      "Latn",
      "BF"
    ],
    "dyy": [
      "Latn",
      "AU"
    ],
    "dz": [
      "Tibt",
      "BT"
    ],
    "dza": [
      "Latn",
      "NG"
    ],
    "dze": [
      "Latn",
      "AU"
    ],
    "dzg": [
      "Latn",
      "ZZ"
    ],
    "dzl": [
      "Tibt",
      "BT"
    ],
    "dzn": [
      "Latn",
      "CD"
    ],
    "eaa": [
      "Latn",
      "AU"
    ],
    "ebc": [
      "Latn",
      "ID"
    ],
    "ebg": [
      "Latn",
      "NG"
    ],
    "ebk": [
      "Latn",
      "PH"
    ],
    "ebo": [
      "Latn",
      "CG"
    ],
    "ebr": [
      "Latn",
      "CI"
    ],
    "ebu": [
      "Latn",
      "KE"
    ],
    "ecr": [
      "Grek",
      "GR"
    ],
    "ecy": [
      "Cprt",
      "CY"
    ],
    "ee": [
      "Latn",
      "GH"
    ],
    "efa": [
      "Latn",
      "NG"
    ],
    "efe": [
      "Latn",
      "CD"
    ],
    "efi": [
      "Latn",
      "NG"
    ],
    "ega": [
      "Latn",
      "CI"
    ],
    "egl": [
      "Latn",
      "IT"
    ],
    "egm": [
      "Latn",
      "TZ"
    ],
    "ego": [
      "Latn",
      "NG"
    ],
    "egy": [
      "Egyp",
      "EG"
    ],
    "ehu": [
      "Latn",
      "NG"
    ],
    "eip": [
      "Latn",
      "ID"
    ],
    "eit": [
      "Latn",
      "PG"
    ],
    "eiv": [
      "Latn",
      "PG"
    ],
    "eja": [
      "Latn",
      "GW"
    ],
    "eka": [
      "Latn",
      "ZZ"
    ],
    "eke": [
      "Latn",
      "NG"
    ],
    "ekg": [
      "Latn",
      "ID"
    ],
    "eki": [
      "Latn",
      "NG"
    ],
    "ekl": [
      "Latn",
      "BD"
    ],
    "ekm": [
      "Latn",
      "CM"
    ],
    "eko": [
      "Latn",
      "MZ"
    ],
    "ekp": [
      "Latn",
      "NG"
    ],
    "ekr": [
      "Latn",
      "NG"
    ],
    "eky": [
      "Kali",
      "MM"
    ],
    "el": [
      "Grek",
      "GR"
    ],
    "ele": [
      "Latn",
      "PG"
    ],
    "elk": [
      "Latn",
      "PG"
    ],
    "elm": [
      "Latn",
      "NG"
    ],
    "elo": [
      "Latn",
      "KE"
    ],
    "elu": [
      "Latn",
      "PG"
    ],
    "ema": [
      "Latn",
      "ZZ"
    ],
    "emb": [
      "Latn",
      "ID"
    ],
    "eme": [
      "Latn",
      "GF"
    ],
    "emg": [
      "Deva",
      "NP"
    ],
    "emi": [
      "Latn",
      "ZZ"
    ],
    "emm": [
      "Latn",
      "MX"
    ],
    "emn": [
      "Latn",
      "CM"
    ],
    "emp": [
      "Latn",
      "PA"
    ],
    "ems": [
      "Latn",
      "US"
    ],
    "emu": [
      "Deva",
      "IN"
    ],
    "emw": [
      "Latn",
      "ID"
    ],
    "emx": [
      "Latn",
      "FR"
    ],
    "emz": [
      "Latn",
      "CM"
    ],
    "en": [
      "Latn",
      "US"
    ],
    "ena": [
      "Latn",
      "PG"
    ],
    "enb": [
      "Latn",
      "KE"
    ],
    "enc": [
      "Latn",
      "VN"
    ],
    "end": [
      "Latn",
      "ID"
    ],
    "enf": [
      "Cyrl",
      "RU"
    ],
    "enh": [
      "Cyrl",
      "RU"
    ],
    "enl": [
      "Latn",
      "PY"
    ],
    "enm": [
      "Latn",
      "GB"
    ],
    "enn": [
      "Latn",
      "ZZ"
    ],
    "eno": [
      "Latn",
      "ID"
    ],
    "enq": [
      "Latn",
      "ZZ"
    ],
    "enr": [
      "Latn",
      "ID"
    ],
    "env": [
      "Latn",
      "NG"
    ],
    "enw": [
      "Latn",
      "NG"
    ],
    "enx": [
      "Latn",
      "PY"
    ],
    "eo": [
      "Latn",
      "001"
    ],
    "eot": [
      "Latn",
      "CI"
    ],
    "epi": [
      "Latn",
      "NG"
    ],
    "era": [
      "Taml",
      "IN"
    ],
    "erg": [
      "Latn",
      "VU"
    ],
    "erh": [
      "Latn",
      "NG"
    ],
    "eri": [
      "Latn",
      "ZZ"
    ],
    "erk": [
      "Latn",
      "VU"
    ],
    "err": [
      "Latn",
      "AU"
    ],
    "ert": [
      "Latn",
      "ID"
    ],
    "erw": [
      "Latn",
      "ID"
    ],
    "es": [
      "Latn",
      "ES"
    ],
    "ese": [
      "Latn",
      "BO"
    ],
    "esg": [
      "Gonm",
      "IN"
    ],
    "esh": [
      "Arab",
      "IR"
    ],
    "esi": [
      "Latn",
      "US"
    ],
    "esm": [
      "Latn",
      "CI"
    ],
    "ess": [
      "Latn",
      "US"
    ],
    "esu": [
      "Latn",
      "US"
    ],
    "esy": [
      "Latn",
      "PH"
    ],
    "et": [
      "Latn",
      "EE"
    ],
    "etb": [
      "Latn",
      "NG"
    ],
    "etn": [
      "Latn",
      "VU"
    ],
    "eto": [
      "Latn",
      "CM"
    ],
    "etr": [
      "Latn",
      "ZZ"
    ],
    "ets": [
      "Latn",
      "NG"
    ],
    "ett": [
      "Ital",
      "IT"
    ],
    "etu": [
      "Latn",
      "ZZ"
    ],
    "etx": [
      "Latn",
      "ZZ"
    ],
    "etz": [
      "Latn",
      "ID"
    ],
    "eu": [
      "Latn",
      "ES"
    ],
    "eve": [
      "Cyrl",
      "RU"
    ],
    "evh": [
      "Latn",
      "NG"
    ],
    "evn": [
      "Cyrl",
      "RU"
    ],
    "ewo": [
      "Latn",
      "CM"
    ],
    "ext": [
      "Latn",
      "ES"
    ],
    "eya": [
      "Latn",
      "US"
    ],
    "eyo": [
      "Latn",
      "KE"
    ],
    "eza": [
      "Latn",
      "ZZ"
    ],
    "eze": [
      "Latn",
      "NG"
    ],
    "fa": [
      "Arab",
      "IR"
    ],
    "faa": [
      "Latn",
      "ZZ"
    ],
    "fab": [
      "Latn",
      "ZZ"
    ],
    "fad": [
      "Latn",
      "PG"
    ],
    "faf": [
      "Latn",
      "SB"
    ],
    "fag": [
      "Latn",
      "ZZ"
    ],
    "fah": [
      "Latn",
      "NG"
    ],
    "fai": [
      "Latn",
      "ZZ"
    ],
    "faj": [
      "Latn",
      "PG"
    ],
    "fak": [
      "Latn",
      "CM"
    ],
    "fal": [
      "Latn",
      "CM"
    ],
    "fam": [
      "Latn",
      "NG"
    ],
    "fan": [
      "Latn",
      "GQ"
    ],
    "fap": [
      "Latn",
      "SN"
    ],
    "far": [
      "Latn",
      "SB"
    ],
    "fau": [
      "Latn",
      "ID"
    ],
    "fax": [
      "Latn",
      "ES"
    ],
    "fay": [
      "Arab",
      "IR"
    ],
    "faz": [
      "Arab",
      "IR"
    ],
    "fbl": [
      "Latn",
      "PH"
    ],
    "fer": [
      "Latn",
      "SS"
    ],
    "ff": [
      "Latn",
      "SN"
    ],
    "ffi": [
      "Latn",
      "ZZ"
    ],
    "ffm": [
      "Latn",
      "ML"
    ],
    "fgr": [
      "Latn",
      "TD"
    ],
    "fi": [
      "Latn",
      "FI"
    ],
    "fia": [
      "Arab",
      "SD"
    ],
    "fie": [
      "Latn",
      "NG"
    ],
    "fif": [
      "Latn",
      "SA"
    ],
    "fil": [
      "Latn",
      "PH"
    ],
    "fip": [
      "Latn",
      "TZ"
    ],
    "fir": [
      "Latn",
      "NG"
    ],
    "fit": [
      "Latn",
      "SE"
    ],
    "fiw": [
      "Latn",
      "PG"
    ],
    "fj": [
      "Latn",
      "FJ"
    ],
    "fkk": [
      "Latn",
      "NG"
    ],
    "fkv": [
      "Latn",
      "NO"
    ],
    "fla": [
      "Latn",
      "US"
    ],
    "flh": [
      "Latn",
      "ID"
    ],
    "fli": [
      "Latn",
      "NG"
    ],
    "fll": [
      "Latn",
      "CM"
    ],
    "fln": [
      "Latn",
      "AU"
    ],
    "flr": [
      "Latn",
      "ZZ"
    ],
    "fly": [
      "Latn",
      "ZA"
    ],
    "fmp": [
      "Latn",
      "ZZ"
    ],
    "fmu": [
      "Deva",
      "IN"
    ],
    "fnb": [
      "Latn",
      "VU"
    ],
    "fng": [
      "Latn",
      "ZA"
    ],
    "fni": [
      "Latn",
      "TD"
    ],
    "fo": [
      "Latn",
      "FO"
    ],
    "fod": [
      "Latn",
      "ZZ"
    ],
    "foi": [
      "Latn",
      "PG"
    ],
    "fom": [
      "Latn",
      "CD"
    ],
    "fon": [
      "Latn",
      "BJ"
    ],
    "for": [
      "Latn",
      "ZZ"
    ],
    "fos": [
      "Latn",
      "TW"
    ],
    "fpe": [
      "Latn",
      "ZZ"
    ],
    "fqs": [
      "Latn",
      "ZZ"
    ],
    "fr": [
      "Latn",
      "FR"
    ],
    "frc": [
      "Latn",
      "US"
    ],
    "frd": [
      "Latn",
      "ID"
    ],
    "frk": [
      "Latn",
      "DE"
    ],
    "frm": [
      "Latn",
      "FR"
    ],
    "fro": [
      "Latn",
      "FR"
    ],
    "frp": [
      "Latn",
      "FR"
    ],
    "frq": [
      "Latn",
      "PG"
    ],
    "frr": [
      "Latn",
      "DE"
    ],
    "frs": [
      "Latn",
      "DE"
    ],
    "frt": [
      "Latn",
      "VU"
    ],
    "fub": [
      "Arab",
      "CM"
    ],
    "fud": [
      "Latn",
      "WF"
    ],
    "fue": [
      "Latn",
      "ZZ"
    ],
    "fuf": [
      "Latn",
      "GN"
    ],
    "fuh": [
      "Latn",
      "ZZ"
    ],
    "fui": [
      "Latn",
      "TD"
    ],
    "fum": [
      "Latn",
      "NG"
    ],
    "fun": [
      "Latn",
      "BR"
    ],
    "fuq": [
      "Latn",
      "NE"
    ],
    "fur": [
      "Latn",
      "IT"
    ],
    "fut": [
      "Latn",
      "VU"
    ],
    "fuu": [
      "Latn",
      "CD"
    ],
    "fuv": [
      "Latn",
      "NG"
    ],
    "fuy": [
      "Latn",
      "ZZ"
    ],
    "fvr": [
      "Latn",
      "SD"
    ],
    "fwa": [
      "Latn",
      "NC"
    ],
    "fwe": [
      "Latn",
      "NA"
    ],
    "fy": [
      "Latn",
      "NL"
    ],
    "ga": [
      "Latn",
      "IE"
    ],
    "gaa": [
      "Latn",
      "GH"
    ],
    "gab": [
      "Latn",
      "TD"
    ],
    "gac": [
      "Latn",
      "IN"
    ],
    "gad": [
      "Latn",
      "PH"
    ],
    "gae": [
      "Latn",
      "VE"
    ],
    "gaf": [
      "Latn",
      "ZZ"
    ],
    "gag": [
      "Latn",
      "MD"
    ],
    "gah": [
      "Latn",
      "ZZ"
    ],
    "gai": [
      "Latn",
      "PG"
    ],
    "gaj": [
      "Latn",
      "ZZ"
    ],
    "gak": [
      "Latn",
      "ID"
    ],
    "gal": [
      "Latn",
      "TL"
    ],
    "gam": [
      "Latn",
      "ZZ"
    ],
    "gan": [
      "Hans",
      "CN"
    ],
    "gao": [
      "Latn",
      "PG"
    ],
    "gap": [
      "Latn",
      "PG"
    ],
    "gaq": [
      "Orya",
      "IN"
    ],
    "gar": [
      "Latn",
      "PG"
    ],
    "gas": [
      "Gujr",
      "IN"
    ],
    "gat": [
      "Latn",
      "PG"
    ],
    "gau": [
      "Telu",
      "IN"
    ],
    "gaw": [
      "Latn",
      "ZZ"
    ],
    "gax": [
      "Latn",
      "ET"
    ],
    "gay": [
      "Latn",
      "ID"
    ],
    "gba": [
      "Latn",
      "ZZ"
    ],
    "gbb": [
      "Latn",
      "AU"
    ],
    "gbd": [
      "Latn",
      "AU"
    ],
    "gbe": [
      "Latn",
      "PG"
    ],
    "gbf": [
      "Latn",
      "ZZ"
    ],
    "gbg": [
      "Latn",
      "CF"
    ],
    "gbh": [
      "Latn",
      "BJ"
    ],
    "gbi": [
      "Latn",
      "ID"
    ],
    "gbj": [
      "Orya",
      "IN"
    ],
    "gbk": [
      "Deva",
      "IN"
    ],
    "gbl": [
      "Gujr",
      "IN"
    ],
    "gbm": [
      "Deva",
      "IN"
    ],
    "gbn": [
      "Latn",
      "SS"
    ],
    "gbp": [
      "Latn",
      "CF"
    ],
    "gbq": [
      "Latn",
      "CF"
    ],
    "gbr": [
      "Latn",
      "NG"
    ],
    "gbs": [
      "Latn",
      "BJ"
    ],
    "gbu": [
      "Latn",
      "AU"
    ],
    "gbv": [
      "Latn",
      "CF"
    ],
    "gbw": [
      "Latn",
      "AU"
    ],
    "gbx": [
      "Latn",
      "BJ"
    ],
    "gby": [
      "Latn",
      "ZZ"
    ],
    "gbz": [
      "Arab",
      "IR"
    ],
    "gcc": [
      "Latn",
      "PG"
    ],
    "gcd": [
      "Latn",
      "AU"
    ],
    "gcf": [
      "Latn",
      "GP"
    ],
    "gcl": [
      "Latn",
      "GD"
    ],
    "gcn": [
      "Latn",
      "PG"
    ],
    "gcr": [
      "Latn",
      "GF"
    ],
    "gct": [
      "Latn",
      "VE"
    ],
    "gd": [
      "Latn",
      "GB"
    ],
    "gdb": [
      "Orya",
      "IN"
    ],
    "gdc": [
      "Latn",
      "AU"
    ],
    "gdd": [
      "Latn",
      "PG"
    ],
    "gde": [
      "Latn",
      "ZZ"
    ],
    "gdf": [
      "Latn",
      "NG"
    ],
    "gdg": [
      "Latn",
      "PH"
    ],
    "gdh": [
      "Latn",
      "AU"
    ],
    "gdi": [
      "Latn",
      "CF"
    ],
    "gdj": [
      "Latn",
      "AU"
    ],
    "gdk": [
      "Latn",
      "TD"
    ],
    "gdl": [
      "Latn",
      "ET"
    ],
    "gdm": [
      "Latn",
      "TD"
    ],
    "gdn": [
      "Latn",
      "ZZ"
    ],
    "gdo": [
      "Cyrl",
      "RU"
    ],
    "gdq": [
      "Latn",
      "YE"
    ],
    "gdr": [
      "Latn",
      "ZZ"
    ],
    "gdt": [
      "Latn",
      "AU"
    ],
    "gdu": [
      "Latn",
      "NG"
    ],
    "gdx": [
      "Deva",
      "IN"
    ],
    "gea": [
      "Latn",
      "NG"
    ],
    "geb": [
      "Latn",
      "ZZ"
    ],
    "gec": [
      "Latn",
      "LR"
    ],
    "ged": [
      "Latn",
      "NG"
    ],
    "gef": [
      "Latn",
      "ID"
    ],
    "geg": [
      "Latn",
      "NG"
    ],
    "geh": [
      "Latn",
      "CA"
    ],
    "gei": [
      "Latn",
      "ID"
    ],
    "gej": [
      "Latn",
      "ZZ"
    ],
    "gek": [
      "Latn",
      "NG"
    ],
    "gel": [
      "Latn",
      "ZZ"
    ],
    "geq": [
      "Latn",
      "CF"
    ],
    "ges": [
      "Latn",
      "ID"
    ],
    "gev": [
      "Latn",
      "GA"
    ],
    "gew": [
      "Latn",
      "NG"
    ],
    "gex": [
      "Latn",
      "SO"
    ],
    "gey": [
      "Latn",
      "CD"
    ],
    "gez": [
      "Ethi",
      "ET"
    ],
    "gfk": [
      "Latn",
      "ZZ"
    ],
    "gga": [
      "Latn",
      "SB"
    ],
    "ggb": [
      "Latn",
      "LR"
    ],
    "ggd": [
      "Latn",
      "AU"
    ],
    "gge": [
      "Latn",
      "AU"
    ],
    "ggg": [
      "Arab",
      "PK"
    ],
    "ggk": [
      "Latn",
      "AU"
    ],
    "ggl": [
      "Latn",
      "PG"
    ],
    "ggn": [
      "Deva",
      "NP"
    ],
    "ggt": [
      "Latn",
      "PG"
    ],
    "ggu": [
      "Latn",
      "CI"
    ],
    "ggw": [
      "Latn",
      "PG"
    ],
    "gha": [
      "Arab",
      "LY"
    ],
    "ghc": [
      "Latn",
      "GB"
    ],
    "ghe": [
      "Deva",
      "NP"
    ],
    "ghk": [
      "Latn",
      "MM"
    ],
    "ghn": [
      "Latn",
      "SB"
    ],
    "ghr": [
      "Arab",
      "PK"
    ],
    "ghs": [
      "Latn",
      "ZZ"
    ],
    "ght": [
      "Tibt",
      "NP"
    ],
    "gia": [
      "Latn",
      "AU"
    ],
    "gib": [
      "Latn",
      "NG"
    ],
    "gic": [
      "Latn",
      "ZA"
    ],
    "gid": [
      "Latn",
      "CM"
    ],
    "gie": [
      "Latn",
      "CI"
    ],
    "gig": [
      "Arab",
      "PK"
    ],
    "gih": [
      "Latn",
      "AU"
    ],
    "gil": [
      "Latn",
      "KI"
    ],
    "gim": [
      "Latn",
      "ZZ"
    ],
    "gin": [
      "Cyrl",
      "RU"
    ],
    "gip": [
      "Latn",
      "PG"
    ],
    "giq": [
      "Latn",
      "VN"
    ],
    "gir": [
      "Latn",
      "VN"
    ],
    "gis": [
      "Latn",
      "CM"
    ],
    "git": [
      "Latn",
      "CA"
    ],
    "gix": [
      "Latn",
      "CD"
    ],
    "giy": [
      "Latn",
      "AU"
    ],
    "giz": [
      "Latn",
      "CM"
    ],
    "gjk": [
      "Arab",
      "PK"
    ],
    "gjm": [
      "Latn",
      "AU"
    ],
    "gjn": [
      "Latn",
      "ZZ"
    ],
    "gjr": [
      "Latn",
      "AU"
    ],
    "gju": [
      "Arab",
      "PK"
    ],
    "gka": [
      "Latn",
      "PG"
    ],
    "gkd": [
      "Latn",
      "PG"
    ],
    "gke": [
      "Latn",
      "CM"
    ],
    "gkn": [
      "Latn",
      "ZZ"
    ],
    "gko": [
      "Latn",
      "AU"
    ],
    "gkp": [
      "Latn",
      "ZZ"
    ],
    "gku": [
      "Latn",
      "ZA"
    ],
    "gl": [
      "Latn",
      "ES"
    ],
    "glb": [
      "Latn",
      "NG"
    ],
    "glc": [
      "Latn",
      "TD"
    ],
    "gld": [
      "Cyrl",
      "RU"
    ],
    "glh": [
      "Arab",
      "AF"
    ],
    "glj": [
      "Latn",
      "TD"
    ],
    "glk": [
      "Arab",
      "IR"
    ],
    "gll": [
      "Latn",
      "AU"
    ],
    "glo": [
      "Latn",
      "NG"
    ],
    "glr": [
      "Latn",
      "LR"
    ],
    "glu": [
      "Latn",
      "TD"
    ],
    "glw": [
      "Latn",
      "NG"
    ],
    "gma": [
      "Latn",
      "AU"
    ],
    "gmb": [
      "Latn",
      "SB"
    ],
    "gmd": [
      "Latn",
      "NG"
    ],
    "gmg": [
      "Latn",
      "PG"
    ],
    "gmh": [
      "Latn",
      "DE"
    ],
    "gmm": [
      "Latn",
      "ZZ"
    ],
    "gmn": [
      "Latn",
      "CM"
    ],
    "gmr": [
      "Latn",
      "AU"
    ],
    "gmu": [
      "Latn",
      "PG"
    ],
    "gmv": [
      "Ethi",
      "ZZ"
    ],
    "gmx": [
      "Latn",
      "TZ"
    ],
    "gmy": [
      "Linb",
      "GR"
    ],
    "gmz": [
      "Latn",
      "NG"
    ],
    "gn": [
      "Latn",
      "PY"
    ],
    "gna": [
      "Latn",
      "BF"
    ],
    "gnb": [
      "Latn",
      "IN"
    ],
    "gnc": [
      "Latn",
      "ES"
    ],
    "gnd": [
      "Latn",
      "ZZ"
    ],
    "gne": [
      "Latn",
      "NG"
    ],
    "gng": [
      "Latn",
      "ZZ"
    ],
    "gnh": [
      "Latn",
      "NG"
    ],
    "gni": [
      "Latn",
      "AU"
    ],
    "gnj": [
      "Latn",
      "CI"
    ],
    "gnk": [
      "Latn",
      "BW"
    ],
    "gnl": [
      "Latn",
      "AU"
    ],
    "gnm": [
      "Latn",
      "PG"
    ],
    "gnn": [
      "Latn",
      "AU"
    ],
    "gnq": [
      "Latn",
      "MY"
    ],
    "gnr": [
      "Latn",
      "AU"
    ],
    "gnt": [
      "Latn",
      "PG"
    ],
    "gnu": [
      "Latn",
      "PG"
    ],
    "gnw": [
      "Latn",
      "BO"
    ],
    "gnz": [
      "Latn",
      "CF"
    ],
    "goa": [
      "Latn",
      "CI"
    ],
    "gob": [
      "Latn",
      "CO"
    ],
    "goc": [
      "Latn",
      "PG"
    ],
    "god": [
      "Latn",
      "ZZ"
    ],
    "goe": [
      "Tibt",
      "BT"
    ],
    "gof": [
      "Ethi",
      "ZZ"
    ],
    "gog": [
      "Latn",
      "TZ"
    ],
    "goh": [
      "Latn",
      "DE"
    ],
    "goi": [
      "Latn",
      "ZZ"
    ],
    "gok": [
      "Deva",
      "IN"
    ],
    "gol": [
      "Latn",
      "LR"
    ],
    "gom": [
      "Deva",
      "IN"
    ],
    "gon": [
      "Telu",
      "IN"
    ],
    "goo": [
      "Latn",
      "FJ"
    ],
    "gop": [
      "Latn",
      "ID"
    ],
    "goq": [
      "Latn",
      "ID"
    ],
    "gor": [
      "Latn",
      "ID"
    ],
    "gos": [
      "Latn",
      "NL"
    ],
    "got": [
      "Goth",
      "UA"
    ],
    "gou": [
      "Latn",
      "CM"
    ],
    "gov": [
      "Latn",
      "CI"
    ],
    "gow": [
      "Latn",
      "TZ"
    ],
    "gox": [
      "Latn",
      "CD"
    ],
    "goy": [
      "Latn",
      "TD"
    ],
    "gpa": [
      "Latn",
      "NG"
    ],
    "gpe": [
      "Latn",
      "GH"
    ],
    "gpn": [
      "Latn",
      "PG"
    ],
    "gqa": [
      "Latn",
      "NG"
    ],
    "gqn": [
      "Latn",
      "BR"
    ],
    "gqr": [
      "Latn",
      "TD"
    ],
    "gra": [
      "Deva",
      "IN"
    ],
    "grb": [
      "Latn",
      "ZZ"
    ],
    "grc": [
      "Cprt",
      "CY"
    ],
    "grd": [
      "Latn",
      "NG"
    ],
    "grg": [
      "Latn",
      "PG"
    ],
    "grh": [
      "Latn",
      "NG"
    ],
    "gri": [
      "Latn",
      "SB"
    ],
    "grj": [
      "Latn",
      "LR"
    ],
    "grm": [
      "Latn",
      "MY"
    ],
    "grq": [
      "Latn",
      "PG"
    ],
    "grs": [
      "Latn",
      "ID"
    ],
    "grt": [
      "Beng",
      "IN"
    ],
    "gru": [
      "Ethi",
      "ET"
    ],
    "grv": [
      "Latn",
      "LR"
    ],
    "grw": [
      "Latn",
      "ZZ"
    ],
    "grx": [
      "Latn",
      "PG"
    ],
    "gry": [
      "Latn",
      "LR"
    ],
    "grz": [
      "Latn",
      "PG"
    ],
    "gsl": [
      "Latn",
      "SN"
    ],
    "gsn": [
      "Latn",
      "PG"
    ],
    "gso": [
      "Latn",
      "CF"
    ],
    "gsp": [
      "Latn",
      "PG"
    ],
    "gsw": [
      "Latn",
      "CH"
    ],
    "gta": [
      "Latn",
      "BR"
    ],
    "gtu": [
      "Latn",
      "AU"
    ],
    "gu": [
      "Gujr",
      "IN"
    ],
    "gua": [
      "Latn",
      "NG"
    ],
    "gub": [
      "Latn",
      "BR"
    ],
    "guc": [
      "Latn",
      "CO"
    ],
    "gud": [
      "Latn",
      "ZZ"
    ],
    "gue": [
      "Latn",
      "AU"
    ],
    "guf": [
      "Latn",
      "AU"
    ],
    "guh": [
      "Latn",
      "CO"
    ],
    "gui": [
      "Latn",
      "BO"
    ],
    "guk": [
      "Latn",
      "ET"
    ],
    "gul": [
      "Latn",
      "US"
    ],
    "gum": [
      "Latn",
      "CO"
    ],
    "gun": [
      "Latn",
      "BR"
    ],
    "guo": [
      "Latn",
      "CO"
    ],
    "gup": [
      "Latn",
      "AU"
    ],
    "guq": [
      "Latn",
      "PY"
    ],
    "gur": [
      "Latn",
      "GH"
    ],
    "gut": [
      "Latn",
      "CR"
    ],
    "guu": [
      "Latn",
      "VE"
    ],
    "guw": [
      "Latn",
      "ZZ"
    ],
    "gux": [
      "Latn",
      "ZZ"
    ],
    "guz": [
      "Latn",
      "KE"
    ],
    "gv": [
      "Latn",
      "IM"
    ],
    "gva": [
      "Latn",
      "PY"
    ],
    "gvc": [
      "Latn",
      "BR"
    ],
    "gve": [
      "Latn",
      "PG"
    ],
    "gvf": [
      "Latn",
      "ZZ"
    ],
    "gvj": [
      "Latn",
      "BR"
    ],
    "gvl": [
      "Latn",
      "TD"
    ],
    "gvm": [
      "Latn",
      "NG"
    ],
    "gvn": [
      "Latn",
      "AU"
    ],
    "gvo": [
      "Latn",
      "BR"
    ],
    "gvp": [
      "Latn",
      "BR"
    ],
    "gvr": [
      "Deva",
      "NP"
    ],
    "gvs": [
      "Latn",
      "ZZ"
    ],
    "gvy": [
      "Latn",
      "AU"
    ],
    "gwa": [
      "Latn",
      "CI"
    ],
    "gwb": [
      "Latn",
      "NG"
    ],
    "gwc": [
      "Arab",
      "ZZ"
    ],
    "gwd": [
      "Latn",
      "ET"
    ],
    "gwe": [
      "Latn",
      "TZ"
    ],
    "gwf": [
      "Arab",
      "PK"
    ],
    "gwg": [
      "Latn",
      "NG"
    ],
    "gwi": [
      "Latn",
      "CA"
    ],
    "gwj": [
      "Latn",
      "BW"
    ],
    "gwm": [
      "Latn",
      "AU"
    ],
    "gwn": [
      "Latn",
      "NG"
    ],
    "gwr": [
      "Latn",
      "UG"
    ],
    "gwt": [
      "Arab",
      "ZZ"
    ],
    "gwu": [
      "Latn",
      "AU"
    ],
    "gww": [
      "Latn",
      "AU"
    ],
    "gwx": [
      "Latn",
      "GH"
    ],
    "gxx": [
      "Latn",
      "CI"
    ],
    "gyb": [
      "Latn",
      "PG"
    ],
    "gyd": [
      "Latn",
      "AU"
    ],
    "gye": [
      "Latn",
      "NG"
    ],
    "gyf": [
      "Latn",
      "AU"
    ],
    "gyg": [
      "Latn",
      "CF"
    ],
    "gyi": [
      "Latn",
      "ZZ"
    ],
    "gyl": [
      "Latn",
      "ET"
    ],
    "gym": [
      "Latn",
      "PA"
    ],
    "gyn": [
      "Latn",
      "GY"
    ],
    "gyo": [
      "Deva",
      "NP"
    ],
    "gyr": [
      "Latn",
      "BO"
    ],
    "gyy": [
      "Latn",
      "AU"
    ],
    "gyz": [
      "Latn",
      "NG"
    ],
    "gza": [
      "Latn",
      "SD"
    ],
    "gzi": [
      "Arab",
      "IR"
    ],
    "gzn": [
      "Latn",
      "ID"
    ],
    "ha": [
      "Latn",
      "NG"
    ],
    "haa": [
      "Latn",
      "US"
    ],
    "hac": [
      "Arab",
      "IR"
    ],
    "had": [
      "Latn",
      "ID"
    ],
    "hae": [
      "Latn",
      "ET"
    ],
    "hag": [
      "Latn",
      "ZZ"
    ],
    "hah": [
      "Latn",
      "PG"
    ],
    "hai": [
      "Latn",
      "CA"
    ],
    "haj": [
      "Latn",
      "IN"
    ],
    "hak": [
      "Hans",
      "CN"
    ],
    "hal": [
      "Latn",
      "VN"
    ],
    "ham": [
      "Latn",
      "ZZ"
    ],
    "han": [
      "Latn",
      "TZ"
    ],
    "hao": [
      "Latn",
      "PG"
    ],
    "hap": [
      "Latn",
      "ID"
    ],
    "haq": [
      "Latn",
      "TZ"
    ],
    "har": [
      "Ethi",
      "ET"
    ],
    "has": [
      "Latn",
      "CA"
    ],
    "hav": [
      "Latn",
      "CD"
    ],
    "haw": [
      "Latn",
      "US"
    ],
    "hax": [
      "Latn",
      "CA"
    ],
    "hay": [
      "Latn",
      "TZ"
    ],
    "haz": [
      "Arab",
      "AF"
    ],
    "hba": [
      "Latn",
      "CD"
    ],
    "hbb": [
      "Latn",
      "ZZ"
    ],
    "hbn": [
      "Latn",
      "SD"
    ],
    "hbo": [
      "Hebr",
      "IL"
    ],
    "hbu": [
      "Latn",
      "TL"
    ],
    "hch": [
      "Latn",
      "MX"
    ],
    "hdy": [
      "Ethi",
      "ZZ"
    ],
    "he": [
      "Hebr",
      "IL"
    ],
    "hed": [
      "Latn",
      "TD"
    ],
    "heg": [
      "Latn",
      "ID"
    ],
    "heh": [
      "Latn",
      "TZ"
    ],
    "hei": [
      "Latn",
      "CA"
    ],
    "hem": [
      "Latn",
      "CD"
    ],
    "hgm": [
      "Latn",
      "NA"
    ],
    "hgw": [
      "Latn",
      "PG"
    ],
    "hhi": [
      "Latn",
      "PG"
    ],
    "hhr": [
      "Latn",
      "SN"
    ],
    "hhy": [
      "Latn",
      "ZZ"
    ],
    "hi": [
      "Deva",
      "IN"
    ],
    "hia": [
      "Latn",
      "ZZ"
    ],
    "hib": [
      "Latn",
      "PE"
    ],
    "hid": [
      "Latn",
      "US"
    ],
    "hif": [
      "Latn",
      "FJ"
    ],
    "hig": [
      "Latn",
      "ZZ"
    ],
    "hih": [
      "Latn",
      "ZZ"
    ],
    "hii": [
      "Takr",
      "IN"
    ],
    "hij": [
      "Latn",
      "CM"
    ],
    "hik": [
      "Latn",
      "ID"
    ],
    "hil": [
      "Latn",
      "PH"
    ],
    "hio": [
      "Latn",
      "BW"
    ],
    "hir": [
      "Latn",
      "BR"
    ],
    "hit": [
      "Xsux",
      "TR"
    ],
    "hiw": [
      "Latn",
      "VU"
    ],
    "hix": [
      "Latn",
      "BR"
    ],
    "hji": [
      "Latn",
      "ID"
    ],
    "hka": [
      "Latn",
      "TZ"
    ],
    "hke": [
      "Latn",
      "CD"
    ],
    "hkh": [
      "Arab",
      "IN"
    ],
    "hkk": [
      "Latn",
      "PG"
    ],
    "hla": [
      "Latn",
      "ZZ"
    ],
    "hlb": [
      "Deva",
      "IN"
    ],
    "hld": [
      "Latn",
      "VN"
    ],
    "hlt": [
      "Latn",
      "MM"
    ],
    "hlu": [
      "Hluw",
      "TR"
    ],
    "hma": [
      "Latn",
      "CN"
    ],
    "hmb": [
      "Latn",
      "ML"
    ],
    "hmd": [
      "Plrd",
      "CN"
    ],
    "hmf": [
      "Latn",
      "VN"
    ],
    "hmj": [
      "Bopo",
      "CN"
    ],
    "hmm": [
      "Latn",
      "CN"
    ],
    "hmn": [
      "Latn",
      "CN"
    ],
    "hmp": [
      "Latn",
      "CN"
    ],
    "hmq": [
      "Bopo",
      "CN"
    ],
    "hmr": [
      "Latn",
      "IN"
    ],
    "hms": [
      "Latn",
      "CN"
    ],
    "hmt": [
      "Latn",
      "ZZ"
    ],
    "hmu": [
      "Latn",
      "ID"
    ],
    "hmv": [
      "Latn",
      "VN"
    ],
    "hmw": [
      "Latn",
      "CN"
    ],
    "hmy": [
      "Latn",
      "CN"
    ],
    "hmz": [
      "Latn",
      "CN"
    ],
    "hna": [
      "Latn",
      "CM"
    ],
    "hnd": [
      "Arab",
      "PK"
    ],
    "hne": [
      "Deva",
      "IN"
    ],
    "hng": [
      "Latn",
      "AO"
    ],
    "hnh": [
      "Latn",
      "BW"
    ],
    "hni": [
      "Latn",
      "CN"
    ],
    "hnj": [
      "Hmnp",
      "US"
    ],
    "hnn": [
      "Latn",
      "PH"
    ],
    "hno": [
      "Arab",
      "PK"
    ],
    "hns": [
      "Latn",
      "SR"
    ],
    "ho": [
      "Latn",
      "PG"
    ],
    "hoa": [
      "Latn",
      "SB"
    ],
    "hob": [
      "Latn",
      "PG"
    ],
    "hoc": [
      "Deva",
      "IN"
    ],
    "hod": [
      "Latn",
      "NG"
    ],
    "hoe": [
      "Latn",
      "NG"
    ],
    "hoh": [
      "Arab",
      "OM"
    ],
    "hoi": [
      "Latn",
      "US"
    ],
    "hoj": [
      "Deva",
      "IN"
    ],
    "hol": [
      "Latn",
      "AO"
    ],
    "hom": [
      "Latn",
      "SS"
    ],
    "hoo": [
      "Latn",
      "CD"
    ],
    "hop": [
      "Latn",
      "US"
    ],
    "hor": [
      "Latn",
      "TD"
    ],
    "hot": [
      "Latn",
      "ZZ"
    ],
    "hov": [
      "Latn",
      "ID"
    ],
    "how": [
      "Hani",
      "CN"
    ],
    "hoy": [
      "Deva",
      "IN"
    ],
    "hpo": [
      "Mymr",
      "MM"
    ],
    "hr": [
      "Latn",
      "HR"
    ],
    "hra": [
      "Latn",
      "IN"
    ],
    "hrc": [
      "Latn",
      "PG"
    ],
    "hre": [
      "Latn",
      "VN"
    ],
    "hrk": [
      "Latn",
      "ID"
    ],
    "hrm": [
      "Latn",
      "CN"
    ],
    "hro": [
      "Latn",
      "VN"
    ],
    "hrp": [
      "Latn",
      "AU"
    ],
    "hrt": [
      "Syrc",
      "TR"
    ],
    "hru": [
      "Latn",
      "IN"
    ],
    "hrw": [
      "Latn",
      "PG"
    ],
    "hrx": [
      "Latn",
      "BR"
    ],
    "hrz": [
      "Arab",
      "IR"
    ],
    "hsb": [
      "Latn",
      "DE"
    ],
    "hsn": [
      "Hans",
      "CN"
    ],
    "hss": [
      "Arab",
      "OM"
    ],
    "ht": [
      "Latn",
      "HT"
    ],
    "hti": [
      "Latn",
      "ID"
    ],
    "hto": [
      "Latn",
      "CO"
    ],
    "hts": [
      "Latn",
      "TZ"
    ],
    "htu": [
      "Latn",
      "ID"
    ],
    "htx": [
      "Xsux",
      "TR"
    ],
    "hu": [
      "Latn",
      "HU"
    ],
    "hub": [
      "Latn",
      "PE"
    ],
    "huc": [
      "Latn",
      "BW"
    ],
    "hud": [
      "Latn",
      "ID"
    ],
    "hue": [
      "Latn",
      "MX"
    ],
    "huf": [
      "Latn",
      "PG"
    ],
    "hug": [
      "Latn",
      "PE"
    ],
    "huh": [
      "Latn",
      "CL"
    ],
    "hui": [
      "Latn",
      "ZZ"
    ],
    "huk": [
      "Latn",
      "ID"
    ],
    "hul": [
      "Latn",
      "PG"
    ],
    "hum": [
      "Latn",
      "CD"
    ],
    "hup": [
      "Latn",
      "US"
    ],
    "hur": [
      "Latn",
      "CA"
    ],
    "hus": [
      "Latn",
      "MX"
    ],
    "hut": [
      "Deva",
      "NP"
    ],
    "huu": [
      "Latn",
      "PE"
    ],
    "huv": [
      "Latn",
      "MX"
    ],
    "huw": [
      "Latn",
      "ID"
    ],
    "hux": [
      "Latn",
      "PE"
    ],
    "huy": [
      "Hebr",
      "IL"
    ],
    "huz": [
      "Cyrl",
      "RU"
    ],
    "hvc": [
      "Latn",
      "HT"
    ],
    "hve": [
      "Latn",
      "MX"
    ],
    "hvk": [
      "Latn",
      "NC"
    ],
    "hvn": [
      "Latn",
      "ID"
    ],
    "hvv": [
      "Latn",
      "MX"
    ],
    "hwa": [
      "Latn",
      "CI"
    ],
    "hwc": [
      "Latn",
      "US"
    ],
    "hwo": [
      "Latn",
      "NG"
    ],
    "hy": [
      "Armn",
      "AM"
    ],
    "hya": [
      "Latn",
      "CM"
    ],
    "hyw": [
      "Armn",
      "AM"
    ],
    "hz": [
      "Latn",
      "NA"
    ],
    "ia": [
      "Latn",
      "001"
    ],
    "iai": [
      "Latn",
      "NC"
    ],
    "ian": [
      "Latn",
      "ZZ"
    ],
    "iar": [
      "Latn",
      "ZZ"
    ],
    "iba": [
      "Latn",
      "MY"
    ],
    "ibb": [
      "Latn",
      "NG"
    ],
    "ibd": [
      "Latn",
      "AU"
    ],
    "ibe": [
      "Latn",
      "NG"
    ],
    "ibg": [
      "Latn",
      "PH"
    ],
    "ibh": [
      "Latn",
      "VN"
    ],
    "ibl": [
      "Latn",
      "PH"
    ],
    "ibm": [
      "Latn",
      "NG"
    ],
    "ibn": [
      "Latn",
      "NG"
    ],
    "ibr": [
      "Latn",
      "NG"
    ],
    "ibu": [
      "Latn",
      "ID"
    ],
    "iby": [
      "Latn",
      "ZZ"
    ],
    "ica": [
      "Latn",
      "ZZ"
    ],
    "ich": [
      "Latn",
      "ZZ"
    ],
    "icr": [
      "Latn",
      "CO"
    ],
    "id": [
      "Latn",
      "ID"
    ],
    "ida": [
      "Latn",
      "KE"
    ],
    "idb": [
      "Latn",
      "IN"
    ],
    "idc": [
      "Latn",
      "NG"
    ],
    "idd": [
      "Latn",
      "ZZ"
    ],
    "ide": [
      "Latn",
      "NG"
    ],
    "idi": [
      "Latn",
      "ZZ"
    ],
    "idr": [
      "Latn",
      "SS"
    ],
    "ids": [
      "Latn",
      "NG"
    ],
    "idt": [
      "Latn",
      "TL"
    ],
    "idu": [
      "Latn",
      "ZZ"
    ],
    "ie": [
      "Latn",
      "001"
    ],
    "ifa": [
      "Latn",
      "PH"
    ],
    "ifb": [
      "Latn",
      "PH"
    ],
    "ife": [
      "Latn",
      "TG"
    ],
    "iff": [
      "Latn",
      "VU"
    ],
    "ifk": [
      "Latn",
      "PH"
    ],
    "ifm": [
      "Latn",
      "CG"
    ],
    "ifu": [
      "Latn",
      "PH"
    ],
    "ify": [
      "Latn",
      "PH"
    ],
    "ig": [
      "Latn",
      "NG"
    ],
    "igb": [
      "Latn",
      "ZZ"
    ],
    "ige": [
      "Latn",
      "ZZ"
    ],
    "igg": [
      "Latn",
      "PG"
    ],
    "igl": [
      "Latn",
      "NG"
    ],
    "igm": [
      "Latn",
      "PG"
    ],
    "ign": [
      "Latn",
      "BO"
    ],
    "igo": [
      "Latn",
      "PG"
    ],
    "igs": [
      "Latn",
      "001"
    ],
    "igw": [
      "Latn",
      "NG"
    ],
    "ihb": [
      "Latn",
      "ID"
    ],
    "ihi": [
      "Latn",
      "NG"
    ],
    "ihp": [
      "Latn",
      "ID"
    ],
    "ihw": [
      "Latn",
      "AU"
    ],
    "ii": [
      "Yiii",
      "CN"
    ],
    "iin": [
      "Latn",
      "AU"
    ],
    "ijc": [
      "Latn",
      "NG"
    ],
    "ije": [
      "Latn",
      "NG"
    ],
    "ijj": [
      "Latn",
      "ZZ"
    ],
    "ijn": [
      "Latn",
      "NG"
    ],
    "ijs": [
      "Latn",
      "NG"
    ],
    "ik": [
      "Latn",
      "US"
    ],
    "iki": [
      "Latn",
      "NG"
    ],
    "ikk": [
      "Latn",
      "ZZ"
    ],
    "ikl": [
      "Latn",
      "NG"
    ],
    "iko": [
      "Latn",
      "NG"
    ],
    "ikp": [
      "Latn",
      "NG"
    ],
    "ikr": [
      "Latn",
      "AU"
    ],
    "ikt": [
      "Latn",
      "CA"
    ],
    "ikv": [
      "Latn",
      "NG"
    ],
    "ikw": [
      "Latn",
      "ZZ"
    ],
    "ikx": [
      "Latn",
      "ZZ"
    ],
    "ikz": [
      "Latn",
      "TZ"
    ],
    "ila": [
      "Latn",
      "ID"
    ],
    "ilb": [
      "Latn",
      "ZM"
    ],
    "ilg": [
      "Latn",
      "AU"
    ],
    "ili": [
      "Latn",
      "CN"
    ],
    "ilk": [
      "Latn",
      "PH"
    ],
    "ilm": [
      "Latn",
      "MY"
    ],
    "ilo": [
      "Latn",
      "PH"
    ],
    "ilp": [
      "Latn",
      "PH"
    ],
    "ilu": [
      "Latn",
      "ID"
    ],
    "ilv": [
      "Latn",
      "NG"
    ],
    "imi": [
      "Latn",
      "PG"
    ],
    "iml": [
      "Latn",
      "US"
    ],
    "imn": [
      "Latn",
      "PG"
    ],
    "imo": [
      "Latn",
      "ZZ"
    ],
    "imr": [
      "Latn",
      "ID"
    ],
    "ims": [
      "Latn",
      "IT"
    ],
    "imt": [
      "Latn",
      "SS"
    ],
    "imy": [
      "Lyci",
      "TR"
    ],
    "in": [
      "Latn",
      "ID"
    ],
    "inb": [
      "Latn",
      "CO"
    ],
    "ing": [
      "Latn",
      "US"
    ],
    "inh": [
      "Cyrl",
      "RU"
    ],
    "inj": [
      "Latn",
      "CO"
    ],
    "inn": [
      "Latn",
      "PH"
    ],
    "ino": [
      "Latn",
      "PG"
    ],
    "inp": [
      "Latn",
      "PE"
    ],
    "int": [
      "Mymr",
      "MM"
    ],
    "io": [
      "Latn",
      "001"
    ],
    "ior": [
      "Ethi",
      "ET"
    ],
    "iou": [
      "Latn",
      "ZZ"
    ],
    "iow": [
      "Latn",
      "US"
    ],
    "ipi": [
      "Latn",
      "PG"
    ],
    "ipo": [
      "Latn",
      "PG"
    ],
    "iqu": [
      "Latn",
      "PE"
    ],
    "iqw": [
      "Latn",
      "NG"
    ],
    "ire": [
      "Latn",
      "ID"
    ],
    "irh": [
      "Latn",
      "ID"
    ],
    "iri": [
      "Latn",
      "ZZ"
    ],
    "irk": [
      "Latn",
      "TZ"
    ],
    "irn": [
      "Latn",
      "BR"
    ],
    "iru": [
      "Taml",
      "IN"
    ],
    "irx": [
      "Latn",
      "ID"
    ],
    "iry": [
      "Latn",
      "PH"
    ],
    "is": [
      "Latn",
      "IS"
    ],
    "isa": [
      "Latn",
      "PG"
    ],
    "isc": [
      "Latn",
      "PE"
    ],
    "isd": [
      "Latn",
      "PH"
    ],
    "ish": [
      "Latn",
      "NG"
    ],
    "isi": [
      "Latn",
      "NG"
    ],
    "isk": [
      "Arab",
      "AF"
    ],
    "ism": [
      "Latn",
      "ID"
    ],
    "isn": [
      "Latn",
      "TZ"
    ],
    "iso": [
      "Latn",
      "NG"
    ],
    "ist": [
      "Latn",
      "HR"
    ],
    "isu": [
      "Latn",
      "CM"
    ],
    "it": [
      "Latn",
      "IT"
    ],
    "itb": [
      "Latn",
      "PH"
    ],
    "itd": [
      "Latn",
      "ID"
    ],
    "ite": [
      "Latn",
      "BO"
    ],
    "iti": [
      "Latn",
      "PH"
    ],
    "itk": [
      "Hebr",
      "IT"
    ],
    "itl": [
      "Cyrl",
      "RU"
    ],
    "itm": [
      "Latn",
      "NG"
    ],
    "ito": [
      "Latn",
      "BO"
    ],
    "itr": [
      "Latn",
      "PG"
    ],
    "its": [
      "Latn",
      "NG"
    ],
    "itt": [
      "Latn",
      "PH"
    ],
    "itv": [
      "Latn",
      "PH"
    ],
    "itw": [
      "Latn",
      "NG"
    ],
    "itx": [
      "Latn",
      "ID"
    ],
    "ity": [
      "Latn",
      "PH"
    ],
    "itz": [
      "Latn",
      "GT"
    ],
    "iu": [
      "Cans",
      "CA"
    ],
    "ium": [
      "Latn",
      "CN"
    ],
    "ivb": [
      "Latn",
      "PH"
    ],
    "ivv": [
      "Latn",
      "PH"
    ],
    "iw": [
      "Hebr",
      "IL"
    ],
    "iwk": [
      "Latn",
      "PH"
    ],
    "iwm": [
      "Latn",
      "ZZ"
    ],
    "iwo": [
      "Latn",
      "ID"
    ],
    "iws": [
      "Latn",
      "ZZ"
    ],
    "ixc": [
      "Latn",
      "MX"
    ],
    "ixl": [
      "Latn",
      "GT"
    ],
    "iya": [
      "Latn",
      "NG"
    ],
    "iyo": [
      "Latn",
      "CM"
    ],
    "iyx": [
      "Latn",
      "CG"
    ],
    "izh": [
      "Latn",
      "RU"
    ],
    "izi": [
      "Latn",
      "ZZ"
    ],
    "izr": [
      "Latn",
      "NG"
    ],
    "izz": [
      "Latn",
      "NG"
    ],
    "ja": [
      "Jpan",
      "JP"
    ],
    "jaa": [
      "Latn",
      "BR"
    ],
    "jab": [
      "Latn",
      "ZZ"
    ],
    "jac": [
      "Latn",
      "GT"
    ],
    "jad": [
      "Arab",
      "GN"
    ],
    "jae": [
      "Latn",
      "PG"
    ],
    "jaf": [
      "Latn",
      "NG"
    ],
    "jah": [
      "Latn",
      "MY"
    ],
    "jaj": [
      "Latn",
      "SB"
    ],
    "jak": [
      "Latn",
      "MY"
    ],
    "jal": [
      "Latn",
      "ID"
    ],
    "jam": [
      "Latn",
      "JM"
    ],
    "jan": [
      "Latn",
      "AU"
    ],
    "jao": [
      "Latn",
      "AU"
    ],
    "jaq": [
      "Latn",
      "ID"
    ],
    "jar": [
      "Latn",
      "ZZ"
    ],
    "jas": [
      "Latn",
      "NC"
    ],
    "jat": [
      "Arab",
      "AF"
    ],
    "jau": [
      "Latn",
      "ID"
    ],
    "jax": [
      "Latn",
      "ID"
    ],
    "jay": [
      "Latn",
      "AU"
    ],
    "jaz": [
      "Latn",
      "NC"
    ],
    "jbe": [
      "Hebr",
      "IL"
    ],
    "jbi": [
      "Latn",
      "AU"
    ],
    "jbj": [
      "Latn",
      "ID"
    ],
    "jbk": [
      "Latn",
      "PG"
    ],
    "jbm": [
      "Latn",
      "NG"
    ],
    "jbn": [
      "Arab",
      "LY"
    ],
    "jbo": [
      "Latn",
      "001"
    ],
    "jbr": [
      "Latn",
      "ID"
    ],
    "jbt": [
      "Latn",
      "BR"
    ],
    "jbu": [
      "Latn",
      "ZZ"
    ],
    "jbw": [
      "Latn",
      "AU"
    ],
    "jct": [
      "Cyrl",
      "UA"
    ],
    "jda": [
      "Tibt",
      "IN"
    ],
    "jdg": [
      "Arab",
      "PK"
    ],
    "jdt": [
      "Cyrl",
      "RU"
    ],
    "jeb": [
      "Latn",
      "PE"
    ],
    "jee": [
      "Deva",
      "NP"
    ],
    "jeh": [
      "Latn",
      "VN"
    ],
    "jei": [
      "Latn",
      "ID"
    ],
    "jek": [
      "Latn",
      "CI"
    ],
    "jel": [
      "Latn",
      "ID"
    ],
    "jen": [
      "Latn",
      "ZZ"
    ],
    "jer": [
      "Latn",
      "NG"
    ],
    "jet": [
      "Latn",
      "PG"
    ],
    "jeu": [
      "Latn",
      "TD"
    ],
    "jgb": [
      "Latn",
      "CD"
    ],
    "jge": [
      "Geor",
      "GE"
    ],
    "jgk": [
      "Latn",
      "ZZ"
    ],
    "jgo": [
      "Latn",
      "CM"
    ],
    "jhi": [
      "Latn",
      "MY"
    ],
    "ji": [
      "Hebr",
      "UA"
    ],
    "jia": [
      "Latn",
      "CM"
    ],
    "jib": [
      "Latn",
      "ZZ"
    ],
    "jic": [
      "Latn",
      "HN"
    ],
    "jid": [
      "Latn",
      "NG"
    ],
    "jie": [
      "Latn",
      "NG"
    ],
    "jig": [
      "Latn",
      "AU"
    ],
    "jil": [
      "Latn",
      "PG"
    ],
    "jim": [
      "Latn",
      "CM"
    ],
    "jit": [
      "Latn",
      "TZ"
    ],
    "jiu": [
      "Latn",
      "CN"
    ],
    "jiv": [
      "Latn",
      "EC"
    ],
    "jiy": [
      "Latn",
      "CN"
    ],
    "jje": [
      "Hang",
      "KR"
    ],
    "jjr": [
      "Latn",
      "NG"
    ],
    "jka": [
      "Latn",
      "ID"
    ],
    "jkm": [
      "Mymr",
      "MM"
    ],
    "jko": [
      "Latn",
      "PG"
    ],
    "jku": [
      "Latn",
      "NG"
    ],
    "jle": [
      "Latn",
      "SD"
    ],
    "jma": [
      "Latn",
      "PG"
    ],
    "jmb": [
      "Latn",
      "NG"
    ],
    "jmc": [
      "Latn",
      "TZ"
    ],
    "jmd": [
      "Latn",
      "ID"
    ],
    "jmi": [
      "Latn",
      "NG"
    ],
    "jml": [
      "Deva",
      "NP"
    ],
    "jmn": [
      "Latn",
      "MM"
    ],
    "jmr": [
      "Latn",
      "GH"
    ],
    "jms": [
      "Latn",
      "NG"
    ],
    "jmw": [
      "Latn",
      "PG"
    ],
    "jmx": [
      "Latn",
      "MX"
    ],
    "jna": [
      "Takr",
      "IN"
    ],
    "jnd": [
      "Arab",
      "PK"
    ],
    "jng": [
      "Latn",
      "AU"
    ],
    "jni": [
      "Latn",
      "NG"
    ],
    "jnj": [
      "Latn",
      "ET"
    ],
    "jnl": [
      "Deva",
      "IN"
    ],
    "jns": [
      "Deva",
      "IN"
    ],
    "job": [
      "Latn",
      "CD"
    ],
    "jod": [
      "Latn",
      "CI"
    ],
    "jog": [
      "Arab",
      "PK"
    ],
    "jor": [
      "Latn",
      "BO"
    ],
    "jow": [
      "Latn",
      "ML"
    ],
    "jpa": [
      "Hebr",
      "PS"
    ],
    "jpr": [
      "Hebr",
      "IL"
    ],
    "jqr": [
      "Latn",
      "PE"
    ],
    "jra": [
      "Latn",
      "ZZ"
    ],
    "jrr": [
      "Latn",
      "NG"
    ],
    "jrt": [
      "Latn",
      "NG"
    ],
    "jru": [
      "Latn",
      "VE"
    ],
    "jua": [
      "Latn",
      "BR"
    ],
    "jub": [
      "Latn",
      "NG"
    ],
    "jud": [
      "Latn",
      "CI"
    ],
    "juh": [
      "Latn",
      "NG"
    ],
    "jui": [
      "Latn",
      "AU"
    ],
    "juk": [
      "Latn",
      "NG"
    ],
    "jul": [
      "Deva",
      "NP"
    ],
    "jum": [
      "Latn",
      "SD"
    ],
    "jun": [
      "Orya",
      "IN"
    ],
    "juo": [
      "Latn",
      "NG"
    ],
    "jup": [
      "Latn",
      "BR"
    ],
    "jur": [
      "Latn",
      "BR"
    ],
    "jut": [
      "Latn",
      "DK"
    ],
    "juu": [
      "Latn",
      "NG"
    ],
    "juw": [
      "Latn",
      "NG"
    ],
    "juy": [
      "Orya",
      "IN"
    ],
    "jv": [
      "Latn",
      "ID"
    ],
    "jvd": [
      "Latn",
      "ID"
    ],
    "jvn": [
      "Latn",
      "SR"
    ],
    "jw": [
      "Latn",
      "ID"
    ],
    "jwi": [
      "Latn",
      "GH"
    ],
    "jya": [
      "Tibt",
      "CN"
    ],
    "jye": [
      "Hebr",
      "IL"
    ],
    "jyy": [
      "Latn",
      "TD"
    ],
    "ka": [
      "Geor",
      "GE"
    ],
    "kaa": [
      "Cyrl",
      "UZ"
    ],
    "kab": [
      "Latn",
      "DZ"
    ],
    "kac": [
      "Latn",
      "MM"
    ],
    "kad": [
      "Latn",
      "ZZ"
    ],
    "kag": [
      "Latn",
      "MY"
    ],
    "kah": [
      "Latn",
      "CF"
    ],
    "kai": [
      "Latn",
      "ZZ"
    ],
    "kaj": [
      "Latn",
      "NG"
    ],
    "kak": [
      "Latn",
      "PH"
    ],
    "kam": [
      "Latn",
      "KE"
    ],
    "kao": [
      "Latn",
      "ML"
    ],
    "kap": [
      "Cyrl",
      "RU"
    ],
    "kaq": [
      "Latn",
      "PE"
    ],
    "kav": [
      "Latn",
      "BR"
    ],
    "kaw": [
      "Kawi",
      "ID"
    ],
    "kax": [
      "Latn",
      "ID"
    ],
    "kay": [
      "Latn",
      "BR"
    ],
    "kba": [
      "Latn",
      "AU"
    ],
    "kbb": [
      "Latn",
      "BR"
    ],
    "kbc": [
      "Latn",
      "BR"
    ],
    "kbd": [
      "Cyrl",
      "RU"
    ],
    "kbe": [
      "Latn",
      "AU"
    ],
    "kbh": [
      "Latn",
      "CO"
    ],
    "kbi": [
      "Latn",
      "ID"
    ],
    "kbj": [
      "Latn",
      "CD"
    ],
    "kbk": [
      "Latn",
      "PG"
    ],
    "kbl": [
      "Latn",
      "TD"
    ],
    "kbm": [
      "Latn",
      "ZZ"
    ],
    "kbn": [
      "Latn",
      "CF"
    ],
    "kbo": [
      "Latn",
      "SS"
    ],
    "kbp": [
      "Latn",
      "ZZ"
    ],
    "kbq": [
      "Latn",
      "ZZ"
    ],
    "kbr": [
      "Latn",
      "ET"
    ],
    "kbs": [
      "Latn",
      "GA"
    ],
    "kbt": [
      "Latn",
      "PG"
    ],
    "kbu": [
      "Arab",
      "PK"
    ],
    "kbv": [
      "Latn",
      "ID"
    ],
    "kbw": [
      "Latn",
      "PG"
    ],
    "kbx": [
      "Latn",
      "ZZ"
    ],
    "kby": [
      "Arab",
      "NE"
    ],
    "kbz": [
      "Latn",
      "NG"
    ],
    "kca": [
      "Cyrl",
      "RU"
    ],
    "kcb": [
      "Latn",
      "PG"
    ],
    "kcc": [
      "Latn",
      "NG"
    ],
    "kcd": [
      "Latn",
      "ID"
    ],
    "kce": [
      "Latn",
      "NG"
    ],
    "kcf": [
      "Latn",
      "NG"
    ],
    "kcg": [
      "Latn",
      "NG"
    ],
    "kch": [
      "Latn",
      "NG"
    ],
    "kci": [
      "Latn",
      "NG"
    ],
    "kcj": [
      "Latn",
      "GW"
    ],
    "kck": [
      "Latn",
      "ZW"
    ],
    "kcl": [
      "Latn",
      "ZZ"
    ],
    "kcm": [
      "Latn",
      "CF"
    ],
    "kcn": [
      "Latn",
      "UG"
    ],
    "kco": [
      "Latn",
      "PG"
    ],
    "kcp": [
      "Latn",
      "SD"
    ],
    "kcq": [
      "Latn",
      "NG"
    ],
    "kcs": [
      "Latn",
      "NG"
    ],
    "kct": [
      "Latn",
      "ZZ"
    ],
    "kcu": [
      "Latn",
      "TZ"
    ],
    "kcv": [
      "Latn",
      "CD"
    ],
    "kcw": [
      "Latn",
      "CD"
    ],
    "kcz": [
      "Latn",
      "TZ"
    ],
    "kda": [
      "Latn",
      "AU"
    ],
    "kdc": [
      "Latn",
      "TZ"
    ],
    "kdd": [
      "Latn",
      "AU"
    ],
    "kde": [
      "Latn",
      "TZ"
    ],
    "kdf": [
      "Latn",
      "PG"
    ],
    "kdg": [
      "Latn",
      "CD"
    ],
    "kdh": [
      "Latn",
      "TG"
    ],
    "kdi": [
      "Latn",
      "UG"
    ],
    "kdj": [
      "Latn",
      "UG"
    ],
    "kdk": [
      "Latn",
      "NC"
    ],
    "kdl": [
      "Latn",
      "ZZ"
    ],
    "kdm": [
      "Latn",
      "NG"
    ],
    "kdn": [
      "Latn",
      "ZW"
    ],
    "kdp": [
      "Latn",
      "NG"
    ],
    "kdq": [
      "Beng",
      "IN"
    ],
    "kdr": [
      "Latn",
      "LT"
    ],
    "kdt": [
      "Thai",
      "TH"
    ],
    "kdw": [
      "Latn",
      "ID"
    ],
    "kdx": [
      "Latn",
      "NG"
    ],
    "kdy": [
      "Latn",
      "ID"
    ],
    "kdz": [
      "Latn",
      "CM"
    ],
    "kea": [
      "Latn",
      "CV"
    ],
    "keb": [
      "Latn",
      "GA"
    ],
    "kec": [
      "Latn",
      "SD"
    ],
    "ked": [
      "Latn",
      "TZ"
    ],
    "kee": [
      "Latn",
      "US"
    ],
    "kef": [
      "Latn",
      "TG"
    ],
    "keg": [
      "Latn",
      "SD"
    ],
    "keh": [
      "Latn",
      "PG"
    ],
    "kei": [
      "Latn",
      "ID"
    ],
    "kek": [
      "Latn",
      "GT"
    ],
    "kel": [
      "Latn",
      "CD"
    ],
    "kem": [
      "Latn",
      "TL"
    ],
    "ken": [
      "Latn",
      "CM"
    ],
    "keo": [
      "Latn",
      "UG"
    ],
    "ker": [
      "Latn",
      "TD"
    ],
    "kes": [
      "Latn",
      "NG"
    ],
    "ket": [
      "Cyrl",
      "RU"
    ],
    "keu": [
      "Latn",
      "TG"
    ],
    "kew": [
      "Latn",
      "PG"
    ],
    "kex": [
      "Deva",
      "IN"
    ],
    "key": [
      "Telu",
      "IN"
    ],
    "kez": [
      "Latn",
      "ZZ"
    ],
    "kfa": [
      "Knda",
      "IN"
    ],
    "kfb": [
      "Deva",
      "IN"
    ],
    "kfc": [
      "Telu",
      "IN"
    ],
    "kfd": [
      "Knda",
      "IN"
    ],
    "kfe": [
      "Taml",
      "IN"
    ],
    "kff": [
      "Latn",
      "IN"
    ],
    "kfh": [
      "Mlym",
      "IN"
    ],
    "kfi": [
      "Taml",
      "IN"
    ],
    "kfk": [
      "Deva",
      "IN"
    ],
    "kfl": [
      "Latn",
      "CM"
    ],
    "kfm": [
      "Arab",
      "IR"
    ],
    "kfn": [
      "Latn",
      "CM"
    ],
    "kfo": [
      "Latn",
      "CI"
    ],
    "kfp": [
      "Deva",
      "IN"
    ],
    "kfq": [
      "Deva",
      "IN"
    ],
    "kfr": [
      "Deva",
      "IN"
    ],
    "kfs": [
      "Deva",
      "IN"
    ],
    "kfv": [
      "Latn",
      "IN"
    ],
    "kfw": [
      "Latn",
      "IN"
    ],
    "kfx": [
      "Deva",
      "IN"
    ],
    "kfy": [
      "Deva",
      "IN"
    ],
    "kfz": [
      "Latn",
      "BF"
    ],
    "kg": [
      "Latn",
      "CD"
    ],
    "kga": [
      "Latn",
      "CI"
    ],
    "kgb": [
      "Latn",
      "ID"
    ],
    "kge": [
      "Latn",
      "ID"
    ],
    "kgf": [
      "Latn",
      "ZZ"
    ],
    "kgj": [
      "Deva",
      "NP"
    ],
    "kgk": [
      "Latn",
      "BR"
    ],
    "kgl": [
      "Latn",
      "AU"
    ],
    "kgm": [
      "Latn",
      "BR"
    ],
    "kgo": [
      "Latn",
      "SD"
    ],
    "kgp": [
      "Latn",
      "BR"
    ],
    "kgq": [
      "Latn",
      "ID"
    ],
    "kgr": [
      "Latn",
      "ID"
    ],
    "kgs": [
      "Latn",
      "AU"
    ],
    "kgt": [
      "Latn",
      "NG"
    ],
    "kgu": [
      "Latn",
      "PG"
    ],
    "kgv": [
      "Latn",
      "ID"
    ],
    "kgw": [
      "Latn",
      "ID"
    ],
    "kgx": [
      "Latn",
      "ID"
    ],
    "kgy": [
      "Deva",
      "NP"
    ],
    "kha": [
      "Latn",
      "IN"
    ],
    "khb": [
      "Talu",
      "CN"
    ],
    "khc": [
      "Latn",
      "ID"
    ],
    "khd": [
      "Latn",
      "ID"
    ],
    "khe": [
      "Latn",
      "ID"
    ],
    "khf": [
      "Thai",
      "LA"
    ],
    "khg": [
      "Tibt",
      "CN"
    ],
    "khh": [
      "Latn",
      "ID"
    ],
    "khj": [
      "Latn",
      "NG"
    ],
    "khl": [
      "Latn",
      "PG"
    ],
    "khn": [
      "Deva",
      "IN"
    ],
    "khp": [
      "Latn",
      "ID"
    ],
    "khq": [
      "Latn",
      "ML"
    ],
    "khr": [
      "Latn",
      "IN"
    ],
    "khs": [
      "Latn",
      "ZZ"
    ],
    "kht": [
      "Mymr",
      "IN"
    ],
    "khu": [
      "Latn",
      "AO"
    ],
    "khv": [
      "Cyrl",
      "RU"
    ],
    "khw": [
      "Arab",
      "PK"
    ],
    "khx": [
      "Latn",
      "CD"
    ],
    "khy": [
      "Latn",
      "CD"
    ],
    "khz": [
      "Latn",
      "ZZ"
    ],
    "ki": [
      "Latn",
      "KE"
    ],
    "kia": [
      "Latn",
      "TD"
    ],
    "kib": [
      "Latn",
      "SD"
    ],
    "kic": [
      "Latn",
      "US"
    ],
    "kid": [
      "Latn",
      "CM"
    ],
    "kie": [
      "Latn",
      "TD"
    ],
    "kif": [
      "Deva",
      "NP"
    ],
    "kig": [
      "Latn",
      "ID"
    ],
    "kih": [
      "Latn",
      "PG"
    ],
    "kij": [
      "Latn",
      "ZZ"
    ],
    "kil": [
      "Latn",
      "NG"
    ],
    "kim": [
      "Cyrl",
      "RU"
    ],
    "kio": [
      "Latn",
      "US"
    ],
    "kip": [
      "Deva",
      "NP"
    ],
    "kiq": [
      "Latn",
      "ID"
    ],
    "kis": [
      "Latn",
      "PG"
    ],
    "kit": [
      "Latn",
      "PG"
    ],
    "kiu": [
      "Latn",
      "TR"
    ],
    "kiv": [
      "Latn",
      "TZ"
    ],
    "kiw": [
      "Latn",
      "ZZ"
    ],
    "kix": [
      "Latn",
      "IN"
    ],
    "kiy": [
      "Latn",
      "ID"
    ],
    "kiz": [
      "Latn",
      "TZ"
    ],
    "kj": [
      "Latn",
      "NA"
    ],
    "kja": [
      "Latn",
      "ID"
    ],
    "kjb": [
      "Latn",
      "GT"
    ],
    "kjc": [
      "Latn",
      "ID"
    ],
    "kjd": [
      "Latn",
      "ZZ"
    ],
    "kje": [
      "Latn",
      "ID"
    ],
    "kjg": [
      "Laoo",
      "LA"
    ],
    "kjh": [
      "Cyrl",
      "RU"
    ],
    "kji": [
      "Latn",
      "SB"
    ],
    "kjj": [
      "Latn",
      "AZ"
    ],
    "kjk": [
      "Latn",
      "ID"
    ],
    "kjl": [
      "Deva",
      "NP"
    ],
    "kjm": [
      "Latn",
      "VN"
    ],
    "kjn": [
      "Latn",
      "AU"
    ],
    "kjo": [
      "Deva",
      "IN"
    ],
    "kjp": [
      "Mymr",
      "MM"
    ],
    "kjq": [
      "Latn",
      "US"
    ],
    "kjr": [
      "Latn",
      "ID"
    ],
    "kjs": [
      "Latn",
      "ZZ"
    ],
    "kjt": [
      "Thai",
      "TH"
    ],
    "kju": [
      "Latn",
      "US"
    ],
    "kjx": [
      "Latn",
      "PG"
    ],
    "kjy": [
      "Latn",
      "ZZ"
    ],
    "kk": [
      "Cyrl",
      "KZ"
    ],
    "kka": [
      "Latn",
      "NG"
    ],
    "kkb": [
      "Latn",
      "ID"
    ],
    "kkc": [
      "Latn",
      "ZZ"
    ],
    "kkd": [
      "Latn",
      "NG"
    ],
    "kke": [
      "Latn",
      "GN"
    ],
    "kkf": [
      "Tibt",
      "IN"
    ],
    "kkg": [
      "Latn",
      "PH"
    ],
    "kkh": [
      "Lana",
      "MM"
    ],
    "kki": [
      "Latn",
      "TZ"
    ],
    "kkj": [
      "Latn",
      "CM"
    ],
    "kkk": [
      "Latn",
      "SB"
    ],
    "kkl": [
      "Latn",
      "ID"
    ],
    "kkm": [
      "Latn",
      "NG"
    ],
    "kko": [
      "Latn",
      "SD"
    ],
    "kkp": [
      "Latn",
      "AU"
    ],
    "kkq": [
      "Latn",
      "CD"
    ],
    "kkr": [
      "Latn",
      "NG"
    ],
    "kks": [
      "Latn",
      "NG"
    ],
    "kkt": [
      "Deva",
      "NP"
    ],
    "kku": [
      "Latn",
      "NG"
    ],
    "kkv": [
      "Latn",
      "ID"
    ],
    "kkw": [
      "Latn",
      "CG"
    ],
    "kkx": [
      "Latn",
      "ID"
    ],
    "kky": [
      "Latn",
      "AU"
    ],
    "kkz": [
      "Latn",
      "CA"
    ],
    "kl": [
      "Latn",
      "GL"
    ],
    "kla": [
      "Latn",
      "US"
    ],
    "klb": [
      "Latn",
      "MX"
    ],
    "klc": [
      "Latn",
      "CM"
    ],
    "kld": [
      "Latn",
      "AU"
    ],
    "kle": [
      "Deva",
      "NP"
    ],
    "klf": [
      "Latn",
      "TD"
    ],
    "klg": [
      "Latn",
      "PH"
    ],
    "klh": [
      "Latn",
      "PG"
    ],
    "kli": [
      "Latn",
      "ID"
    ],
    "klj": [
      "Arab",
      "IR"
    ],
    "klk": [
      "Latn",
      "NG"
    ],
    "kll": [
      "Latn",
      "PH"
    ],
    "klm": [
      "Latn",
      "PG"
    ],
    "kln": [
      "Latn",
      "KE"
    ],
    "klo": [
      "Latn",
      "NG"
    ],
    "klp": [
      "Latn",
      "PG"
    ],
    "klq": [
      "Latn",
      "ZZ"
    ],
    "klr": [
      "Deva",
      "NP"
    ],
    "kls": [
      "Latn",
      "PK"
    ],
    "klt": [
      "Latn",
      "ZZ"
    ],
    "klu": [
      "Latn",
      "LR"
    ],
    "klv": [
      "Latn",
      "VU"
    ],
    "klw": [
      "Latn",
      "ID"
    ],
    "klx": [
      "Latn",
      "ZZ"
    ],
    "kly": [
      "Latn",
      "ID"
    ],
    "klz": [
      "Latn",
      "ID"
    ],
    "km": [
      "Khmr",
      "KH"
    ],
    "kma": [
      "Latn",
      "GH"
    ],
    "kmb": [
      "Latn",
      "AO"
    ],
    "kmc": [
      "Latn",
      "CN"
    ],
    "kmd": [
      "Latn",
      "PH"
    ],
    "kme": [
      "Latn",
      "CM"
    ],
    "kmf": [
      "Latn",
      "PG"
    ],
    "kmg": [
      "Latn",
      "PG"
    ],
    "kmh": [
      "Latn",
      "ZZ"
    ],
    "kmi": [
      "Latn",
      "NG"
    ],
    "kmj": [
      "Deva",
      "IN"
    ],
    "kmk": [
      "Latn",
      "PH"
    ],
    "kml": [
      "Latn",
      "PH"
    ],
    "kmm": [
      "Latn",
      "IN"
    ],
    "kmn": [
      "Latn",
      "PG"
    ],
    "kmo": [
      "Latn",
      "ZZ"
    ],
    "kmp": [
      "Latn",
      "CM"
    ],
    "kmq": [
      "Latn",
      "ET"
    ],
    "kms": [
      "Latn",
      "ZZ"
    ],
    "kmt": [
      "Latn",
      "ID"
    ],
    "kmu": [
      "Latn",
      "ZZ"
    ],
    "kmv": [
      "Latn",
      "BR"
    ],
    "kmw": [
      "Latn",
      "ZZ"
    ],
    "kmx": [
      "Latn",
      "PG"
    ],
    "kmy": [
      "Latn",
      "NG"
    ],
    "kmz": [
      "Arab",
      "IR"
    ],
    "kn": [
      "Knda",
      "IN"
    ],
    "kna": [
      "Latn",
      "NG"
    ],
    "knb": [
      "Latn",
      "PH"
    ],
    "knd": [
      "Latn",
      "ID"
    ],
    "kne": [
      "Latn",
      "PH"
    ],
    "knf": [
      "Latn",
      "GW"
    ],
    "kni": [
      "Latn",
      "NG"
    ],
    "knj": [
      "Latn",
      "GT"
    ],
    "knk": [
      "Latn",
      "SL"
    ],
    "knl": [
      "Latn",
      "ID"
    ],
    "knm": [
      "Latn",
      "BR"
    ],
    "kno": [
      "Latn",
      "SL"
    ],
    "knp": [
      "Latn",
      "ZZ"
    ],
    "knq": [
      "Latn",
      "MY"
    ],
    "knr": [
      "Latn",
      "PG"
    ],
    "kns": [
      "Latn",
      "MY"
    ],
    "knt": [
      "Latn",
      "BR"
    ],
    "knu": [
      "Latn",
      "GN"
    ],
    "knv": [
      "Latn",
      "PG"
    ],
    "knw": [
      "Latn",
      "NA"
    ],
    "knx": [
      "Latn",
      "ID"
    ],
    "kny": [
      "Latn",
      "CD"
    ],
    "knz": [
      "Latn",
      "BF"
    ],
    "ko": [
      "Kore",
      "KR"
    ],
    "koa": [
      "Latn",
      "PG"
    ],
    "koc": [
      "Latn",
      "NG"
    ],
    "kod": [
      "Latn",
      "ID"
    ],
    "koe": [
      "Latn",
      "SS"
    ],
    "kof": [
      "Latn",
      "NG"
    ],
    "kog": [
      "Latn",
      "CO"
    ],
    "koh": [
      "Latn",
      "CG"
    ],
    "koi": [
      "Cyrl",
      "RU"
    ],
    "kok": [
      "Deva",
      "IN"
    ],
    "kol": [
      "Latn",
      "ZZ"
    ],
    "koo": [
      "Latn",
      "UG"
    ],
    "kop": [
      "Latn",
      "PG"
    ],
    "koq": [
      "Latn",
      "GA"
    ],
    "kos": [
      "Latn",
      "FM"
    ],
    "kot": [
      "Latn",
      "CM"
    ],
    "kou": [
      "Latn",
      "TD"
    ],
    "kov": [
      "Latn",
      "NG"
    ],
    "kow": [
      "Latn",
      "NG"
    ],
    "koy": [
      "Latn",
      "US"
    ],
    "koz": [
      "Latn",
      "ZZ"
    ],
    "kpa": [
      "Latn",
      "NG"
    ],
    "kpc": [
      "Latn",
      "CO"
    ],
    "kpd": [
      "Latn",
      "ID"
    ],
    "kpe": [
      "Latn",
      "LR"
    ],
    "kpf": [
      "Latn",
      "ZZ"
    ],
    "kpg": [
      "Latn",
      "FM"
    ],
    "kph": [
      "Latn",
      "GH"
    ],
    "kpi": [
      "Latn",
      "ID"
    ],
    "kpj": [
      "Latn",
      "BR"
    ],
    "kpk": [
      "Latn",
      "NG"
    ],
    "kpl": [
      "Latn",
      "CD"
    ],
    "kpm": [
      "Latn",
      "VN"
    ],
    "kpn": [
      "Latn",
      "BR"
    ],
    "kpo": [
      "Latn",
      "ZZ"
    ],
    "kpq": [
      "Latn",
      "ID"
    ],
    "kpr": [
      "Latn",
      "ZZ"
    ],
    "kps": [
      "Latn",
      "ID"
    ],
    "kpt": [
      "Cyrl",
      "RU"
    ],
    "kpu": [
      "Latn",
      "ID"
    ],
    "kpw": [
      "Latn",
      "PG"
    ],
    "kpx": [
      "Latn",
      "ZZ"
    ],
    "kpy": [
      "Cyrl",
      "RU"
    ],
    "kpz": [
      "Latn",
      "UG"
    ],
    "kqa": [
      "Latn",
      "PG"
    ],
    "kqb": [
      "Latn",
      "ZZ"
    ],
    "kqc": [
      "Latn",
      "PG"
    ],
    "kqd": [
      "Syrc",
      "IQ"
    ],
    "kqe": [
      "Latn",
      "PH"
    ],
    "kqf": [
      "Latn",
      "ZZ"
    ],
    "kqg": [
      "Latn",
      "BF"
    ],
    "kqh": [
      "Latn",
      "TZ"
    ],
    "kqi": [
      "Latn",
      "PG"
    ],
    "kqj": [
      "Latn",
      "PG"
    ],
    "kqk": [
      "Latn",
      "BJ"
    ],
    "kql": [
      "Latn",
      "PG"
    ],
    "kqm": [
      "Latn",
      "CI"
    ],
    "kqn": [
      "Latn",
      "ZM"
    ],
    "kqo": [
      "Latn",
      "LR"
    ],
    "kqp": [
      "Latn",
      "TD"
    ],
    "kqq": [
      "Latn",
      "BR"
    ],
    "kqr": [
      "Latn",
      "MY"
    ],
    "kqs": [
      "Latn",
      "ZZ"
    ],
    "kqt": [
      "Latn",
      "MY"
    ],
    "kqu": [
      "Latn",
      "ZA"
    ],
    "kqv": [
      "Latn",
      "ID"
    ],
    "kqw": [
      "Latn",
      "PG"
    ],
    "kqx": [
      "Latn",
      "CM"
    ],
    "kqy": [
      "Ethi",
      "ZZ"
    ],
    "kqz": [
      "Latn",
      "ZA"
    ],
    "kr": [
      "Latn",
      "ZZ"
    ],
    "kra": [
      "Deva",
      "NP"
    ],
    "krb": [
      "Latn",
      "US"
    ],
    "krc": [
      "Cyrl",
      "RU"
    ],
    "krd": [
      "Latn",
      "TL"
    ],
    "kre": [
      "Latn",
      "BR"
    ],
    "krf": [
      "Latn",
      "VU"
    ],
    "krh": [
      "Latn",
      "NG"
    ],
    "kri": [
      "Latn",
      "SL"
    ],
    "krj": [
      "Latn",
      "PH"
    ],
    "krk": [
      "Cyrl",
      "RU"
    ],
    "krl": [
      "Latn",
      "RU"
    ],
    "krn": [
      "Latn",
      "LR"
    ],
    "krp": [
      "Latn",
      "NG"
    ],
    "krr": [
      "Khmr",
      "KH"
    ],
    "krs": [
      "Latn",
      "ZZ"
    ],
    "krt": [
      "Latn",
      "NE"
    ],
    "kru": [
      "Deva",
      "IN"
    ],
    "krv": [
      "Khmr",
      "KH"
    ],
    "krw": [
      "Latn",
      "LR"
    ],
    "krx": [
      "Latn",
      "SN"
    ],
    "kry": [
      "Latn",
      "AZ"
    ],
    "krz": [
      "Latn",
      "ID"
    ],
    "ks": [
      "Arab",
      "IN"
    ],
    "ksa": [
      "Latn",
      "NG"
    ],
    "ksb": [
      "Latn",
      "TZ"
    ],
    "ksc": [
      "Latn",
      "PH"
    ],
    "ksd": [
      "Latn",
      "ZZ"
    ],
    "kse": [
      "Latn",
      "PG"
    ],
    "ksf": [
      "Latn",
      "CM"
    ],
    "ksg": [
      "Latn",
      "SB"
    ],
    "ksh": [
      "Latn",
      "DE"
    ],
    "ksi": [
      "Latn",
      "PG"
    ],
    "ksj": [
      "Latn",
      "ZZ"
    ],
    "ksk": [
      "Latn",
      "US"
    ],
    "ksl": [
      "Latn",
      "PG"
    ],
    "ksm": [
      "Latn",
      "NG"
    ],
    "ksn": [
      "Latn",
      "PH"
    ],
    "kso": [
      "Latn",
      "NG"
    ],
    "ksp": [
      "Latn",
      "CF"
    ],
    "ksq": [
      "Latn",
      "NG"
    ],
    "ksr": [
      "Latn",
      "ZZ"
    ],
    "kss": [
      "Latn",
      "LR"
    ],
    "kst": [
      "Latn",
      "BF"
    ],
    "ksu": [
      "Mymr",
      "IN"
    ],
    "ksv": [
      "Latn",
      "CD"
    ],
    "ksw": [
      "Mymr",
      "MM"
    ],
    "ksx": [
      "Latn",
      "ID"
    ],
    "ksz": [
      "Deva",
      "IN"
    ],
    "kta": [
      "Latn",
      "VN"
    ],
    "ktb": [
      "Ethi",
      "ZZ"
    ],
    "ktc": [
      "Latn",
      "NG"
    ],
    "ktd": [
      "Latn",
      "AU"
    ],
    "ktf": [
      "Latn",
      "CD"
    ],
    "ktg": [
      "Latn",
      "AU"
    ],
    "kth": [
      "Latn",
      "TD"
    ],
    "kti": [
      "Latn",
      "ID"
    ],
    "ktj": [
      "Latn",
      "CI"
    ],
    "ktk": [
      "Latn",
      "PG"
    ],
    "ktl": [
      "Arab",
      "IR"
    ],
    "ktm": [
      "Latn",
      "ZZ"
    ],
    "ktn": [
      "Latn",
      "BR"
    ],
    "kto": [
      "Latn",
      "ZZ"
    ],
    "ktp": [
      "Plrd",
      "CN"
    ],
    "ktq": [
      "Latn",
      "PH"
    ],
    "ktr": [
      "Latn",
      "MY"
    ],
    "kts": [
      "Latn",
      "ID"
    ],
    "ktt": [
      "Latn",
      "ID"
    ],
    "ktu": [
      "Latn",
      "CD"
    ],
    "ktv": [
      "Latn",
      "VN"
    ],
    "ktw": [
      "Latn",
      "US"
    ],
    "ktx": [
      "Latn",
      "BR"
    ],
    "kty": [
      "Latn",
      "CD"
    ],
    "ktz": [
      "Latn",
      "NA"
    ],
    "ku": [
      "Latn",
      "TR"
    ],
    "kub": [
      "Latn",
      "ZZ"
    ],
    "kuc": [
      "Latn",
      "ID"
    ],
    "kud": [
      "Latn",
      "ZZ"
    ],
    "kue": [
      "Latn",
      "ZZ"
    ],
    "kuf": [
      "Laoo",
      "LA"
    ],
    "kug": [
      "Latn",
      "NG"
    ],
    "kuh": [
      "Latn",
      "NG"
    ],
    "kui": [
      "Latn",
      "BR"
    ],
    "kuj": [
      "Latn",
      "ZZ"
    ],
    "kuk": [
      "Latn",
      "ID"
    ],
    "kul": [
      "Latn",
      "NG"
    ],
    "kum": [
      "Cyrl",
      "RU"
    ],
    "kun": [
      "Latn",
      "ZZ"
    ],
    "kuo": [
      "Latn",
      "PG"
    ],
    "kup": [
      "Latn",
      "ZZ"
    ],
    "kuq": [
      "Latn",
      "BR"
    ],
    "kus": [
      "Latn",
      "ZZ"
    ],
    "kut": [
      "Latn",
      "CA"
    ],
    "kuu": [
      "Latn",
      "US"
    ],
    "kuv": [
      "Latn",
      "ID"
    ],
    "kuw": [
      "Latn",
      "CF"
    ],
    "kux": [
      "Latn",
      "AU"
    ],
    "kuy": [
      "Latn",
      "AU"
    ],
    "kuz": [
      "Latn",
      "CL"
    ],
    "kv": [
      "Cyrl",
      "RU"
    ],
    "kva": [
      "Cyrl",
      "RU"
    ],
    "kvb": [
      "Latn",
      "ID"
    ],
    "kvc": [
      "Latn",
      "PG"
    ],
    "kvd": [
      "Latn",
      "ID"
    ],
    "kve": [
      "Latn",
      "MY"
    ],
    "kvf": [
      "Latn",
      "TD"
    ],
    "kvg": [
      "Latn",
      "ZZ"
    ],
    "kvh": [
      "Latn",
      "ID"
    ],
    "kvi": [
      "Latn",
      "TD"
    ],
    "kvj": [
      "Latn",
      "CM"
    ],
    "kvl": [
      "Latn",
      "MM"
    ],
    "kvm": [
      "Latn",
      "CM"
    ],
    "kvn": [
      "Latn",
      "CO"
    ],
    "kvo": [
      "Latn",
      "ID"
    ],
    "kvp": [
      "Latn",
      "ID"
    ],
    "kvq": [
      "Mymr",
      "MM"
    ],
    "kvr": [
      "Latn",
      "ID"
    ],
    "kvt": [
      "Mymr",
      "MM"
    ],
    "kvv": [
      "Latn",
      "ID"
    ],
    "kvw": [
      "Latn",
      "ID"
    ],
    "kvx": [
      "Arab",
      "PK"
    ],
    "kvy": [
      "Kali",
      "MM"
    ],
    "kvz": [
      "Latn",
      "ID"
    ],
    "kw": [
      "Latn",
      "GB"
    ],
    "kwa": [
      "Latn",
      "BR"
    ],
    "kwb": [
      "Latn",
      "NG"
    ],
    "kwc": [
      "Latn",
      "CG"
    ],
    "kwd": [
      "Latn",
      "SB"
    ],
    "kwe": [
      "Latn",
      "ID"
    ],
    "kwf": [
      "Latn",
      "SB"
    ],
    "kwg": [
      "Latn",
      "TD"
    ],
    "kwh": [
      "Latn",
      "ID"
    ],
    "kwi": [
      "Latn",
      "CO"
    ],
    "kwj": [
      "Latn",
      "ZZ"
    ],
    "kwk": [
      "Latn",
      "CA"
    ],
    "kwl": [
      "Latn",
      "NG"
    ],
    "kwm": [
      "Latn",
      "NA"
    ],
    "kwn": [
      "Latn",
      "NA"
    ],
    "kwo": [
      "Latn",
      "ZZ"
    ],
    "kwp": [
      "Latn",
      "CI"
    ],
    "kwq": [
      "Latn",
      "ZZ"
    ],
    "kwr": [
      "Latn",
      "ID"
    ],
    "kws": [
      "Latn",
      "CD"
    ],
    "kwt": [
      "Latn",
      "ID"
    ],
    "kwu": [
      "Latn",
      "CM"
    ],
    "kwv": [
      "Latn",
      "TD"
    ],
    "kww": [
      "Latn",
      "SR"
    ],
    "kwy": [
      "Latn",
      "CD"
    ],
    "kwz": [
      "Latn",
      "AO"
    ],
    "kxa": [
      "Latn",
      "ZZ"
    ],
    "kxb": [
      "Latn",
      "CI"
    ],
    "kxc": [
      "Ethi",
      "ZZ"
    ],
    "kxd": [
      "Latn",
      "BN"
    ],
    "kxe": [
      "Latn",
      "ZZ"
    ],
    "kxf": [
      "Mymr",
      "MM"
    ],
    "kxi": [
      "Latn",
      "MY"
    ],
    "kxj": [
      "Latn",
      "TD"
    ],
    "kxk": [
      "Mymr",
      "MM"
    ],
    "kxl": [
      "Deva",
      "IN"
    ],
    "kxm": [
      "Thai",
      "TH"
    ],
    "kxn": [
      "Latn",
      "MY"
    ],
    "kxo": [
      "Latn",
      "BR"
    ],
    "kxp": [
      "Arab",
      "PK"
    ],
    "kxq": [
      "Latn",
      "ID"
    ],
    "kxr": [
      "Latn",
      "PG"
    ],
    "kxt": [
      "Latn",
      "PG"
    ],
    "kxv": [
      "Orya",
      "IN"
    ],
    "kxw": [
      "Latn",
      "ZZ"
    ],
    "kxx": [
      "Latn",
      "CG"
    ],
    "kxy": [
      "Latn",
      "VN"
    ],
    "kxz": [
      "Latn",
      "ZZ"
    ],
    "ky": [
      "Cyrl",
      "KG"
    ],
    "kya": [
      "Latn",
      "TZ"
    ],
    "kyb": [
      "Latn",
      "PH"
    ],
    "kyc": [
      "Latn",
      "PG"
    ],
    "kyd": [
      "Latn",
      "ID"
    ],
    "kye": [
      "Latn",
      "ZZ"
    ],
    "kyf": [
      "Latn",
      "CI"
    ],
    "kyg": [
      "Latn",
      "PG"
    ],
    "kyh": [
      "Latn",
      "US"
    ],
    "kyi": [
      "Latn",
      "MY"
    ],
    "kyj": [
      "Latn",
      "PH"
    ],
    "kyk": [
      "Latn",
      "PH"
    ],
    "kyl": [
      "Latn",
      "US"
    ],
    "kym": [
      "Latn",
      "CF"
    ],
    "kyn": [
      "Latn",
      "PH"
    ],
    "kyo": [
      "Latn",
      "ID"
    ],
    "kyq": [
      "Latn",
      "TD"
    ],
    "kyr": [
      "Latn",
      "BR"
    ],
    "kys": [
      "Latn",
      "MY"
    ],
    "kyt": [
      "Latn",
      "ID"
    ],
    "kyu": [
      "Kali",
      "MM"
    ],
    "kyv": [
      "Deva",
      "NP"
    ],
    "kyw": [
      "Deva",
      "IN"
    ],
    "kyx": [
      "Latn",
      "ZZ"
    ],
    "kyy": [
      "Latn",
      "PG"
    ],
    "kyz": [
      "Latn",
      "BR"
    ],
    "kza": [
      "Latn",
      "BF"
    ],
    "kzb": [
      "Latn",
      "ID"
    ],
    "kzc": [
      "Latn",
      "CI"
    ],
    "kzd": [
      "Latn",
      "ID"
    ],
    "kze": [
      "Latn",
      "PG"
    ],
    "kzf": [
      "Latn",
      "ID"
    ],
    "kzh": [
      "Arab",
      "ZZ"
    ],
    "kzi": [
      "Latn",
      "MY"
    ],
    "kzj": [
      "Latn",
      "MY"
    ],
    "kzk": [
      "Latn",
      "SB"
    ],
    "kzl": [
      "Latn",
      "ID"
    ],
    "kzm": [
      "Latn",
      "ID"
    ],
    "kzn": [
      "Latn",
      "MW"
    ],
    "kzo": [
      "Latn",
      "GA"
    ],
    "kzp": [
      "Latn",
      "ID"
    ],
    "kzr": [
      "Latn",
      "ZZ"
    ],
    "kzs": [
      "Latn",
      "MY"
    ],
    "kzt": [
      "Latn",
      "MY"
    ],
    "kzu": [
      "Latn",
      "ID"
    ],
    "kzv": [
      "Latn",
      "ID"
    ],
    "kzw": [
      "Latn",
      "BR"
    ],
    "kzx": [
      "Latn",
      "ID"
    ],
    "kzy": [
      "Latn",
      "CD"
    ],
    "kzz": [
      "Latn",
      "ID"
    ],
    "la": [
      "Latn",
      "VA"
    ],
    "laa": [
      "Latn",
      "PH"
    ],
    "lab": [
      "Lina",
      "GR"
    ],
    "lac": [
      "Latn",
      "MX"
    ],
    "lad": [
      "Hebr",
      "IL"
    ],
    "lae": [
      "Deva",
      "IN"
    ],
    "lag": [
      "Latn",
      "TZ"
    ],
    "lah": [
      "Arab",
      "PK"
    ],
    "lai": [
      "Latn",
      "MW"
    ],
    "laj": [
      "Latn",
      "UG"
    ],
    "lal": [
      "Latn",
      "CD"
    ],
    "lam": [
      "Latn",
      "ZM"
    ],
    "lan": [
      "Latn",
      "NG"
    ],
    "lap": [
      "Latn",
      "TD"
    ],
    "laq": [
      "Latn",
      "VN"
    ],
    "lar": [
      "Latn",
      "GH"
    ],
    "las": [
      "Latn",
      "ZZ"
    ],
    "lau": [
      "Latn",
      "ID"
    ],
    "law": [
      "Latn",
      "ID"
    ],
    "lax": [
      "Latn",
      "IN"
    ],
    "laz": [
      "Latn",
      "PG"
    ],
    "lb": [
      "Latn",
      "LU"
    ],
    "lbb": [
      "Latn",
      "PG"
    ],
    "lbc": [
      "Lisu",
      "CN"
    ],
    "lbe": [
      "Cyrl",
      "RU"
    ],
    "lbf": [
      "Deva",
      "IN"
    ],
    "lbi": [
      "Latn",
      "CM"
    ],
    "lbj": [
      "Tibt",
      "IN"
    ],
    "lbl": [
      "Latn",
      "PH"
    ],
    "lbm": [
      "Deva",
      "IN"
    ],
    "lbn": [
      "Latn",
      "LA"
    ],
    "lbo": [
      "Laoo",
      "LA"
    ],
    "lbq": [
      "Latn",
      "PG"
    ],
    "lbr": [
      "Deva",
      "NP"
    ],
    "lbt": [
      "Latn",
      "VN"
    ],
    "lbu": [
      "Latn",
      "ZZ"
    ],
    "lbv": [
      "Latn",
      "PG"
    ],
    "lbw": [
      "Latn",
      "ID"
    ],
    "lbx": [
      "Latn",
      "ID"
    ],
    "lby": [
      "Latn",
      "AU"
    ],
    "lbz": [
      "Latn",
      "AU"
    ],
    "lcc": [
      "Latn",
      "ID"
    ],
    "lcd": [
      "Latn",
      "ID"
    ],
    "lce": [
      "Latn",
      "ID"
    ],
    "lcf": [
      "Latn",
      "ID"
    ],
    "lch": [
      "Latn",
      "AO"
    ],
    "lcl": [
      "Latn",
      "ID"
    ],
    "lcm": [
      "Latn",
      "ZZ"
    ],
    "lcp": [
      "Thai",
      "CN"
    ],
    "lcq": [
      "Latn",
      "ID"
    ],
    "lcs": [
      "Latn",
      "ID"
    ],
    "lda": [
      "Latn",
      "CI"
    ],
    "ldb": [
      "Latn",
      "ZZ"
    ],
    "ldd": [
      "Latn",
      "NG"
    ],
    "ldg": [
      "Latn",
      "NG"
    ],
    "ldh": [
      "Latn",
      "NG"
    ],
    "ldi": [
      "Latn",
      "CG"
    ],
    "ldj": [
      "Latn",
      "NG"
    ],
    "ldk": [
      "Latn",
      "NG"
    ],
    "ldl": [
      "Latn",
      "NG"
    ],
    "ldm": [
      "Latn",
      "GN"
    ],
    "ldn": [
      "Latn",
      "001"
    ],
    "ldo": [
      "Latn",
      "NG"
    ],
    "ldp": [
      "Latn",
      "NG"
    ],
    "ldq": [
      "Latn",
      "NG"
    ],
    "lea": [
      "Latn",
      "CD"
    ],
    "leb": [
      "Latn",
      "ZM"
    ],
    "lec": [
      "Latn",
      "BO"
    ],
    "led": [
      "Latn",
      "ZZ"
    ],
    "lee": [
      "Latn",
      "ZZ"
    ],
    "lef": [
      "Latn",
      "GH"
    ],
    "leh": [
      "Latn",
      "ZM"
    ],
    "lei": [
      "Latn",
      "PG"
    ],
    "lej": [
      "Latn",
      "CD"
    ],
    "lek": [
      "Latn",
      "PG"
    ],
    "lel": [
      "Latn",
      "CD"
    ],
    "lem": [
      "Latn",
      "ZZ"
    ],
    "len": [
      "Latn",
      "HN"
    ],
    "leo": [
      "Latn",
      "CM"
    ],
    "lep": [
      "Lepc",
      "IN"
    ],
    "leq": [
      "Latn",
      "ZZ"
    ],
    "ler": [
      "Latn",
      "PG"
    ],
    "les": [
      "Latn",
      "CD"
    ],
    "let": [
      "Latn",
      "PG"
    ],
    "leu": [
      "Latn",
      "ZZ"
    ],
    "lev": [
      "Latn",
      "ID"
    ],
    "lew": [
      "Latn",
      "ID"
    ],
    "lex": [
      "Latn",
      "ID"
    ],
    "ley": [
      "Latn",
      "ID"
    ],
    "lez": [
      "Cyrl",
      "RU"
    ],
    "lfa": [
      "Latn",
      "CM"
    ],
    "lfn": [
      "Latn",
      "001"
    ],
    "lg": [
      "Latn",
      "UG"
    ],
    "lga": [
      "Latn",
      "SB"
    ],
    "lgb": [
      "Latn",
      "SB"
    ],
    "lgg": [
      "Latn",
      "ZZ"
    ],
    "lgh": [
      "Latn",
      "VN"
    ],
    "lgi": [
      "Latn",
      "ID"
    ],
    "lgk": [
      "Latn",
      "VU"
    ],
    "lgl": [
      "Latn",
      "SB"
    ],
    "lgm": [
      "Latn",
      "CD"
    ],
    "lgn": [
      "Latn",
      "ET"
    ],
    "lgo": [
      "Latn",
      "SS"
    ],
    "lgq": [
      "Latn",
      "GH"
    ],
    "lgr": [
      "Latn",
      "SB"
    ],
    "lgt": [
      "Latn",
      "PG"
    ],
    "lgu": [
      "Latn",
      "SB"
    ],
    "lgz": [
      "Latn",
      "CD"
    ],
    "lha": [
      "Latn",
      "VN"
    ],
    "lhh": [
      "Latn",
      "ID"
    ],
    "lhi": [
      "Latn",
      "CN"
    ],
    "lhm": [
      "Deva",
      "NP"
    ],
    "lhn": [
      "Latn",
      "MY"
    ],
    "lhs": [
      "Syrc",
      "SY"
    ],
    "lht": [
      "Latn",
      "VU"
    ],
    "lhu": [
      "Latn",
      "CN"
    ],
    "li": [
      "Latn",
      "NL"
    ],
    "lia": [
      "Latn",
      "ZZ"
    ],
    "lib": [
      "Latn",
      "PG"
    ],
    "lic": [
      "Latn",
      "CN"
    ],
    "lid": [
      "Latn",
      "ZZ"
    ],
    "lie": [
      "Latn",
      "CD"
    ],
    "lif": [
      "Deva",
      "NP"
    ],
    "lig": [
      "Latn",
      "ZZ"
    ],
    "lih": [
      "Latn",
      "ZZ"
    ],
    "lij": [
      "Latn",
      "IT"
    ],
    "lik": [
      "Latn",
      "CD"
    ],
    "lil": [
      "Latn",
      "CA"
    ],
    "lio": [
      "Latn",
      "ID"
    ],
    "lip": [
      "Latn",
      "GH"
    ],
    "liq": [
      "Latn",
      "ET"
    ],
    "lir": [
      "Latn",
      "LR"
    ],
    "lis": [
      "Lisu",
      "CN"
    ],
    "liu": [
      "Latn",
      "SD"
    ],
    "liv": [
      "Latn",
      "LV"
    ],
    "liw": [
      "Latn",
      "ID"
    ],
    "lix": [
      "Latn",
      "ID"
    ],
    "liy": [
      "Latn",
      "CF"
    ],
    "liz": [
      "Latn",
      "CD"
    ],
    "lja": [
      "Latn",
      "AU"
    ],
    "lje": [
      "Latn",
      "ID"
    ],
    "lji": [
      "Latn",
      "ID"
    ],
    "ljl": [
      "Latn",
      "ID"
    ],
    "ljp": [
      "Latn",
      "ID"
    ],
    "ljw": [
      "Latn",
      "AU"
    ],
    "ljx": [
      "Latn",
      "AU"
    ],
    "lka": [
      "Latn",
      "TL"
    ],
    "lkb": [
      "Latn",
      "KE"
    ],
    "lkc": [
      "Latn",
      "VN"
    ],
    "lkd": [
      "Latn",
      "BR"
    ],
    "lke": [
      "Latn",
      "UG"
    ],
    "lkh": [
      "Tibt",
      "BT"
    ],
    "lki": [
      "Arab",
      "IR"
    ],
    "lkj": [
      "Latn",
      "MY"
    ],
    "lkl": [
      "Latn",
      "PG"
    ],
    "lkm": [
      "Latn",
      "AU"
    ],
    "lkn": [
      "Latn",
      "VU"
    ],
    "lko": [
      "Latn",
      "KE"
    ],
    "lkr": [
      "Latn",
      "SS"
    ],
    "lks": [
      "Latn",
      "KE"
    ],
    "lkt": [
      "Latn",
      "US"
    ],
    "lku": [
      "Latn",
      "AU"
    ],
    "lky": [
      "Latn",
      "SS"
    ],
    "lla": [
      "Latn",
      "NG"
    ],
    "llb": [
      "Latn",
      "MZ"
    ],
    "llc": [
      "Latn",
      "GN"
    ],
    "lld": [
      "Latn",
      "IT"
    ],
    "lle": [
      "Latn",
      "ZZ"
    ],
    "llf": [
      "Latn",
      "PG"
    ],
    "llg": [
      "Latn",
      "ID"
    ],
    "lli": [
      "Latn",
      "CG"
    ],
    "llj": [
      "Latn",
      "AU"
    ],
    "llk": [
      "Latn",
      "MY"
    ],
    "lll": [
      "Latn",
      "PG"
    ],
    "llm": [
      "Latn",
      "ID"
    ],
    "lln": [
      "Latn",
      "ZZ"
    ],
    "llp": [
      "Latn",
      "VU"
    ],
    "llq": [
      "Latn",
      "ID"
    ],
    "llu": [
      "Latn",
      "SB"
    ],
    "llx": [
      "Latn",
      "FJ"
    ],
    "lma": [
      "Latn",
      "GN"
    ],
    "lmb": [
      "Latn",
      "VU"
    ],
    "lmc": [
      "Latn",
      "AU"
    ],
    "lmd": [
      "Latn",
      "SD"
    ],
    "lme": [
      "Latn",
      "TD"
    ],
    "lmf": [
      "Latn",
      "ID"
    ],
    "lmg": [
      "Latn",
      "PG"
    ],
    "lmh": [
      "Deva",
      "NP"
    ],
    "lmi": [
      "Latn",
      "CD"
    ],
    "lmj": [
      "Latn",
      "ID"
    ],
    "lmk": [
      "Latn",
      "IN"
    ],
    "lml": [
      "Latn",
      "VU"
    ],
    "lmn": [
      "Telu",
      "IN"
    ],
    "lmo": [
      "Latn",
      "IT"
    ],
    "lmp": [
      "Latn",
      "ZZ"
    ],
    "lmq": [
      "Latn",
      "ID"
    ],
    "lmr": [
      "Latn",
      "ID"
    ],
    "lmu": [
      "Latn",
      "VU"
    ],
    "lmv": [
      "Latn",
      "FJ"
    ],
    "lmw": [
      "Latn",
      "US"
    ],
    "lmx": [
      "Latn",
      "CM"
    ],
    "lmy": [
      "Latn",
      "ID"
    ],
    "ln": [
      "Latn",
      "CD"
    ],
    "lna": [
      "Latn",
      "CF"
    ],
    "lnb": [
      "Latn",
      "NA"
    ],
    "lnd": [
      "Latn",
      "ID"
    ],
    "lnh": [
      "Latn",
      "MY"
    ],
    "lni": [
      "Latn",
      "PG"
    ],
    "lnj": [
      "Latn",
      "AU"
    ],
    "lnl": [
      "Latn",
      "CF"
    ],
    "lnm": [
      "Latn",
      "PG"
    ],
    "lnn": [
      "Latn",
      "VU"
    ],
    "lns": [
      "Latn",
      "ZZ"
    ],
    "lnu": [
      "Latn",
      "ZZ"
    ],
    "lnw": [
      "Latn",
      "AU"
    ],
    "lnz": [
      "Latn",
      "CD"
    ],
    "lo": [
      "Laoo",
      "LA"
    ],
    "loa": [
      "Latn",
      "ID"
    ],
    "lob": [
      "Latn",
      "BF"
    ],
    "loc": [
      "Latn",
      "PH"
    ],
    "loe": [
      "Latn",
      "ID"
    ],
    "log": [
      "Latn",
      "CD"
    ],
    "loh": [
      "Latn",
      "SS"
    ],
    "loi": [
      "Latn",
      "CI"
    ],
    "loj": [
      "Latn",
      "ZZ"
    ],
    "lok": [
      "Latn",
      "ZZ"
    ],
    "lol": [
      "Latn",
      "CD"
    ],
    "lom": [
      "Latn",
      "LR"
    ],
    "lon": [
      "Latn",
      "MW"
    ],
    "loo": [
      "Latn",
      "CD"
    ],
    "lop": [
      "Latn",
      "NG"
    ],
    "loq": [
      "Latn",
      "CD"
    ],
    "lor": [
      "Latn",
      "ZZ"
    ],
    "los": [
      "Latn",
      "ZZ"
    ],
    "lot": [
      "Latn",
      "SS"
    ],
    "lou": [
      "Latn",
      "US"
    ],
    "low": [
      "Latn",
      "MY"
    ],
    "lox": [
      "Latn",
      "ID"
    ],
    "loy": [
      "Deva",
      "NP"
    ],
    "loz": [
      "Latn",
      "ZM"
    ],
    "lpa": [
      "Latn",
      "VU"
    ],
    "lpe": [
      "Latn",
      "ID"
    ],
    "lpn": [
      "Latn",
      "MM"
    ],
    "lpo": [
      "Plrd",
      "CN"
    ],
    "lpx": [
      "Latn",
      "SS"
    ],
    "lqr": [
      "Latn",
      "SS"
    ],
    "lra": [
      "Latn",
      "MY"
    ],
    "lrc": [
      "Arab",
      "IR"
    ],
    "lrg": [
      "Latn",
      "AU"
    ],
    "lri": [
      "Latn",
      "KE"
    ],
    "lrk": [
      "Arab",
      "PK"
    ],
    "lrl": [
      "Arab",
      "IR"
    ],
    "lrm": [
      "Latn",
      "KE"
    ],
    "lrn": [
      "Latn",
      "ID"
    ],
    "lro": [
      "Latn",
      "SD"
    ],
    "lrt": [
      "Latn",
      "ID"
    ],
    "lrv": [
      "Latn",
      "VU"
    ],
    "lrz": [
      "Latn",
      "VU"
    ],
    "lsa": [
      "Arab",
      "IR"
    ],
    "lsd": [
      "Hebr",
      "IL"
    ],
    "lse": [
      "Latn",
      "CD"
    ],
    "lsi": [
      "Latn",
      "MM"
    ],
    "lsm": [
      "Latn",
      "UG"
    ],
    "lsr": [
      "Latn",
      "PG"
    ],
    "lss": [
      "Arab",
      "PK"
    ],
    "lt": [
      "Latn",
      "LT"
    ],
    "ltg": [
      "Latn",
      "LV"
    ],
    "lth": [
      "Latn",
      "UG"
    ],
    "lti": [
      "Latn",
      "ID"
    ],
    "ltn": [
      "Latn",
      "BR"
    ],
    "lto": [
      "Latn",
      "KE"
    ],
    "lts": [
      "Latn",
      "KE"
    ],
    "ltu": [
      "Latn",
      "ID"
    ],
    "lu": [
      "Latn",
      "CD"
    ],
    "lua": [
      "Latn",
      "CD"
    ],
    "luc": [
      "Latn",
      "UG"
    ],
    "lud": [
      "Latn",
      "RU"
    ],
    "lue": [
      "Latn",
      "ZM"
    ],
    "luf": [
      "Latn",
      "PG"
    ],
    "lui": [
      "Latn",
      "US"
    ],
    "luj": [
      "Latn",
      "CD"
    ],
    "luk": [
      "Tibt",
      "BT"
    ],
    "lul": [
      "Latn",
      "SS"
    ],
    "lum": [
      "Latn",
      "AO"
    ],
    "lun": [
      "Latn",
      "ZM"
    ],
    "luo": [
      "Latn",
      "KE"
    ],
    "lup": [
      "Latn",
      "GA"
    ],
    "luq": [
      "Latn",
      "CU"
    ],
    "lur": [
      "Latn",
      "ID"
    ],
    "lus": [
      "Latn",
      "IN"
    ],
    "lut": [
      "Latn",
      "US"
    ],
    "luu": [
      "Deva",
      "NP"
    ],
    "luv": [
      "Arab",
      "OM"
    ],
    "luw": [
      "Latn",
      "CM"
    ],
    "luy": [
      "Latn",
      "KE"
    ],
    "luz": [
      "Arab",
      "IR"
    ],
    "lv": [
      "Latn",
      "LV"
    ],
    "lva": [
      "Latn",
      "TL"
    ],
    "lvi": [
      "Latn",
      "LA"
    ],
    "lvk": [
      "Latn",
      "SB"
    ],
    "lvu": [
      "Latn",
      "ID"
    ],
    "lwa": [
      "Latn",
      "CD"
    ],
    "lwe": [
      "Latn",
      "ID"
    ],
    "lwg": [
      "Latn",
      "KE"
    ],
    "lwh": [
      "Latn",
      "VN"
    ],
    "lwl": [
      "Thai",
      "TH"
    ],
    "lwm": [
      "Thai",
      "CN"
    ],
    "lwo": [
      "Latn",
      "SS"
    ],
    "lwt": [
      "Latn",
      "ID"
    ],
    "lww": [
      "Latn",
      "VU"
    ],
    "lxm": [
      "Latn",
      "PG"
    ],
    "lya": [
      "Tibt",
      "BT"
    ],
    "lyn": [
      "Latn",
      "ZM"
    ],
    "lzh": [
      "Hans",
      "CN"
    ],
    "lzl": [
      "Latn",
      "VU"
    ],
    "lzn": [
      "Latn",
      "MM"
    ],
    "lzz": [
      "Latn",
      "TR"
    ],
    "maa": [
      "Latn",
      "MX"
    ],
    "mab": [
      "Latn",
      "MX"
    ],
    "mad": [
      "Latn",
      "ID"
    ],
    "mae": [
      "Latn",
      "NG"
    ],
    "maf": [
      "Latn",
      "CM"
    ],
    "mag": [
      "Deva",
      "IN"
    ],
    "mai": [
      "Deva",
      "IN"
    ],
    "maj": [
      "Latn",
      "MX"
    ],
    "mak": [
      "Latn",
      "ID"
    ],
    "mam": [
      "Latn",
      "GT"
    ],
    "man": [
      "Latn",
      "GM"
    ],
    "maq": [
      "Latn",
      "MX"
    ],
    "mas": [
      "Latn",
      "KE"
    ],
    "mat": [
      "Latn",
      "MX"
    ],
    "mau": [
      "Latn",
      "MX"
    ],
    "mav": [
      "Latn",
      "BR"
    ],
    "maw": [
      "Latn",
      "ZZ"
    ],
    "max": [
      "Latn",
      "ID"
    ],
    "maz": [
      "Latn",
      "MX"
    ],
    "mba": [
      "Latn",
      "PH"
    ],
    "mbb": [
      "Latn",
      "PH"
    ],
    "mbc": [
      "Latn",
      "BR"
    ],
    "mbd": [
      "Latn",
      "PH"
    ],
    "mbf": [
      "Latn",
      "SG"
    ],
    "mbh": [
      "Latn",
      "ZZ"
    ],
    "mbi": [
      "Latn",
      "PH"
    ],
    "mbj": [
      "Latn",
      "BR"
    ],
    "mbk": [
      "Latn",
      "PG"
    ],
    "mbl": [
      "Latn",
      "BR"
    ],
    "mbm": [
      "Latn",
      "CG"
    ],
    "mbn": [
      "Latn",
      "CO"
    ],
    "mbo": [
      "Latn",
      "ZZ"
    ],
    "mbp": [
      "Latn",
      "CO"
    ],
    "mbq": [
      "Latn",
      "ZZ"
    ],
    "mbr": [
      "Latn",
      "CO"
    ],
    "mbs": [
      "Latn",
      "PH"
    ],
    "mbt": [
      "Latn",
      "PH"
    ],
    "mbu": [
      "Latn",
      "ZZ"
    ],
    "mbv": [
      "Latn",
      "GN"
    ],
    "mbw": [
      "Latn",
      "ZZ"
    ],
    "mbx": [
      "Latn",
      "PG"
    ],
    "mby": [
      "Arab",
      "PK"
    ],
    "mbz": [
      "Latn",
      "MX"
    ],
    "mca": [
      "Latn",
      "PY"
    ],
    "mcb": [
      "Latn",
      "PE"
    ],
    "mcc": [
      "Latn",
      "PG"
    ],
    "mcd": [
      "Latn",
      "PE"
    ],
    "mce": [
      "Latn",
      "MX"
    ],
    "mcf": [
      "Latn",
      "PE"
    ],
    "mcg": [
      "Latn",
      "VE"
    ],
    "mch": [
      "Latn",
      "VE"
    ],
    "mci": [
      "Latn",
      "ZZ"
    ],
    "mcj": [
      "Latn",
      "NG"
    ],
    "mck": [
      "Latn",
      "AO"
    ],
    "mcl": [
      "Latn",
      "CO"
    ],
    "mcm": [
      "Latn",
      "MY"
    ],
    "mcn": [
      "Latn",
      "TD"
    ],
    "mco": [
      "Latn",
      "MX"
    ],
    "mcp": [
      "Latn",
      "ZZ"
    ],
    "mcq": [
      "Latn",
      "ZZ"
    ],
    "mcr": [
      "Latn",
      "ZZ"
    ],
    "mcs": [
      "Latn",
      "CM"
    ],
    "mct": [
      "Latn",
      "CM"
    ],
    "mcu": [
      "Latn",
      "ZZ"
    ],
    "mcv": [
      "Latn",
      "PG"
    ],
    "mcw": [
      "Latn",
      "TD"
    ],
    "mcx": [
      "Latn",
      "CF"
    ],
    "mcy": [
      "Latn",
      "PG"
    ],
    "mcz": [
      "Latn",
      "PG"
    ],
    "mda": [
      "Latn",
      "ZZ"
    ],
    "mdb": [
      "Latn",
      "PG"
    ],
    "mdc": [
      "Latn",
      "PG"
    ],
    "mdd": [
      "Latn",
      "CM"
    ],
    "mde": [
      "Arab",
      "ZZ"
    ],
    "mdf": [
      "Cyrl",
      "RU"
    ],
    "mdg": [
      "Latn",
      "TD"
    ],
    "mdh": [
      "Latn",
      "PH"
    ],
    "mdi": [
      "Latn",
      "CD"
    ],
    "mdj": [
      "Latn",
      "ZZ"
    ],
    "mdk": [
      "Latn",
      "CD"
    ],
    "mdm": [
      "Latn",
      "CD"
    ],
    "mdn": [
      "Latn",
      "CF"
    ],
    "mdp": [
      "Latn",
      "CD"
    ],
    "mdq": [
      "Latn",
      "CD"
    ],
    "mdr": [
      "Latn",
      "ID"
    ],
    "mds": [
      "Latn",
      "PG"
    ],
    "mdt": [
      "Latn",
      "CG"
    ],
    "mdu": [
      "Latn",
      "CG"
    ],
    "mdv": [
      "Latn",
      "MX"
    ],
    "mdw": [
      "Latn",
      "CG"
    ],
    "mdx": [
      "Ethi",
      "ZZ"
    ],
    "mdy": [
      "Ethi",
      "ET"
    ],
    "mdz": [
      "Latn",
      "BR"
    ],
    "mea": [
      "Latn",
      "CM"
    ],
    "meb": [
      "Latn",
      "PG"
    ],
    "mec": [
      "Latn",
      "AU"
    ],
    "med": [
      "Latn",
      "ZZ"
    ],
    "mee": [
      "Latn",
      "ZZ"
    ],
    "meh": [
      "Latn",
      "MX"
    ],
    "mej": [
      "Latn",
      "ID"
    ],
    "mek": [
      "Latn",
      "ZZ"
    ],
    "mel": [
      "Latn",
      "MY"
    ],
    "mem": [
      "Latn",
      "AU"
    ],
    "men": [
      "Latn",
      "SL"
    ],
    "meo": [
      "Latn",
      "MY"
    ],
    "mep": [
      "Latn",
      "AU"
    ],
    "meq": [
      "Latn",
      "CM"
    ],
    "mer": [
      "Latn",
      "KE"
    ],
    "mes": [
      "Latn",
      "TD"
    ],
    "met": [
      "Latn",
      "ZZ"
    ],
    "meu": [
      "Latn",
      "ZZ"
    ],
    "mev": [
      "Latn",
      "LR"
    ],
    "mew": [
      "Latn",
      "NG"
    ],
    "mey": [
      "Latn",
      "MR"
    ],
    "mez": [
      "Latn",
      "US"
    ],
    "mfa": [
      "Arab",
      "TH"
    ],
    "mfb": [
      "Latn",
      "ID"
    ],
    "mfc": [
      "Latn",
      "CD"
    ],
    "mfd": [
      "Latn",
      "CM"
    ],
    "mfe": [
      "Latn",
      "MU"
    ],
    "mff": [
      "Latn",
      "CM"
    ],
    "mfg": [
      "Latn",
      "GN"
    ],
    "mfh": [
      "Latn",
      "CM"
    ],
    "mfi": [
      "Arab",
      "CM"
    ],
    "mfj": [
      "Latn",
      "CM"
    ],
    "mfk": [
      "Latn",
      "CM"
    ],
    "mfl": [
      "Latn",
      "NG"
    ],
    "mfm": [
      "Latn",
      "NG"
    ],
    "mfn": [
      "Latn",
      "ZZ"
    ],
    "mfo": [
      "Latn",
      "ZZ"
    ],
    "mfp": [
      "Latn",
      "ID"
    ],
    "mfq": [
      "Latn",
      "ZZ"
    ],
    "mfr": [
      "Latn",
      "AU"
    ],
    "mft": [
      "Latn",
      "PG"
    ],
    "mfu": [
      "Latn",
      "AO"
    ],
    "mfv": [
      "Latn",
      "GW"
    ],
    "mfw": [
      "Latn",
      "PG"
    ],
    "mfx": [
      "Latn",
      "ET"
    ],
    "mfy": [
      "Latn",
      "MX"
    ],
    "mfz": [
      "Latn",
      "SS"
    ],
    "mg": [
      "Latn",
      "MG"
    ],
    "mgb": [
      "Latn",
      "TD"
    ],
    "mgc": [
      "Latn",
      "SS"
    ],
    "mgd": [
      "Latn",
      "SS"
    ],
    "mge": [
      "Latn",
      "TD"
    ],
    "mgf": [
      "Latn",
      "ID"
    ],
    "mgg": [
      "Latn",
      "CM"
    ],
    "mgh": [
      "Latn",
      "MZ"
    ],
    "mgi": [
      "Latn",
      "NG"
    ],
    "mgj": [
      "Latn",
      "NG"
    ],
    "mgk": [
      "Latn",
      "ID"
    ],
    "mgl": [
      "Latn",
      "ZZ"
    ],
    "mgm": [
      "Latn",
      "TL"
    ],
    "mgn": [
      "Latn",
      "CF"
    ],
    "mgo": [
      "Latn",
      "CM"
    ],
    "mgp": [
      "Deva",
      "NP"
    ],
    "mgq": [
      "Latn",
      "TZ"
    ],
    "mgr": [
      "Latn",
      "ZM"
    ],
    "mgs": [
      "Latn",
      "TZ"
    ],
    "mgt": [
      "Latn",
      "PG"
    ],
    "mgu": [
      "Latn",
      "PG"
    ],
    "mgv": [
      "Latn",
      "TZ"
    ],
    "mgw": [
      "Latn",
      "TZ"
    ],
    "mgy": [
      "Latn",
      "TZ"
    ],
    "mgz": [
      "Latn",
      "TZ"
    ],
    "mh": [
      "Latn",
      "MH"
    ],
    "mhb": [
      "Latn",
      "GA"
    ],
    "mhc": [
      "Latn",
      "MX"
    ],
    "mhd": [
      "Latn",
      "TZ"
    ],
    "mhe": [
      "Latn",
      "MY"
    ],
    "mhf": [
      "Latn",
      "PG"
    ],
    "mhg": [
      "Latn",
      "AU"
    ],
    "mhi": [
      "Latn",
      "ZZ"
    ],
    "mhj": [
      "Arab",
      "AF"
    ],
    "mhk": [
      "Latn",
      "CM"
    ],
    "mhl": [
      "Latn",
      "ZZ"
    ],
    "mhm": [
      "Latn",
      "MZ"
    ],
    "mhn": [
      "Latn",
      "IT"
    ],
    "mho": [
      "Latn",
      "ZM"
    ],
    "mhp": [
      "Latn",
      "ID"
    ],
    "mhq": [
      "Latn",
      "US"
    ],
    "mhs": [
      "Latn",
      "ID"
    ],
    "mht": [
      "Latn",
      "VE"
    ],
    "mhu": [
      "Latn",
      "IN"
    ],
    "mhw": [
      "Latn",
      "BW"
    ],
    "mhx": [
      "Latn",
      "MM"
    ],
    "mhy": [
      "Latn",
      "ID"
    ],
    "mhz": [
      "Latn",
      "ID"
    ],
    "mi": [
      "Latn",
      "NZ"
    ],
    "mia": [
      "Latn",
      "US"
    ],
    "mib": [
      "Latn",
      "MX"
    ],
    "mic": [
      "Latn",
      "CA"
    ],
    "mid": [
      "Mand",
      "IQ"
    ],
    "mie": [
      "Latn",
      "MX"
    ],
    "mif": [
      "Latn",
      "ZZ"
    ],
    "mig": [
      "Latn",
      "MX"
    ],
    "mih": [
      "Latn",
      "MX"
    ],
    "mii": [
      "Latn",
      "MX"
    ],
    "mij": [
      "Latn",
      "CM"
    ],
    "mik": [
      "Latn",
      "US"
    ],
    "mil": [
      "Latn",
      "MX"
    ],
    "mim": [
      "Latn",
      "MX"
    ],
    "min": [
      "Latn",
      "ID"
    ],
    "mio": [
      "Latn",
      "MX"
    ],
    "mip": [
      "Latn",
      "MX"
    ],
    "miq": [
      "Latn",
      "NI"
    ],
    "mir": [
      "Latn",
      "MX"
    ],
    "mit": [
      "Latn",
      "MX"
    ],
    "miu": [
      "Latn",
      "MX"
    ],
    "miw": [
      "Latn",
      "ZZ"
    ],
    "mix": [
      "Latn",
      "MX"
    ],
    "miy": [
      "Latn",
      "MX"
    ],
    "miz": [
      "Latn",
      "MX"
    ],
    "mjb": [
      "Latn",
      "TL"
    ],
    "mjc": [
      "Latn",
      "MX"
    ],
    "mjd": [
      "Latn",
      "US"
    ],
    "mje": [
      "Latn",
      "TD"
    ],
    "mjg": [
      "Latn",
      "CN"
    ],
    "mjh": [
      "Latn",
      "TZ"
    ],
    "mji": [
      "Latn",
      "CN"
    ],
    "mjj": [
      "Latn",
      "PG"
    ],
    "mjk": [
      "Latn",
      "PG"
    ],
    "mjl": [
      "Deva",
      "IN"
    ],
    "mjm": [
      "Latn",
      "PG"
    ],
    "mjn": [
      "Latn",
      "PG"
    ],
    "mjq": [
      "Mlym",
      "IN"
    ],
    "mjr": [
      "Mlym",
      "IN"
    ],
    "mjs": [
      "Latn",
      "NG"
    ],
    "mjt": [
      "Deva",
      "IN"
    ],
    "mju": [
      "Telu",
      "IN"
    ],
    "mjv": [
      "Mlym",
      "IN"
    ],
    "mjw": [
      "Latn",
      "IN"
    ],
    "mjx": [
      "Latn",
      "BD"
    ],
    "mjy": [
      "Latn",
      "US"
    ],
    "mjz": [
      "Deva",
      "NP"
    ],
    "mk": [
      "Cyrl",
      "MK"
    ],
    "mka": [
      "Latn",
      "CI"
    ],
    "mkb": [
      "Deva",
      "IN"
    ],
    "mkc": [
      "Latn",
      "PG"
    ],
    "mke": [
      "Deva",
      "IN"
    ],
    "mkf": [
      "Latn",
      "NG"
    ],
    "mki": [
      "Arab",
      "ZZ"
    ],
    "mkj": [
      "Latn",
      "FM"
    ],
    "mkk": [
      "Latn",
      "CM"
    ],
    "mkl": [
      "Latn",
      "ZZ"
    ],
    "mkm": [
      "Thai",
      "TH"
    ],
    "mkn": [
      "Latn",
      "ID"
    ],
    "mko": [
      "Latn",
      "NG"
    ],
    "mkp": [
      "Latn",
      "ZZ"
    ],
    "mkr": [
      "Latn",
      "PG"
    ],
    "mks": [
      "Latn",
      "MX"
    ],
    "mkt": [
      "Latn",
      "NC"
    ],
    "mku": [
      "Latn",
      "GN"
    ],
    "mkv": [
      "Latn",
      "VU"
    ],
    "mkw": [
      "Latn",
      "ZZ"
    ],
    "mkx": [
      "Latn",
      "PH"
    ],
    "mky": [
      "Latn",
      "ID"
    ],
    "mkz": [
      "Latn",
      "TL"
    ],
    "ml": [
      "Mlym",
      "IN"
    ],
    "mla": [
      "Latn",
      "VU"
    ],
    "mlb": [
      "Latn",
      "CM"
    ],
    "mlc": [
      "Latn",
      "VN"
    ],
    "mle": [
      "Latn",
      "ZZ"
    ],
    "mlf": [
      "Thai",
      "LA"
    ],
    "mlh": [
      "Latn",
      "PG"
    ],
    "mli": [
      "Latn",
      "ID"
    ],
    "mlj": [
      "Latn",
      "TD"
    ],
    "mlk": [
      "Latn",
      "KE"
    ],
    "mll": [
      "Latn",
      "VU"
    ],
    "mln": [
      "Latn",
      "SB"
    ],
    "mlo": [
      "Latn",
      "SN"
    ],
    "mlp": [
      "Latn",
      "ZZ"
    ],
    "mlq": [
      "Latn",
      "SN"
    ],
    "mlr": [
      "Latn",
      "CM"
    ],
    "mls": [
      "Latn",
      "SD"
    ],
    "mlu": [
      "Latn",
      "SB"
    ],
    "mlv": [
      "Latn",
      "VU"
    ],
    "mlw": [
      "Latn",
      "CM"
    ],
    "mlx": [
      "Latn",
      "VU"
    ],
    "mlz": [
      "Latn",
      "PH"
    ],
    "mma": [
      "Latn",
      "NG"
    ],
    "mmb": [
      "Latn",
      "ID"
    ],
    "mmc": [
      "Latn",
      "MX"
    ],
    "mmd": [
      "Latn",
      "CN"
    ],
    "mme": [
      "Latn",
      "VU"
    ],
    "mmf": [
      "Latn",
      "NG"
    ],
    "mmg": [
      "Latn",
      "VU"
    ],
    "mmh": [
      "Latn",
      "BR"
    ],
    "mmi": [
      "Latn",
      "PG"
    ],
    "mmm": [
      "Latn",
      "VU"
    ],
    "mmn": [
      "Latn",
      "PH"
    ],
    "mmo": [
      "Latn",
      "ZZ"
    ],
    "mmp": [
      "Latn",
      "PG"
    ],
    "mmq": [
      "Latn",
      "PG"
    ],
    "mmr": [
      "Latn",
      "CN"
    ],
    "mmt": [
      "Latn",
      "PG"
    ],
    "mmu": [
      "Latn",
      "ZZ"
    ],
    "mmv": [
      "Latn",
      "BR"
    ],
    "mmw": [
      "Latn",
      "VU"
    ],
    "mmx": [
      "Latn",
      "ZZ"
    ],
    "mmy": [
      "Latn",
      "TD"
    ],
    "mmz": [
      "Latn",
      "CD"
    ],
    "mn": [
      "Cyrl",
      "MN"
    ],
    "mna": [
      "Latn",
      "ZZ"
    ],
    "mnb": [
      "Latn",
      "ID"
    ],
    "mnd": [
      "Latn",
      "BR"
    ],
    "mne": [
      "Latn",
      "TD"
    ],
    "mnf": [
      "Latn",
      "ZZ"
    ],
    "mng": [
      "Latn",
      "VN"
    ],
    "mnh": [
      "Latn",
      "CD"
    ],
    "mni": [
      "Beng",
      "IN"
    ],
    "mnj": [
      "Arab",
      "AF"
    ],
    "mnl": [
      "Latn",
      "VU"
    ],
    "mnm": [
      "Latn",
      "PG"
    ],
    "mnn": [
      "Latn",
      "VN"
    ],
    "mnp": [
      "Latn",
      "CN"
    ],
    "mnq": [
      "Latn",
      "MY"
    ],
    "mnr": [
      "Latn",
      "US"
    ],
    "mns": [
      "Cyrl",
      "RU"
    ],
    "mnu": [
      "Latn",
      "ID"
    ],
    "mnv": [
      "Latn",
      "SB"
    ],
    "mnw": [
      "Mymr",
      "MM"
    ],
    "mnx": [
      "Latn",
      "ID"
    ],
    "mny": [
      "Latn",
      "MZ"
    ],
    "mnz": [
      "Latn",
      "ID"
    ],
    "mo": [
      "Latn",
      "RO"
    ],
    "moa": [
      "Latn",
      "ZZ"
    ],
    "moc": [
      "Latn",
      "AR"
    ],
    "mod": [
      "Latn",
      "US"
    ],
    "moe": [
      "Latn",
      "CA"
    ],
    "mog": [
      "Latn",
      "ID"
    ],
    "moh": [
      "Latn",
      "CA"
    ],
    "moi": [
      "Latn",
      "NG"
    ],
    "moj": [
      "Latn",
      "CG"
    ],
    "mok": [
      "Latn",
      "ID"
    ],
    "mom": [
      "Latn",
      "NI"
    ],
    "moo": [
      "Latn",
      "VN"
    ],
    "mop": [
      "Latn",
      "BZ"
    ],
    "moq": [
      "Latn",
      "ID"
    ],
    "mor": [
      "Latn",
      "SD"
    ],
    "mos": [
      "Latn",
      "BF"
    ],
    "mot": [
      "Latn",
      "CO"
    ],
    "mou": [
      "Latn",
      "TD"
    ],
    "mov": [
      "Latn",
      "US"
    ],
    "mow": [
      "Latn",
      "CG"
    ],
    "mox": [
      "Latn",
      "ZZ"
    ],
    "moy": [
      "Latn",
      "ET"
    ],
    "moz": [
      "Latn",
      "TD"
    ],
    "mpa": [
      "Latn",
      "TZ"
    ],
    "mpb": [
      "Latn",
      "AU"
    ],
    "mpc": [
      "Latn",
      "AU"
    ],
    "mpd": [
      "Latn",
      "BR"
    ],
    "mpe": [
      "Latn",
      "ET"
    ],
    "mpg": [
      "Latn",
      "TD"
    ],
    "mph": [
      "Latn",
      "AU"
    ],
    "mpi": [
      "Latn",
      "CM"
    ],
    "mpj": [
      "Latn",
      "AU"
    ],
    "mpk": [
      "Latn",
      "TD"
    ],
    "mpl": [
      "Latn",
      "PG"
    ],
    "mpm": [
      "Latn",
      "MX"
    ],
    "mpn": [
      "Latn",
      "PG"
    ],
    "mpo": [
      "Latn",
      "PG"
    ],
    "mpp": [
      "Latn",
      "ZZ"
    ],
    "mpq": [
      "Latn",
      "BR"
    ],
    "mpr": [
      "Latn",
      "SB"
    ],
    "mps": [
      "Latn",
      "ZZ"
    ],
    "mpt": [
      "Latn",
      "ZZ"
    ],
    "mpu": [
      "Latn",
      "BR"
    ],
    "mpv": [
      "Latn",
      "PG"
    ],
    "mpw": [
      "Latn",
      "BR"
    ],
    "mpx": [
      "Latn",
      "ZZ"
    ],
    "mpy": [
      "Latn",
      "ID"
    ],
    "mpz": [
      "Thai",
      "TH"
    ],
    "mqa": [
      "Latn",
      "ID"
    ],
    "mqb": [
      "Latn",
      "CM"
    ],
    "mqc": [
      "Latn",
      "ID"
    ],
    "mqe": [
      "Latn",
      "PG"
    ],
    "mqf": [
      "Latn",
      "ID"
    ],
    "mqg": [
      "Latn",
      "ID"
    ],
    "mqh": [
      "Latn",
      "MX"
    ],
    "mqi": [
      "Latn",
      "ID"
    ],
    "mqj": [
      "Latn",
      "ID"
    ],
    "mqk": [
      "Latn",
      "PH"
    ],
    "mql": [
      "Latn",
      "ZZ"
    ],
    "mqm": [
      "Latn",
      "PF"
    ],
    "mqn": [
      "Latn",
      "ID"
    ],
    "mqo": [
      "Latn",
      "ID"
    ],
    "mqp": [
      "Latn",
      "ID"
    ],
    "mqq": [
      "Latn",
      "MY"
    ],
    "mqr": [
      "Latn",
      "ID"
    ],
    "mqs": [
      "Latn",
      "ID"
    ],
    "mqu": [
      "Latn",
      "SS"
    ],
    "mqv": [
      "Latn",
      "PG"
    ],
    "mqw": [
      "Latn",
      "PG"
    ],
    "mqx": [
      "Latn",
      "ID"
    ],
    "mqy": [
      "Latn",
      "ID"
    ],
    "mqz": [
      "Latn",
      "PG"
    ],
    "mr": [
      "Deva",
      "IN"
    ],
    "mra": [
      "Thai",
      "TH"
    ],
    "mrb": [
      "Latn",
      "VU"
    ],
    "mrc": [
      "Latn",
      "US"
    ],
    "mrd": [
      "Deva",
      "NP"
    ],
    "mrf": [
      "Latn",
      "ID"
    ],
    "mrg": [
      "Latn",
      "IN"
    ],
    "mrh": [
      "Latn",
      "IN"
    ],
    "mrj": [
      "Cyrl",
      "RU"
    ],
    "mrk": [
      "Latn",
      "NC"
    ],
    "mrl": [
      "Latn",
      "FM"
    ],
    "mrm": [
      "Latn",
      "VU"
    ],
    "mrn": [
      "Latn",
      "SB"
    ],
    "mro": [
      "Mroo",
      "BD"
    ],
    "mrp": [
      "Latn",
      "VU"
    ],
    "mrq": [
      "Latn",
      "PF"
    ],
    "mrr": [
      "Deva",
      "IN"
    ],
    "mrs": [
      "Latn",
      "VU"
    ],
    "mrt": [
      "Latn",
      "NG"
    ],
    "mru": [
      "Latn",
      "CM"
    ],
    "mrv": [
      "Latn",
      "PF"
    ],
    "mrw": [
      "Latn",
      "PH"
    ],
    "mrx": [
      "Latn",
      "ID"
    ],
    "mry": [
      "Latn",
      "PH"
    ],
    "mrz": [
      "Latn",
      "ID"
    ],
    "ms": [
      "Latn",
      "MY"
    ],
    "msb": [
      "Latn",
      "PH"
    ],
    "msc": [
      "Latn",
      "GN"
    ],
    "mse": [
      "Latn",
      "TD"
    ],
    "msf": [
      "Latn",
      "ID"
    ],
    "msg": [
      "Latn",
      "ID"
    ],
    "msh": [
      "Latn",
      "MG"
    ],
    "msi": [
      "Latn",
      "MY"
    ],
    "msj": [
      "Latn",
      "CD"
    ],
    "msk": [
      "Latn",
      "PH"
    ],
    "msl": [
      "Latn",
      "ID"
    ],
    "msm": [
      "Latn",
      "PH"
    ],
    "msn": [
      "Latn",
      "VU"
    ],
    "mso": [
      "Latn",
      "ID"
    ],
    "msp": [
      "Latn",
      "BR"
    ],
    "msq": [
      "Latn",
      "NC"
    ],
    "mss": [
      "Latn",
      "ID"
    ],
    "msu": [
      "Latn",
      "PG"
    ],
    "msv": [
      "Latn",
      "CM"
    ],
    "msw": [
      "Latn",
      "GW"
    ],
    "msx": [
      "Latn",
      "PG"
    ],
    "msy": [
      "Latn",
      "PG"
    ],
    "msz": [
      "Latn",
      "PG"
    ],
    "mt": [
      "Latn",
      "MT"
    ],
    "mta": [
      "Latn",
      "PH"
    ],
    "mtb": [
      "Latn",
      "CI"
    ],
    "mtc": [
      "Latn",
      "ZZ"
    ],
    "mtd": [
      "Latn",
      "ID"
    ],
    "mte": [
      "Latn",
      "SB"
    ],
    "mtf": [
      "Latn",
      "ZZ"
    ],
    "mtg": [
      "Latn",
      "ID"
    ],
    "mth": [
      "Latn",
      "ID"
    ],
    "mti": [
      "Latn",
      "ZZ"
    ],
    "mtj": [
      "Latn",
      "ID"
    ],
    "mtk": [
      "Latn",
      "CM"
    ],
    "mtl": [
      "Latn",
      "NG"
    ],
    "mtm": [
      "Cyrl",
      "RU"
    ],
    "mtn": [
      "Latn",
      "NI"
    ],
    "mto": [
      "Latn",
      "MX"
    ],
    "mtp": [
      "Latn",
      "BO"
    ],
    "mtq": [
      "Latn",
      "VN"
    ],
    "mtr": [
      "Deva",
      "IN"
    ],
    "mts": [
      "Latn",
      "PE"
    ],
    "mtt": [
      "Latn",
      "VU"
    ],
    "mtu": [
      "Latn",
      "MX"
    ],
    "mtv": [
      "Latn",
      "PG"
    ],
    "mtw": [
      "Latn",
      "PH"
    ],
    "mtx": [
      "Latn",
      "MX"
    ],
    "mty": [
      "Latn",
      "PG"
    ],
    "mua": [
      "Latn",
      "CM"
    ],
    "mub": [
      "Latn",
      "TD"
    ],
    "muc": [
      "Latn",
      "CM"
    ],
    "mud": [
      "Cyrl",
      "RU"
    ],
    "mue": [
      "Latn",
      "EC"
    ],
    "mug": [
      "Latn",
      "CM"
    ],
    "muh": [
      "Latn",
      "SS"
    ],
    "mui": [
      "Latn",
      "ID"
    ],
    "muj": [
      "Latn",
      "TD"
    ],
    "muk": [
      "Tibt",
      "NP"
    ],
    "mum": [
      "Latn",
      "PG"
    ],
    "muo": [
      "Latn",
      "CM"
    ],
    "muq": [
      "Latn",
      "CN"
    ],
    "mur": [
      "Latn",
      "ZZ"
    ],
    "mus": [
      "Latn",
      "US"
    ],
    "mut": [
      "Deva",
      "IN"
    ],
    "muu": [
      "Latn",
      "KE"
    ],
    "muv": [
      "Taml",
      "IN"
    ],
    "mux": [
      "Latn",
      "PG"
    ],
    "muy": [
      "Latn",
      "CM"
    ],
    "muz": [
      "Ethi",
      "ET"
    ],
    "mva": [
      "Latn",
      "ZZ"
    ],
    "mvd": [
      "Latn",
      "ID"
    ],
    "mvf": [
      "Mong",
      "CN"
    ],
    "mvg": [
      "Latn",
      "MX"
    ],
    "mvh": [
      "Latn",
      "TD"
    ],
    "mvk": [
      "Latn",
      "PG"
    ],
    "mvl": [
      "Latn",
      "AU"
    ],
    "mvn": [
      "Latn",
      "ZZ"
    ],
    "mvo": [
      "Latn",
      "SB"
    ],
    "mvp": [
      "Latn",
      "ID"
    ],
    "mvq": [
      "Latn",
      "PG"
    ],
    "mvr": [
      "Latn",
      "ID"
    ],
    "mvs": [
      "Latn",
      "ID"
    ],
    "mvt": [
      "Latn",
      "VU"
    ],
    "mvu": [
      "Latn",
      "TD"
    ],
    "mvv": [
      "Latn",
      "MY"
    ],
    "mvw": [
      "Latn",
      "TZ"
    ],
    "mvx": [
      "Latn",
      "ID"
    ],
    "mvy": [
      "Arab",
      "PK"
    ],
    "mvz": [
      "Ethi",
      "ET"
    ],
    "mwa": [
      "Latn",
      "PG"
    ],
    "mwb": [
      "Latn",
      "PG"
    ],
    "mwc": [
      "Latn",
      "PG"
    ],
    "mwe": [
      "Latn",
      "TZ"
    ],
    "mwf": [
      "Latn",
      "AU"
    ],
    "mwg": [
      "Latn",
      "PG"
    ],
    "mwh": [
      "Latn",
      "PG"
    ],
    "mwi": [
      "Latn",
      "VU"
    ],
    "mwk": [
      "Latn",
      "ML"
    ],
    "mwl": [
      "Latn",
      "PT"
    ],
    "mwm": [
      "Latn",
      "TD"
    ],
    "mwn": [
      "Latn",
      "ZM"
    ],
    "mwo": [
      "Latn",
      "VU"
    ],
    "mwp": [
      "Latn",
      "AU"
    ],
    "mwq": [
      "Latn",
      "MM"
    ],
    "mwr": [
      "Deva",
      "IN"
    ],
    "mws": [
      "Latn",
      "KE"
    ],
    "mwt": [
      "Mymr",
      "MM"
    ],
    "mwu": [
      "Latn",
      "SS"
    ],
    "mwv": [
      "Latn",
      "ID"
    ],
    "mww": [
      "Hmnp",
      "US"
    ],
    "mwz": [
      "Latn",
      "CD"
    ],
    "mxa": [
      "Latn",
      "MX"
    ],
    "mxb": [
      "Latn",
      "MX"
    ],
    "mxc": [
      "Latn",
      "ZW"
    ],
    "mxd": [
      "Latn",
      "ID"
    ],
    "mxe": [
      "Latn",
      "VU"
    ],
    "mxf": [
      "Latn",
      "CM"
    ],
    "mxg": [
      "Latn",
      "AO"
    ],
    "mxh": [
      "Latn",
      "CD"
    ],
    "mxi": [
      "Latn",
      "ES"
    ],
    "mxj": [
      "Latn",
      "IN"
    ],
    "mxk": [
      "Latn",
      "PG"
    ],
    "mxl": [
      "Latn",
      "BJ"
    ],
    "mxm": [
      "Latn",
      "ZZ"
    ],
    "mxn": [
      "Latn",
      "ID"
    ],
    "mxo": [
      "Latn",
      "ZM"
    ],
    "mxp": [
      "Latn",
      "MX"
    ],
    "mxq": [
      "Latn",
      "MX"
    ],
    "mxr": [
      "Latn",
      "MY"
    ],
    "mxs": [
      "Latn",
      "MX"
    ],
    "mxt": [
      "Latn",
      "MX"
    ],
    "mxu": [
      "Latn",
      "CM"
    ],
    "mxv": [
      "Latn",
      "MX"
    ],
    "mxw": [
      "Latn",
      "PG"
    ],
    "mxx": [
      "Latn",
      "CI"
    ],
    "mxy": [
      "Latn",
      "MX"
    ],
    "mxz": [
      "Latn",
      "ID"
    ],
    "my": [
      "Mymr",
      "MM"
    ],
    "myb": [
      "Latn",
      "TD"
    ],
    "myc": [
      "Latn",
      "CD"
    ],
    "mye": [
      "Latn",
      "GA"
    ],
    "myf": [
      "Latn",
      "ET"
    ],
    "myg": [
      "Latn",
      "CM"
    ],
    "myh": [
      "Latn",
      "US"
    ],
    "myj": [
      "Latn",
      "SS"
    ],
    "myk": [
      "Latn",
      "ZZ"
    ],
    "myl": [
      "Latn",
      "ID"
    ],
    "mym": [
      "Ethi",
      "ZZ"
    ],
    "myp": [
      "Latn",
      "BR"
    ],
    "myr": [
      "Latn",
      "PE"
    ],
    "myu": [
      "Latn",
      "BR"
    ],
    "myv": [
      "Cyrl",
      "RU"
    ],
    "myw": [
      "Latn",
      "ZZ"
    ],
    "myx": [
      "Latn",
      "UG"
    ],
    "myy": [
      "Latn",
      "CO"
    ],
    "myz": [
      "Mand",
      "IR"
    ],
    "mza": [
      "Latn",
      "MX"
    ],
    "mzd": [
      "Latn",
      "CM"
    ],
    "mze": [
      "Latn",
      "PG"
    ],
    "mzh": [
      "Latn",
      "AR"
    ],
    "mzi": [
      "Latn",
      "MX"
    ],
    "mzj": [
      "Latn",
      "LR"
    ],
    "mzk": [
      "Latn",
      "ZZ"
    ],
    "mzl": [
      "Latn",
      "MX"
    ],
    "mzm": [
      "Latn",
      "ZZ"
    ],
    "mzn": [
      "Arab",
      "IR"
    ],
    "mzo": [
      "Latn",
      "BR"
    ],
    "mzp": [
      "Latn",
      "ZZ"
    ],
    "mzq": [
      "Latn",
      "ID"
    ],
    "mzr": [
      "Latn",
      "BR"
    ],
    "mzt": [
      "Latn",
      "MY"
    ],
    "mzu": [
      "Latn",
      "PG"
    ],
    "mzv": [
      "Latn",
      "CF"
    ],
    "mzw": [
      "Latn",
      "ZZ"
    ],
    "mzx": [
      "Latn",
      "GY"
    ],
    "mzz": [
      "Latn",
      "ZZ"
    ],
    "na": [
      "Latn",
      "NR"
    ],
    "naa": [
      "Latn",
      "ID"
    ],
    "nab": [
      "Latn",
      "BR"
    ],
    "nac": [
      "Latn",
      "ZZ"
    ],
    "nae": [
      "Latn",
      "ID"
    ],
    "naf": [
      "Latn",
      "ZZ"
    ],
    "nag": [
      "Latn",
      "IN"
    ],
    "naj": [
      "Latn",
      "GN"
    ],
    "nak": [
      "Latn",
      "ZZ"
    ],
    "nal": [
      "Latn",
      "PG"
    ],
    "nam": [
      "Latn",
      "AU"
    ],
    "nan": [
      "Hans",
      "CN"
    ],
    "nao": [
      "Deva",
      "NP"
    ],
    "nap": [
      "Latn",
      "IT"
    ],
    "naq": [
      "Latn",
      "NA"
    ],
    "nar": [
      "Latn",
      "NG"
    ],
    "nas": [
      "Latn",
      "ZZ"
    ],
    "nat": [
      "Latn",
      "NG"
    ],
    "naw": [
      "Latn",
      "GH"
    ],
    "nax": [
      "Latn",
      "PG"
    ],
    "nay": [
      "Latn",
      "AU"
    ],
    "naz": [
      "Latn",
      "MX"
    ],
    "nb": [
      "Latn",
      "NO"
    ],
    "nba": [
      "Latn",
      "AO"
    ],
    "nbb": [
      "Latn",
      "NG"
    ],
    "nbc": [
      "Latn",
      "IN"
    ],
    "nbd": [
      "Latn",
      "CD"
    ],
    "nbe": [
      "Latn",
      "IN"
    ],
    "nbh": [
      "Latn",
      "NG"
    ],
    "nbi": [
      "Latn",
      "IN"
    ],
    "nbj": [
      "Latn",
      "AU"
    ],
    "nbk": [
      "Latn",
      "PG"
    ],
    "nbm": [
      "Latn",
      "CF"
    ],
    "nbn": [
      "Latn",
      "ID"
    ],
    "nbo": [
      "Latn",
      "NG"
    ],
    "nbp": [
      "Latn",
      "NG"
    ],
    "nbq": [
      "Latn",
      "ID"
    ],
    "nbr": [
      "Latn",
      "NG"
    ],
    "nbt": [
      "Latn",
      "IN"
    ],
    "nbu": [
      "Latn",
      "IN"
    ],
    "nbv": [
      "Latn",
      "CM"
    ],
    "nbw": [
      "Latn",
      "CD"
    ],
    "nby": [
      "Latn",
      "PG"
    ],
    "nca": [
      "Latn",
      "ZZ"
    ],
    "ncb": [
      "Latn",
      "IN"
    ],
    "ncc": [
      "Latn",
      "PG"
    ],
    "ncd": [
      "Deva",
      "NP"
    ],
    "nce": [
      "Latn",
      "ZZ"
    ],
    "ncf": [
      "Latn",
      "ZZ"
    ],
    "ncg": [
      "Latn",
      "CA"
    ],
    "nch": [
      "Latn",
      "MX"
    ],
    "nci": [
      "Latn",
      "MX"
    ],
    "ncj": [
      "Latn",
      "MX"
    ],
    "nck": [
      "Latn",
      "AU"
    ],
    "ncl": [
      "Latn",
      "MX"
    ],
    "ncm": [
      "Latn",
      "PG"
    ],
    "ncn": [
      "Latn",
      "PG"
    ],
    "nco": [
      "Latn",
      "ZZ"
    ],
    "ncq": [
      "Laoo",
      "LA"
    ],
    "ncr": [
      "Latn",
      "CM"
    ],
    "nct": [
      "Latn",
      "IN"
    ],
    "ncu": [
      "Latn",
      "ZZ"
    ],
    "ncx": [
      "Latn",
      "MX"
    ],
    "ncz": [
      "Latn",
      "US"
    ],
    "nd": [
      "Latn",
      "ZW"
    ],
    "nda": [
      "Latn",
      "CG"
    ],
    "ndb": [
      "Latn",
      "CM"
    ],
    "ndc": [
      "Latn",
      "MZ"
    ],
    "ndd": [
      "Latn",
      "NG"
    ],
    "ndf": [
      "Cyrl",
      "RU"
    ],
    "ndg": [
      "Latn",
      "TZ"
    ],
    "ndh": [
      "Latn",
      "TZ"
    ],
    "ndi": [
      "Latn",
      "NG"
    ],
    "ndj": [
      "Latn",
      "TZ"
    ],
    "ndk": [
      "Latn",
      "CD"
    ],
    "ndl": [
      "Latn",
      "CD"
    ],
    "ndm": [
      "Latn",
      "TD"
    ],
    "ndn": [
      "Latn",
      "CG"
    ],
    "ndp": [
      "Latn",
      "UG"
    ],
    "ndq": [
      "Latn",
      "AO"
    ],
    "ndr": [
      "Latn",
      "NG"
    ],
    "nds": [
      "Latn",
      "DE"
    ],
    "ndt": [
      "Latn",
      "CD"
    ],
    "ndu": [
      "Latn",
      "CM"
    ],
    "ndv": [
      "Latn",
      "SN"
    ],
    "ndw": [
      "Latn",
      "CD"
    ],
    "ndx": [
      "Latn",
      "ID"
    ],
    "ndy": [
      "Latn",
      "CF"
    ],
    "ndz": [
      "Latn",
      "SS"
    ],
    "ne": [
      "Deva",
      "NP"
    ],
    "nea": [
      "Latn",
      "ID"
    ],
    "neb": [
      "Latn",
      "ZZ"
    ],
    "nec": [
      "Latn",
      "ID"
    ],
    "ned": [
      "Latn",
      "NG"
    ],
    "nee": [
      "Latn",
      "NC"
    ],
    "neg": [
      "Cyrl",
      "RU"
    ],
    "neh": [
      "Tibt",
      "BT"
    ],
    "nei": [
      "Xsux",
      "TR"
    ],
    "nej": [
      "Latn",
      "PG"
    ],
    "nek": [
      "Latn",
      "NC"
    ],
    "nem": [
      "Latn",
      "NC"
    ],
    "nen": [
      "Latn",
      "NC"
    ],
    "neo": [
      "Latn",
      "VN"
    ],
    "neq": [
      "Latn",
      "MX"
    ],
    "ner": [
      "Latn",
      "ID"
    ],
    "net": [
      "Latn",
      "PG"
    ],
    "neu": [
      "Latn",
      "001"
    ],
    "new": [
      "Deva",
      "NP"
    ],
    "nex": [
      "Latn",
      "ZZ"
    ],
    "ney": [
      "Latn",
      "CI"
    ],
    "nez": [
      "Latn",
      "US"
    ],
    "nfa": [
      "Latn",
      "ID"
    ],
    "nfd": [
      "Latn",
      "NG"
    ],
    "nfl": [
      "Latn",
      "SB"
    ],
    "nfr": [
      "Latn",
      "ZZ"
    ],
    "nfu": [
      "Latn",
      "CM"
    ],
    "ng": [
      "Latn",
      "NA"
    ],
    "nga": [
      "Latn",
      "ZZ"
    ],
    "ngb": [
      "Latn",
      "ZZ"
    ],
    "ngc": [
      "Latn",
      "CD"
    ],
    "ngd": [
      "Latn",
      "CF"
    ],
    "nge": [
      "Latn",
      "CM"
    ],
    "ngg": [
      "Latn",
      "CF"
    ],
    "ngh": [
      "Latn",
      "ZA"
    ],
    "ngi": [
      "Latn",
      "NG"
    ],
    "ngj": [
      "Latn",
      "CM"
    ],
    "ngk": [
      "Latn",
      "AU"
    ],
    "ngl": [
      "Latn",
      "MZ"
    ],
    "ngm": [
      "Latn",
      "FM"
    ],
    "ngn": [
      "Latn",
      "CM"
    ],
    "ngp": [
      "Latn",
      "TZ"
    ],
    "ngq": [
      "Latn",
      "TZ"
    ],
    "ngr": [
      "Latn",
      "SB"
    ],
    "ngs": [
      "Latn",
      "NG"
    ],
    "ngt": [
      "Laoo",
      "LA"
    ],
    "ngu": [
      "Latn",
      "MX"
    ],
    "ngv": [
      "Latn",
      "CM"
    ],
    "ngw": [
      "Latn",
      "NG"
    ],
    "ngx": [
      "Latn",
      "NG"
    ],
    "ngy": [
      "Latn",
      "CM"
    ],
    "ngz": [
      "Latn",
      "CG"
    ],
    "nha": [
      "Latn",
      "AU"
    ],
    "nhb": [
      "Latn",
      "ZZ"
    ],
    "nhc": [
      "Latn",
      "MX"
    ],
    "nhd": [
      "Latn",
      "PY"
    ],
    "nhe": [
      "Latn",
      "MX"
    ],
    "nhf": [
      "Latn",
      "AU"
    ],
    "nhg": [
      "Latn",
      "MX"
    ],
    "nhi": [
      "Latn",
      "MX"
    ],
    "nhk": [
      "Latn",
      "MX"
    ],
    "nhm": [
      "Latn",
      "MX"
    ],
    "nhn": [
      "Latn",
      "MX"
    ],
    "nho": [
      "Latn",
      "PG"
    ],
    "nhp": [
      "Latn",
      "MX"
    ],
    "nhq": [
      "Latn",
      "MX"
    ],
    "nhr": [
      "Latn",
      "BW"
    ],
    "nht": [
      "Latn",
      "MX"
    ],
    "nhu": [
      "Latn",
      "CM"
    ],
    "nhv": [
      "Latn",
      "MX"
    ],
    "nhw": [
      "Latn",
      "MX"
    ],
    "nhx": [
      "Latn",
      "MX"
    ],
    "nhy": [
      "Latn",
      "MX"
    ],
    "nhz": [
      "Latn",
      "MX"
    ],
    "nia": [
      "Latn",
      "ID"
    ],
    "nib": [
      "Latn",
      "PG"
    ],
    "nid": [
      "Latn",
      "AU"
    ],
    "nie": [
      "Latn",
      "TD"
    ],
    "nif": [
      "Latn",
      "ZZ"
    ],
    "nig": [
      "Latn",
      "AU"
    ],
    "nih": [
      "Latn",
      "TZ"
    ],
    "nii": [
      "Latn",
      "ZZ"
    ],
    "nij": [
      "Latn",
      "ID"
    ],
    "nil": [
      "Latn",
      "ID"
    ],
    "nim": [
      "Latn",
      "TZ"
    ],
    "nin": [
      "Latn",
      "ZZ"
    ],
    "nio": [
      "Cyrl",
      "RU"
    ],
    "niq": [
      "Latn",
      "KE"
    ],
    "nir": [
      "Latn",
      "ID"
    ],
    "nis": [
      "Latn",
      "PG"
    ],
    "nit": [
      "Telu",
      "IN"
    ],
    "niu": [
      "Latn",
      "NU"
    ],
    "niv": [
      "Cyrl",
      "RU"
    ],
    "niw": [
      "Latn",
      "PG"
    ],
    "nix": [
      "Latn",
      "CD"
    ],
    "niy": [
      "Latn",
      "ZZ"
    ],
    "niz": [
      "Latn",
      "ZZ"
    ],
    "nja": [
      "Latn",
      "NG"
    ],
    "njb": [
      "Latn",
      "IN"
    ],
    "njd": [
      "Latn",
      "TZ"
    ],
    "njh": [
      "Latn",
      "IN"
    ],
    "nji": [
      "Latn",
      "AU"
    ],
    "njj": [
      "Latn",
      "CM"
    ],
    "njl": [
      "Latn",
      "SS"
    ],
    "njm": [
      "Latn",
      "IN"
    ],
    "njn": [
      "Latn",
      "IN"
    ],
    "njo": [
      "Latn",
      "IN"
    ],
    "njr": [
      "Latn",
      "NG"
    ],
    "njs": [
      "Latn",
      "ID"
    ],
    "njt": [
      "Latn",
      "SR"
    ],
    "nju": [
      "Latn",
      "AU"
    ],
    "njx": [
      "Latn",
      "CG"
    ],
    "njy": [
      "Latn",
      "CM"
    ],
    "njz": [
      "Latn",
      "IN"
    ],
    "nka": [
      "Latn",
      "ZM"
    ],
    "nkb": [
      "Latn",
      "IN"
    ],
    "nkc": [
      "Latn",
      "CM"
    ],
    "nkd": [
      "Latn",
      "IN"
    ],
    "nke": [
      "Latn",
      "SB"
    ],
    "nkf": [
      "Latn",
      "IN"
    ],
    "nkg": [
      "Latn",
      "ZZ"
    ],
    "nkh": [
      "Latn",
      "IN"
    ],
    "nki": [
      "Latn",
      "IN"
    ],
    "nkj": [
      "Latn",
      "ID"
    ],
    "nkk": [
      "Latn",
      "VU"
    ],
    "nkm": [
      "Latn",
      "PG"
    ],
    "nkn": [
      "Latn",
      "AO"
    ],
    "nko": [
      "Latn",
      "ZZ"
    ],
    "nkq": [
      "Latn",
      "GH"
    ],
    "nkr": [
      "Latn",
      "FM"
    ],
    "nks": [
      "Latn",
      "ID"
    ],
    "nkt": [
      "Latn",
      "TZ"
    ],
    "nku": [
      "Latn",
      "CI"
    ],
    "nkv": [
      "Latn",
      "MW"
    ],
    "nkw": [
      "Latn",
      "CD"
    ],
    "nkx": [
      "Latn",
      "NG"
    ],
    "nkz": [
      "Latn",
      "NG"
    ],
    "nl": [
      "Latn",
      "NL"
    ],
    "nla": [
      "Latn",
      "CM"
    ],
    "nlc": [
      "Latn",
      "ID"
    ],
    "nle": [
      "Latn",
      "KE"
    ],
    "nlg": [
      "Latn",
      "SB"
    ],
    "nli": [
      "Arab",
      "AF"
    ],
    "nlj": [
      "Latn",
      "CD"
    ],
    "nlk": [
      "Latn",
      "ID"
    ],
    "nlm": [
      "Arab",
      "PK"
    ],
    "nlo": [
      "Latn",
      "CD"
    ],
    "nlq": [
      "Latn",
      "MM"
    ],
    "nlu": [
      "Latn",
      "GH"
    ],
    "nlv": [
      "Latn",
      "MX"
    ],
    "nlw": [
      "Latn",
      "AU"
    ],
    "nlx": [
      "Deva",
      "IN"
    ],
    "nly": [
      "Latn",
      "AU"
    ],
    "nlz": [
      "Latn",
      "SB"
    ],
    "nma": [
      "Latn",
      "IN"
    ],
    "nmb": [
      "Latn",
      "VU"
    ],
    "nmc": [
      "Latn",
      "TD"
    ],
    "nmd": [
      "Latn",
      "GA"
    ],
    "nme": [
      "Latn",
      "IN"
    ],
    "nmf": [
      "Latn",
      "IN"
    ],
    "nmg": [
      "Latn",
      "CM"
    ],
    "nmh": [
      "Latn",
      "IN"
    ],
    "nmi": [
      "Latn",
      "NG"
    ],
    "nmj": [
      "Latn",
      "CF"
    ],
    "nmk": [
      "Latn",
      "VU"
    ],
    "nml": [
      "Latn",
      "CM"
    ],
    "nmm": [
      "Deva",
      "NP"
    ],
    "nmn": [
      "Latn",
      "BW"
    ],
    "nmo": [
      "Latn",
      "IN"
    ],
    "nmp": [
      "Latn",
      "AU"
    ],
    "nmq": [
      "Latn",
      "ZW"
    ],
    "nmr": [
      "Latn",
      "CM"
    ],
    "nms": [
      "Latn",
      "VU"
    ],
    "nmt": [
      "Latn",
      "FM"
    ],
    "nmu": [
      "Latn",
      "US"
    ],
    "nmv": [
      "Latn",
      "AU"
    ],
    "nmw": [
      "Latn",
      "PG"
    ],
    "nmx": [
      "Latn",
      "PG"
    ],
    "nmz": [
      "Latn",
      "ZZ"
    ],
    "nn": [
      "Latn",
      "NO"
    ],
    "nna": [
      "Latn",
      "AU"
    ],
    "nnb": [
      "Latn",
      "CD"
    ],
    "nnc": [
      "Latn",
      "TD"
    ],
    "nnd": [
      "Latn",
      "VU"
    ],
    "nne": [
      "Latn",
      "AO"
    ],
    "nnf": [
      "Latn",
      "ZZ"
    ],
    "nng": [
      "Latn",
      "IN"
    ],
    "nnh": [
      "Latn",
      "CM"
    ],
    "nni": [
      "Latn",
      "ID"
    ],
    "nnj": [
      "Latn",
      "ET"
    ],
    "nnk": [
      "Latn",
      "ZZ"
    ],
    "nnl": [
      "Latn",
      "IN"
    ],
    "nnm": [
      "Latn",
      "ZZ"
    ],
    "nnn": [
      "Latn",
      "TD"
    ],
    "nnp": [
      "Wcho",
      "IN"
    ],
    "nnq": [
      "Latn",
      "TZ"
    ],
    "nnr": [
      "Latn",
      "AU"
    ],
    "nnt": [
      "Latn",
      "US"
    ],
    "nnu": [
      "Latn",
      "GH"
    ],
    "nnv": [
      "Latn",
      "AU"
    ],
    "nnw": [
      "Latn",
      "BF"
    ],
    "nny": [
      "Latn",
      "AU"
    ],
    "nnz": [
      "Latn",
      "CM"
    ],
    "no": [
      "Latn",
      "NO"
    ],
    "noa": [
      "Latn",
      "CO"
    ],
    "noc": [
      "Latn",
      "PG"
    ],
    "nod": [
      "Lana",
      "TH"
    ],
    "noe": [
      "Deva",
      "IN"
    ],
    "nof": [
      "Latn",
      "PG"
    ],
    "nog": [
      "Cyrl",
      "RU"
    ],
    "noh": [
      "Latn",
      "PG"
    ],
    "noi": [
      "Deva",
      "IN"
    ],
    "noj": [
      "Latn",
      "CO"
    ],
    "nok": [
      "Latn",
      "US"
    ],
    "nom": [
      "Latn",
      "PE"
    ],
    "non": [
      "Runr",
      "SE"
    ],
    "nop": [
      "Latn",
      "ZZ"
    ],
    "noq": [
      "Latn",
      "CD"
    ],
    "nos": [
      "Yiii",
      "CN"
    ],
    "not": [
      "Latn",
      "PE"
    ],
    "nou": [
      "Latn",
      "ZZ"
    ],
    "nov": [
      "Latn",
      "001"
    ],
    "now": [
      "Latn",
      "TZ"
    ],
    "noy": [
      "Latn",
      "TD"
    ],
    "npb": [
      "Tibt",
      "BT"
    ],
    "npg": [
      "Latn",
      "MM"
    ],
    "nph": [
      "Latn",
      "IN"
    ],
    "npl": [
      "Latn",
      "MX"
    ],
    "npn": [
      "Latn",
      "PG"
    ],
    "npo": [
      "Latn",
      "IN"
    ],
    "nps": [
      "Latn",
      "ID"
    ],
    "npu": [
      "Latn",
      "IN"
    ],
    "npx": [
      "Latn",
      "SB"
    ],
    "npy": [
      "Latn",
      "ID"
    ],
    "nqg": [
      "Latn",
      "BJ"
    ],
    "nqk": [
      "Latn",
      "BJ"
    ],
    "nql": [
      "Latn",
      "AO"
    ],
    "nqm": [
      "Latn",
      "ID"
    ],
    "nqn": [
      "Latn",
      "PG"
    ],
    "nqo": [
      "Nkoo",
      "GN"
    ],
    "nqq": [
      "Latn",
      "MM"
    ],
    "nqt": [
      "Latn",
      "NG"
    ],
    "nqy": [
      "Latn",
      "MM"
    ],
    "nr": [
      "Latn",
      "ZA"
    ],
    "nra": [
      "Latn",
      "GA"
    ],
    "nrb": [
      "Latn",
      "ZZ"
    ],
    "nre": [
      "Latn",
      "IN"
    ],
    "nrf": [
      "Latn",
      "JE"
    ],
    "nrg": [
      "Latn",
      "VU"
    ],
    "nri": [
      "Latn",
      "IN"
    ],
    "nrk": [
      "Latn",
      "AU"
    ],
    "nrl": [
      "Latn",
      "AU"
    ],
    "nrm": [
      "Latn",
      "MY"
    ],
    "nrp": [
      "Latn",
      "IT"
    ],
    "nru": [
      "Latn",
      "CN"
    ],
    "nrx": [
      "Latn",
      "AU"
    ],
    "nrz": [
      "Latn",
      "PG"
    ],
    "nsa": [
      "Latn",
      "IN"
    ],
    "nsb": [
      "Latn",
      "ZA"
    ],
    "nsc": [
      "Latn",
      "NG"
    ],
    "nsd": [
      "Yiii",
      "CN"
    ],
    "nse": [
      "Latn",
      "ZM"
    ],
    "nsf": [
      "Yiii",
      "CN"
    ],
    "nsg": [
      "Latn",
      "TZ"
    ],
    "nsh": [
      "Latn",
      "CM"
    ],
    "nsk": [
      "Cans",
      "CA"
    ],
    "nsm": [
      "Latn",
      "IN"
    ],
    "nsn": [
      "Latn",
      "ZZ"
    ],
    "nso": [
      "Latn",
      "ZA"
    ],
    "nsq": [
      "Latn",
      "US"
    ],
    "nss": [
      "Latn",
      "ZZ"
    ],
    "nst": [
      "Tnsa",
      "IN"
    ],
    "nsu": [
      "Latn",
      "MX"
    ],
    "nsv": [
      "Yiii",
      "CN"
    ],
    "nsw": [
      "Latn",
      "VU"
    ],
    "nsx": [
      "Latn",
      "AO"
    ],
    "nsy": [
      "Latn",
      "ID"
    ],
    "nsz": [
      "Latn",
      "US"
    ],
    "ntd": [
      "Latn",
      "MY"
    ],
    "nte": [
      "Latn",
      "MZ"
    ],
    "ntg": [
      "Latn",
      "AU"
    ],
    "nti": [
      "Latn",
      "BF"
    ],
    "ntj": [
      "Latn",
      "AU"
    ],
    "ntk": [
      "Latn",
      "TZ"
    ],
    "ntm": [
      "Latn",
      "ZZ"
    ],
    "nto": [
      "Latn",
      "CD"
    ],
    "ntp": [
      "Latn",
      "MX"
    ],
    "ntr": [
      "Latn",
      "ZZ"
    ],
    "ntu": [
      "Latn",
      "SB"
    ],
    "ntx": [
      "Latn",
      "MM"
    ],
    "nty": [
      "Yiii",
      "VN"
    ],
    "ntz": [
      "Arab",
      "IR"
    ],
    "nua": [
      "Latn",
      "NC"
    ],
    "nuc": [
      "Latn",
      "BR"
    ],
    "nud": [
      "Latn",
      "PG"
    ],
    "nue": [
      "Latn",
      "CD"
    ],
    "nuf": [
      "Latn",
      "CN"
    ],
    "nug": [
      "Latn",
      "AU"
    ],
    "nuh": [
      "Latn",
      "NG"
    ],
    "nui": [
      "Latn",
      "ZZ"
    ],
    "nuj": [
      "Latn",
      "UG"
    ],
    "nuk": [
      "Latn",
      "CA"
    ],
    "num": [
      "Latn",
      "TO"
    ],
    "nun": [
      "Latn",
      "MM"
    ],
    "nuo": [
      "Latn",
      "VN"
    ],
    "nup": [
      "Latn",
      "ZZ"
    ],
    "nuq": [
      "Latn",
      "PG"
    ],
    "nur": [
      "Latn",
      "PG"
    ],
    "nus": [
      "Latn",
      "SS"
    ],
    "nut": [
      "Latn",
      "VN"
    ],
    "nuu": [
      "Latn",
      "CD"
    ],
    "nuv": [
      "Latn",
      "ZZ"
    ],
    "nuw": [
      "Latn",
      "FM"
    ],
    "nux": [
      "Latn",
      "ZZ"
    ],
    "nuy": [
      "Latn",
      "AU"
    ],
    "nuz": [
      "Latn",
      "MX"
    ],
    "nv": [
      "Latn",
      "US"
    ],
    "nvh": [
      "Latn",
      "VU"
    ],
    "nvm": [
      "Latn",
      "PG"
    ],
    "nvo": [
      "Latn",
      "CM"
    ],
    "nwb": [
      "Latn",
      "ZZ"
    ],
    "nwc": [
      "Newa",
      "NP"
    ],
    "nwe": [
      "Latn",
      "CM"
    ],
    "nwg": [
      "Latn",
      "AU"
    ],
    "nwi": [
      "Latn",
      "VU"
    ],
    "nwm": [
      "Latn",
      "SS"
    ],
    "nwo": [
      "Latn",
      "AU"
    ],
    "nwr": [
      "Latn",
      "PG"
    ],
    "nww": [
      "Latn",
      "TZ"
    ],
    "nwx": [
      "Deva",
      "NP"
    ],
    "nxa": [
      "Latn",
      "TL"
    ],
    "nxd": [
      "Latn",
      "CD"
    ],
    "nxe": [
      "Latn",
      "ID"
    ],
    "nxg": [
      "Latn",
      "ID"
    ],
    "nxi": [
      "Latn",
      "TZ"
    ],
    "nxl": [
      "Latn",
      "ID"
    ],
    "nxn": [
      "Latn",
      "AU"
    ],
    "nxo": [
      "Latn",
      "GA"
    ],
    "nxq": [
      "Latn",
      "CN"
    ],
    "nxr": [
      "Latn",
      "ZZ"
    ],
    "nxx": [
      "Latn",
      "ID"
    ],
    "ny": [
      "Latn",
      "MW"
    ],
    "nyb": [
      "Latn",
      "GH"
    ],
    "nyc": [
      "Latn",
      "CD"
    ],
    "nyd": [
      "Latn",
      "KE"
    ],
    "nye": [
      "Latn",
      "AO"
    ],
    "nyf": [
      "Latn",
      "KE"
    ],
    "nyg": [
      "Latn",
      "CD"
    ],
    "nyh": [
      "Latn",
      "AU"
    ],
    "nyi": [
      "Latn",
      "SD"
    ],
    "nyj": [
      "Latn",
      "CD"
    ],
    "nyk": [
      "Latn",
      "AO"
    ],
    "nyl": [
      "Thai",
      "TH"
    ],
    "nym": [
      "Latn",
      "TZ"
    ],
    "nyn": [
      "Latn",
      "UG"
    ],
    "nyo": [
      "Latn",
      "UG"
    ],
    "nyp": [
      "Latn",
      "UG"
    ],
    "nyq": [
      "Arab",
      "IR"
    ],
    "nyr": [
      "Latn",
      "MW"
    ],
    "nys": [
      "Latn",
      "AU"
    ],
    "nyt": [
      "Latn",
      "AU"
    ],
    "nyu": [
      "Latn",
      "MZ"
    ],
    "nyv": [
      "Latn",
      "AU"
    ],
    "nyx": [
      "Latn",
      "AU"
    ],
    "nyy": [
      "Latn",
      "TZ"
    ],
    "nza": [
      "Latn",
      "CM"
    ],
    "nzb": [
      "Latn",
      "GA"
    ],
    "nzd": [
      "Latn",
      "CD"
    ],
    "nzi": [
      "Latn",
      "GH"
    ],
    "nzk": [
      "Latn",
      "CF"
    ],
    "nzm": [
      "Latn",
      "IN"
    ],
    "nzu": [
      "Latn",
      "CG"
    ],
    "nzy": [
      "Latn",
      "TD"
    ],
    "nzz": [
      "Latn",
      "ML"
    ],
    "oaa": [
      "Cyrl",
      "RU"
    ],
    "oac": [
      "Cyrl",
      "RU"
    ],
    "oar": [
      "Syrc",
      "SY"
    ],
    "oav": [
      "Geor",
      "GE"
    ],
    "obi": [
      "Latn",
      "US"
    ],
    "obk": [
      "Latn",
      "PH"
    ],
    "obl": [
      "Latn",
      "CM"
    ],
    "obm": [
      "Phnx",
      "JO"
    ],
    "obo": [
      "Latn",
      "PH"
    ],
    "obr": [
      "Mymr",
      "MM"
    ],
    "obt": [
      "Latn",
      "FR"
    ],
    "obu": [
      "Latn",
      "NG"
    ],
    "oc": [
      "Latn",
      "FR"
    ],
    "oca": [
      "Latn",
      "PE"
    ],
    "oco": [
      "Latn",
      "GB"
    ],
    "ocu": [
      "Latn",
      "MX"
    ],
    "oda": [
      "Latn",
      "NG"
    ],
    "odk": [
      "Arab",
      "PK"
    ],
    "odt": [
      "Latn",
      "NL"
    ],
    "odu": [
      "Latn",
      "NG"
    ],
    "ofu": [
      "Latn",
      "NG"
    ],
    "ogb": [
      "Latn",
      "NG"
    ],
    "ogc": [
      "Latn",
      "ZZ"
    ],
    "ogg": [
      "Latn",
      "NG"
    ],
    "ogo": [
      "Latn",
      "NG"
    ],
    "ogu": [
      "Latn",
      "NG"
    ],
    "oht": [
      "Xsux",
      "TR"
    ],
    "oia": [
      "Latn",
      "ID"
    ],
    "oie": [
      "Latn",
      "SS"
    ],
    "oin": [
      "Latn",
      "PG"
    ],
    "oj": [
      "Cans",
      "CA"
    ],
    "ojb": [
      "Latn",
      "CA"
    ],
    "ojc": [
      "Latn",
      "CA"
    ],
    "ojs": [
      "Cans",
      "CA"
    ],
    "ojv": [
      "Latn",
      "SB"
    ],
    "ojw": [
      "Latn",
      "CA"
    ],
    "oka": [
      "Latn",
      "CA"
    ],
    "okb": [
      "Latn",
      "NG"
    ],
    "okc": [
      "Latn",
      "CD"
    ],
    "okd": [
      "Latn",
      "NG"
    ],
    "oke": [
      "Latn",
      "NG"
    ],
    "okg": [
      "Latn",
      "AU"
    ],
    "oki": [
      "Latn",
      "KE"
    ],
    "okk": [
      "Latn",
      "PG"
    ],
    "okm": [
      "Hang",
      "KR"
    ],
    "oko": [
      "Hani",
      "KR"
    ],
    "okr": [
      "Latn",
      "ZZ"
    ],
    "oks": [
      "Latn",
      "NG"
    ],
    "oku": [
      "Latn",
      "CM"
    ],
    "okv": [
      "Latn",
      "ZZ"
    ],
    "okx": [
      "Latn",
      "NG"
    ],
    "okz": [
      "Khmr",
      "KH"
    ],
    "ola": [
      "Deva",
      "NP"
    ],
    "old": [
      "Latn",
      "TZ"
    ],
    "ole": [
      "Tibt",
      "BT"
    ],
    "olk": [
      "Latn",
      "AU"
    ],
    "olm": [
      "Latn",
      "NG"
    ],
    "olo": [
      "Latn",
      "RU"
    ],
    "olr": [
      "Latn",
      "VU"
    ],
    "olt": [
      "Latn",
      "LT"
    ],
    "olu": [
      "Latn",
      "AO"
    ],
    "om": [
      "Latn",
      "ET"
    ],
    "oma": [
      "Latn",
      "US"
    ],
    "omb": [
      "Latn",
      "VU"
    ],
    "omc": [
      "Latn",
      "PE"
    ],
    "omg": [
      "Latn",
      "PE"
    ],
    "omi": [
      "Latn",
      "CD"
    ],
    "omk": [
      "Cyrl",
      "RU"
    ],
    "oml": [
      "Latn",
      "CD"
    ],
    "omo": [
      "Latn",
      "PG"
    ],
    "omp": [
      "Mtei",
      "IN"
    ],
    "omr": [
      "Modi",
      "IN"
    ],
    "omt": [
      "Latn",
      "KE"
    ],
    "omu": [
      "Latn",
      "PE"
    ],
    "omw": [
      "Latn",
      "PG"
    ],
    "ona": [
      "Latn",
      "AR"
    ],
    "one": [
      "Latn",
      "CA"
    ],
    "ong": [
      "Latn",
      "ZZ"
    ],
    "oni": [
      "Latn",
      "ID"
    ],
    "onj": [
      "Latn",
      "PG"
    ],
    "onk": [
      "Latn",
      "PG"
    ],
    "onn": [
      "Latn",
      "ZZ"
    ],
    "ono": [
      "Latn",
      "CA"
    ],
    "onp": [
      "Latn",
      "IN"
    ],
    "onr": [
      "Latn",
      "PG"
    ],
    "ons": [
      "Latn",
      "ZZ"
    ],
    "ont": [
      "Latn",
      "PG"
    ],
    "onu": [
      "Latn",
      "VU"
    ],
    "onx": [
      "Latn",
      "ID"
    ],
    "ood": [
      "Latn",
      "US"
    ],
    "oon": [
      "Deva",
      "IN"
    ],
    "oor": [
      "Latn",
      "ZA"
    ],
    "opa": [
      "Latn",
      "NG"
    ],
    "opk": [
      "Latn",
      "ID"
    ],
    "opm": [
      "Latn",
      "ZZ"
    ],
    "opo": [
      "Latn",
      "PG"
    ],
    "opt": [
      "Latn",
      "MX"
    ],
    "opy": [
      "Latn",
      "BR"
    ],
    "or": [
      "Orya",
      "IN"
    ],
    "ora": [
      "Latn",
      "SB"
    ],
    "orc": [
      "Latn",
      "KE"
    ],
    "ore": [
      "Latn",
      "PE"
    ],
    "org": [
      "Latn",
      "NG"
    ],
    "orn": [
      "Latn",
      "MY"
    ],
    "oro": [
      "Latn",
      "ZZ"
    ],
    "orr": [
      "Latn",
      "NG"
    ],
    "ors": [
      "Latn",
      "MY"
    ],
    "ort": [
      "Telu",
      "IN"
    ],
    "oru": [
      "Arab",
      "ZZ"
    ],
    "orv": [
      "Cyrl",
      "RU"
    ],
    "orw": [
      "Latn",
      "BR"
    ],
    "orx": [
      "Latn",
      "NG"
    ],
    "orz": [
      "Latn",
      "ID"
    ],
    "os": [
      "Cyrl",
      "GE"
    ],
    "osa": [
      "Osge",
      "US"
    ],
    "osc": [
      "Ital",
      "IT"
    ],
    "osi": [
      "Java",
      "ID"
    ],
    "oso": [
      "Latn",
      "NG"
    ],
    "osp": [
      "Latn",
      "ES"
    ],
    "ost": [
      "Latn",
      "CM"
    ],
    "osu": [
      "Latn",
      "PG"
    ],
    "osx": [
      "Latn",
      "DE"
    ],
    "ota": [
      "Arab",
      "ZZ"
    ],
    "otb": [
      "Tibt",
      "CN"
    ],
    "otd": [
      "Latn",
      "ID"
    ],
    "ote": [
      "Latn",
      "MX"
    ],
    "oti": [
      "Latn",
      "BR"
    ],
    "otk": [
      "Orkh",
      "MN"
    ],
    "otl": [
      "Latn",
      "MX"
    ],
    "otm": [
      "Latn",
      "MX"
    ],
    "otn": [
      "Latn",
      "MX"
    ],
    "otq": [
      "Latn",
      "MX"
    ],
    "otr": [
      "Latn",
      "SD"
    ],
    "ots": [
      "Latn",
      "MX"
    ],
    "ott": [
      "Latn",
      "MX"
    ],
    "otu": [
      "Latn",
      "BR"
    ],
    "otw": [
      "Latn",
      "CA"
    ],
    "otx": [
      "Latn",
      "MX"
    ],
    "oty": [
      "Gran",
      "IN"
    ],
    "otz": [
      "Latn",
      "MX"
    ],
    "oub": [
      "Latn",
      "LR"
    ],
    "oue": [
      "Latn",
      "PG"
    ],
    "oui": [
      "Ougr",
      "143"
    ],
    "oum": [
      "Latn",
      "PG"
    ],
    "ovd": [
      "Latn",
      "SE"
    ],
    "owi": [
      "Latn",
      "PG"
    ],
    "owl": [
      "Latn",
      "GB"
    ],
    "oyd": [
      "Latn",
      "ET"
    ],
    "oym": [
      "Latn",
      "BR"
    ],
    "oyy": [
      "Latn",
      "PG"
    ],
    "ozm": [
      "Latn",
      "ZZ"
    ],
    "pa": [
      "Guru",
      "IN"
    ],
    "pab": [
      "Latn",
      "BR"
    ],
    "pac": [
      "Latn",
      "VN"
    ],
    "pad": [
      "Latn",
      "BR"
    ],
    "pae": [
      "Latn",
      "CD"
    ],
    "paf": [
      "Latn",
      "BR"
    ],
    "pag": [
      "Latn",
      "PH"
    ],
    "pah": [
      "Latn",
      "BR"
    ],
    "pai": [
      "Latn",
      "NG"
    ],
    "pak": [
      "Latn",
      "BR"
    ],
    "pal": [
      "Phli",
      "IR"
    ],
    "pam": [
      "Latn",
      "PH"
    ],
    "pao": [
      "Latn",
      "US"
    ],
    "pap": [
      "Latn",
      "CW"
    ],
    "paq": [
      "Cyrl",
      "TJ"
    ],
    "par": [
      "Latn",
      "US"
    ],
    "pas": [
      "Latn",
      "ID"
    ],
    "pau": [
      "Latn",
      "PW"
    ],
    "pav": [
      "Latn",
      "BR"
    ],
    "paw": [
      "Latn",
      "US"
    ],
    "pax": [
      "Latn",
      "BR"
    ],
    "pay": [
      "Latn",
      "HN"
    ],
    "paz": [
      "Latn",
      "BR"
    ],
    "pbb": [
      "Latn",
      "CO"
    ],
    "pbc": [
      "Latn",
      "GY"
    ],
    "pbe": [
      "Latn",
      "MX"
    ],
    "pbf": [
      "Latn",
      "MX"
    ],
    "pbg": [
      "Latn",
      "VE"
    ],
    "pbh": [
      "Latn",
      "VE"
    ],
    "pbi": [
      "Latn",
      "ZZ"
    ],
    "pbl": [
      "Latn",
      "NG"
    ],
    "pbm": [
      "Latn",
      "MX"
    ],
    "pbn": [
      "Latn",
      "NG"
    ],
    "pbo": [
      "Latn",
      "GW"
    ],
    "pbp": [
      "Latn",
      "GN"
    ],
    "pbr": [
      "Latn",
      "TZ"
    ],
    "pbs": [
      "Latn",
      "MX"
    ],
    "pbt": [
      "Arab",
      "AF"
    ],
    "pbv": [
      "Latn",
      "IN"
    ],
    "pby": [
      "Latn",
      "PG"
    ],
    "pca": [
      "Latn",
      "MX"
    ],
    "pcb": [
      "Khmr",
      "KH"
    ],
    "pcc": [
      "Latn",
      "CN"
    ],
    "pcd": [
      "Latn",
      "FR"
    ],
    "pce": [
      "Mymr",
      "MM"
    ],
    "pcf": [
      "Mlym",
      "IN"
    ],
    "pcg": [
      "Mlym",
      "IN"
    ],
    "pch": [
      "Deva",
      "IN"
    ],
    "pci": [
      "Deva",
      "IN"
    ],
    "pcj": [
      "Telu",
      "IN"
    ],
    "pck": [
      "Latn",
      "IN"
    ],
    "pcm": [
      "Latn",
      "NG"
    ],
    "pcn": [
      "Latn",
      "NG"
    ],
    "pcp": [
      "Latn",
      "BO"
    ],
    "pcw": [
      "Latn",
      "NG"
    ],
    "pda": [
      "Latn",
      "PG"
    ],
    "pdc": [
      "Latn",
      "US"
    ],
    "pdn": [
      "Latn",
      "ID"
    ],
    "pdo": [
      "Latn",
      "ID"
    ],
    "pdt": [
      "Latn",
      "CA"
    ],
    "pdu": [
      "Latn",
      "MM"
    ],
    "pea": [
      "Latn",
      "ID"
    ],
    "peb": [
      "Latn",
      "US"
    ],
    "ped": [
      "Latn",
      "ZZ"
    ],
    "pee": [
      "Latn",
      "ID"
    ],
    "peg": [
      "Orya",
      "IN"
    ],
    "pei": [
      "Latn",
      "MX"
    ],
    "pek": [
      "Latn",
      "PG"
    ],
    "pel": [
      "Latn",
      "ID"
    ],
    "pem": [
      "Latn",
      "CD"
    ],
    "peo": [
      "Xpeo",
      "IR"
    ],
    "pep": [
      "Latn",
      "PG"
    ],
    "peq": [
      "Latn",
      "US"
    ],
    "pev": [
      "Latn",
      "VE"
    ],
    "pex": [
      "Latn",
      "ZZ"
    ],
    "pey": [
      "Latn",
      "ID"
    ],
    "pez": [
      "Latn",
      "MY"
    ],
    "pfa": [
      "Latn",
      "FM"
    ],
    "pfe": [
      "Latn",
      "CM"
    ],
    "pfl": [
      "Latn",
      "DE"
    ],
    "pga": [
      "Latn",
      "SS"
    ],
    "pgd": [
      "Khar",
      "PK"
    ],
    "pgg": [
      "Deva",
      "IN"
    ],
    "pgi": [
      "Latn",
      "PG"
    ],
    "pgk": [
      "Latn",
      "VU"
    ],
    "pgl": [
      "Ogam",
      "IE"
    ],
    "pgn": [
      "Ital",
      "IT"
    ],
    "pgs": [
      "Latn",
      "NG"
    ],
    "pgu": [
      "Latn",
      "ID"
    ],
    "phd": [
      "Deva",
      "IN"
    ],
    "phg": [
      "Latn",
      "VN"
    ],
    "phh": [
      "Latn",
      "VN"
    ],
    "phk": [
      "Mymr",
      "IN"
    ],
    "phl": [
      "Arab",
      "ZZ"
    ],
    "phm": [
      "Latn",
      "MZ"
    ],
    "phn": [
      "Phnx",
      "LB"
    ],
    "pho": [
      "Laoo",
      "LA"
    ],
    "phr": [
      "Arab",
      "PK"
    ],
    "pht": [
      "Thai",
      "TH"
    ],
    "phv": [
      "Arab",
      "AF"
    ],
    "phw": [
      "Deva",
      "NP"
    ],
    "pi": [
      "Sinh",
      "IN"
    ],
    "pia": [
      "Latn",
      "MX"
    ],
    "pib": [
      "Latn",
      "PE"
    ],
    "pic": [
      "Latn",
      "GA"
    ],
    "pid": [
      "Latn",
      "VE"
    ],
    "pif": [
      "Latn",
      "FM"
    ],
    "pig": [
      "Latn",
      "PE"
    ],
    "pih": [
      "Latn",
      "NF"
    ],
    "pij": [
      "Latn",
      "CO"
    ],
    "pil": [
      "Latn",
      "ZZ"
    ],
    "pim": [
      "Latn",
      "US"
    ],
    "pin": [
      "Latn",
      "PG"
    ],
    "pio": [
      "Latn",
      "CO"
    ],
    "pip": [
      "Latn",
      "ZZ"
    ],
    "pir": [
      "Latn",
      "BR"
    ],
    "pis": [
      "Latn",
      "SB"
    ],
    "pit": [
      "Latn",
      "AU"
    ],
    "piu": [
      "Latn",
      "AU"
    ],
    "piv": [
      "Latn",
      "SB"
    ],
    "piw": [
      "Latn",
      "TZ"
    ],
    "pix": [
      "Latn",
      "PG"
    ],
    "piy": [
      "Latn",
      "NG"
    ],
    "piz": [
      "Latn",
      "NC"
    ],
    "pjt": [
      "Latn",
      "AU"
    ],
    "pka": [
      "Brah",
      "IN"
    ],
    "pkb": [
      "Latn",
      "KE"
    ],
    "pkg": [
      "Latn",
      "PG"
    ],
    "pkh": [
      "Latn",
      "BD"
    ],
    "pkn": [
      "Latn",
      "AU"
    ],
    "pko": [
      "Latn",
      "KE"
    ],
    "pkp": [
      "Latn",
      "CK"
    ],
    "pkr": [
      "Mlym",
      "IN"
    ],
    "pku": [
      "Latn",
      "ID"
    ],
    "pl": [
      "Latn",
      "PL"
    ],
    "pla": [
      "Latn",
      "ZZ"
    ],
    "plb": [
      "Latn",
      "VU"
    ],
    "plc": [
      "Latn",
      "PH"
    ],
    "pld": [
      "Latn",
      "GB"
    ],
    "ple": [
      "Latn",
      "ID"
    ],
    "plg": [
      "Latn",
      "AR"
    ],
    "plh": [
      "Latn",
      "ID"
    ],
    "plj": [
      "Latn",
      "NG"
    ],
    "plk": [
      "Arab",
      "PK"
    ],
    "pll": [
      "Mymr",
      "MM"
    ],
    "pln": [
      "Latn",
      "CO"
    ],
    "plo": [
      "Latn",
      "MX"
    ],
    "plr": [
      "Latn",
      "CI"
    ],
    "pls": [
      "Latn",
      "MX"
    ],
    "plu": [
      "Latn",
      "BR"
    ],
    "plv": [
      "Latn",
      "PH"
    ],
    "plw": [
      "Latn",
      "PH"
    ],
    "plz": [
      "Latn",
      "MY"
    ],
    "pma": [
      "Latn",
      "VU"
    ],
    "pmb": [
      "Latn",
      "CD"
    ],
    "pmd": [
      "Latn",
      "AU"
    ],
    "pme": [
      "Latn",
      "NC"
    ],
    "pmf": [
      "Latn",
      "ID"
    ],
    "pmh": [
      "Brah",
      "IN"
    ],
    "pmi": [
      "Latn",
      "CN"
    ],
    "pmj": [
      "Latn",
      "CN"
    ],
    "pml": [
      "Latn",
      "TN"
    ],
    "pmm": [
      "Latn",
      "CM"
    ],
    "pmn": [
      "Latn",
      "CM"
    ],
    "pmo": [
      "Latn",
      "ID"
    ],
    "pmq": [
      "Latn",
      "MX"
    ],
    "pmr": [
      "Latn",
      "PG"
    ],
    "pms": [
      "Latn",
      "IT"
    ],
    "pmt": [
      "Latn",
      "PF"
    ],
    "pmw": [
      "Latn",
      "US"
    ],
    "pmx": [
      "Latn",
      "IN"
    ],
    "pmy": [
      "Latn",
      "ID"
    ],
    "pmz": [
      "Latn",
      "MX"
    ],
    "pna": [
      "Latn",
      "MY"
    ],
    "pnc": [
      "Latn",
      "ID"
    ],
    "pnd": [
      "Latn",
      "AO"
    ],
    "pne": [
      "Latn",
      "MY"
    ],
    "png": [
      "Latn",
      "ZZ"
    ],
    "pnh": [
      "Latn",
      "CK"
    ],
    "pni": [
      "Latn",
      "ID"
    ],
    "pnj": [
      "Latn",
      "AU"
    ],
    "pnk": [
      "Latn",
      "BO"
    ],
    "pnl": [
      "Latn",
      "BF"
    ],
    "pnm": [
      "Latn",
      "MY"
    ],
    "pnn": [
      "Latn",
      "ZZ"
    ],
    "pno": [
      "Latn",
      "PE"
    ],
    "pnp": [
      "Latn",
      "ID"
    ],
    "pnq": [
      "Latn",
      "BF"
    ],
    "pnr": [
      "Latn",
      "PG"
    ],
    "pns": [
      "Latn",
      "ID"
    ],
    "pnt": [
      "Grek",
      "GR"
    ],
    "pnv": [
      "Latn",
      "AU"
    ],
    "pnw": [
      "Latn",
      "AU"
    ],
    "pny": [
      "Latn",
      "CM"
    ],
    "pnz": [
      "Latn",
      "CF"
    ],
    "poc": [
      "Latn",
      "GT"
    ],
    "poe": [
      "Latn",
      "MX"
    ],
    "pof": [
      "Latn",
      "CD"
    ],
    "pog": [
      "Latn",
      "BR"
    ],
    "poh": [
      "Latn",
      "GT"
    ],
    "poi": [
      "Latn",
      "MX"
    ],
    "pok": [
      "Latn",
      "BR"
    ],
    "pom": [
      "Latn",
      "US"
    ],
    "pon": [
      "Latn",
      "FM"
    ],
    "poo": [
      "Latn",
      "US"
    ],
    "pop": [
      "Latn",
      "NC"
    ],
    "poq": [
      "Latn",
      "MX"
    ],
    "pos": [
      "Latn",
      "MX"
    ],
    "pot": [
      "Latn",
      "US"
    ],
    "pov": [
      "Latn",
      "GW"
    ],
    "pow": [
      "Latn",
      "MX"
    ],
    "poy": [
      "Latn",
      "TZ"
    ],
    "ppa": [
      "Deva",
      "IN"
    ],
    "ppe": [
      "Latn",
      "PG"
    ],
    "ppi": [
      "Latn",
      "MX"
    ],
    "ppk": [
      "Latn",
      "ID"
    ],
    "ppl": [
      "Latn",
      "SV"
    ],
    "ppm": [
      "Latn",
      "ID"
    ],
    "ppn": [
      "Latn",
      "PG"
    ],
    "ppo": [
      "Latn",
      "ZZ"
    ],
    "ppp": [
      "Latn",
      "CD"
    ],
    "ppq": [
      "Latn",
      "PG"
    ],
    "pps": [
      "Latn",
      "MX"
    ],
    "ppt": [
      "Latn",
      "PG"
    ],
    "pqa": [
      "Latn",
      "NG"
    ],
    "pqm": [
      "Latn",
      "CA"
    ],
    "pra": [
      "Khar",
      "PK"
    ],
    "prc": [
      "Arab",
      "AF"
    ],
    "prd": [
      "Arab",
      "IR"
    ],
    "pre": [
      "Latn",
      "ST"
    ],
    "prf": [
      "Latn",
      "PH"
    ],
    "prg": [
      "Latn",
      "001"
    ],
    "prh": [
      "Latn",
      "PH"
    ],
    "pri": [
      "Latn",
      "NC"
    ],
    "prk": [
      "Latn",
      "MM"
    ],
    "prm": [
      "Latn",
      "PG"
    ],
    "pro": [
      "Latn",
      "FR"
    ],
    "prp": [
      "Gujr",
      "IN"
    ],
    "prq": [
      "Latn",
      "PE"
    ],
    "prr": [
      "Latn",
      "BR"
    ],
    "prt": [
      "Thai",
      "TH"
    ],
    "pru": [
      "Latn",
      "ID"
    ],
    "prw": [
      "Latn",
      "PG"
    ],
    "prx": [
      "Arab",
      "IN"
    ],
    "ps": [
      "Arab",
      "AF"
    ],
    "psa": [
      "Latn",
      "ID"
    ],
    "pse": [
      "Latn",
      "ID"
    ],
    "psh": [
      "Arab",
      "AF"
    ],
    "psi": [
      "Arab",
      "AF"
    ],
    "psm": [
      "Latn",
      "BO"
    ],
    "psn": [
      "Latn",
      "ID"
    ],
    "psq": [
      "Latn",
      "PG"
    ],
    "pss": [
      "Latn",
      "ZZ"
    ],
    "pst": [
      "Arab",
      "PK"
    ],
    "psw": [
      "Latn",
      "VU"
    ],
    "pt": [
      "Latn",
      "BR"
    ],
    "pta": [
      "Latn",
      "PY"
    ],
    "pth": [
      "Latn",
      "BR"
    ],
    "pti": [
      "Latn",
      "AU"
    ],
    "ptn": [
      "Latn",
      "ID"
    ],
    "pto": [
      "Latn",
      "BR"
    ],
    "ptp": [
      "Latn",
      "ZZ"
    ],
    "ptr": [
      "Latn",
      "VU"
    ],
    "ptt": [
      "Latn",
      "ID"
    ],
    "ptu": [
      "Latn",
      "ID"
    ],
    "ptv": [
      "Latn",
      "VU"
    ],
    "pua": [
      "Latn",
      "MX"
    ],
    "pub": [
      "Latn",
      "IN"
    ],
    "puc": [
      "Latn",
      "ID"
    ],
    "pud": [
      "Latn",
      "ID"
    ],
    "pue": [
      "Latn",
      "AR"
    ],
    "puf": [
      "Latn",
      "ID"
    ],
    "pug": [
      "Latn",
      "BF"
    ],
    "pui": [
      "Latn",
      "CO"
    ],
    "puj": [
      "Latn",
      "ID"
    ],
    "pum": [
      "Deva",
      "NP"
    ],
    "puo": [
      "Latn",
      "VN"
    ],
    "pup": [
      "Latn",
      "PG"
    ],
    "puq": [
      "Latn",
      "PE"
    ],
    "pur": [
      "Latn",
      "BR"
    ],
    "put": [
      "Latn",
      "ID"
    ],
    "puu": [
      "Latn",
      "GA"
    ],
    "puw": [
      "Latn",
      "FM"
    ],
    "pux": [
      "Latn",
      "PG"
    ],
    "puy": [
      "Latn",
      "US"
    ],
    "pwa": [
      "Latn",
      "ZZ"
    ],
    "pwb": [
      "Latn",
      "NG"
    ],
    "pwg": [
      "Latn",
      "PG"
    ],
    "pwm": [
      "Latn",
      "PH"
    ],
    "pwn": [
      "Latn",
      "TW"
    ],
    "pwo": [
      "Mymr",
      "MM"
    ],
    "pwr": [
      "Deva",
      "IN"
    ],
    "pww": [
      "Thai",
      "TH"
    ],
    "pxm": [
      "Latn",
      "MX"
    ],
    "pye": [
      "Latn",
      "CI"
    ],
    "pym": [
      "Latn",
      "NG"
    ],
    "pyn": [
      "Latn",
      "BR"
    ],
    "pyu": [
      "Latn",
      "TW"
    ],
    "pyx": [
      "Mymr",
      "MM"
    ],
    "pyy": [
      "Latn",
      "MM"
    ],
    "pzh": [
      "Latn",
      "TW"
    ],
    "pzn": [
      "Latn",
      "MM"
    ],
    "qu": [
      "Latn",
      "PE"
    ],
    "qua": [
      "Latn",
      "US"
    ],
    "qub": [
      "Latn",
      "PE"
    ],
    "quc": [
      "Latn",
      "GT"
    ],
    "qud": [
      "Latn",
      "EC"
    ],
    "quf": [
      "Latn",
      "PE"
    ],
    "qug": [
      "Latn",
      "EC"
    ],
    "qui": [
      "Latn",
      "US"
    ],
    "quk": [
      "Latn",
      "PE"
    ],
    "qul": [
      "Latn",
      "BO"
    ],
    "qum": [
      "Latn",
      "GT"
    ],
    "qun": [
      "Latn",
      "US"
    ],
    "qup": [
      "Latn",
      "PE"
    ],
    "quq": [
      "Latn",
      "ES"
    ],
    "qur": [
      "Latn",
      "PE"
    ],
    "qus": [
      "Latn",
      "AR"
    ],
    "quv": [
      "Latn",
      "GT"
    ],
    "quw": [
      "Latn",
      "EC"
    ],
    "qux": [
      "Latn",
      "PE"
    ],
    "quy": [
      "Latn",
      "PE"
    ],
    "qva": [
      "Latn",
      "PE"
    ],
    "qvc": [
      "Latn",
      "PE"
    ],
    "qve": [
      "Latn",
      "PE"
    ],
    "qvh": [
      "Latn",
      "PE"
    ],
    "qvi": [
      "Latn",
      "EC"
    ],
    "qvj": [
      "Latn",
      "EC"
    ],
    "qvl": [
      "Latn",
      "PE"
    ],
    "qvm": [
      "Latn",
      "PE"
    ],
    "qvn": [
      "Latn",
      "PE"
    ],
    "qvo": [
      "Latn",
      "PE"
    ],
    "qvp": [
      "Latn",
      "PE"
    ],
    "qvs": [
      "Latn",
      "PE"
    ],
    "qvw": [
      "Latn",
      "PE"
    ],
    "qvz": [
      "Latn",
      "EC"
    ],
    "qwa": [
      "Latn",
      "PE"
    ],
    "qwc": [
      "Latn",
      "PE"
    ],
    "qwh": [
      "Latn",
      "PE"
    ],
    "qwm": [
      "Latn",
      "RU"
    ],
    "qws": [
      "Latn",
      "PE"
    ],
    "qwt": [
      "Latn",
      "US"
    ],
    "qxa": [
      "Latn",
      "PE"
    ],
    "qxc": [
      "Latn",
      "PE"
    ],
    "qxh": [
      "Latn",
      "PE"
    ],
    "qxl": [
      "Latn",
      "EC"
    ],
    "qxn": [
      "Latn",
      "PE"
    ],
    "qxo": [
      "Latn",
      "PE"
    ],
    "qxp": [
      "Latn",
      "PE"
    ],
    "qxq": [
      "Arab",
      "IR"
    ],
    "qxr": [
      "Latn",
      "EC"
    ],
    "qxt": [
      "Latn",
      "PE"
    ],
    "qxu": [
      "Latn",
      "PE"
    ],
    "qxw": [
      "Latn",
      "PE"
    ],
    "qya": [
      "Latn",
      "001"
    ],
    "qyp": [
      "Latn",
      "US"
    ],
    "raa": [
      "Deva",
      "NP"
    ],
    "rab": [
      "Deva",
      "NP"
    ],
    "rac": [
      "Latn",
      "ID"
    ],
    "rad": [
      "Latn",
      "VN"
    ],
    "raf": [
      "Deva",
      "NP"
    ],
    "rag": [
      "Latn",
      "KE"
    ],
    "rah": [
      "Beng",
      "IN"
    ],
    "rai": [
      "Latn",
      "ZZ"
    ],
    "raj": [
      "Deva",
      "IN"
    ],
    "rak": [
      "Latn",
      "PG"
    ],
    "ram": [
      "Latn",
      "BR"
    ],
    "ran": [
      "Latn",
      "ID"
    ],
    "rao": [
      "Latn",
      "ZZ"
    ],
    "rap": [
      "Latn",
      "CL"
    ],
    "rar": [
      "Latn",
      "CK"
    ],
    "rav": [
      "Deva",
      "NP"
    ],
    "raw": [
      "Latn",
      "MM"
    ],
    "rax": [
      "Latn",
      "NG"
    ],
    "ray": [
      "Latn",
      "PF"
    ],
    "raz": [
      "Latn",
      "ID"
    ],
    "rbb": [
      "Mymr",
      "MM"
    ],
    "rbk": [
      "Latn",
      "PH"
    ],
    "rbl": [
      "Latn",
      "PH"
    ],
    "rbp": [
      "Latn",
      "AU"
    ],
    "rcf": [
      "Latn",
      "RE"
    ],
    "rdb": [
      "Arab",
      "IR"
    ],
    "rea": [
      "Latn",
      "PG"
    ],
    "reb": [
      "Latn",
      "ID"
    ],
    "ree": [
      "Latn",
      "MY"
    ],
    "reg": [
      "Latn",
      "TZ"
    ],
    "rei": [
      "Orya",
      "IN"
    ],
    "rej": [
      "Latn",
      "ID"
    ],
    "rel": [
      "Latn",
      "ZZ"
    ],
    "rem": [
      "Latn",
      "PE"
    ],
    "ren": [
      "Latn",
      "VN"
    ],
    "res": [
      "Latn",
      "ZZ"
    ],
    "ret": [
      "Latn",
      "ID"
    ],
    "rey": [
      "Latn",
      "BO"
    ],
    "rga": [
      "Latn",
      "VU"
    ],
    "rgn": [
      "Latn",
      "IT"
    ],
    "rgr": [
      "Latn",
      "PE"
    ],
    "rgs": [
      "Latn",
      "VN"
    ],
    "rgu": [
      "Latn",
      "ID"
    ],
    "rhg": [
      "Rohg",
      "MM"
    ],
    "rhp": [
      "Latn",
      "PG"
    ],
    "ria": [
      "Latn",
      "IN"
    ],
    "rif": [
      "Latn",
      "MA"
    ],
    "ril": [
      "Latn",
      "MM"
    ],
    "rim": [
      "Latn",
      "TZ"
    ],
    "rin": [
      "Latn",
      "NG"
    ],
    "rir": [
      "Latn",
      "ID"
    ],
    "rit": [
      "Latn",
      "AU"
    ],
    "riu": [
      "Latn",
      "ID"
    ],
    "rjg": [
      "Latn",
      "ID"
    ],
    "rji": [
      "Deva",
      "NP"
    ],
    "rjs": [
      "Deva",
      "NP"
    ],
    "rka": [
      "Khmr",
      "KH"
    ],
    "rkb": [
      "Latn",
      "BR"
    ],
    "rkh": [
      "Latn",
      "CK"
    ],
    "rki": [
      "Mymr",
      "MM"
    ],
    "rkm": [
      "Latn",
      "BF"
    ],
    "rkt": [
      "Beng",
      "BD"
    ],
    "rkw": [
      "Latn",
      "AU"
    ],
    "rm": [
      "Latn",
      "CH"
    ],
    "rma": [
      "Latn",
      "NI"
    ],
    "rmb": [
      "Latn",
      "AU"
    ],
    "rmc": [
      "Latn",
      "SK"
    ],
    "rmd": [
      "Latn",
      "DK"
    ],
    "rme": [
      "Latn",
      "GB"
    ],
    "rmf": [
      "Latn",
      "FI"
    ],
    "rmg": [
      "Latn",
      "NO"
    ],
    "rmh": [
      "Latn",
      "ID"
    ],
    "rmi": [
      "Armn",
      "AM"
    ],
    "rmk": [
      "Latn",
      "PG"
    ],
    "rml": [
      "Latn",
      "PL"
    ],
    "rmm": [
      "Latn",
      "ID"
    ],
    "rmn": [
      "Latn",
      "RS"
    ],
    "rmo": [
      "Latn",
      "CH"
    ],
    "rmp": [
      "Latn",
      "PG"
    ],
    "rmq": [
      "Latn",
      "ES"
    ],
    "rmt": [
      "Arab",
      "IR"
    ],
    "rmu": [
      "Latn",
      "SE"
    ],
    "rmw": [
      "Latn",
      "GB"
    ],
    "rmx": [
      "Latn",
      "VN"
    ],
    "rmz": [
      "Mymr",
      "IN"
    ],
    "rn": [
      "Latn",
      "BI"
    ],
    "rna": [
      "Latn",
      "ZZ"
    ],
    "rnd": [
      "Latn",
      "CD"
    ],
    "rng": [
      "Latn",
      "MZ"
    ],
    "rnl": [
      "Latn",
      "IN"
    ],
    "rnn": [
      "Latn",
      "ID"
    ],
    "rnr": [
      "Latn",
      "AU"
    ],
    "rnw": [
      "Latn",
      "TZ"
    ],
    "ro": [
      "Latn",
      "RO"
    ],
    "rob": [
      "Latn",
      "ID"
    ],
    "roc": [
      "Latn",
      "VN"
    ],
    "rod": [
      "Latn",
      "NG"
    ],
    "roe": [
      "Latn",
      "PG"
    ],
    "rof": [
      "Latn",
      "TZ"
    ],
    "rog": [
      "Latn",
      "VN"
    ],
    "rol": [
      "Latn",
      "PH"
    ],
    "rom": [
      "Latn",
      "RO"
    ],
    "roo": [
      "Latn",
      "ZZ"
    ],
    "rop": [
      "Latn",
      "AU"
    ],
    "ror": [
      "Latn",
      "ID"
    ],
    "rou": [
      "Latn",
      "TD"
    ],
    "row": [
      "Latn",
      "ID"
    ],
    "rpn": [
      "Latn",
      "VU"
    ],
    "rpt": [
      "Latn",
      "PG"
    ],
    "rri": [
      "Latn",
      "SB"
    ],
    "rro": [
      "Latn",
      "ZZ"
    ],
    "rrt": [
      "Latn",
      "AU"
    ],
    "rsk": [
      "Cyrl",
      "RS"
    ],
    "rtc": [
      "Latn",
      "MM"
    ],
    "rth": [
      "Latn",
      "ID"
    ],
    "rtm": [
      "Latn",
      "FJ"
    ],
    "rtw": [
      "Deva",
      "IN"
    ],
    "ru": [
      "Cyrl",
      "RU"
    ],
    "rub": [
      "Latn",
      "UG"
    ],
    "ruc": [
      "Latn",
      "UG"
    ],
    "rue": [
      "Cyrl",
      "UA"
    ],
    "ruf": [
      "Latn",
      "TZ"
    ],
    "rug": [
      "Latn",
      "SB"
    ],
    "rui": [
      "Latn",
      "TZ"
    ],
    "ruk": [
      "Latn",
      "NG"
    ],
    "ruo": [
      "Latn",
      "HR"
    ],
    "rup": [
      "Latn",
      "RO"
    ],
    "ruq": [
      "Latn",
      "GR"
    ],
    "rut": [
      "Cyrl",
      "RU"
    ],
    "ruu": [
      "Latn",
      "MY"
    ],
    "ruy": [
      "Latn",
      "NG"
    ],
    "ruz": [
      "Latn",
      "NG"
    ],
    "rw": [
      "Latn",
      "RW"
    ],
    "rwa": [
      "Latn",
      "PG"
    ],
    "rwk": [
      "Latn",
      "TZ"
    ],
    "rwl": [
      "Latn",
      "TZ"
    ],
    "rwm": [
      "Latn",
      "UG"
    ],
    "rwo": [
      "Latn",
      "ZZ"
    ],
    "rwr": [
      "Deva",
      "IN"
    ],
    "rxd": [
      "Latn",
      "AU"
    ],
    "rxw": [
      "Latn",
      "AU"
    ],
    "ryu": [
      "Kana",
      "JP"
    ],
    "sa": [
      "Deva",
      "IN"
    ],
    "saa": [
      "Latn",
      "TD"
    ],
    "sab": [
      "Latn",
      "PA"
    ],
    "sac": [
      "Latn",
      "US"
    ],
    "sad": [
      "Latn",
      "TZ"
    ],
    "sae": [
      "Latn",
      "BR"
    ],
    "saf": [
      "Latn",
      "GH"
    ],
    "sah": [
      "Cyrl",
      "RU"
    ],
    "saj": [
      "Latn",
      "ID"
    ],
    "sak": [
      "Latn",
      "GA"
    ],
    "sam": [
      "Samr",
      "PS"
    ],
    "sao": [
      "Latn",
      "ID"
    ],
    "saq": [
      "Latn",
      "KE"
    ],
    "sar": [
      "Latn",
      "BO"
    ],
    "sas": [
      "Latn",
      "ID"
    ],
    "sat": [
      "Olck",
      "IN"
    ],
    "sau": [
      "Latn",
      "ID"
    ],
    "sav": [
      "Latn",
      "SN"
    ],
    "saw": [
      "Latn",
      "ID"
    ],
    "sax": [
      "Latn",
      "VU"
    ],
    "say": [
      "Latn",
      "NG"
    ],
    "saz": [
      "Saur",
      "IN"
    ],
    "sba": [
      "Latn",
      "ZZ"
    ],
    "sbb": [
      "Latn",
      "SB"
    ],
    "sbc": [
      "Latn",
      "PG"
    ],
    "sbd": [
      "Latn",
      "BF"
    ],
    "sbe": [
      "Latn",
      "ZZ"
    ],
    "sbg": [
      "Latn",
      "ID"
    ],
    "sbh": [
      "Latn",
      "PG"
    ],
    "sbi": [
      "Latn",
      "PG"
    ],
    "sbj": [
      "Latn",
      "TD"
    ],
    "sbk": [
      "Latn",
      "TZ"
    ],
    "sbl": [
      "Latn",
      "PH"
    ],
    "sbm": [
      "Latn",
      "TZ"
    ],
    "sbn": [
      "Arab",
      "PK"
    ],
    "sbo": [
      "Latn",
      "MY"
    ],
    "sbp": [
      "Latn",
      "TZ"
    ],
    "sbq": [
      "Latn",
      "PG"
    ],
    "sbr": [
      "Latn",
      "ID"
    ],
    "sbs": [
      "Latn",
      "NA"
    ],
    "sbt": [
      "Latn",
      "ID"
    ],
    "sbu": [
      "Tibt",
      "IN"
    ],
    "sbv": [
      "Latn",
      "IT"
    ],
    "sbw": [
      "Latn",
      "GA"
    ],
    "sbx": [
      "Latn",
      "ID"
    ],
    "sby": [
      "Latn",
      "ZM"
    ],
    "sbz": [
      "Latn",
      "CF"
    ],
    "sc": [
      "Latn",
      "IT"
    ],
    "scb": [
      "Latn",
      "VN"
    ],
    "sce": [
      "Latn",
      "CN"
    ],
    "scf": [
      "Latn",
      "PA"
    ],
    "scg": [
      "Latn",
      "ID"
    ],
    "sch": [
      "Latn",
      "IN"
    ],
    "sci": [
      "Latn",
      "LK"
    ],
    "sck": [
      "Deva",
      "IN"
    ],
    "scl": [
      "Arab",
      "ZZ"
    ],
    "scn": [
      "Latn",
      "IT"
    ],
    "sco": [
      "Latn",
      "GB"
    ],
    "scp": [
      "Deva",
      "NP"
    ],
    "scs": [
      "Latn",
      "CA"
    ],
    "sct": [
      "Laoo",
      "LA"
    ],
    "scu": [
      "Takr",
      "IN"
    ],
    "scv": [
      "Latn",
      "NG"
    ],
    "scw": [
      "Latn",
      "NG"
    ],
    "scx": [
      "Grek",
      "IT"
    ],
    "sd": [
      "Arab",
      "PK"
    ],
    "sda": [
      "Latn",
      "ID"
    ],
    "sdb": [
      "Arab",
      "IQ"
    ],
    "sdc": [
      "Latn",
      "IT"
    ],
    "sde": [
      "Latn",
      "NG"
    ],
    "sdf": [
      "Arab",
      "IQ"
    ],
    "sdg": [
      "Arab",
      "AF"
    ],
    "sdh": [
      "Arab",
      "IR"
    ],
    "sdj": [
      "Latn",
      "CG"
    ],
    "sdk": [
      "Latn",
      "PG"
    ],
    "sdn": [
      "Latn",
      "IT"
    ],
    "sdo": [
      "Latn",
      "MY"
    ],
    "sdq": [
      "Latn",
      "ID"
    ],
    "sds": [
      "Arab",
      "TN"
    ],
    "sdu": [
      "Latn",
      "ID"
    ],
    "sdx": [
      "Latn",
      "MY"
    ],
    "se": [
      "Latn",
      "NO"
    ],
    "sea": [
      "Latn",
      "MY"
    ],
    "seb": [
      "Latn",
      "CI"
    ],
    "sec": [
      "Latn",
      "CA"
    ],
    "sed": [
      "Latn",
      "VN"
    ],
    "see": [
      "Latn",
      "US"
    ],
    "sef": [
      "Latn",
      "CI"
    ],
    "seg": [
      "Latn",
      "TZ"
    ],
    "seh": [
      "Latn",
      "MZ"
    ],
    "sei": [
      "Latn",
      "MX"
    ],
    "sej": [
      "Latn",
      "PG"
    ],
    "sek": [
      "Latn",
      "CA"
    ],
    "sel": [
      "Cyrl",
      "RU"
    ],
    "sen": [
      "Latn",
      "BF"
    ],
    "seo": [
      "Latn",
      "PG"
    ],
    "sep": [
      "Latn",
      "BF"
    ],
    "seq": [
      "Latn",
      "BF"
    ],
    "ser": [
      "Latn",
      "US"
    ],
    "ses": [
      "Latn",
      "ML"
    ],
    "set": [
      "Latn",
      "ID"
    ],
    "seu": [
      "Latn",
      "ID"
    ],
    "sev": [
      "Latn",
      "CI"
    ],
    "sew": [
      "Latn",
      "PG"
    ],
    "sey": [
      "Latn",
      "EC"
    ],
    "sez": [
      "Latn",
      "MM"
    ],
    "sfe": [
      "Latn",
      "PH"
    ],
    "sfm": [
      "Plrd",
      "CN"
    ],
    "sfw": [
      "Latn",
      "GH"
    ],
    "sg": [
      "Latn",
      "CF"
    ],
    "sga": [
      "Ogam",
      "IE"
    ],
    "sgb": [
      "Latn",
      "PH"
    ],
    "sgc": [
      "Latn",
      "KE"
    ],
    "sgd": [
      "Latn",
      "PH"
    ],
    "sge": [
      "Latn",
      "ID"
    ],
    "sgh": [
      "Cyrl",
      "TJ"
    ],
    "sgi": [
      "Latn",
      "CM"
    ],
    "sgj": [
      "Deva",
      "IN"
    ],
    "sgm": [
      "Latn",
      "KE"
    ],
    "sgp": [
      "Latn",
      "IN"
    ],
    "sgr": [
      "Arab",
      "IR"
    ],
    "sgs": [
      "Latn",
      "LT"
    ],
    "sgt": [
      "Tibt",
      "BT"
    ],
    "sgu": [
      "Latn",
      "ID"
    ],
    "sgw": [
      "Ethi",
      "ZZ"
    ],
    "sgy": [
      "Arab",
      "AF"
    ],
    "sgz": [
      "Latn",
      "ZZ"
    ],
    "sha": [
      "Latn",
      "NG"
    ],
    "shb": [
      "Latn",
      "BR"
    ],
    "shc": [
      "Latn",
      "CD"
    ],
    "shd": [
      "Arab",
      "PK"
    ],
    "she": [
      "Latn",
      "ET"
    ],
    "shg": [
      "Latn",
      "BW"
    ],
    "shh": [
      "Latn",
      "US"
    ],
    "shi": [
      "Tfng",
      "MA"
    ],
    "shj": [
      "Latn",
      "SD"
    ],
    "shk": [
      "Latn",
      "ZZ"
    ],
    "shm": [
      "Arab",
      "IR"
    ],
    "shn": [
      "Mymr",
      "MM"
    ],
    "sho": [
      "Latn",
      "NG"
    ],
    "shp": [
      "Latn",
      "PE"
    ],
    "shq": [
      "Latn",
      "ZM"
    ],
    "shr": [
      "Latn",
      "CD"
    ],
    "shs": [
      "Latn",
      "CA"
    ],
    "sht": [
      "Latn",
      "US"
    ],
    "shu": [
      "Arab",
      "ZZ"
    ],
    "shv": [
      "Arab",
      "OM"
    ],
    "shw": [
      "Latn",
      "SD"
    ],
    "shy": [
      "Latn",
      "DZ"
    ],
    "shz": [
      "Latn",
      "ML"
    ],
    "si": [
      "Sinh",
      "LK"
    ],
    "sia": [
      "Cyrl",
      "RU"
    ],
    "sib": [
      "Latn",
      "MY"
    ],
    "sid": [
      "Latn",
      "ET"
    ],
    "sie": [
      "Latn",
      "ZM"
    ],
    "sif": [
      "Latn",
      "BF"
    ],
    "sig": [
      "Latn",
      "ZZ"
    ],
    "sih": [
      "Latn",
      "NC"
    ],
    "sii": [
      "Latn",
      "IN"
    ],
    "sij": [
      "Latn",
      "PG"
    ],
    "sik": [
      "Latn",
      "BR"
    ],
    "sil": [
      "Latn",
      "ZZ"
    ],
    "sim": [
      "Latn",
      "ZZ"
    ],
    "sip": [
      "Tibt",
      "IN"
    ],
    "siq": [
      "Latn",
      "PG"
    ],
    "sir": [
      "Latn",
      "NG"
    ],
    "sis": [
      "Latn",
      "US"
    ],
    "siu": [
      "Latn",
      "PG"
    ],
    "siv": [
      "Latn",
      "PG"
    ],
    "siw": [
      "Latn",
      "PG"
    ],
    "six": [
      "Latn",
      "PG"
    ],
    "siy": [
      "Arab",
      "IR"
    ],
    "siz": [
      "Arab",
      "EG"
    ],
    "sja": [
      "Latn",
      "CO"
    ],
    "sjb": [
      "Latn",
      "ID"
    ],
    "sjd": [
      "Cyrl",
      "RU"
    ],
    "sje": [
      "Latn",
      "SE"
    ],
    "sjg": [
      "Latn",
      "TD"
    ],
    "sjl": [
      "Latn",
      "IN"
    ],
    "sjm": [
      "Latn",
      "PH"
    ],
    "sjp": [
      "Deva",
      "IN"
    ],
    "sjr": [
      "Latn",
      "ZZ"
    ],
    "sjt": [
      "Cyrl",
      "RU"
    ],
    "sju": [
      "Latn",
      "SE"
    ],
    "sjw": [
      "Latn",
      "US"
    ],
    "sk": [
      "Latn",
      "SK"
    ],
    "ska": [
      "Latn",
      "US"
    ],
    "skb": [
      "Thai",
      "TH"
    ],
    "skc": [
      "Latn",
      "ZZ"
    ],
    "skd": [
      "Latn",
      "US"
    ],
    "ske": [
      "Latn",
      "VU"
    ],
    "skf": [
      "Latn",
      "BR"
    ],
    "skg": [
      "Latn",
      "MG"
    ],
    "skh": [
      "Latn",
      "ID"
    ],
    "ski": [
      "Latn",
      "ID"
    ],
    "skj": [
      "Deva",
      "NP"
    ],
    "skm": [
      "Latn",
      "PG"
    ],
    "skn": [
      "Latn",
      "PH"
    ],
    "sko": [
      "Latn",
      "ID"
    ],
    "skp": [
      "Latn",
      "MY"
    ],
    "skq": [
      "Latn",
      "BF"
    ],
    "skr": [
      "Arab",
      "PK"
    ],
    "sks": [
      "Latn",
      "ZZ"
    ],
    "skt": [
      "Latn",
      "CD"
    ],
    "sku": [
      "Latn",
      "VU"
    ],
    "skv": [
      "Latn",
      "ID"
    ],
    "skw": [
      "Latn",
      "GY"
    ],
    "skx": [
      "Latn",
      "ID"
    ],
    "sky": [
      "Latn",
      "SB"
    ],
    "skz": [
      "Latn",
      "ID"
    ],
    "sl": [
      "Latn",
      "SI"
    ],
    "slc": [
      "Latn",
      "CO"
    ],
    "sld": [
      "Latn",
      "ZZ"
    ],
    "slg": [
      "Latn",
      "ID"
    ],
    "slh": [
      "Latn",
      "US"
    ],
    "sli": [
      "Latn",
      "PL"
    ],
    "slj": [
      "Latn",
      "BR"
    ],
    "sll": [
      "Latn",
      "ZZ"
    ],
    "slm": [
      "Latn",
      "PH"
    ],
    "sln": [
      "Latn",
      "US"
    ],
    "slp": [
      "Latn",
      "ID"
    ],
    "slq": [
      "Arab",
      "IR"
    ],
    "slr": [
      "Latn",
      "CN"
    ],
    "slu": [
      "Latn",
      "ID"
    ],
    "slw": [
      "Latn",
      "PG"
    ],
    "slx": [
      "Latn",
      "CD"
    ],
    "sly": [
      "Latn",
      "ID"
    ],
    "slz": [
      "Latn",
      "ID"
    ],
    "sm": [
      "Latn",
      "WS"
    ],
    "sma": [
      "Latn",
      "SE"
    ],
    "smb": [
      "Latn",
      "PG"
    ],
    "smc": [
      "Latn",
      "PG"
    ],
    "smd": [
      "Latn",
      "AO"
    ],
    "smf": [
      "Latn",
      "PG"
    ],
    "smg": [
      "Latn",
      "PG"
    ],
    "smh": [
      "Yiii",
      "CN"
    ],
    "smj": [
      "Latn",
      "SE"
    ],
    "smk": [
      "Latn",
      "PH"
    ],
    "sml": [
      "Latn",
      "PH"
    ],
    "smn": [
      "Latn",
      "FI"
    ],
    "smp": [
      "Samr",
      "IL"
    ],
    "smq": [
      "Latn",
      "ZZ"
    ],
    "smr": [
      "Latn",
      "ID"
    ],
    "sms": [
      "Latn",
      "FI"
    ],
    "smt": [
      "Latn",
      "IN"
    ],
    "smu": [
      "Khmr",
      "KH"
    ],
    "smw": [
      "Latn",
      "ID"
    ],
    "smx": [
      "Latn",
      "CD"
    ],
    "smy": [
      "Arab",
      "IR"
    ],
    "smz": [
      "Latn",
      "PG"
    ],
    "sn": [
      "Latn",
      "ZW"
    ],
    "snb": [
      "Latn",
      "MY"
    ],
    "snc": [
      "Latn",
      "ZZ"
    ],
    "sne": [
      "Latn",
      "MY"
    ],
    "snf": [
      "Latn",
      "SN"
    ],
    "sng": [
      "Latn",
      "CD"
    ],
    "sni": [
      "Latn",
      "PE"
    ],
    "snj": [
      "Latn",
      "CF"
    ],
    "snk": [
      "Latn",
      "ML"
    ],
    "snl": [
      "Latn",
      "PH"
    ],
    "snm": [
      "Latn",
      "UG"
    ],
    "snn": [
      "Latn",
      "CO"
    ],
    "sno": [
      "Latn",
      "US"
    ],
    "snp": [
      "Latn",
      "ZZ"
    ],
    "snq": [
      "Latn",
      "GA"
    ],
    "snr": [
      "Latn",
      "PG"
    ],
    "sns": [
      "Latn",
      "VU"
    ],
    "snu": [
      "Latn",
      "ID"
    ],
    "snv": [
      "Latn",
      "MY"
    ],
    "snw": [
      "Latn",
      "GH"
    ],
    "snx": [
      "Latn",
      "ZZ"
    ],
    "sny": [
      "Latn",
      "ZZ"
    ],
    "snz": [
      "Latn",
      "PG"
    ],
    "so": [
      "Latn",
      "SO"
    ],
    "soa": [
      "Tavt",
      "TH"
    ],
    "sob": [
      "Latn",
      "ID"
    ],
    "soc": [
      "Latn",
      "CD"
    ],
    "sod": [
      "Latn",
      "CD"
    ],
    "soe": [
      "Latn",
      "CD"
    ],
    "sog": [
      "Sogd",
      "UZ"
    ],
    "soi": [
      "Deva",
      "NP"
    ],
    "sok": [
      "Latn",
      "ZZ"
    ],
    "sol": [
      "Latn",
      "PG"
    ],
    "soo": [
      "Latn",
      "CD"
    ],
    "sop": [
      "Latn",
      "CD"
    ],
    "soq": [
      "Latn",
      "ZZ"
    ],
    "sor": [
      "Latn",
      "TD"
    ],
    "sos": [
      "Latn",
      "BF"
    ],
    "sou": [
      "Thai",
      "TH"
    ],
    "sov": [
      "Latn",
      "PW"
    ],
    "sow": [
      "Latn",
      "PG"
    ],
    "sox": [
      "Latn",
      "CM"
    ],
    "soy": [
      "Latn",
      "ZZ"
    ],
    "soz": [
      "Latn",
      "TZ"
    ],
    "spb": [
      "Latn",
      "ID"
    ],
    "spc": [
      "Latn",
      "VE"
    ],
    "spd": [
      "Latn",
      "ZZ"
    ],
    "spe": [
      "Latn",
      "PG"
    ],
    "spg": [
      "Latn",
      "MY"
    ],
    "spi": [
      "Latn",
      "ID"
    ],
    "spk": [
      "Latn",
      "PG"
    ],
    "spl": [
      "Latn",
      "ZZ"
    ],
    "spm": [
      "Latn",
      "PG"
    ],
    "spn": [
      "Latn",
      "PY"
    ],
    "spo": [
      "Latn",
      "US"
    ],
    "spp": [
      "Latn",
      "ML"
    ],
    "spq": [
      "Latn",
      "PE"
    ],
    "spr": [
      "Latn",
      "ID"
    ],
    "sps": [
      "Latn",
      "ZZ"
    ],
    "spt": [
      "Tibt",
      "IN"
    ],
    "spv": [
      "Orya",
      "IN"
    ],
    "sq": [
      "Latn",
      "AL"
    ],
    "sqa": [
      "Latn",
      "NG"
    ],
    "sqh": [
      "Latn",
      "NG"
    ],
    "sqm": [
      "Latn",
      "CF"
    ],
    "sqo": [
      "Arab",
      "IR"
    ],
    "sqq": [
      "Laoo",
      "LA"
    ],
    "sqt": [
      "Arab",
      "YE"
    ],
    "squ": [
      "Latn",
      "CA"
    ],
    "sr": [
      "Cyrl",
      "RS"
    ],
    "sra": [
      "Latn",
      "PG"
    ],
    "srb": [
      "Sora",
      "IN"
    ],
    "sre": [
      "Latn",
      "ID"
    ],
    "srf": [
      "Latn",
      "PG"
    ],
    "srg": [
      "Latn",
      "PH"
    ],
    "srh": [
      "Arab",
      "CN"
    ],
    "sri": [
      "Latn",
      "CO"
    ],
    "srk": [
      "Latn",
      "MY"
    ],
    "srl": [
      "Latn",
      "ID"
    ],
    "srm": [
      "Latn",
      "SR"
    ],
    "srn": [
      "Latn",
      "SR"
    ],
    "sro": [
      "Latn",
      "IT"
    ],
    "srq": [
      "Latn",
      "BO"
    ],
    "srr": [
      "Latn",
      "SN"
    ],
    "srs": [
      "Latn",
      "CA"
    ],
    "srt": [
      "Latn",
      "ID"
    ],
    "sru": [
      "Latn",
      "BR"
    ],
    "srv": [
      "Latn",
      "PH"
    ],
    "srw": [
      "Latn",
      "ID"
    ],
    "srx": [
      "Deva",
      "IN"
    ],
    "sry": [
      "Latn",
      "PG"
    ],
    "srz": [
      "Arab",
      "IR"
    ],
    "ss": [
      "Latn",
      "ZA"
    ],
    "ssb": [
      "Latn",
      "PH"
    ],
    "ssc": [
      "Latn",
      "TZ"
    ],
    "ssd": [
      "Latn",
      "ZZ"
    ],
    "sse": [
      "Latn",
      "PH"
    ],
    "ssf": [
      "Latn",
      "TW"
    ],
    "ssg": [
      "Latn",
      "ZZ"
    ],
    "ssh": [
      "Arab",
      "AE"
    ],
    "ssj": [
      "Latn",
      "PG"
    ],
    "ssl": [
      "Latn",
      "GH"
    ],
    "ssm": [
      "Latn",
      "MY"
    ],
    "ssn": [
      "Latn",
      "KE"
    ],
    "sso": [
      "Latn",
      "PG"
    ],
    "ssq": [
      "Latn",
      "ID"
    ],
    "sss": [
      "Laoo",
      "LA"
    ],
    "sst": [
      "Latn",
      "PG"
    ],
    "ssu": [
      "Latn",
      "PG"
    ],
    "ssv": [
      "Latn",
      "VU"
    ],
    "ssx": [
      "Latn",
      "PG"
    ],
    "ssy": [
      "Latn",
      "ER"
    ],
    "ssz": [
      "Latn",
      "PG"
    ],
    "st": [
      "Latn",
      "ZA"
    ],
    "sta": [
      "Latn",
      "ZM"
    ],
    "stb": [
      "Latn",
      "PH"
    ],
    "ste": [
      "Latn",
      "ID"
    ],
    "stf": [
      "Latn",
      "PG"
    ],
    "stg": [
      "Latn",
      "VN"
    ],
    "sth": [
      "Latn",
      "IE"
    ],
    "sti": [
      "Latn",
      "VN"
    ],
    "stj": [
      "Latn",
      "BF"
    ],
    "stk": [
      "Latn",
      "ZZ"
    ],
    "stl": [
      "Latn",
      "NL"
    ],
    "stm": [
      "Latn",
      "PG"
    ],
    "stn": [
      "Latn",
      "SB"
    ],
    "sto": [
      "Latn",
      "CA"
    ],
    "stp": [
      "Latn",
      "MX"
    ],
    "stq": [
      "Latn",
      "DE"
    ],
    "str": [
      "Latn",
      "CA"
    ],
    "sts": [
      "Arab",
      "AF"
    ],
    "stt": [
      "Latn",
      "VN"
    ],
    "stv": [
      "Ethi",
      "ET"
    ],
    "stw": [
      "Latn",
      "FM"
    ],
    "sty": [
      "Cyrl",
      "RU"
    ],
    "su": [
      "Latn",
      "ID"
    ],
    "sua": [
      "Latn",
      "ZZ"
    ],
    "sub": [
      "Latn",
      "CD"
    ],
    "suc": [
      "Latn",
      "PH"
    ],
    "sue": [
      "Latn",
      "ZZ"
    ],
    "sug": [
      "Latn",
      "PG"
    ],
    "sui": [
      "Latn",
      "PG"
    ],
    "suj": [
      "Latn",
      "TZ"
    ],
    "suk": [
      "Latn",
      "TZ"
    ],
    "suo": [
      "Latn",
      "PG"
    ],
    "suq": [
      "Latn",
      "ET"
    ],
    "sur": [
      "Latn",
      "ZZ"
    ],
    "sus": [
      "Latn",
      "GN"
    ],
    "sut": [
      "Latn",
      "NI"
    ],
    "suv": [
      "Latn",
      "IN"
    ],
    "suw": [
      "Latn",
      "TZ"
    ],
    "suy": [
      "Latn",
      "BR"
    ],
    "suz": [
      "Deva",
      "NP"
    ],
    "sv": [
      "Latn",
      "SE"
    ],
    "sva": [
      "Geor",
      "GE"
    ],
    "svb": [
      "Latn",
      "PG"
    ],
    "svc": [
      "Latn",
      "VC"
    ],
    "sve": [
      "Latn",
      "ID"
    ],
    "svm": [
      "Latn",
      "IT"
    ],
    "svs": [
      "Latn",
      "SB"
    ],
    "sw": [
      "Latn",
      "TZ"
    ],
    "swb": [
      "Arab",
      "YT"
    ],
    "swc": [
      "Latn",
      "CD"
    ],
    "swf": [
      "Latn",
      "CD"
    ],
    "swg": [
      "Latn",
      "DE"
    ],
    "swi": [
      "Hani",
      "CN"
    ],
    "swj": [
      "Latn",
      "GA"
    ],
    "swk": [
      "Latn",
      "MW"
    ],
    "swm": [
      "Latn",
      "PG"
    ],
    "swo": [
      "Latn",
      "BR"
    ],
    "swp": [
      "Latn",
      "ZZ"
    ],
    "swq": [
      "Latn",
      "CM"
    ],
    "swr": [
      "Latn",
      "ID"
    ],
    "sws": [
      "Latn",
      "ID"
    ],
    "swt": [
      "Latn",
      "ID"
    ],
    "swu": [
      "Latn",
      "ID"
    ],
    "swv": [
      "Deva",
      "IN"
    ],
    "sww": [
      "Latn",
      "VU"
    ],
    "swx": [
      "Latn",
      "BR"
    ],
    "swy": [
      "Latn",
      "TD"
    ],
    "sxb": [
      "Latn",
      "KE"
    ],
    "sxe": [
      "Latn",
      "GA"
    ],
    "sxn": [
      "Latn",
      "ID"
    ],
    "sxr": [
      "Latn",
      "TW"
    ],
    "sxs": [
      "Latn",
      "NG"
    ],
    "sxu": [
      "Latn",
      "DE"
    ],
    "sxw": [
      "Latn",
      "ZZ"
    ],
    "sya": [
      "Latn",
      "ID"
    ],
    "syb": [
      "Latn",
      "PH"
    ],
    "syc": [
      "Syrc",
      "TR"
    ],
    "syi": [
      "Latn",
      "GA"
    ],
    "syk": [
      "Latn",
      "NG"
    ],
    "syl": [
      "Beng",
      "BD"
    ],
    "sym": [
      "Latn",
      "BF"
    ],
    "syn": [
      "Syrc",
      "IR"
    ],
    "syo": [
      "Latn",
      "KH"
    ],
    "syr": [
      "Syrc",
      "IQ"
    ],
    "sys": [
      "Latn",
      "TD"
    ],
    "syw": [
      "Deva",
      "NP"
    ],
    "syx": [
      "Latn",
      "GA"
    ],
    "sza": [
      "Latn",
      "MY"
    ],
    "szb": [
      "Latn",
      "ID"
    ],
    "szc": [
      "Latn",
      "MY"
    ],
    "szd": [
      "Latn",
      "MY"
    ],
    "szg": [
      "Latn",
      "CD"
    ],
    "szl": [
      "Latn",
      "PL"
    ],
    "szn": [
      "Latn",
      "ID"
    ],
    "szp": [
      "Latn",
      "ID"
    ],
    "szv": [
      "Latn",
      "CM"
    ],
    "szw": [
      "Latn",
      "ID"
    ],
    "szy": [
      "Latn",
      "TW"
    ],
    "ta": [
      "Taml",
      "IN"
    ],
    "taa": [
      "Latn",
      "US"
    ],
    "tab": [
      "Cyrl",
      "RU"
    ],
    "tac": [
      "Latn",
      "MX"
    ],
    "tad": [
      "Latn",
      "ID"
    ],
    "tae": [
      "Latn",
      "BR"
    ],
    "taf": [
      "Latn",
      "BR"
    ],
    "tag": [
      "Latn",
      "SD"
    ],
    "taj": [
      "Deva",
      "NP"
    ],
    "tak": [
      "Latn",
      "NG"
    ],
    "tal": [
      "Latn",
      "ZZ"
    ],
    "tan": [
      "Latn",
      "ZZ"
    ],
    "tao": [
      "Latn",
      "TW"
    ],
    "tap": [
      "Latn",
      "CD"
    ],
    "taq": [
      "Latn",
      "ZZ"
    ],
    "tar": [
      "Latn",
      "MX"
    ],
    "tas": [
      "Latn",
      "VN"
    ],
    "tau": [
      "Latn",
      "US"
    ],
    "tav": [
      "Latn",
      "CO"
    ],
    "taw": [
      "Latn",
      "PG"
    ],
    "tax": [
      "Latn",
      "TD"
    ],
    "tay": [
      "Latn",
      "TW"
    ],
    "taz": [
      "Latn",
      "SD"
    ],
    "tba": [
      "Latn",
      "BR"
    ],
    "tbc": [
      "Latn",
      "ZZ"
    ],
    "tbd": [
      "Latn",
      "ZZ"
    ],
    "tbe": [
      "Latn",
      "SB"
    ],
    "tbf": [
      "Latn",
      "ZZ"
    ],
    "tbg": [
      "Latn",
      "ZZ"
    ],
    "tbh": [
      "Latn",
      "AU"
    ],
    "tbi": [
      "Latn",
      "SD"
    ],
    "tbj": [
      "Latn",
      "PG"
    ],
    "tbk": [
      "Tagb",
      "PH"
    ],
    "tbl": [
      "Latn",
      "PH"
    ],
    "tbm": [
      "Latn",
      "CD"
    ],
    "tbn": [
      "Latn",
      "CO"
    ],
    "tbo": [
      "Latn",
      "ZZ"
    ],
    "tbp": [
      "Latn",
      "ID"
    ],
    "tbs": [
      "Latn",
      "PG"
    ],
    "tbt": [
      "Latn",
      "CD"
    ],
    "tbu": [
      "Latn",
      "MX"
    ],
    "tbv": [
      "Latn",
      "PG"
    ],
    "tbw": [
      "Latn",
      "PH"
    ],
    "tbx": [
      "Latn",
      "PG"
    ],
    "tby": [
      "Latn",
      "ID"
    ],
    "tbz": [
      "Latn",
      "ZZ"
    ],
    "tca": [
      "Latn",
      "BR"
    ],
    "tcb": [
      "Latn",
      "US"
    ],
    "tcc": [
      "Latn",
      "TZ"
    ],
    "tcd": [
      "Latn",
      "GH"
    ],
    "tce": [
      "Latn",
      "CA"
    ],
    "tcf": [
      "Latn",
      "MX"
    ],
    "tcg": [
      "Latn",
      "ID"
    ],
    "tch": [
      "Latn",
      "TC"
    ],
    "tci": [
      "Latn",
      "ZZ"
    ],
    "tck": [
      "Latn",
      "GA"
    ],
    "tcm": [
      "Latn",
      "ID"
    ],
    "tcn": [
      "Tibt",
      "NP"
    ],
    "tco": [
      "Mymr",
      "MM"
    ],
    "tcp": [
      "Latn",
      "MM"
    ],
    "tcq": [
      "Latn",
      "ID"
    ],
    "tcs": [
      "Latn",
      "AU"
    ],
    "tcu": [
      "Latn",
      "MX"
    ],
    "tcw": [
      "Latn",
      "MX"
    ],
    "tcx": [
      "Taml",
      "IN"
    ],
    "tcy": [
      "Knda",
      "IN"
    ],
    "tcz": [
      "Latn",
      "IN"
    ],
    "tda": [
      "Tfng",
      "NE"
    ],
    "tdb": [
      "Deva",
      "IN"
    ],
    "tdc": [
      "Latn",
      "CO"
    ],
    "tdd": [
      "Tale",
      "CN"
    ],
    "tde": [
      "Latn",
      "ML"
    ],
    "tdg": [
      "Deva",
      "NP"
    ],
    "tdh": [
      "Deva",
      "NP"
    ],
    "tdi": [
      "Latn",
      "ID"
    ],
    "tdj": [
      "Latn",
      "ID"
    ],
    "tdk": [
      "Latn",
      "NG"
    ],
    "tdl": [
      "Latn",
      "NG"
    ],
    "tdm": [
      "Latn",
      "GY"
    ],
    "tdn": [
      "Latn",
      "ID"
    ],
    "tdo": [
      "Latn",
      "NG"
    ],
    "tdq": [
      "Latn",
      "NG"
    ],
    "tdr": [
      "Latn",
      "VN"
    ],
    "tds": [
      "Latn",
      "ID"
    ],
    "tdt": [
      "Latn",
      "TL"
    ],
    "tdu": [
      "Latn",
      "MY"
    ],
    "tdv": [
      "Latn",
      "NG"
    ],
    "tdx": [
      "Latn",
      "MG"
    ],
    "tdy": [
      "Latn",
      "PH"
    ],
    "te": [
      "Telu",
      "IN"
    ],
    "tea": [
      "Latn",
      "MY"
    ],
    "teb": [
      "Latn",
      "EC"
    ],
    "tec": [
      "Latn",
      "KE"
    ],
    "ted": [
      "Latn",
      "ZZ"
    ],
    "tee": [
      "Latn",
      "MX"
    ],
    "teg": [
      "Latn",
      "GA"
    ],
    "teh": [
      "Latn",
      "AR"
    ],
    "tei": [
      "Latn",
      "PG"
    ],
    "tek": [
      "Latn",
      "CD"
    ],
    "tem": [
      "Latn",
      "SL"
    ],
    "ten": [
      "Latn",
      "CO"
    ],
    "teo": [
      "Latn",
      "UG"
    ],
    "tep": [
      "Latn",
      "MX"
    ],
    "teq": [
      "Latn",
      "SD"
    ],
    "ter": [
      "Latn",
      "BR"
    ],
    "tes": [
      "Java",
      "ID"
    ],
    "tet": [
      "Latn",
      "TL"
    ],
    "teu": [
      "Latn",
      "UG"
    ],
    "tev": [
      "Latn",
      "ID"
    ],
    "tew": [
      "Latn",
      "US"
    ],
    "tex": [
      "Latn",
      "SS"
    ],
    "tey": [
      "Latn",
      "SD"
    ],
    "tfi": [
=======
      "Hant"
    ]
  ],
  "language": {
    "af": [
      "Latn",
      "ZA"
    ],
    "am": [
      "Ethi",
      "ET"
    ],
    "ar": [
      "Arab",
      "EG"
    ],
    "as": [
      "Beng",
      "IN"
    ],
    "ast": [
      "Latn",
      "ES"
    ],
    "az": [
      "Latn",
      "AZ"
    ],
    "be": [
      "Cyrl",
      "BY"
    ],
    "bg": [
      "Cyrl",
      "BG"
    ],
    "bgc": [
      "Deva",
      "IN"
    ],
    "bho": [
      "Deva",
      "IN"
    ],
    "bn": [
      "Beng",
      "BD"
    ],
    "br": [
      "Latn",
      "FR"
    ],
    "brx": [
      "Deva",
      "IN"
    ],
    "bs": [
      "Latn",
      "BA"
    ],
    "ca": [
      "Latn",
      "ES"
    ],
    "ceb": [
      "Latn",
      "PH"
    ],
    "chr": [
      "Cher",
      "US"
    ],
    "cs": [
      "Latn",
      "CZ"
    ],
    "cv": [
      "Cyrl",
      "RU"
    ],
    "cy": [
      "Latn",
      "GB"
    ],
    "da": [
      "Latn",
      "DK"
    ],
    "de": [
      "Latn",
      "DE"
    ],
    "doi": [
      "Deva",
      "IN"
    ],
    "dsb": [
      "Latn",
      "DE"
    ],
    "el": [
      "Grek",
      "GR"
    ],
    "en": [
>>>>>>> c55c4b44
      "Latn",
      "US"
    ],
<<<<<<< HEAD
    "tfn": [
      "Latn",
      "US"
    ],
    "tfo": [
      "Latn",
      "ID"
    ],
    "tfr": [
      "Latn",
      "PA"
    ],
    "tft": [
      "Latn",
      "ID"
    ],
    "tg": [
      "Cyrl",
      "TJ"
    ],
    "tga": [
      "Latn",
      "KE"
    ],
    "tgb": [
      "Latn",
      "MY"
    ],
    "tgc": [
=======
    "es": [
      "Latn",
      "ES"
    ],
    "et": [
      "Latn",
      "EE"
    ],
    "eu": [
      "Latn",
      "ES"
    ],
    "fa": [
      "Arab",
      "IR"
    ],
    "ff": [
      "Latn",
      "SN"
    ],
    "fi": [
      "Latn",
      "FI"
    ],
    "fil": [
      "Latn",
      "PH"
    ],
    "fo": [
      "Latn",
      "FO"
    ],
    "fr": [
      "Latn",
      "FR"
    ],
    "ga": [
>>>>>>> c55c4b44
      "Latn",
      "IE"
    ],
<<<<<<< HEAD
    "tgd": [
      "Latn",
      "NG"
    ],
    "tge": [
      "Deva",
      "NP"
    ],
    "tgf": [
      "Tibt",
      "BT"
    ],
    "tgh": [
      "Latn",
      "TT"
    ],
    "tgi": [
      "Latn",
      "PG"
    ],
    "tgj": [
      "Latn",
      "IN"
    ],
    "tgn": [
      "Latn",
      "PH"
    ],
    "tgo": [
=======
    "gd": [
      "Latn",
      "GB"
    ],
    "gl": [
      "Latn",
      "ES"
    ],
    "gu": [
      "Gujr",
      "IN"
    ],
    "ha": [
      "Latn",
      "NG"
    ],
    "he": [
      "Hebr",
      "IL"
    ],
    "hi": [
      "Deva",
      "IN"
    ],
    "hr": [
      "Latn",
      "HR"
    ],
    "hsb": [
      "Latn",
      "DE"
    ],
    "hu": [
      "Latn",
      "HU"
    ],
    "hy": [
      "Armn",
      "AM"
    ],
    "ia": [
>>>>>>> c55c4b44
      "Latn",
      "001"
    ],
<<<<<<< HEAD
    "tgp": [
      "Latn",
      "VU"
    ],
    "tgq": [
=======
    "id": [
      "Latn",
      "ID"
    ],
    "ig": [
>>>>>>> c55c4b44
      "Latn",
      "MY"
    ],
<<<<<<< HEAD
    "tgs": [
      "Latn",
      "VU"
    ],
    "tgt": [
      "Latn",
      "PH"
    ],
    "tgu": [
      "Latn",
      "ZZ"
    ],
    "tgv": [
      "Latn",
      "BR"
    ],
    "tgw": [
      "Latn",
      "CI"
    ],
    "tgx": [
      "Latn",
      "CA"
    ],
    "tgy": [
      "Latn",
      "SS"
    ],
    "tgz": [
      "Latn",
      "AU"
    ],
    "th": [
      "Thai",
      "TH"
    ],
    "thd": [
      "Latn",
      "AU"
    ],
    "the": [
      "Deva",
      "NP"
    ],
    "thf": [
      "Deva",
      "NP"
    ],
    "thh": [
      "Latn",
      "MX"
    ],
    "thi": [
      "Tale",
      "LA"
    ],
    "thk": [
      "Latn",
      "KE"
    ],
    "thl": [
      "Deva",
      "NP"
    ],
    "thm": [
      "Thai",
      "TH"
    ],
    "thp": [
      "Latn",
      "CA"
    ],
    "thq": [
      "Deva",
      "NP"
    ],
    "thr": [
      "Deva",
      "NP"
    ],
    "ths": [
      "Deva",
      "NP"
    ],
    "tht": [
      "Latn",
      "CA"
    ],
    "thu": [
      "Latn",
      "SS"
    ],
    "thv": [
      "Latn",
      "DZ"
    ],
    "thy": [
      "Latn",
      "NG"
    ],
    "thz": [
      "Latn",
      "NE"
    ],
    "ti": [
      "Ethi",
      "ET"
    ],
    "tic": [
      "Latn",
      "SD"
    ],
    "tif": [
      "Latn",
      "ZZ"
    ],
    "tig": [
      "Ethi",
      "ER"
    ],
    "tih": [
      "Latn",
      "MY"
    ],
    "tii": [
      "Latn",
      "CD"
    ],
    "tij": [
      "Deva",
      "NP"
    ],
    "tik": [
      "Latn",
      "ZZ"
    ],
    "til": [
      "Latn",
      "US"
    ],
    "tim": [
      "Latn",
      "ZZ"
    ],
    "tin": [
      "Cyrl",
      "RU"
    ],
    "tio": [
      "Latn",
      "ZZ"
    ],
    "tip": [
      "Latn",
      "ID"
    ],
    "tiq": [
      "Latn",
      "BF"
    ],
    "tis": [
      "Latn",
      "PH"
    ],
    "tit": [
      "Latn",
      "CO"
    ],
    "tiu": [
      "Latn",
      "PH"
    ],
    "tiv": [
      "Latn",
      "NG"
    ],
    "tiw": [
      "Latn",
      "AU"
    ],
    "tix": [
      "Latn",
      "US"
    ],
    "tiy": [
      "Latn",
      "PH"
    ],
    "tja": [
      "Latn",
      "LR"
    ],
    "tjg": [
      "Latn",
      "ID"
    ],
    "tji": [
      "Latn",
      "CN"
    ],
    "tjj": [
      "Latn",
      "AU"
    ],
    "tjl": [
      "Mymr",
      "MM"
    ],
    "tjn": [
      "Latn",
      "CI"
    ],
    "tjo": [
      "Arab",
      "DZ"
    ],
    "tjp": [
      "Latn",
      "AU"
    ],
    "tjs": [
      "Latn",
      "CN"
    ],
    "tju": [
      "Latn",
      "AU"
    ],
    "tjw": [
      "Latn",
      "AU"
    ],
    "tk": [
      "Latn",
      "TM"
    ],
    "tka": [
      "Latn",
      "BR"
    ],
    "tkb": [
      "Deva",
      "IN"
    ],
    "tkd": [
      "Latn",
      "TL"
    ],
    "tke": [
      "Latn",
      "MZ"
    ],
    "tkf": [
      "Latn",
      "BR"
    ],
    "tkg": [
      "Latn",
      "MG"
    ],
    "tkl": [
      "Latn",
      "TK"
    ],
    "tkp": [
      "Latn",
      "SB"
    ],
    "tkq": [
      "Latn",
      "NG"
    ],
    "tkr": [
      "Latn",
      "AZ"
    ],
    "tks": [
      "Arab",
      "IR"
    ],
    "tkt": [
      "Deva",
      "NP"
    ],
    "tku": [
      "Latn",
      "MX"
    ],
    "tkv": [
      "Latn",
      "PG"
    ],
    "tkw": [
      "Latn",
      "SB"
    ],
    "tkx": [
      "Latn",
      "ID"
    ],
    "tkz": [
      "Latn",
      "VN"
    ],
    "tl": [
      "Latn",
      "PH"
    ],
    "tla": [
      "Latn",
      "MX"
    ],
    "tlb": [
      "Latn",
      "ID"
    ],
    "tlc": [
      "Latn",
      "MX"
    ],
    "tld": [
      "Latn",
      "ID"
    ],
    "tlf": [
      "Latn",
      "ZZ"
    ],
    "tlg": [
      "Latn",
      "ID"
    ],
    "tli": [
      "Latn",
      "US"
    ],
    "tlj": [
      "Latn",
      "UG"
    ],
    "tlk": [
      "Latn",
      "ID"
    ],
    "tll": [
      "Latn",
      "CD"
    ],
    "tlm": [
      "Latn",
      "VU"
    ],
    "tln": [
      "Latn",
      "ID"
    ],
    "tlp": [
      "Latn",
      "MX"
    ],
    "tlq": [
      "Latn",
      "MM"
    ],
    "tlr": [
      "Latn",
      "SB"
    ],
    "tls": [
      "Latn",
      "VU"
    ],
    "tlt": [
      "Latn",
      "ID"
    ],
    "tlu": [
      "Latn",
      "ID"
    ],
    "tlv": [
      "Latn",
      "ID"
    ],
    "tlx": [
      "Latn",
      "ZZ"
    ],
    "tly": [
      "Latn",
      "AZ"
    ],
    "tma": [
      "Latn",
      "TD"
    ],
    "tmb": [
      "Latn",
      "VU"
    ],
    "tmc": [
      "Latn",
      "TD"
    ],
    "tmd": [
      "Latn",
      "PG"
    ],
    "tme": [
      "Latn",
      "BR"
    ],
    "tmf": [
      "Latn",
      "PY"
    ],
    "tmg": [
      "Latn",
      "ID"
    ],
    "tmh": [
      "Latn",
      "NE"
    ],
    "tmi": [
      "Latn",
      "VU"
    ],
    "tmj": [
      "Latn",
      "ID"
    ],
    "tmk": [
      "Deva",
      "NP"
    ],
    "tml": [
      "Latn",
      "ID"
    ],
    "tmm": [
      "Latn",
      "VN"
    ],
    "tmn": [
      "Latn",
      "ID"
    ],
    "tmo": [
      "Latn",
      "MY"
    ],
    "tmq": [
      "Latn",
      "PG"
    ],
    "tmr": [
      "Syrc",
      "IL"
    ],
    "tmt": [
      "Latn",
      "VU"
    ],
    "tmu": [
      "Latn",
      "ID"
    ],
    "tmv": [
      "Latn",
      "CD"
    ],
    "tmw": [
      "Latn",
      "MY"
    ],
    "tmy": [
      "Latn",
      "ZZ"
    ],
    "tmz": [
      "Latn",
      "VE"
    ],
    "tn": [
      "Latn",
      "ZA"
    ],
    "tna": [
      "Latn",
      "BO"
    ],
    "tnb": [
      "Latn",
      "CO"
    ],
    "tnc": [
      "Latn",
      "CO"
    ],
    "tnd": [
      "Latn",
      "CO"
    ],
    "tng": [
      "Latn",
      "TD"
    ],
    "tnh": [
      "Latn",
      "ZZ"
    ],
    "tni": [
      "Latn",
      "ID"
    ],
    "tnk": [
      "Latn",
      "VU"
    ],
    "tnl": [
      "Latn",
      "VU"
    ],
    "tnm": [
      "Latn",
      "ID"
    ],
    "tnn": [
      "Latn",
      "VU"
    ],
    "tno": [
      "Latn",
      "BO"
    ],
    "tnp": [
      "Latn",
      "VU"
    ],
    "tnq": [
      "Latn",
      "PR"
    ],
    "tnr": [
      "Latn",
      "SN"
    ],
    "tns": [
      "Latn",
      "PG"
    ],
    "tnt": [
      "Latn",
      "ID"
    ],
    "tnv": [
      "Cakm",
      "BD"
    ],
    "tnw": [
      "Latn",
      "ID"
    ],
    "tnx": [
      "Latn",
      "SB"
    ],
    "tny": [
      "Latn",
      "TZ"
    ],
    "to": [
      "Latn",
      "TO"
    ],
    "tob": [
      "Latn",
      "AR"
    ],
    "toc": [
      "Latn",
      "MX"
    ],
    "tod": [
      "Latn",
      "GN"
    ],
    "tof": [
      "Latn",
      "ZZ"
    ],
    "tog": [
      "Latn",
      "MW"
    ],
    "toh": [
      "Latn",
      "MZ"
    ],
    "toi": [
      "Latn",
      "ZM"
    ],
    "toj": [
      "Latn",
      "MX"
    ],
    "tok": [
      "Latn",
      "001"
    ],
    "tol": [
      "Latn",
      "US"
    ],
    "tom": [
      "Latn",
      "ID"
    ],
    "too": [
      "Latn",
      "MX"
    ],
    "top": [
      "Latn",
      "MX"
    ],
    "toq": [
      "Latn",
      "ZZ"
    ],
    "tor": [
      "Latn",
      "CD"
    ],
    "tos": [
      "Latn",
      "MX"
    ],
    "tou": [
      "Latn",
      "VN"
    ],
    "tov": [
      "Arab",
      "IR"
    ],
    "tow": [
      "Latn",
      "US"
    ],
    "tox": [
      "Latn",
      "PW"
    ],
    "toy": [
      "Latn",
      "ID"
    ],
    "toz": [
      "Latn",
      "CM"
    ],
    "tpa": [
      "Latn",
      "PG"
    ],
    "tpc": [
      "Latn",
      "MX"
    ],
    "tpe": [
      "Latn",
      "BD"
    ],
    "tpf": [
      "Latn",
      "ID"
    ],
    "tpg": [
      "Latn",
      "ID"
    ],
    "tpi": [
      "Latn",
      "PG"
    ],
    "tpj": [
      "Latn",
      "PY"
    ],
    "tpk": [
      "Latn",
      "BR"
    ],
    "tpl": [
      "Latn",
      "MX"
    ],
    "tpm": [
      "Latn",
      "ZZ"
    ],
    "tpn": [
      "Latn",
      "BR"
    ],
    "tpp": [
      "Latn",
      "MX"
    ],
    "tpr": [
      "Latn",
      "BR"
    ],
    "tpt": [
      "Latn",
      "MX"
    ],
    "tpu": [
      "Khmr",
      "KH"
    ],
    "tpv": [
      "Latn",
      "MP"
    ],
    "tpx": [
      "Latn",
      "MX"
    ],
    "tpy": [
      "Latn",
      "BR"
    ],
    "tpz": [
      "Latn",
      "ZZ"
    ],
    "tqb": [
      "Latn",
      "BR"
    ],
    "tql": [
      "Latn",
      "VU"
    ],
    "tqm": [
      "Latn",
      "PG"
    ],
    "tqn": [
      "Latn",
      "US"
    ],
    "tqo": [
      "Latn",
      "ZZ"
    ],
    "tqp": [
      "Latn",
      "PG"
    ],
    "tqt": [
      "Latn",
      "MX"
    ],
    "tqu": [
      "Latn",
      "SB"
    ],
    "tqw": [
      "Latn",
      "US"
    ],
    "tr": [
      "Latn",
      "TR"
    ],
    "tra": [
      "Arab",
      "AF"
    ],
    "trb": [
      "Latn",
      "PG"
    ],
    "trc": [
      "Latn",
      "MX"
    ],
    "tre": [
      "Latn",
      "ID"
    ],
    "trf": [
      "Latn",
      "TT"
    ],
    "trg": [
      "Hebr",
      "IL"
    ],
    "trh": [
      "Latn",
      "PG"
    ],
    "tri": [
      "Latn",
      "SR"
    ],
    "trj": [
      "Latn",
      "TD"
    ],
    "trl": [
      "Latn",
      "GB"
    ],
    "trm": [
      "Arab",
      "AF"
    ],
    "trn": [
      "Latn",
      "BO"
    ],
    "tro": [
      "Latn",
      "IN"
    ],
    "trp": [
      "Latn",
      "IN"
    ],
    "trq": [
      "Latn",
      "MX"
    ],
    "trr": [
      "Latn",
      "PE"
    ],
    "trs": [
      "Latn",
      "MX"
    ],
    "trt": [
      "Latn",
      "ID"
    ],
    "tru": [
      "Latn",
      "TR"
    ],
    "trv": [
      "Latn",
      "TW"
    ],
    "trw": [
      "Arab",
      "PK"
    ],
    "trx": [
      "Latn",
      "MY"
    ],
    "try": [
      "Latn",
      "IN"
    ],
    "trz": [
      "Latn",
      "BR"
    ],
    "ts": [
      "Latn",
      "ZA"
    ],
    "tsa": [
      "Latn",
      "CG"
    ],
    "tsb": [
      "Latn",
      "ET"
    ],
    "tsc": [
      "Latn",
      "MZ"
    ],
    "tsd": [
      "Grek",
      "GR"
    ],
    "tsf": [
      "Deva",
      "NP"
    ],
    "tsg": [
      "Latn",
      "PH"
    ],
    "tsh": [
      "Latn",
      "CM"
    ],
    "tsi": [
      "Latn",
      "CA"
    ],
    "tsj": [
      "Tibt",
      "BT"
    ],
    "tsl": [
      "Latn",
      "VN"
    ],
    "tsp": [
      "Latn",
      "BF"
    ],
    "tsr": [
      "Latn",
      "VU"
    ],
    "tst": [
      "Latn",
      "ML"
    ],
    "tsu": [
      "Latn",
      "TW"
    ],
    "tsv": [
      "Latn",
      "GA"
    ],
    "tsw": [
      "Latn",
      "ZZ"
    ],
    "tsx": [
      "Latn",
      "PG"
    ],
    "tsz": [
      "Latn",
      "MX"
    ],
    "tt": [
      "Cyrl",
      "RU"
    ],
    "ttb": [
      "Latn",
      "NG"
    ],
    "ttc": [
      "Latn",
      "GT"
    ],
    "ttd": [
      "Latn",
      "ZZ"
    ],
    "tte": [
      "Latn",
      "ZZ"
    ],
    "ttf": [
      "Latn",
      "CM"
    ],
    "tth": [
      "Laoo",
      "LA"
    ],
    "tti": [
      "Latn",
      "ID"
    ],
    "ttj": [
      "Latn",
      "UG"
    ],
    "ttk": [
      "Latn",
      "CO"
    ],
    "ttl": [
      "Latn",
      "ZM"
    ],
    "ttm": [
      "Latn",
      "CA"
    ],
    "ttn": [
      "Latn",
      "ID"
    ],
    "tto": [
      "Laoo",
      "LA"
    ],
    "ttp": [
      "Latn",
      "ID"
    ],
    "ttr": [
      "Latn",
      "ZZ"
    ],
    "tts": [
      "Thai",
      "TH"
    ],
    "ttt": [
      "Latn",
      "AZ"
    ],
    "ttu": [
      "Latn",
      "PG"
    ],
    "ttv": [
      "Latn",
      "PG"
    ],
    "ttw": [
      "Latn",
      "MY"
    ],
    "tty": [
      "Latn",
      "ID"
    ],
    "tua": [
      "Latn",
      "PG"
    ],
    "tub": [
      "Latn",
      "US"
    ],
    "tuc": [
      "Latn",
      "PG"
    ],
    "tud": [
      "Latn",
      "BR"
    ],
    "tue": [
      "Latn",
      "CO"
    ],
    "tuf": [
      "Latn",
      "CO"
    ],
    "tug": [
      "Latn",
      "TD"
    ],
    "tuh": [
      "Latn",
      "ZZ"
    ],
    "tui": [
      "Latn",
      "CM"
    ],
    "tuj": [
      "Latn",
      "ID"
    ],
    "tul": [
      "Latn",
      "ZZ"
    ],
    "tum": [
      "Latn",
      "MW"
    ],
    "tun": [
      "Latn",
      "US"
    ],
    "tuo": [
      "Latn",
      "BR"
    ],
    "tuq": [
      "Latn",
      "ZZ"
    ],
    "tus": [
      "Latn",
      "CA"
    ],
    "tuu": [
      "Latn",
      "US"
    ],
    "tuv": [
      "Latn",
      "KE"
    ],
    "tux": [
      "Latn",
      "BR"
    ],
    "tuy": [
      "Latn",
      "KE"
    ],
    "tuz": [
      "Latn",
      "BF"
    ],
    "tva": [
      "Latn",
      "SB"
    ],
    "tvd": [
      "Latn",
      "ZZ"
    ],
    "tve": [
      "Latn",
      "ID"
    ],
    "tvk": [
      "Latn",
      "VU"
    ],
    "tvl": [
      "Latn",
      "TV"
    ],
    "tvm": [
      "Latn",
      "ID"
    ],
    "tvn": [
      "Mymr",
      "MM"
    ],
    "tvo": [
      "Latn",
      "ID"
    ],
    "tvs": [
      "Latn",
      "KE"
    ],
    "tvt": [
      "Latn",
      "IN"
    ],
    "tvu": [
      "Latn",
      "ZZ"
    ],
    "tvw": [
      "Latn",
      "ID"
    ],
    "tvx": [
      "Latn",
      "TW"
    ],
    "twa": [
      "Latn",
      "US"
    ],
    "twb": [
      "Latn",
      "PH"
    ],
    "twd": [
      "Latn",
      "NL"
    ],
    "twe": [
      "Latn",
      "ID"
    ],
    "twf": [
      "Latn",
      "US"
    ],
    "twg": [
      "Latn",
      "ID"
    ],
    "twh": [
      "Latn",
      "ZZ"
    ],
    "twl": [
      "Latn",
      "MZ"
    ],
    "twm": [
      "Deva",
      "IN"
    ],
    "twn": [
      "Latn",
      "CM"
    ],
    "two": [
      "Latn",
      "BW"
    ],
    "twp": [
      "Latn",
      "PG"
    ],
    "twq": [
      "Latn",
      "NE"
    ],
    "twr": [
      "Latn",
      "MX"
    ],
    "twt": [
      "Latn",
      "BR"
    ],
    "twu": [
      "Latn",
      "ID"
    ],
    "tww": [
      "Latn",
      "PG"
    ],
    "twx": [
      "Latn",
      "MZ"
    ],
    "twy": [
      "Latn",
      "ID"
    ],
    "txa": [
      "Latn",
      "MY"
    ],
    "txe": [
      "Latn",
      "ID"
    ],
    "txg": [
      "Tang",
      "CN"
    ],
    "txi": [
      "Latn",
      "BR"
    ],
    "txj": [
      "Latn",
      "NG"
    ],
    "txm": [
      "Latn",
      "ID"
    ],
    "txn": [
      "Latn",
      "ID"
    ],
    "txo": [
      "Toto",
      "IN"
    ],
    "txq": [
      "Latn",
      "ID"
    ],
    "txs": [
      "Latn",
      "ID"
    ],
    "txt": [
      "Latn",
      "ID"
    ],
    "txu": [
      "Latn",
      "BR"
    ],
    "txx": [
      "Latn",
      "MY"
    ],
    "txy": [
      "Latn",
      "MG"
    ],
    "ty": [
      "Latn",
      "PF"
    ],
    "tya": [
      "Latn",
      "ZZ"
    ],
    "tye": [
      "Latn",
      "NG"
    ],
    "tyh": [
      "Latn",
      "VN"
    ],
    "tyi": [
      "Latn",
      "CG"
    ],
    "tyj": [
      "Latn",
      "VN"
    ],
    "tyl": [
      "Latn",
      "VN"
    ],
    "tyn": [
      "Latn",
      "ID"
    ],
    "typ": [
      "Latn",
      "AU"
    ],
    "tyr": [
      "Tavt",
      "VN"
    ],
    "tys": [
      "Latn",
      "VN"
    ],
    "tyt": [
      "Latn",
      "VN"
    ],
    "tyu": [
      "Latn",
      "BW"
    ],
    "tyv": [
      "Cyrl",
      "RU"
    ],
    "tyx": [
      "Latn",
      "CG"
    ],
    "tyy": [
      "Latn",
      "NG"
    ],
    "tyz": [
      "Latn",
      "VN"
    ],
    "tzh": [
      "Latn",
      "MX"
    ],
    "tzj": [
      "Latn",
      "GT"
    ],
    "tzl": [
      "Latn",
      "001"
    ],
    "tzm": [
      "Latn",
      "MA"
    ],
    "tzn": [
      "Latn",
      "ID"
    ],
    "tzo": [
      "Latn",
      "MX"
    ],
    "tzx": [
      "Latn",
      "PG"
    ],
    "uam": [
      "Latn",
      "BR"
    ],
    "uar": [
      "Latn",
      "PG"
    ],
    "uba": [
      "Latn",
      "NG"
    ],
    "ubi": [
      "Latn",
      "TD"
    ],
    "ubl": [
      "Latn",
      "PH"
    ],
    "ubr": [
      "Latn",
      "PG"
    ],
    "ubu": [
      "Latn",
      "ZZ"
    ],
    "uda": [
      "Latn",
      "NG"
    ],
    "ude": [
      "Cyrl",
      "RU"
    ],
    "udg": [
      "Mlym",
      "IN"
    ],
    "udi": [
      "Aghb",
      "RU"
    ],
    "udj": [
      "Latn",
      "ID"
    ],
    "udl": [
      "Latn",
      "CM"
    ],
    "udm": [
      "Cyrl",
      "RU"
    ],
    "udu": [
      "Latn",
      "SD"
    ],
    "ues": [
      "Latn",
      "ID"
    ],
    "ufi": [
      "Latn",
      "PG"
    ],
    "ug": [
      "Arab",
      "CN"
    ],
    "uga": [
      "Ugar",
      "SY"
    ],
    "ugb": [
      "Latn",
      "AU"
    ],
    "uge": [
      "Latn",
      "SB"
    ],
    "ugh": [
      "Cyrl",
      "RU"
    ],
    "ugo": [
      "Thai",
      "TH"
    ],
    "uha": [
      "Latn",
      "NG"
    ],
    "uhn": [
      "Latn",
      "ID"
    ],
    "uis": [
      "Latn",
      "PG"
    ],
    "uiv": [
      "Latn",
      "CM"
    ],
    "uji": [
      "Latn",
      "NG"
    ],
    "uk": [
      "Cyrl",
      "UA"
    ],
    "uka": [
      "Latn",
      "ID"
    ],
    "ukg": [
      "Latn",
      "PG"
    ],
    "ukh": [
      "Latn",
      "CF"
    ],
    "uki": [
      "Orya",
      "IN"
    ],
    "ukk": [
      "Latn",
      "MM"
    ],
    "ukp": [
      "Latn",
      "NG"
    ],
    "ukq": [
      "Latn",
      "NG"
    ],
    "uku": [
      "Latn",
      "NG"
    ],
    "ukv": [
      "Latn",
      "SS"
    ],
    "ukw": [
      "Latn",
      "NG"
    ],
    "uky": [
      "Latn",
      "AU"
    ],
    "ula": [
      "Latn",
      "NG"
    ],
    "ulb": [
      "Latn",
      "NG"
    ],
    "ulc": [
      "Cyrl",
      "RU"
    ],
    "ule": [
      "Latn",
      "AR"
    ],
    "ulf": [
      "Latn",
      "ID"
    ],
    "uli": [
      "Latn",
      "FM"
    ],
    "ulk": [
      "Latn",
      "AU"
    ],
    "ulm": [
      "Latn",
      "ID"
    ],
    "uln": [
      "Latn",
      "PG"
    ],
    "ulu": [
      "Latn",
      "ID"
    ],
    "ulw": [
      "Latn",
      "NI"
    ],
    "uma": [
      "Latn",
      "US"
    ],
    "umb": [
      "Latn",
      "AO"
    ],
    "umd": [
      "Latn",
      "AU"
    ],
    "umg": [
      "Latn",
      "AU"
    ],
    "umi": [
      "Latn",
      "MY"
    ],
    "umm": [
      "Latn",
      "NG"
    ],
    "umn": [
      "Latn",
      "MM"
    ],
    "umo": [
      "Latn",
      "BR"
    ],
    "ump": [
      "Latn",
      "AU"
    ],
    "umr": [
      "Latn",
      "AU"
    ],
    "ums": [
      "Latn",
      "ID"
    ],
    "una": [
      "Latn",
      "PG"
    ],
    "une": [
      "Latn",
      "NG"
    ],
    "ung": [
      "Latn",
      "AU"
    ],
    "uni": [
      "Latn",
      "PG"
    ],
    "unk": [
      "Latn",
      "BR"
    ],
    "unm": [
      "Latn",
      "US"
    ],
    "unn": [
      "Latn",
      "AU"
    ],
    "unr": [
      "Beng",
      "IN"
    ],
    "unu": [
      "Latn",
      "PG"
    ],
    "unx": [
      "Beng",
      "IN"
    ],
    "unz": [
      "Latn",
      "ID"
    ],
    "uok": [
      "Latn",
      "ZZ"
    ],
    "uon": [
      "Latn",
      "TW"
    ],
    "upi": [
      "Latn",
      "PG"
    ],
    "upv": [
      "Latn",
      "VU"
    ],
    "ur": [
      "Arab",
      "PK"
    ],
    "ura": [
      "Latn",
      "PE"
    ],
    "urb": [
      "Latn",
      "BR"
    ],
    "urc": [
      "Latn",
      "AU"
    ],
    "ure": [
      "Latn",
      "BO"
    ],
    "urf": [
      "Latn",
      "AU"
    ],
    "urg": [
      "Latn",
      "PG"
    ],
    "urh": [
      "Latn",
      "NG"
    ],
    "uri": [
      "Latn",
      "ZZ"
    ],
    "urk": [
      "Thai",
      "TH"
    ],
    "urm": [
      "Latn",
      "PG"
    ],
    "urn": [
      "Latn",
      "ID"
    ],
    "uro": [
      "Latn",
      "PG"
    ],
    "urp": [
      "Latn",
      "BR"
    ],
    "urr": [
      "Latn",
      "VU"
    ],
    "urt": [
      "Latn",
      "ZZ"
    ],
    "uru": [
      "Latn",
      "BR"
    ],
    "urv": [
      "Latn",
      "PG"
    ],
    "urw": [
      "Latn",
      "ZZ"
    ],
    "urx": [
      "Latn",
      "PG"
    ],
    "ury": [
      "Latn",
      "ID"
    ],
    "urz": [
      "Latn",
      "BR"
    ],
    "usa": [
      "Latn",
      "ZZ"
    ],
    "ush": [
      "Arab",
      "PK"
    ],
    "usi": [
      "Latn",
      "BD"
    ],
    "usk": [
      "Latn",
      "CM"
    ],
    "usp": [
      "Latn",
      "GT"
    ],
    "uss": [
      "Latn",
      "NG"
    ],
    "usu": [
      "Latn",
      "PG"
    ],
    "uta": [
      "Latn",
      "NG"
    ],
    "ute": [
      "Latn",
      "US"
    ],
    "uth": [
      "Latn",
      "ZZ"
    ],
    "utp": [
      "Latn",
      "SB"
    ],
    "utr": [
      "Latn",
      "ZZ"
    ],
    "utu": [
      "Latn",
      "PG"
    ],
    "uum": [
      "Grek",
      "GE"
    ],
    "uur": [
      "Latn",
      "VU"
    ],
    "uve": [
      "Latn",
      "NC"
    ],
    "uvh": [
      "Latn",
      "ZZ"
    ],
    "uvl": [
      "Latn",
      "ZZ"
    ],
    "uwa": [
      "Latn",
      "AU"
    ],
    "uya": [
      "Latn",
      "NG"
    ],
    "uz": [
      "Latn",
      "UZ"
    ],
    "uzs": [
      "Arab",
      "AF"
    ],
    "vaa": [
      "Taml",
      "IN"
    ],
    "vae": [
      "Latn",
      "CF"
    ],
    "vaf": [
      "Arab",
      "IR"
    ],
    "vag": [
      "Latn",
      "ZZ"
    ],
    "vah": [
      "Deva",
      "IN"
    ],
    "vai": [
      "Vaii",
      "LR"
    ],
    "vaj": [
      "Latn",
      "NA"
    ],
    "val": [
      "Latn",
      "PG"
    ],
    "vam": [
      "Latn",
      "PG"
    ],
    "van": [
      "Latn",
      "ZZ"
    ],
    "vao": [
      "Latn",
      "VU"
    ],
    "vap": [
      "Latn",
      "IN"
    ],
    "var": [
      "Latn",
      "MX"
    ],
    "vas": [
      "Deva",
      "IN"
    ],
    "vau": [
      "Latn",
      "CD"
    ],
    "vav": [
      "Deva",
      "IN"
    ],
    "vay": [
      "Deva",
      "NP"
    ],
    "vbb": [
      "Latn",
      "ID"
    ],
    "vbk": [
      "Latn",
      "PH"
    ],
    "ve": [
      "Latn",
      "ZA"
    ],
    "vec": [
      "Latn",
      "IT"
    ],
    "vem": [
      "Latn",
      "NG"
    ],
    "veo": [
      "Latn",
      "US"
    ],
    "vep": [
      "Latn",
      "RU"
    ],
    "ver": [
      "Latn",
      "NG"
    ],
    "vgr": [
      "Arab",
      "PK"
    ],
    "vi": [
      "Latn",
      "VN"
    ],
    "vic": [
      "Latn",
      "SX"
    ],
    "vid": [
      "Latn",
      "TZ"
    ],
    "vif": [
      "Latn",
      "CG"
    ],
    "vig": [
      "Latn",
      "BF"
    ],
    "vil": [
      "Latn",
      "AR"
    ],
    "vin": [
      "Latn",
      "TZ"
    ],
    "vit": [
      "Latn",
      "NG"
    ],
    "viv": [
      "Latn",
      "ZZ"
    ],
    "vka": [
      "Latn",
      "AU"
    ],
    "vkj": [
      "Latn",
      "TD"
    ],
    "vkk": [
      "Latn",
      "ID"
    ],
    "vkl": [
      "Latn",
      "ID"
    ],
    "vkm": [
      "Latn",
      "BR"
    ],
    "vkn": [
      "Latn",
      "NG"
    ],
    "vko": [
      "Latn",
      "ID"
    ],
    "vkp": [
      "Latn",
      "IN"
    ],
    "vkt": [
      "Latn",
      "ID"
    ],
    "vku": [
      "Latn",
      "AU"
    ],
    "vkz": [
      "Latn",
      "NG"
    ],
    "vlp": [
      "Latn",
      "VU"
    ],
    "vls": [
      "Latn",
      "BE"
    ],
    "vma": [
      "Latn",
      "AU"
    ],
    "vmb": [
      "Latn",
      "AU"
    ],
    "vmc": [
      "Latn",
      "MX"
    ],
    "vmd": [
      "Knda",
      "IN"
    ],
    "vme": [
      "Latn",
      "ID"
    ],
    "vmf": [
      "Latn",
      "DE"
    ],
    "vmg": [
      "Latn",
      "PG"
    ],
    "vmh": [
      "Arab",
      "IR"
    ],
    "vmi": [
      "Latn",
      "AU"
    ],
    "vmj": [
      "Latn",
      "MX"
    ],
    "vmk": [
      "Latn",
      "MZ"
    ],
    "vml": [
      "Latn",
      "AU"
    ],
    "vmm": [
      "Latn",
      "MX"
    ],
    "vmp": [
      "Latn",
      "MX"
    ],
    "vmq": [
      "Latn",
      "MX"
    ],
    "vmr": [
      "Latn",
      "MZ"
    ],
    "vms": [
      "Latn",
      "ID"
    ],
    "vmu": [
      "Latn",
      "AU"
    ],
    "vmw": [
      "Latn",
      "MZ"
    ],
    "vmx": [
      "Latn",
      "MX"
    ],
    "vmy": [
      "Latn",
      "MX"
    ],
    "vmz": [
      "Latn",
      "MX"
    ],
    "vnk": [
      "Latn",
      "SB"
    ],
    "vnm": [
      "Latn",
      "VU"
    ],
    "vnp": [
      "Latn",
      "VU"
    ],
    "vo": [
      "Latn",
      "001"
    ],
    "vor": [
      "Latn",
      "NG"
    ],
    "vot": [
      "Latn",
      "RU"
    ],
    "vra": [
      "Latn",
      "VU"
    ],
    "vro": [
      "Latn",
      "EE"
    ],
    "vrs": [
      "Latn",
      "SB"
    ],
    "vrt": [
      "Latn",
      "VU"
    ],
    "vto": [
      "Latn",
      "ID"
    ],
    "vum": [
      "Latn",
      "GA"
    ],
    "vun": [
      "Latn",
      "TZ"
    ],
    "vut": [
      "Latn",
      "ZZ"
    ],
    "vwa": [
      "Latn",
      "CN"
    ],
    "wa": [
      "Latn",
      "BE"
    ],
    "waa": [
      "Latn",
      "US"
    ],
    "wab": [
      "Latn",
      "PG"
    ],
    "wac": [
      "Latn",
      "US"
    ],
    "wad": [
      "Latn",
      "ID"
    ],
    "wae": [
      "Latn",
      "CH"
    ],
    "waf": [
      "Latn",
      "BR"
    ],
    "wag": [
      "Latn",
      "PG"
    ],
    "wah": [
      "Latn",
      "ID"
    ],
    "wai": [
      "Latn",
      "ID"
    ],
    "waj": [
      "Latn",
      "ZZ"
    ],
    "wal": [
      "Ethi",
      "ET"
    ],
    "wam": [
      "Latn",
      "US"
    ],
    "wan": [
      "Latn",
      "ZZ"
    ],
    "wap": [
      "Latn",
      "GY"
    ],
    "waq": [
      "Latn",
      "AU"
    ],
    "war": [
      "Latn",
      "PH"
    ],
    "was": [
      "Latn",
      "US"
    ],
    "wat": [
      "Latn",
      "PG"
    ],
    "wau": [
      "Latn",
      "BR"
    ],
    "wav": [
      "Latn",
      "NG"
    ],
    "waw": [
      "Latn",
      "BR"
    ],
    "wax": [
      "Latn",
      "PG"
    ],
    "way": [
      "Latn",
      "SR"
    ],
    "waz": [
      "Latn",
      "PG"
    ],
    "wba": [
      "Latn",
      "VE"
    ],
    "wbb": [
      "Latn",
      "ID"
    ],
    "wbe": [
      "Latn",
      "ID"
    ],
    "wbf": [
      "Latn",
      "BF"
    ],
    "wbh": [
      "Latn",
      "TZ"
    ],
    "wbi": [
      "Latn",
      "TZ"
    ],
    "wbj": [
      "Latn",
      "TZ"
    ],
    "wbk": [
      "Arab",
      "AF"
    ],
    "wbl": [
      "Latn",
      "PK"
    ],
    "wbm": [
      "Latn",
      "CN"
    ],
    "wbp": [
      "Latn",
      "AU"
    ],
    "wbq": [
      "Telu",
      "IN"
    ],
    "wbr": [
      "Deva",
      "IN"
    ],
    "wbt": [
      "Latn",
      "AU"
    ],
    "wbv": [
      "Latn",
      "AU"
    ],
    "wbw": [
      "Latn",
      "ID"
    ],
    "wca": [
      "Latn",
      "BR"
    ],
    "wci": [
      "Latn",
      "ZZ"
    ],
    "wdd": [
      "Latn",
      "GA"
    ],
    "wdg": [
      "Latn",
      "PG"
    ],
    "wdj": [
      "Latn",
      "AU"
    ],
    "wdk": [
      "Latn",
      "AU"
    ],
    "wdt": [
      "Latn",
      "CA"
    ],
    "wdu": [
      "Latn",
      "AU"
    ],
    "wdy": [
      "Latn",
      "AU"
    ],
    "wec": [
      "Latn",
      "CI"
    ],
    "wed": [
      "Latn",
      "PG"
    ],
    "weg": [
      "Latn",
      "AU"
    ],
    "weh": [
      "Latn",
      "CM"
    ],
    "wei": [
      "Latn",
      "PG"
    ],
    "wem": [
      "Latn",
      "BJ"
    ],
    "weo": [
      "Latn",
      "ID"
    ],
    "wep": [
      "Latn",
      "DE"
    ],
    "wer": [
      "Latn",
      "ZZ"
    ],
    "wes": [
      "Latn",
      "CM"
    ],
    "wet": [
      "Latn",
      "ID"
    ],
    "weu": [
      "Latn",
      "MM"
    ],
    "wew": [
      "Latn",
      "ID"
    ],
    "wfg": [
      "Latn",
      "ID"
    ],
    "wga": [
      "Latn",
      "AU"
    ],
    "wgb": [
      "Latn",
      "PG"
    ],
    "wgg": [
      "Latn",
      "AU"
    ],
    "wgi": [
      "Latn",
      "ZZ"
    ],
    "wgo": [
      "Latn",
      "ID"
    ],
    "wgu": [
      "Latn",
      "AU"
    ],
    "wgy": [
      "Latn",
      "AU"
    ],
    "wha": [
      "Latn",
      "ID"
    ],
    "whg": [
      "Latn",
      "ZZ"
    ],
    "whk": [
      "Latn",
      "ID"
    ],
    "whu": [
      "Latn",
      "ID"
    ],
    "wib": [
      "Latn",
      "ZZ"
    ],
    "wic": [
      "Latn",
      "US"
    ],
    "wie": [
      "Latn",
      "AU"
    ],
    "wif": [
      "Latn",
      "AU"
    ],
    "wig": [
      "Latn",
      "AU"
    ],
    "wih": [
      "Latn",
      "AU"
    ],
    "wii": [
      "Latn",
      "PG"
    ],
    "wij": [
      "Latn",
      "AU"
    ],
    "wik": [
      "Latn",
      "AU"
    ],
    "wil": [
      "Latn",
      "AU"
    ],
    "wim": [
      "Latn",
      "AU"
    ],
    "win": [
      "Latn",
      "US"
    ],
    "wir": [
      "Latn",
      "BR"
    ],
    "wiu": [
      "Latn",
      "ZZ"
    ],
    "wiv": [
      "Latn",
      "ZZ"
    ],
    "wiy": [
      "Latn",
      "US"
    ],
    "wja": [
      "Latn",
      "ZZ"
    ],
    "wji": [
      "Latn",
      "ZZ"
    ],
    "wka": [
      "Latn",
      "TZ"
    ],
    "wkd": [
      "Latn",
      "ID"
    ],
    "wkr": [
      "Latn",
      "AU"
    ],
    "wkw": [
      "Latn",
      "AU"
    ],
    "wky": [
      "Latn",
      "AU"
    ],
    "wla": [
      "Latn",
      "PG"
    ],
    "wlg": [
      "Latn",
      "AU"
    ],
    "wlh": [
      "Latn",
      "TL"
    ],
    "wli": [
      "Latn",
      "ID"
    ],
    "wlm": [
      "Latn",
      "GB"
    ],
    "wlo": [
      "Arab",
      "ID"
    ],
    "wlr": [
      "Latn",
      "VU"
    ],
    "wls": [
      "Latn",
      "WF"
    ],
    "wlu": [
      "Latn",
      "AU"
    ],
    "wlv": [
      "Latn",
      "AR"
    ],
    "wlw": [
      "Latn",
      "ID"
    ],
    "wlx": [
      "Latn",
      "GH"
    ],
    "wma": [
      "Latn",
      "NG"
    ],
    "wmb": [
      "Latn",
      "AU"
    ],
    "wmc": [
      "Latn",
      "PG"
    ],
    "wmd": [
      "Latn",
      "BR"
    ],
    "wme": [
      "Deva",
      "NP"
    ],
    "wmh": [
      "Latn",
      "TL"
    ],
    "wmi": [
      "Latn",
      "AU"
    ],
    "wmm": [
      "Latn",
      "ID"
    ],
    "wmn": [
      "Latn",
      "NC"
    ],
    "wmo": [
      "Latn",
      "ZZ"
    ],
    "wms": [
      "Latn",
      "ID"
    ],
    "wmt": [
      "Latn",
      "AU"
    ],
    "wmw": [
      "Latn",
      "MZ"
    ],
    "wmx": [
      "Latn",
      "PG"
    ],
    "wnb": [
      "Latn",
      "PG"
    ],
    "wnc": [
      "Latn",
      "ZZ"
    ],
    "wnd": [
      "Latn",
      "AU"
    ],
    "wne": [
      "Arab",
      "PK"
    ],
    "wng": [
      "Latn",
      "ID"
    ],
    "wni": [
      "Arab",
      "KM"
    ],
    "wnk": [
      "Latn",
      "ID"
    ],
    "wnm": [
      "Latn",
      "AU"
    ],
    "wnn": [
      "Latn",
      "AU"
    ],
    "wno": [
      "Latn",
      "ID"
    ],
    "wnp": [
      "Latn",
      "PG"
    ],
    "wnu": [
      "Latn",
      "ZZ"
    ],
    "wnw": [
      "Latn",
      "US"
    ],
    "wny": [
      "Latn",
      "AU"
    ],
    "wo": [
      "Latn",
      "SN"
    ],
    "woa": [
      "Latn",
      "AU"
    ],
    "wob": [
      "Latn",
      "ZZ"
    ],
    "woc": [
      "Latn",
      "PG"
    ],
    "wod": [
      "Latn",
      "ID"
    ],
    "woe": [
      "Latn",
      "FM"
    ],
    "wof": [
      "Latn",
      "GM"
    ],
    "wog": [
      "Latn",
      "PG"
    ],
    "woi": [
      "Latn",
      "ID"
    ],
    "wok": [
      "Latn",
      "CM"
    ],
    "wom": [
      "Latn",
      "NG"
    ],
    "won": [
      "Latn",
      "CD"
    ],
    "woo": [
      "Latn",
      "ID"
    ],
    "wor": [
      "Latn",
      "ID"
    ],
    "wos": [
      "Latn",
      "ZZ"
    ],
    "wow": [
      "Latn",
      "ID"
    ],
    "wpc": [
      "Latn",
      "VE"
    ],
    "wrb": [
      "Latn",
      "AU"
    ],
    "wrg": [
      "Latn",
      "AU"
    ],
    "wrh": [
      "Latn",
      "AU"
    ],
    "wri": [
      "Latn",
      "AU"
    ],
    "wrk": [
      "Latn",
      "AU"
    ],
    "wrl": [
      "Latn",
      "AU"
    ],
    "wrm": [
      "Latn",
      "AU"
    ],
    "wro": [
      "Latn",
      "AU"
    ],
    "wrp": [
      "Latn",
      "ID"
    ],
    "wrr": [
      "Latn",
      "AU"
    ],
    "wrs": [
      "Latn",
      "ZZ"
    ],
    "wru": [
      "Latn",
      "ID"
    ],
    "wrv": [
      "Latn",
      "PG"
    ],
    "wrw": [
      "Latn",
      "AU"
    ],
    "wrx": [
      "Latn",
      "ID"
    ],
    "wrz": [
      "Latn",
      "AU"
    ],
    "wsa": [
      "Latn",
      "ID"
    ],
    "wsg": [
      "Gong",
      "IN"
    ],
    "wsi": [
      "Latn",
      "VU"
    ],
    "wsk": [
      "Latn",
      "ZZ"
    ],
    "wsr": [
      "Latn",
      "PG"
    ],
    "wss": [
      "Latn",
      "GH"
    ],
    "wsu": [
      "Latn",
      "BR"
    ],
    "wsv": [
      "Arab",
      "AF"
    ],
    "wtf": [
      "Latn",
      "PG"
    ],
    "wth": [
      "Latn",
      "AU"
    ],
    "wti": [
      "Latn",
      "ET"
    ],
    "wtk": [
      "Latn",
      "PG"
    ],
    "wtm": [
      "Deva",
      "IN"
    ],
    "wtw": [
      "Latn",
      "ID"
    ],
    "wua": [
      "Latn",
      "AU"
    ],
    "wub": [
      "Latn",
      "AU"
    ],
    "wud": [
      "Latn",
      "TG"
    ],
    "wul": [
      "Latn",
      "ID"
    ],
    "wum": [
      "Latn",
      "GA"
    ],
    "wun": [
      "Latn",
      "TZ"
    ],
    "wur": [
      "Latn",
      "AU"
    ],
    "wut": [
      "Latn",
      "PG"
    ],
    "wuu": [
      "Hans",
      "CN"
    ],
    "wuv": [
      "Latn",
      "ZZ"
    ],
    "wux": [
      "Latn",
      "AU"
    ],
    "wuy": [
      "Latn",
      "ID"
    ],
    "wwa": [
      "Latn",
      "ZZ"
    ],
    "wwb": [
      "Latn",
      "AU"
    ],
    "wwo": [
      "Latn",
      "VU"
    ],
    "wwr": [
      "Latn",
      "AU"
    ],
    "www": [
      "Latn",
      "CM"
    ],
    "wxw": [
      "Latn",
      "AU"
    ],
    "wyb": [
      "Latn",
      "AU"
    ],
    "wyi": [
      "Latn",
      "AU"
    ],
    "wym": [
      "Latn",
      "PL"
    ],
    "wyn": [
      "Latn",
      "US"
    ],
    "wyr": [
      "Latn",
      "BR"
    ],
    "wyy": [
      "Latn",
      "FJ"
    ],
    "xaa": [
      "Latn",
      "ES"
    ],
    "xab": [
      "Latn",
      "NG"
    ],
    "xai": [
      "Latn",
      "BR"
    ],
    "xaj": [
      "Latn",
      "BR"
    ],
    "xak": [
      "Latn",
      "VE"
    ],
    "xal": [
      "Cyrl",
      "RU"
    ],
    "xam": [
      "Latn",
      "ZA"
    ],
    "xan": [
      "Ethi",
      "ET"
    ],
    "xao": [
      "Latn",
      "VN"
    ],
    "xar": [
      "Latn",
      "PG"
    ],
    "xas": [
      "Cyrl",
      "RU"
    ],
    "xat": [
      "Latn",
      "BR"
    ],
    "xau": [
      "Latn",
      "ID"
    ],
    "xav": [
      "Latn",
      "BR"
    ],
    "xaw": [
      "Latn",
      "US"
    ],
    "xay": [
      "Latn",
      "ID"
    ],
    "xbb": [
      "Latn",
      "AU"
    ],
    "xbd": [
      "Latn",
      "AU"
    ],
    "xbe": [
      "Latn",
      "AU"
    ],
    "xbg": [
      "Latn",
      "AU"
    ],
    "xbi": [
      "Latn",
      "ZZ"
    ],
    "xbj": [
      "Latn",
      "AU"
    ],
    "xbm": [
      "Latn",
      "FR"
    ],
    "xbn": [
      "Latn",
      "MY"
    ],
    "xbp": [
      "Latn",
      "AU"
    ],
    "xbr": [
      "Latn",
      "ID"
    ],
    "xbw": [
      "Latn",
      "BR"
    ],
    "xby": [
      "Latn",
      "AU"
    ],
    "xch": [
      "Latn",
      "US"
    ],
    "xco": [
      "Chrs",
      "UZ"
    ],
    "xcr": [
      "Cari",
      "TR"
    ],
    "xda": [
      "Latn",
      "AU"
    ],
    "xdk": [
      "Latn",
      "AU"
    ],
    "xdo": [
      "Latn",
      "AO"
    ],
    "xdq": [
      "Cyrl",
      "RU"
    ],
    "xdy": [
      "Latn",
      "ID"
    ],
    "xed": [
      "Latn",
      "CM"
    ],
    "xeg": [
      "Latn",
      "ZA"
    ],
    "xem": [
      "Latn",
      "ID"
    ],
    "xer": [
      "Latn",
      "BR"
    ],
    "xes": [
      "Latn",
      "ZZ"
    ],
    "xet": [
      "Latn",
      "BR"
    ],
    "xeu": [
      "Latn",
      "PG"
    ],
    "xgb": [
      "Latn",
      "CI"
    ],
    "xgd": [
      "Latn",
      "AU"
    ],
    "xgg": [
      "Latn",
      "AU"
    ],
    "xgi": [
      "Latn",
      "AU"
    ],
    "xgm": [
      "Latn",
      "AU"
    ],
    "xgu": [
      "Latn",
      "AU"
    ],
    "xgw": [
      "Latn",
      "AU"
    ],
    "xh": [
      "Latn",
      "ZA"
    ],
    "xhe": [
      "Arab",
      "PK"
    ],
    "xhm": [
      "Khmr",
      "KH"
    ],
    "xhv": [
      "Latn",
      "VN"
    ],
    "xii": [
      "Latn",
      "ZA"
    ],
    "xin": [
      "Latn",
      "GT"
    ],
    "xir": [
      "Latn",
      "BR"
    ],
    "xis": [
      "Orya",
      "IN"
    ],
    "xiy": [
      "Latn",
      "BR"
    ],
    "xjb": [
      "Latn",
      "AU"
    ],
    "xjt": [
      "Latn",
      "AU"
    ],
    "xka": [
      "Arab",
      "PK"
    ],
    "xkb": [
      "Latn",
      "BJ"
    ],
    "xkc": [
      "Arab",
      "IR"
    ],
    "xkd": [
      "Latn",
      "ID"
    ],
    "xke": [
      "Latn",
      "ID"
    ],
    "xkg": [
      "Latn",
      "ML"
    ],
    "xkj": [
      "Arab",
      "IR"
    ],
    "xkl": [
      "Latn",
      "ID"
    ],
    "xkn": [
      "Latn",
      "ID"
    ],
    "xkp": [
      "Arab",
      "IR"
    ],
    "xkq": [
      "Latn",
      "ID"
    ],
    "xkr": [
      "Latn",
      "BR"
    ],
    "xks": [
      "Latn",
      "ID"
    ],
    "xkt": [
      "Latn",
      "GH"
    ],
    "xku": [
      "Latn",
      "CG"
    ],
    "xkv": [
      "Latn",
      "BW"
    ],
    "xkw": [
      "Latn",
      "ID"
    ],
    "xkx": [
      "Latn",
      "PG"
    ],
    "xky": [
      "Latn",
      "MY"
    ],
    "xkz": [
      "Latn",
      "BT"
    ],
    "xla": [
      "Latn",
      "ZZ"
    ],
    "xlc": [
      "Lyci",
      "TR"
    ],
    "xld": [
      "Lydi",
      "TR"
    ],
    "xly": [
      "Elym",
      "IR"
    ],
    "xma": [
      "Latn",
      "SO"
    ],
    "xmb": [
      "Latn",
      "CM"
    ],
    "xmc": [
      "Latn",
      "MZ"
    ],
    "xmd": [
      "Latn",
      "CM"
    ],
    "xmf": [
      "Geor",
      "GE"
    ],
    "xmg": [
      "Latn",
      "CM"
    ],
    "xmh": [
      "Latn",
      "AU"
    ],
    "xmj": [
      "Latn",
      "CM"
    ],
    "xmm": [
      "Latn",
      "ID"
    ],
    "xmn": [
      "Mani",
      "CN"
    ],
    "xmo": [
      "Latn",
      "BR"
    ],
    "xmp": [
      "Latn",
      "AU"
    ],
    "xmq": [
      "Latn",
      "AU"
    ],
    "xmr": [
      "Merc",
      "SD"
    ],
    "xmt": [
      "Latn",
      "ID"
    ],
    "xmu": [
      "Latn",
      "AU"
    ],
    "xmv": [
      "Latn",
      "MG"
    ],
    "xmw": [
      "Latn",
      "MG"
    ],
    "xmx": [
      "Latn",
      "ID"
    ],
    "xmy": [
      "Latn",
      "AU"
    ],
    "xmz": [
      "Latn",
      "ID"
    ],
    "xna": [
      "Narb",
      "SA"
    ],
    "xnb": [
      "Latn",
      "TW"
    ],
    "xni": [
      "Latn",
      "AU"
    ],
    "xnj": [
      "Latn",
      "TZ"
    ],
    "xnk": [
      "Latn",
      "AU"
    ],
    "xnm": [
      "Latn",
      "AU"
    ],
    "xnn": [
      "Latn",
      "PH"
    ],
    "xnq": [
      "Latn",
      "MZ"
    ],
    "xnr": [
      "Deva",
      "IN"
    ],
    "xnt": [
      "Latn",
      "US"
    ],
    "xnu": [
      "Latn",
      "AU"
    ],
    "xny": [
      "Latn",
      "AU"
    ],
    "xnz": [
      "Latn",
      "EG"
    ],
    "xoc": [
      "Latn",
      "NG"
    ],
    "xod": [
      "Latn",
      "ID"
    ],
    "xog": [
      "Latn",
      "UG"
    ],
    "xoi": [
      "Latn",
      "PG"
    ],
    "xok": [
      "Latn",
      "BR"
    ],
    "xom": [
      "Latn",
      "SD"
    ],
    "xon": [
      "Latn",
      "ZZ"
    ],
    "xoo": [
      "Latn",
      "BR"
    ],
    "xop": [
      "Latn",
      "PG"
    ],
    "xor": [
      "Latn",
      "BR"
    ],
    "xow": [
      "Latn",
      "PG"
    ],
    "xpa": [
      "Latn",
      "AU"
    ],
    "xpb": [
      "Latn",
      "AU"
    ],
    "xpd": [
      "Latn",
      "AU"
    ],
    "xpf": [
      "Latn",
      "AU"
    ],
    "xpg": [
      "Grek",
      "TR"
    ],
    "xph": [
      "Latn",
      "AU"
    ],
    "xpi": [
      "Ogam",
      "GB"
    ],
    "xpj": [
      "Latn",
      "AU"
    ],
    "xpk": [
      "Latn",
      "BR"
    ],
    "xpl": [
      "Latn",
      "AU"
    ],
    "xpm": [
      "Cyrl",
      "RU"
    ],
    "xpn": [
      "Latn",
      "BR"
    ],
    "xpo": [
      "Latn",
      "MX"
    ],
    "xpq": [
      "Latn",
      "US"
    ],
    "xpr": [
      "Prti",
      "IR"
    ],
    "xpt": [
      "Latn",
      "AU"
    ],
    "xpv": [
      "Latn",
      "AU"
    ],
    "xpw": [
      "Latn",
      "AU"
    ],
    "xpx": [
      "Latn",
      "AU"
    ],
    "xpz": [
      "Latn",
      "AU"
    ],
    "xra": [
      "Latn",
      "BR"
    ],
    "xrb": [
      "Latn",
      "ZZ"
    ],
    "xrd": [
      "Latn",
      "AU"
    ],
    "xre": [
      "Latn",
      "BR"
    ],
    "xrg": [
      "Latn",
      "AU"
    ],
    "xri": [
      "Latn",
      "BR"
    ],
    "xrm": [
      "Cyrl",
      "RU"
    ],
    "xrn": [
      "Cyrl",
      "RU"
    ],
    "xrr": [
      "Latn",
      "IT"
    ],
    "xru": [
      "Latn",
      "AU"
    ],
    "xrw": [
      "Latn",
      "PG"
    ],
    "xsa": [
      "Sarb",
      "YE"
    ],
    "xsb": [
      "Latn",
      "PH"
    ],
    "xse": [
      "Latn",
      "ID"
    ],
    "xsh": [
      "Latn",
      "NG"
    ],
    "xsi": [
      "Latn",
      "ZZ"
    ],
    "xsm": [
      "Latn",
      "ZZ"
    ],
    "xsn": [
      "Latn",
      "NG"
    ],
    "xsp": [
      "Latn",
      "PG"
    ],
    "xsq": [
      "Latn",
      "MZ"
    ],
    "xsr": [
      "Deva",
      "NP"
    ],
    "xss": [
      "Cyrl",
      "RU"
    ],
    "xsu": [
      "Latn",
      "VE"
    ],
    "xsy": [
      "Latn",
      "TW"
    ],
    "xta": [
      "Latn",
      "MX"
    ],
    "xtb": [
      "Latn",
      "MX"
    ],
    "xtc": [
      "Latn",
      "SD"
    ],
    "xtd": [
      "Latn",
      "MX"
    ],
    "xte": [
      "Latn",
      "ID"
    ],
    "xth": [
      "Latn",
      "AU"
    ],
    "xti": [
      "Latn",
      "MX"
    ],
    "xtj": [
      "Latn",
      "MX"
    ],
    "xtl": [
      "Latn",
      "MX"
    ],
    "xtm": [
      "Latn",
      "MX"
    ],
    "xtn": [
      "Latn",
      "MX"
    ],
    "xtp": [
      "Latn",
      "MX"
    ],
    "xts": [
      "Latn",
      "MX"
    ],
    "xtt": [
      "Latn",
      "MX"
    ],
    "xtu": [
      "Latn",
      "MX"
    ],
    "xtv": [
      "Latn",
      "AU"
    ],
    "xtw": [
      "Latn",
      "BR"
    ],
    "xty": [
      "Latn",
      "MX"
    ],
    "xub": [
      "Taml",
      "IN"
    ],
    "xud": [
      "Latn",
      "AU"
    ],
    "xuj": [
      "Taml",
      "IN"
    ],
    "xul": [
      "Latn",
      "AU"
    ],
    "xum": [
      "Latn",
      "IT"
    ],
    "xun": [
      "Latn",
      "AU"
    ],
    "xuo": [
      "Latn",
      "TD"
    ],
    "xut": [
      "Latn",
      "AU"
    ],
    "xuu": [
      "Latn",
      "NA"
    ],
    "xve": [
      "Ital",
      "IT"
    ],
    "xvi": [
      "Arab",
      "AF"
    ],
    "xvn": [
      "Latn",
      "ES"
    ],
    "xvo": [
      "Latn",
      "IT"
    ],
    "xvs": [
      "Latn",
      "IT"
    ],
    "xwa": [
      "Latn",
      "BR"
    ],
    "xwd": [
      "Latn",
      "AU"
    ],
    "xwe": [
      "Latn",
      "ZZ"
    ],
    "xwj": [
      "Latn",
      "AU"
    ],
    "xwk": [
      "Latn",
      "AU"
    ],
    "xwl": [
      "Latn",
      "BJ"
    ],
    "xwo": [
      "Cyrl",
      "RU"
    ],
    "xwr": [
      "Latn",
      "ID"
    ],
    "xwt": [
      "Latn",
      "AU"
    ],
    "xww": [
      "Latn",
      "AU"
    ],
    "xxb": [
      "Latn",
      "GH"
    ],
    "xxk": [
      "Latn",
      "ID"
    ],
    "xxm": [
      "Latn",
      "AU"
    ],
    "xxr": [
      "Latn",
      "BR"
    ],
    "xxt": [
      "Latn",
      "ID"
    ],
    "xya": [
      "Latn",
      "AU"
    ],
    "xyb": [
      "Latn",
      "AU"
    ],
    "xyj": [
      "Latn",
      "AU"
    ],
    "xyk": [
      "Latn",
      "AU"
    ],
    "xyl": [
      "Latn",
      "BR"
    ],
    "xyt": [
      "Latn",
      "AU"
    ],
    "xyy": [
      "Latn",
      "AU"
    ],
    "xzh": [
      "Marc",
      "CN"
    ],
    "xzp": [
      "Latn",
      "MX"
    ],
    "yaa": [
      "Latn",
      "PE"
    ],
    "yab": [
      "Latn",
      "BR"
    ],
    "yac": [
      "Latn",
      "ID"
    ],
    "yad": [
      "Latn",
      "PE"
    ],
    "yae": [
      "Latn",
      "VE"
    ],
    "yaf": [
      "Latn",
      "CD"
    ],
    "yag": [
      "Latn",
      "CL"
    ],
    "yai": [
      "Cyrl",
      "TJ"
    ],
    "yaj": [
      "Latn",
      "CF"
    ],
    "yak": [
      "Latn",
      "US"
    ],
    "yal": [
      "Latn",
      "GN"
    ],
    "yam": [
      "Latn",
      "ZZ"
    ],
    "yan": [
      "Latn",
      "NI"
    ],
    "yao": [
      "Latn",
      "MZ"
    ],
    "yap": [
      "Latn",
      "FM"
    ],
    "yaq": [
      "Latn",
      "MX"
    ],
    "yar": [
      "Latn",
      "VE"
    ],
    "yas": [
      "Latn",
      "ZZ"
    ],
    "yat": [
      "Latn",
      "ZZ"
    ],
    "yau": [
      "Latn",
      "VE"
    ],
    "yav": [
      "Latn",
      "CM"
    ],
    "yaw": [
      "Latn",
      "BR"
    ],
    "yax": [
      "Latn",
      "AO"
    ],
    "yay": [
      "Latn",
      "ZZ"
    ],
    "yaz": [
      "Latn",
      "ZZ"
    ],
    "yba": [
      "Latn",
      "ZZ"
    ],
    "ybb": [
      "Latn",
      "CM"
    ],
    "ybe": [
      "Latn",
      "CN"
    ],
    "ybh": [
      "Deva",
      "NP"
    ],
    "ybi": [
      "Deva",
      "NP"
    ],
    "ybj": [
      "Latn",
      "NG"
    ],
    "ybl": [
      "Latn",
      "NG"
    ],
    "ybm": [
      "Latn",
      "PG"
    ],
    "ybn": [
      "Latn",
      "BR"
    ],
    "ybo": [
      "Latn",
      "PG"
    ],
    "ybx": [
      "Latn",
      "PG"
    ],
    "yby": [
      "Latn",
      "ZZ"
    ],
    "ycl": [
      "Latn",
      "CN"
    ],
    "ycn": [
      "Latn",
      "CO"
    ],
    "yda": [
      "Latn",
      "AU"
    ],
    "yde": [
      "Latn",
      "PG"
    ],
    "ydg": [
      "Arab",
      "PK"
    ],
    "ydk": [
      "Latn",
      "PG"
    ],
    "yea": [
      "Mlym",
      "IN"
    ],
    "yec": [
      "Latn",
      "DE"
    ],
    "yee": [
      "Latn",
      "PG"
    ],
    "yei": [
      "Latn",
      "CM"
    ],
    "yej": [
      "Grek",
      "IL"
    ],
    "yel": [
      "Latn",
      "CD"
    ],
    "yer": [
      "Latn",
      "ZZ"
    ],
    "yes": [
      "Latn",
      "NG"
    ],
    "yet": [
      "Latn",
      "ID"
    ],
    "yeu": [
      "Telu",
      "IN"
    ],
    "yev": [
      "Latn",
      "PG"
    ],
    "yey": [
      "Latn",
      "BW"
    ],
    "yga": [
      "Latn",
      "AU"
    ],
    "ygi": [
      "Latn",
      "AU"
    ],
    "ygl": [
      "Latn",
      "PG"
    ],
    "ygm": [
      "Latn",
      "PG"
    ],
    "ygp": [
      "Plrd",
      "CN"
    ],
    "ygr": [
      "Latn",
      "ZZ"
    ],
    "ygu": [
      "Latn",
      "AU"
    ],
    "ygw": [
      "Latn",
      "ZZ"
    ],
    "yhd": [
      "Hebr",
      "IL"
    ],
    "yi": [
      "Hebr",
      "001"
    ],
    "yia": [
      "Latn",
      "AU"
    ],
    "yig": [
      "Yiii",
      "CN"
    ],
    "yih": [
      "Hebr",
      "DE"
    ],
    "yii": [
      "Latn",
      "AU"
    ],
    "yij": [
      "Latn",
      "AU"
    ],
    "yil": [
      "Latn",
      "AU"
    ],
    "yim": [
      "Latn",
      "IN"
    ],
    "yir": [
      "Latn",
      "ID"
    ],
    "yis": [
      "Latn",
      "PG"
    ],
    "yiv": [
      "Yiii",
      "CN"
    ],
    "yka": [
      "Latn",
      "PH"
    ],
    "ykg": [
      "Cyrl",
      "RU"
    ],
    "yki": [
      "Latn",
      "ID"
    ],
    "ykk": [
      "Latn",
      "PG"
    ],
    "ykm": [
      "Latn",
      "PG"
    ],
    "yko": [
      "Latn",
      "ZZ"
    ],
    "ykr": [
      "Latn",
      "PG"
    ],
    "yky": [
      "Latn",
      "CF"
    ],
    "yla": [
      "Latn",
      "PG"
    ],
    "ylb": [
      "Latn",
      "PG"
    ],
    "yle": [
      "Latn",
      "ZZ"
    ],
    "ylg": [
      "Latn",
      "ZZ"
    ],
    "yli": [
      "Latn",
      "ID"
    ],
    "yll": [
      "Latn",
      "ZZ"
    ],
    "ylr": [
      "Latn",
      "AU"
    ],
    "ylu": [
      "Latn",
      "PG"
    ],
    "yly": [
      "Latn",
      "NC"
    ],
    "ymb": [
      "Latn",
      "PG"
    ],
    "yme": [
      "Latn",
      "PE"
    ],
    "ymg": [
      "Latn",
      "CD"
    ],
    "ymk": [
      "Latn",
      "MZ"
    ],
    "yml": [
      "Latn",
      "ZZ"
    ],
    "ymm": [
      "Latn",
      "SO"
    ],
    "ymn": [
      "Latn",
      "ID"
    ],
    "ymo": [
      "Latn",
      "PG"
    ],
    "ymp": [
      "Latn",
      "PG"
    ],
    "yna": [
      "Plrd",
      "CN"
    ],
    "ynd": [
      "Latn",
      "AU"
    ],
    "yng": [
      "Latn",
      "CD"
    ],
    "ynk": [
      "Cyrl",
      "RU"
    ],
    "ynl": [
      "Latn",
      "PG"
    ],
    "ynq": [
      "Latn",
      "NG"
    ],
    "yns": [
      "Latn",
      "CD"
    ],
    "ynu": [
      "Latn",
      "CO"
    ],
    "yo": [
      "Latn",
      "NG"
    ],
    "yob": [
      "Latn",
      "PG"
    ],
    "yog": [
      "Latn",
      "PH"
    ],
    "yoi": [
      "Jpan",
      "JP"
    ],
    "yok": [
      "Latn",
      "US"
    ],
    "yol": [
      "Latn",
      "GB"
    ],
    "yom": [
      "Latn",
      "CD"
    ],
    "yon": [
      "Latn",
      "ZZ"
    ],
    "yot": [
      "Latn",
      "NG"
    ],
    "yoy": [
      "Thai",
      "TH"
    ],
    "yra": [
      "Latn",
      "PG"
    ],
    "yrb": [
      "Latn",
      "ZZ"
    ],
    "yre": [
      "Latn",
      "ZZ"
    ],
    "yrk": [
      "Cyrl",
      "RU"
    ],
    "yrl": [
      "Latn",
      "BR"
    ],
    "yrm": [
      "Latn",
      "AU"
    ],
    "yro": [
      "Latn",
      "BR"
    ],
    "yrs": [
      "Latn",
      "ID"
    ],
    "yrw": [
      "Latn",
      "PG"
    ],
    "yry": [
      "Latn",
      "AU"
    ],
    "ysd": [
      "Yiii",
      "CN"
    ],
    "ysn": [
      "Yiii",
      "CN"
    ],
    "ysp": [
      "Yiii",
      "CN"
    ],
    "ysr": [
      "Cyrl",
      "RU"
    ],
    "yss": [
      "Latn",
      "ZZ"
    ],
    "ysy": [
      "Plrd",
      "CN"
    ],
    "ytw": [
      "Latn",
      "PG"
    ],
    "yty": [
      "Latn",
      "AU"
    ],
    "yua": [
      "Latn",
      "MX"
    ],
    "yub": [
      "Latn",
      "AU"
    ],
    "yuc": [
      "Latn",
      "US"
    ],
    "yud": [
      "Hebr",
      "IL"
    ],
    "yue": [
      "Hant",
      "HK"
    ],
    "yuf": [
      "Latn",
      "US"
    ],
    "yug": [
      "Cyrl",
      "RU"
    ],
    "yui": [
      "Latn",
      "CO"
    ],
    "yuj": [
      "Latn",
      "ZZ"
    ],
    "yul": [
      "Latn",
      "CF"
    ],
    "yum": [
      "Latn",
      "US"
    ],
    "yun": [
      "Latn",
      "NG"
    ],
    "yup": [
      "Latn",
      "CO"
    ],
    "yuq": [
      "Latn",
      "BO"
    ],
    "yur": [
      "Latn",
      "US"
    ],
    "yut": [
      "Latn",
      "ZZ"
    ],
    "yuw": [
      "Latn",
      "ZZ"
    ],
    "yux": [
      "Cyrl",
      "RU"
    ],
    "yuz": [
      "Latn",
      "BO"
    ],
    "yva": [
      "Latn",
      "ID"
    ],
    "yvt": [
      "Latn",
      "VE"
    ],
    "ywa": [
      "Latn",
      "PG"
    ],
    "ywg": [
      "Latn",
      "AU"
    ],
    "ywn": [
      "Latn",
      "BR"
    ],
    "ywq": [
      "Plrd",
      "CN"
    ],
    "ywr": [
      "Latn",
      "AU"
    ],
    "ywu": [
      "Plrd",
      "CN"
    ],
    "yww": [
      "Latn",
      "AU"
    ],
    "yxa": [
      "Latn",
      "AU"
    ],
    "yxg": [
      "Latn",
      "AU"
    ],
    "yxl": [
      "Latn",
      "AU"
    ],
    "yxm": [
      "Latn",
      "AU"
    ],
    "yxu": [
      "Latn",
      "AU"
    ],
    "yxy": [
      "Latn",
      "AU"
    ],
    "yyr": [
      "Latn",
      "AU"
    ],
    "yyu": [
      "Latn",
      "PG"
    ],
    "za": [
      "Latn",
      "CN"
    ],
    "zaa": [
      "Latn",
      "MX"
    ],
    "zab": [
      "Latn",
      "MX"
    ],
    "zac": [
      "Latn",
      "MX"
    ],
    "zad": [
      "Latn",
      "MX"
    ],
    "zae": [
      "Latn",
      "MX"
    ],
    "zaf": [
      "Latn",
      "MX"
    ],
    "zag": [
      "Latn",
      "SD"
    ],
    "zah": [
      "Latn",
      "NG"
    ],
    "zaj": [
      "Latn",
      "TZ"
    ],
    "zak": [
      "Latn",
      "TZ"
    ],
    "zam": [
      "Latn",
      "MX"
    ],
    "zao": [
      "Latn",
      "MX"
    ],
    "zap": [
      "Latn",
      "MX"
    ],
    "zaq": [
      "Latn",
      "MX"
    ],
    "zar": [
      "Latn",
      "MX"
    ],
    "zas": [
      "Latn",
      "MX"
    ],
    "zat": [
      "Latn",
      "MX"
    ],
    "zau": [
      "Tibt",
      "IN"
    ],
    "zav": [
      "Latn",
      "MX"
    ],
    "zaw": [
      "Latn",
      "MX"
    ],
    "zax": [
      "Latn",
      "MX"
    ],
    "zay": [
      "Latn",
      "ET"
    ],
    "zaz": [
      "Latn",
      "NG"
    ],
    "zba": [
      "Arab",
      "001"
    ],
    "zbc": [
      "Latn",
      "MY"
    ],
    "zbe": [
      "Latn",
      "MY"
    ],
    "zbt": [
      "Latn",
      "ID"
    ],
    "zbu": [
      "Latn",
      "NG"
    ],
    "zbw": [
      "Latn",
      "MY"
    ],
    "zca": [
      "Latn",
      "MX"
    ],
    "zch": [
      "Hani",
      "CN"
    ],
    "zdj": [
      "Arab",
      "KM"
    ],
    "zea": [
      "Latn",
      "NL"
    ],
    "zeg": [
      "Latn",
      "PG"
    ],
    "zeh": [
      "Hani",
      "CN"
    ],
    "zen": [
      "Tfng",
      "MR"
    ],
    "zga": [
      "Latn",
      "TZ"
    ],
    "zgb": [
      "Hani",
      "CN"
    ],
    "zgh": [
      "Tfng",
      "MA"
    ],
    "zgm": [
      "Hani",
      "CN"
    ],
    "zgn": [
      "Hani",
      "CN"
    ],
    "zgr": [
      "Latn",
      "PG"
    ],
    "zh": [
      "Hans",
      "CN"
    ],
    "zhd": [
      "Hani",
      "CN"
    ],
    "zhi": [
      "Latn",
      "NG"
    ],
    "zhn": [
      "Latn",
      "CN"
    ],
    "zhw": [
      "Latn",
      "CM"
    ],
    "zhx": [
      "Nshu",
      "CN"
    ],
    "zia": [
      "Latn",
      "ZZ"
    ],
    "zik": [
      "Latn",
      "PG"
    ],
    "zil": [
      "Latn",
      "GN"
    ],
    "zim": [
      "Latn",
      "TD"
    ],
    "zin": [
      "Latn",
      "TZ"
    ],
    "ziw": [
      "Latn",
      "TZ"
    ],
    "ziz": [
      "Latn",
      "NG"
    ],
    "zka": [
      "Latn",
      "ID"
    ],
    "zkb": [
      "Cyrl",
      "RU"
    ],
    "zkd": [
      "Latn",
      "MM"
    ],
    "zko": [
      "Cyrl",
      "RU"
    ],
    "zkp": [
      "Latn",
      "BR"
    ],
    "zkt": [
      "Kits",
      "CN"
    ],
    "zku": [
      "Latn",
      "AU"
    ],
    "zkz": [
      "Cyrl",
      "RU"
    ],
    "zla": [
      "Latn",
      "CD"
    ],
    "zlj": [
      "Hani",
      "CN"
    ],
    "zlm": [
      "Latn",
      "TG"
    ],
    "zln": [
      "Hani",
      "CN"
    ],
    "zlq": [
      "Hani",
      "CN"
    ],
    "zma": [
      "Latn",
      "AU"
    ],
    "zmb": [
      "Latn",
      "CD"
    ],
    "zmc": [
      "Latn",
      "AU"
    ],
    "zmd": [
      "Latn",
      "AU"
    ],
    "zme": [
      "Latn",
      "AU"
    ],
    "zmf": [
      "Latn",
      "CD"
    ],
    "zmg": [
      "Latn",
      "AU"
    ],
    "zmh": [
      "Latn",
      "PG"
    ],
    "zmi": [
      "Latn",
      "MY"
    ],
    "zmj": [
      "Latn",
      "AU"
    ],
    "zmk": [
      "Latn",
      "AU"
    ],
    "zml": [
      "Latn",
      "AU"
    ],
    "zmm": [
      "Latn",
      "AU"
    ],
    "zmn": [
      "Latn",
      "GA"
    ],
    "zmo": [
      "Latn",
      "SD"
    ],
    "zmp": [
      "Latn",
      "CD"
    ],
    "zmq": [
      "Latn",
      "CD"
    ],
    "zmr": [
      "Latn",
      "AU"
    ],
    "zms": [
      "Latn",
      "CD"
    ],
    "zmt": [
      "Latn",
      "AU"
    ],
    "zmu": [
      "Latn",
      "AU"
    ],
    "zmv": [
      "Latn",
      "AU"
    ],
    "zmw": [
      "Latn",
      "CD"
    ],
    "zmx": [
      "Latn",
      "CG"
    ],
    "zmy": [
      "Latn",
      "AU"
    ],
    "zmz": [
      "Latn",
      "CD"
    ],
    "zna": [
      "Latn",
      "TD"
    ],
    "zne": [
=======
    "is": [
      "Latn",
      "IS"
    ],
    "it": [
      "Latn",
      "IT"
    ],
    "ja": [
      "Jpan",
      "JP"
    ],
    "jv": [
      "Latn",
      "ID"
    ],
    "ka": [
      "Geor",
      "GE"
    ],
    "kea": [
      "Latn",
      "CV"
    ],
    "kgp": [
      "Latn",
      "BR"
    ],
    "kk": [
      "Cyrl",
      "KZ"
    ],
    "km": [
      "Khmr",
      "KH"
    ],
    "kn": [
      "Knda",
      "IN"
    ],
    "ko": [
      "Kore",
      "KR"
    ],
    "kok": [
      "Deva",
      "IN"
    ],
    "ks": [
      "Arab",
      "IN"
    ],
    "ky": [
      "Cyrl",
      "KG"
    ],
    "lo": [
      "Laoo",
      "LA"
    ],
    "lt": [
      "Latn",
      "LT"
    ],
    "lv": [
      "Latn",
      "LV"
    ],
    "mai": [
      "Deva",
      "IN"
    ],
    "mi": [
      "Latn",
      "NZ"
    ],
    "mk": [
      "Cyrl",
      "MK"
    ],
    "ml": [
      "Mlym",
      "IN"
    ],
    "mn": [
      "Cyrl",
      "MN"
    ],
    "mni": [
      "Beng",
      "IN"
    ],
    "mr": [
      "Deva",
      "IN"
    ],
    "ms": [
      "Latn",
      "MY"
    ],
    "my": [
      "Mymr",
      "MM"
    ],
    "ne": [
      "Deva",
      "NP"
    ],
    "nl": [
      "Latn",
      "NL"
    ],
    "nn": [
      "Latn",
      "NO"
    ],
    "no": [
      "Latn",
      "NO"
    ],
    "or": [
      "Orya",
      "IN"
    ],
    "pa": [
      "Guru",
      "IN"
    ],
    "pcm": [
>>>>>>> c55c4b44
      "Latn",
      "NG"
    ],
<<<<<<< HEAD
    "zng": [
      "Latn",
      "VN"
    ],
    "znk": [
=======
    "pl": [
      "Latn",
      "PL"
    ],
    "ps": [
      "Arab",
      "AF"
    ],
    "pt": [
>>>>>>> c55c4b44
      "Latn",
      "AU"
    ],
<<<<<<< HEAD
    "zns": [
      "Latn",
      "NG"
    ],
    "zoc": [
      "Latn",
      "MX"
    ],
    "zoh": [
      "Latn",
      "MX"
    ],
    "zom": [
      "Latn",
      "IN"
    ],
    "zoo": [
      "Latn",
      "MX"
    ],
    "zoq": [
      "Latn",
      "MX"
    ],
    "zor": [
      "Latn",
      "MX"
    ],
    "zos": [
      "Latn",
      "MX"
    ],
    "zpa": [
      "Latn",
      "MX"
    ],
    "zpb": [
      "Latn",
      "MX"
    ],
    "zpc": [
      "Latn",
      "MX"
    ],
    "zpd": [
      "Latn",
      "MX"
    ],
    "zpe": [
      "Latn",
      "MX"
    ],
    "zpf": [
      "Latn",
      "MX"
    ],
    "zpg": [
      "Latn",
      "MX"
    ],
    "zph": [
      "Latn",
      "MX"
    ],
    "zpi": [
      "Latn",
      "MX"
    ],
    "zpj": [
      "Latn",
      "MX"
    ],
    "zpk": [
      "Latn",
      "MX"
    ],
    "zpl": [
      "Latn",
      "MX"
    ],
    "zpm": [
      "Latn",
      "MX"
    ],
    "zpn": [
      "Latn",
      "MX"
    ],
    "zpo": [
      "Latn",
      "MX"
    ],
    "zpp": [
      "Latn",
      "MX"
    ],
    "zpq": [
      "Latn",
      "MX"
    ],
    "zpr": [
      "Latn",
      "MX"
    ],
    "zps": [
      "Latn",
      "MX"
    ],
    "zpt": [
      "Latn",
      "MX"
    ],
    "zpu": [
      "Latn",
      "MX"
    ],
    "zpv": [
      "Latn",
      "MX"
    ],
    "zpw": [
      "Latn",
      "MX"
    ],
    "zpx": [
      "Latn",
      "MX"
    ],
    "zpy": [
      "Latn",
      "MX"
    ],
    "zpz": [
      "Latn",
      "MX"
    ],
    "zqe": [
      "Hani",
      "CN"
    ],
    "zrn": [
      "Latn",
      "TD"
    ],
    "zro": [
      "Latn",
      "EC"
    ],
    "zrp": [
      "Hebr",
      "FR"
    ],
    "zrs": [
      "Latn",
      "ID"
    ],
    "zsa": [
      "Latn",
      "PG"
    ],
    "zsr": [
      "Latn",
      "MX"
    ],
    "zsu": [
      "Latn",
      "PG"
    ],
    "zte": [
      "Latn",
      "MX"
=======
    "qu": [
      "Latn",
      "PE"
    ],
    "raj": [
      "Deva",
      "IN"
    ],
    "rm": [
      "Latn",
      "CH"
    ],
    "ro": [
      "Latn",
      "RO"
    ],
    "ru": [
      "Cyrl",
      "RU"
    ],
    "sa": [
      "Deva",
      "IN"
    ],
    "sat": [
      "Olck",
      "IN"
    ],
    "sc": [
      "Latn",
      "IT"
    ],
    "sd": [
      "Arab",
      "PK"
    ],
    "si": [
      "Sinh",
      "LK"
    ],
    "sk": [
      "Latn",
      "SK"
    ],
    "sl": [
      "Latn",
      "SI"
    ],
    "so": [
      "Latn",
      "SO"
    ],
    "sq": [
      "Latn",
      "AL"
    ],
    "sr": [
      "Cyrl",
      "RS"
    ],
    "su": [
      "Latn",
      "ID"
    ],
    "sv": [
      "Latn",
      "SE"
    ],
    "sw": [
      "Latn",
      "TZ"
    ],
    "ta": [
      "Taml",
      "IN"
    ],
    "te": [
      "Telu",
      "IN"
    ],
    "tg": [
      "Cyrl",
      "TJ"
    ],
    "th": [
      "Thai",
      "TH"
    ],
    "ti": [
      "Ethi",
      "ET"
    ],
    "tk": [
      "Latn",
      "TM"
    ],
    "to": [
      "Latn",
      "TO"
    ],
    "tr": [
      "Latn",
      "TR"
    ],
    "tt": [
      "Cyrl",
      "RU"
    ],
    "uk": [
      "Cyrl",
      "UA"
    ],
    "ur": [
      "Arab",
      "PK"
    ],
    "uz": [
      "Latn",
      "UZ"
    ],
    "vi": [
      "Latn",
      "VN"
    ],
    "wo": [
      "Latn",
      "SN"
    ],
    "xh": [
      "Latn",
      "ZA"
>>>>>>> c55c4b44
    ],
    "ztg": [
      "Latn",
      "MX"
    ],
<<<<<<< HEAD
    "ztl": [
      "Latn",
      "MX"
    ],
    "ztm": [
      "Latn",
      "MX"
    ],
    "ztn": [
      "Latn",
      "MX"
    ],
    "ztp": [
=======
    "yrl": [
>>>>>>> c55c4b44
      "Latn",
      "MX"
    ],
<<<<<<< HEAD
    "ztq": [
      "Latn",
      "MX"
    ],
    "zts": [
      "Latn",
      "MX"
    ],
    "ztt": [
      "Latn",
      "MX"
    ],
    "ztu": [
      "Latn",
      "MX"
    ],
    "ztx": [
      "Latn",
      "MX"
    ],
    "zty": [
      "Latn",
      "MX"
    ],
    "zu": [
      "Latn",
      "ZA"
    ],
    "zua": [
      "Latn",
      "NG"
    ],
    "zuh": [
      "Latn",
      "PG"
    ],
    "zum": [
      "Arab",
      "OM"
    ],
    "zun": [
      "Latn",
      "US"
    ],
    "zuy": [
      "Latn",
      "CM"
    ],
    "zyg": [
      "Hani",
      "CN"
    ],
    "zyj": [
      "Latn",
      "CN"
    ],
    "zyn": [
      "Hani",
      "CN"
    ],
    "zyp": [
      "Latn",
      "MM"
    ],
    "zza": [
      "Latn",
      "TR"
    ],
    "zzj": [
      "Hani",
      "CN"
=======
    "yue": [
      "Hant",
      "HK"
    ],
    "zh": [
      "Hans",
      "CN"
    ],
    "zu": [
      "Latn",
      "ZA"
>>>>>>> c55c4b44
    ]
  },
  "und": [
    "en",
    "Latn",
    "US"
  ]
}<|MERGE_RESOLUTION|>--- conflicted
+++ resolved
@@ -2,1957 +2,71 @@
   "language_script": [
     [
       [
-<<<<<<< HEAD
-        "aae",
-        "Grek"
-      ],
-      "IT"
-    ],
-    [
-      [
-        "aaf",
+        "az",
         "Arab"
       ],
-      "IN"
-    ],
-    [
-      [
-        "abl",
-        "Latn"
-      ],
-      "ID"
-    ],
-    [
-      [
-        "acy",
-=======
-        "az",
->>>>>>> c55c4b44
-        "Arab"
-      ],
-      "CY"
-    ],
-    [
-      [
-<<<<<<< HEAD
-        "acy",
-        "Grek"
-      ],
-      "CY"
-    ],
-    [
-      [
-        "adi",
-        "Tibt"
-=======
+      "IR"
+    ],
+    [
+      [
         "en",
         "Shaw"
->>>>>>> c55c4b44
-      ],
-      "CN"
-    ],
-    [
-      [
-        "agj",
-        "Arab"
-      ],
-      "ET"
-    ],
-    [
-      [
-<<<<<<< HEAD
-        "ahk",
-        "Mymr"
-      ],
-      "MM"
-    ],
-    [
-      [
-        "ahk",
-        "Thai"
-=======
+      ],
+      "GB"
+    ],
+    [
+      [
+        "ff",
+        "Adlm"
+      ],
+      "GN"
+    ],
+    [
+      [
         "hi",
         "Latn"
->>>>>>> c55c4b44
-      ],
-      "TH"
-    ],
-    [
-      [
-        "ain",
-        "Latn"
-      ],
-      "JP"
-    ],
-    [
-      [
-<<<<<<< HEAD
-        "aiw",
+      ],
+      "IN"
+    ],
+    [
+      [
+        "kk",
         "Arab"
       ],
-      "ET"
-    ],
-    [
-      [
-        "aiw",
-        "Ethi"
-      ],
-      "ET"
-    ],
-    [
-      [
-        "akb",
-        "Batk"
-=======
+      "CN"
+    ],
+    [
+      [
         "ky",
         "Arab"
->>>>>>> c55c4b44
-      ],
-      "ID"
-    ],
-    [
-      [
-        "amf",
-        "Ethi"
-      ],
-      "ET"
-    ],
-    [
-      [
-<<<<<<< HEAD
-        "amw",
-        "Arab"
-      ],
-      "SY"
-    ],
-    [
-      [
-        "amw",
-        "Armi"
-      ],
-      "SY"
-    ],
-    [
-      [
-        "amw",
+      ],
+      "CN"
+    ],
+    [
+      [
+        "ky",
         "Latn"
-=======
+      ],
+      "TR"
+    ],
+    [
+      [
         "mn",
         "Mong"
->>>>>>> c55c4b44
-      ],
-      "SY"
-    ],
-    [
-      [
-        "anu",
+      ],
+      "CN"
+    ],
+    [
+      [
+        "pa",
         "Arab"
       ],
-      "SS"
-    ],
-    [
-      [
-<<<<<<< HEAD
-        "anu",
-        "Latn"
-      ],
-      "SS"
-    ],
-    [
-      [
-        "aot",
-        "Latn"
-=======
+      "PK"
+    ],
+    [
+      [
         "sd",
         "Deva"
->>>>>>> c55c4b44
-      ],
-      "IN"
-    ],
-    [
-      [
-        "arc",
-        "Nbat"
-      ],
-      "JO"
-    ],
-    [
-      [
-        "arc",
-        "Palm"
-      ],
-      "SY"
-    ],
-    [
-      [
-        "atb",
-        "Lisu"
-      ],
-      "CN"
-    ],
-    [
-      [
-<<<<<<< HEAD
-        "auj",
-        "Latn"
-      ],
-      "LY"
-    ],
-    [
-      [
-        "auj",
-        "Tfng"
-      ],
-      "LY"
-    ],
-    [
-      [
-        "az",
-=======
-        "uz",
->>>>>>> c55c4b44
-        "Arab"
-      ],
-      "IR"
-    ],
-    [
-      [
-        "azb",
-        "Cyrl"
-      ],
-      "AZ"
-    ],
-    [
-      [
-        "azb",
-        "Latn"
-      ],
-      "AZ"
-    ],
-    [
-      [
-        "bca",
-        "Hani"
-      ],
-      "CN"
-    ],
-    [
-      [
-        "bea",
-        "Cans"
-      ],
-      "CA"
-    ],
-    [
-      [
-        "bfa",
-        "Arab"
-      ],
-      "SS"
-    ],
-    [
-      [
-        "bfs",
-        "Hani"
-      ],
-      "CN"
-    ],
-    [
-      [
-        "bfu",
-        "Takr"
-      ],
-      "IN"
-    ],
-    [
-      [
-        "bhd",
-        "Arab"
-      ],
-      "IN"
-    ],
-    [
-      [
-        "bhd",
-        "Takr"
-      ],
-      "IN"
-    ],
-    [
-      [
-        "bhh",
-        "Hebr"
-      ],
-      "IL"
-    ],
-    [
-      [
-        "bhh",
-        "Latn"
-      ],
-      "IL"
-    ],
-    [
-      [
-        "bht",
-        "Deva"
-      ],
-      "IN"
-    ],
-    [
-      [
-        "bht",
-        "Latn"
-      ],
-      "IN"
-    ],
-    [
-      [
-<<<<<<< HEAD
-        "blr",
-        "Tale"
-      ],
-      "CN"
-    ],
-    [
-      [
-        "blr",
-        "Thai"
-=======
-        "ky",
-        "CN"
->>>>>>> c55c4b44
-      ],
-      "TH"
-    ],
-    [
-      [
-        "boz",
-        "Arab"
-      ],
-      "ML"
-    ],
-    [
-      [
-<<<<<<< HEAD
-        "bqf",
-        "Arab"
-      ],
-      "GN"
-    ],
-    [
-      [
-        "brb",
-        "Laoo"
-=======
-        "mn",
-        "CN"
->>>>>>> c55c4b44
-      ],
-      "LA"
-    ],
-    [
-      [
-        "brb",
-        "Latn"
-      ],
-      "VN"
-    ],
-    [
-      [
-<<<<<<< HEAD
-        "bru",
-        "Laoo"
-      ],
-      "LA"
-    ],
-    [
-      [
-        "bru",
-        "Thai"
-=======
-        "pa",
-        "PK"
->>>>>>> c55c4b44
-      ],
-      "LA"
-    ],
-    [
-      [
-<<<<<<< HEAD
-        "bsk",
-        "Latn"
-      ],
-      "PK"
-    ],
-    [
-      [
-        "bsv",
-        "Arab"
-=======
-        "sd",
-        "IN"
->>>>>>> c55c4b44
-      ],
-      "GN"
-    ],
-    [
-      [
-        "bsw",
-        "Ethi"
-      ],
-      "ET"
-    ],
-    [
-      [
-        "bts",
-        "Batk"
-      ],
-      "ID"
-    ],
-    [
-      [
-        "btx",
-        "Batk"
-      ],
-      "ID"
-    ],
-    [
-      [
-        "bwe",
-        "Latn"
-      ],
-      "MM"
-    ],
-    [
-      [
-        "bwo",
-        "Ethi"
-      ],
-      "ET"
-    ],
-    [
-      [
-<<<<<<< HEAD
-        "bxm",
-        "Latn"
-      ],
-      "MN"
-    ],
-    [
-      [
-        "bxm",
-        "Mong"
-      ],
-      "MN"
-    ],
-    [
-      [
-        "bxu",
-        "Cyrl"
-      ],
-      "CN"
-    ],
-    [
-      [
-        "bxu",
-        "Latn"
-=======
-        "uz",
-        "AF"
->>>>>>> c55c4b44
-      ],
-      "CN"
-    ],
-    [
-      [
-        "caf",
-        "Cans"
-      ],
-      "CA"
-    ],
-    [
-      [
-        "cbk",
-        "Brai"
-      ],
-      "PH"
-    ],
-    [
-      [
-        "cdf",
-        "Beng"
-      ],
-      "IN"
-    ],
-    [
-      [
-        "cdh",
-        "Takr"
-      ],
-      "IN"
-    ],
-    [
-      [
-        "cdm",
-        "Latn"
-      ],
-      "NP"
-    ],
-    [
-      [
-        "cdo",
-        "Hant"
-      ],
-      "CN"
-    ],
-    [
-      [
-        "cdo",
-        "Latn"
-      ],
-      "CN"
-    ],
-    [
-      [
-        "cfm",
-        "Beng"
-      ],
-      "IN"
-    ],
-    [
-      [
-        "chn",
-        "Dupl"
-      ],
-      "US"
-    ],
-    [
-      [
-        "cia",
-        "Arab"
-      ],
-      "ID"
-    ],
-    [
-      [
-        "cia",
-        "Hang"
-      ],
-      "ID"
-    ],
-    [
-      [
-        "ciw",
-        "Cans"
-      ],
-      "US"
-    ],
-    [
-      [
-        "cjs",
-        "Cyrl"
-      ],
-      "RU"
-    ],
-    [
-      [
-        "cjy",
-        "Hant"
-      ],
-      "CN"
-    ],
-    [
-      [
-        "ckm",
-        "Glag"
-      ],
-      "HR"
-    ],
-    [
-      [
-        "clk",
-        "Tibt"
-      ],
-      "CN"
-    ],
-    [
-      [
-        "cmo",
-        "Khmr"
-      ],
-      "KH"
-    ],
-    [
-      [
-        "cnp",
-        "Hant"
-      ],
-      "CN"
-    ],
-    [
-      [
-        "crj",
-        "Latn"
-      ],
-      "CA"
-    ],
-    [
-      [
-        "crx",
-        "Cans"
-      ],
-      "CA"
-    ],
-    [
-      [
-        "csh",
-        "Latn"
-      ],
-      "MM"
-    ],
-    [
-      [
-        "csp",
-        "Hant"
-      ],
-      "CN"
-    ],
-    [
-      [
-        "ctg",
-        "Arab"
-      ],
-      "BD"
-    ],
-    [
-      [
-        "ctg",
-        "Latn"
-      ],
-      "BD"
-    ],
-    [
-      [
-        "cu",
-        "Glag"
-      ],
-      "BG"
-    ],
-    [
-      [
-        "cvg",
-        "Tibt"
-      ],
-      "IN"
-    ],
-    [
-      [
-        "czh",
-        "Hant"
-      ],
-      "CN"
-    ],
-    [
-      [
-        "dbj",
-        "Arab"
-      ],
-      "MY"
-    ],
-    [
-      [
-        "der",
-        "Latn"
-      ],
-      "IN"
-    ],
-    [
-      [
-        "din",
-        "Arab"
-      ],
-      "SS"
-    ],
-    [
-      [
-        "dis",
-        "Beng"
-      ],
-      "IN"
-    ],
-    [
-      [
-        "dng",
-        "Arab"
-      ],
-      "KG"
-    ],
-    [
-      [
-        "dsq",
-        "Arab"
-      ],
-      "ML"
-    ],
-    [
-      [
-        "dta",
-        "Cyrl"
-      ],
-      "CN"
-    ],
-    [
-      [
-        "dta",
-        "Hans"
-      ],
-      "CN"
-    ],
-    [
-      [
-        "duh",
-        "Gujr"
-      ],
-      "IN"
-    ],
-    [
-      [
-        "dwr",
-        "Ethi"
-      ],
-      "ET"
-    ],
-    [
-      [
-        "eko",
-        "Arab"
-      ],
-      "MZ"
-    ],
-    [
-      [
-        "ems",
-        "Cyrl"
-      ],
-      "US"
-    ],
-    [
-      [
-        "en",
-        "Shaw"
-      ],
-      "GB"
-    ],
-    [
-      [
-        "ess",
-        "Cyrl"
-      ],
-      "US"
-    ],
-    [
-      [
-        "evn",
-        "Latn"
-      ],
-      "CN"
-    ],
-    [
-      [
-        "evn",
-        "Mong"
-      ],
-      "CN"
-    ],
-    [
-      [
-        "ff",
-        "Adlm"
-      ],
-      "GN"
-    ],
-    [
-      [
-        "gac",
-        "Deva"
-      ],
-      "IN"
-    ],
-    [
-      [
-        "gax",
-        "Ethi"
-      ],
-<<<<<<< HEAD
-      "ET"
-    ],
-    [
-      [
-        "gbk",
-        "Takr"
-      ],
-      "IN"
-    ],
-    [
-      [
-        "gbl",
-        "Deva"
-      ],
-      "IN"
-    ],
-    [
-      [
-        "gdb",
-        "Telu"
-      ],
-      "IN"
-    ],
-    [
-      [
-        "gdl",
-        "Ethi"
-      ],
-      "ET"
-    ],
-    [
-      [
-        "gha",
-        "Latn"
-      ],
-      "LY"
-    ],
-    [
-      [
-        "gha",
-        "Tfng"
-      ],
-      "LY"
-    ],
-    [
-      [
-        "gra",
-        "Gujr"
-      ],
-      "IN"
-    ],
-    [
-      [
-        "grc",
-        "Linb"
-      ],
-      "GR"
-    ],
-    [
-      [
-        "gru",
-        "Latn"
-      ],
-      "ET"
-    ],
-    [
-      [
-        "guk",
-        "Ethi"
-      ],
-      "ET"
-    ],
-    [
-      [
-        "gyl",
-        "Ethi"
-      ],
-      "ET"
-    ],
-    [
-      [
-        "haj",
-        "Beng"
-      ],
-      "IN"
-    ],
-    [
-      [
-        "har",
-        "Arab"
-      ],
-      "ET"
-    ],
-    [
-      [
-        "har",
-        "Latn"
-      ],
-      "ET"
-    ],
-    [
-      [
-        "hi",
-        "Latn"
-      ],
-      "IN"
-    ],
-    [
-      [
-        "hii",
-        "Deva"
-      ],
-      "IN"
-    ],
-    [
-      [
-        "hkh",
-        "Deva"
-      ],
-      "IN"
-    ],
-    [
-      [
-        "hkh",
-        "Latn"
-      ],
-      "IN"
-    ],
-    [
-      [
-        "hmn",
-        "Bopo"
-      ],
-      "CN"
-    ],
-    [
-      [
-        "hmn",
-        "Hmng"
-      ],
-      "CN"
-    ],
-    [
-      [
-        "hmz",
-        "Plrd"
-      ],
-      "CN"
-    ],
-    [
-      [
-        "hrm",
-        "Hmng"
-      ],
-      "CN"
-    ],
-    [
-      [
-        "hut",
-        "Tibt"
-      ],
-      "NP"
-    ],
-    [
-      [
-        "igs",
-        "Grek"
-      ],
-      "001"
-    ],
-    [
-      [
-        "ikt",
-        "Cans"
-      ],
-      "CA"
-    ],
-    [
-      [
-        "ili",
-        "Arab"
-      ],
-      "CN"
-    ],
-    [
-      [
-        "ili",
-        "Cyrl"
-      ],
-      "KZ"
-    ],
-    [
-      [
-        "iru",
-        "Mlym"
-      ],
-      "IN"
-    ],
-    [
-      [
-        "isk",
-        "Cyrl"
-      ],
-      "TJ"
-    ],
-    [
-      [
-        "ium",
-        "Hani"
-      ],
-      "CN"
-    ],
-    [
-      [
-        "ium",
-        "Laoo"
-      ],
-      "LA"
-    ],
-    [
-      [
-        "ium",
-        "Thai"
-      ],
-      "TH"
-    ],
-    [
-      [
-        "jct",
-        "Latn"
-      ],
-      "UA"
-    ],
-    [
-      [
-        "jdt",
-        "Hebr"
-      ],
-      "RU"
-    ],
-    [
-      [
-        "jdt",
-        "Latn"
-      ],
-      "AZ"
-    ],
-    [
-      [
-        "jeh",
-        "Laoo"
-      ],
-      "LA"
-    ],
-    [
-      [
-        "jge",
-        "Hebr"
-      ],
-      "IL"
-    ],
-    [
-      [
-        "jkm",
-        "Brai"
-      ],
-      "MM"
-    ],
-    [
-      [
-        "jkm",
-        "Latn"
-      ],
-      "MM"
-    ],
-    [
-      [
-        "jnj",
-        "Ethi"
-      ],
-      "ET"
-    ],
-    [
-      [
-        "jns",
-        "Latn"
-      ],
-      "IN"
-    ],
-    [
-      [
-        "jns",
-        "Takr"
-      ],
-      "IN"
-    ],
-    [
-      [
-        "kbr",
-        "Ethi"
-      ],
-      "ET"
-    ],
-    [
-      [
-        "kdr",
-        "Cyrl"
-      ],
-      "UA"
-    ],
-    [
-      [
-        "kex",
-        "Gujr"
-      ],
-      "IN"
-    ],
-    [
-      [
-        "kff",
-        "Deva"
-      ],
-      "IN"
-    ],
-    [
-      [
-        "kff",
-        "Orya"
-      ],
-      "IN"
-    ],
-    [
-      [
-        "kff",
-        "Telu"
-      ],
-      "IN"
-    ],
-    [
-      [
-        "kfi",
-        "Knda"
-      ],
-      "IN"
-    ],
-    [
-      [
-        "kfk",
-        "Takr"
-      ],
-      "IN"
-    ],
-    [
-      [
-        "kfx",
-        "Takr"
-      ],
-      "IN"
-    ],
-    [
-      [
-        "khr",
-        "Deva"
-      ],
-      "IN"
-    ],
-    [
-      [
-        "kjp",
-        "Thai"
-      ],
-      "TH"
-    ],
-    [
-      [
-        "kk",
-        "Arab"
-      ],
-      "CN"
-    ],
-    [
-      [
-        "kke",
-        "Arab"
-      ],
-      "GN"
-    ],
-    [
-      [
-        "kls",
-        "Arab"
-      ],
-      "PK"
-    ],
-    [
-      [
-        "kmc",
-        "Hani"
-      ],
-      "CN"
-    ],
-    [
-      [
-        "knk",
-        "Arab"
-      ],
-      "SL"
-    ],
-    [
-      [
-        "kns",
-        "Thai"
-      ],
-      "TH"
-    ],
-    [
-      [
-        "ksw",
-        "Latn"
-      ],
-      "MM"
-    ],
-    [
-      [
-        "ku",
-        "Arab"
-      ],
-      "IQ"
-    ],
-    [
-      [
-        "ku",
-        "Yezi"
-      ],
-      "GE"
-    ],
-    [
-      [
-        "kvq",
-        "Latn"
-      ],
-      "MM"
-    ],
-    [
-      [
-        "kxd",
-        "Arab"
-      ],
-      "BN"
-    ],
-    [
-      [
-        "kxf",
-        "Latn"
-      ],
-      "MM"
-    ],
-    [
-      [
-        "kxv",
-        "Latn"
-      ],
-      "IN"
-    ],
-    [
-      [
-        "kxv",
-        "Telu"
-      ],
-      "IN"
-    ],
-    [
-      [
-        "ky",
-        "Arab"
-      ],
-      "CN"
-    ],
-    [
-      [
-        "ky",
-        "Latn"
-      ],
-      "TR"
-    ],
-    [
-      [
-        "kyu",
-        "Latn"
-      ],
-      "MM"
-    ],
-    [
-      [
-        "kyu",
-        "Mymr"
-      ],
-      "MM"
-    ],
-    [
-      [
-        "kyw",
-        "Beng"
-      ],
-      "IN"
-    ],
-    [
-      [
-        "kyw",
-        "Orya"
-      ],
-      "IN"
-    ],
-    [
-      [
-        "lae",
-        "Tibt"
-      ],
-      "IN"
-    ],
-    [
-      [
-        "lax",
-        "Beng"
-      ],
-      "IN"
-    ],
-    [
-      [
-        "lbf",
-        "Tibt"
-      ],
-      "CN"
-    ],
-    [
-      [
-        "lbj",
-        "Arab"
-      ],
-      "IN"
-    ],
-    [
-      [
-        "lbn",
-        "Laoo"
-      ],
-      "LA"
-    ],
-    [
-      [
-        "lbo",
-        "Latn"
-      ],
-      "US"
-    ],
-    [
-      [
-        "lfn",
-        "Cyrl"
-      ],
-      "001"
-    ],
-    [
-      [
-        "lif",
-        "Limb"
-      ],
-      "IN"
-    ],
-    [
-      [
-        "lmk",
-        "Mymr"
-      ],
-      "IN"
-    ],
-    [
-      [
-        "lot",
-        "Arab"
-      ],
-      "SS"
-    ],
-    [
-      [
-        "loy",
-        "Tibt"
-      ],
-      "NP"
-    ],
-    [
-      [
-        "lpo",
-        "Lisu"
-      ],
-      "CN"
-    ],
-    [
-      [
-        "lus",
-        "Beng"
-      ],
-      "BD"
-    ],
-    [
-      [
-        "lus",
-        "Brai"
-      ],
-      "IN"
-    ],
-    [
-      [
-        "man",
-        "Nkoo"
-      ],
-      "GN"
-    ],
-    [
-      [
-        "mdy",
-        "Latn"
-      ],
-      "ET"
-    ],
-    [
-      [
-        "meo",
-        "Arab"
-      ],
-      "MY"
-    ],
-    [
-      [
-        "mey",
-        "Arab"
-      ],
-      "MR"
-    ],
-    [
-      [
-        "mfg",
-        "Arab"
-      ],
-      "GN"
-    ],
-    [
-      [
-        "mfi",
-        "Latn"
-      ],
-      "CM"
-    ],
-    [
-      [
-        "mfx",
-        "Ethi"
-      ],
-      "ET"
-    ],
-    [
-      [
-        "mgd",
-        "Arab"
-      ],
-      "SS"
-    ],
-    [
-      [
-        "mjl",
-        "Takr"
-      ],
-      "IN"
-    ],
-    [
-      [
-        "mjt",
-        "Beng"
-      ],
-      "BD"
-    ],
-    [
-      [
-        "mjx",
-        "Beng"
-      ],
-      "BD"
-    ],
-    [
-      [
-        "mlf",
-        "Latn"
-      ],
-      "LA"
-    ],
-    [
-      [
-        "mlq",
-        "Arab"
-      ],
-      "SN"
-    ],
-    [
-      [
-        "mmd",
-        "Hans"
-      ],
-      "CN"
-    ],
-    [
-      [
-        "mmd",
-        "Hant"
-      ],
-      "CN"
-    ],
-    [
-      [
-        "mn",
-        "Mong"
-      ],
-      "CN"
-    ],
-    [
-      [
-        "moy",
-        "Ethi"
-      ],
-      "ET"
-    ],
-    [
-      [
-        "mpe",
-        "Ethi"
-      ],
-      "ET"
-    ],
-    [
-      [
-        "mqx",
-        "Bugi"
-      ],
-      "ID"
-    ],
-    [
-      [
-        "mrg",
-        "Beng"
-      ],
-      "IN"
-    ],
-    [
-      [
-        "mrg",
-        "Deva"
-      ],
-      "IN"
-    ],
-    [
-      [
-        "mrw",
-        "Arab"
-      ],
-      "PH"
-    ],
-    [
-      [
-        "muz",
-        "Latn"
-      ],
-      "ET"
-    ],
-    [
-      [
-        "mvf",
-        "Phag"
-      ],
-      "CN"
-    ],
-    [
-      [
-        "mvz",
-        "Arab"
-      ],
-      "ET"
-    ],
-    [
-      [
-        "mwt",
-        "Thai"
-      ],
-      "TH"
-    ],
-    [
-      [
-        "nbt",
-        "Deva"
-      ],
-      "IN"
-    ],
-    [
-      [
-        "ncb",
-        "Deva"
-      ],
-      "IN"
-    ],
-    [
-      [
-        "ncq",
-        "Thai"
-      ],
-      "LA"
-    ],
-    [
-      [
-        "nct",
-        "Beng"
-      ],
-      "IN"
-    ],
-    [
-      [
-        "niv",
-        "Latn"
-      ],
-      "RU"
-    ],
-    [
-      [
-        "njz",
-        "Beng"
-      ],
-      "IN"
-    ],
-    [
-      [
-        "nki",
-        "Beng"
-      ],
-      "IN"
-    ],
-    [
-      [
-        "nmm",
-        "Tibt"
-      ],
-      "NP"
-    ],
-    [
-      [
-        "nmo",
-        "Beng"
-      ],
-      "IN"
-    ],
-    [
-      [
-        "nng",
-        "Beng"
-      ],
-      "IN"
-    ],
-    [
-      [
-        "nru",
-        "Hans"
-      ],
-      "CN"
-    ],
-    [
-      [
-        "nru",
-        "Hant"
-      ],
-      "CN"
-    ],
-    [
-      [
-        "nwc",
-        "Brah"
-      ],
-      "NP"
-    ],
-    [
-      [
-        "nwc",
-        "Deva"
-      ],
-      "NP"
-    ],
-    [
-      [
-        "nwc",
-        "Sidd"
-      ],
-      "NP"
-    ],
-    [
-      [
-        "ojb",
-        "Cans"
-      ],
-      "CA"
-    ],
-    [
-      [
-        "ojw",
-        "Cans"
-      ],
-      "CA"
-    ],
-    [
-      [
-        "ola",
-        "Tibt"
-      ],
-      "CN"
-    ],
-    [
-      [
-        "onp",
-        "Deva"
-      ],
-      "IN"
-    ],
-    [
-      [
-        "osc",
-        "Latn"
-      ],
-      "IT"
-    ],
-    [
-      [
-        "pa",
-        "Arab"
-      ],
-      "PK"
-    ],
-    [
-      [
-        "pal",
-        "Phlp"
-      ],
-      "CN"
-    ],
-    [
-      [
-        "pcc",
-        "Hani"
-      ],
-      "CN"
-    ],
-    [
-      [
-        "pce",
-        "Thai"
-      ],
-      "TH"
-    ],
-    [
-      [
-        "pcg",
-        "Knda"
-      ],
-      "IN"
-    ],
-    [
-      [
-        "pcg",
-        "Taml"
-      ],
-      "IN"
-    ],
-    [
-      [
-        "pci",
-        "Orya"
-      ],
-      "IN"
-    ],
-    [
-      [
-        "pdu",
-        "Mymr"
-      ],
-      "MM"
-    ],
-    [
-      [
-        "pi",
-        "Brah"
-      ],
-      "IN"
-    ],
-    [
-      [
-        "pi",
-        "Deva"
-      ],
-      "IN"
-    ],
-    [
-      [
-        "pi",
-        "Khar"
-      ],
-      "IN"
-    ],
-    [
-      [
-        "pi",
-        "Khmr"
-      ],
-      "IN"
-    ],
-    [
-      [
-        "pi",
-        "Mymr"
-      ],
-      "IN"
-    ],
-    [
-      [
-        "pi",
-        "Thai"
-      ],
-      "IN"
-    ],
-    [
-      [
-        "pkh",
-        "Deva"
-      ],
-      "BD"
-    ],
-    [
-      [
-        "prx",
-        "Tibt"
-      ],
-      "IN"
-    ],
-    [
-      [
-        "pyu",
-        "Hani"
-      ],
-      "TW"
-    ],
-    [
-      [
-        "qwm",
-        "Cyrl"
-      ],
-      "RU"
-    ],
-    [
-      [
-        "qwm",
-        "Runr"
-      ],
-      "RU"
-    ],
-    [
-      [
-        "rah",
-        "Latn"
-      ],
-      "IN"
-    ],
-    [
-      [
-        "rei",
-        "Telu"
-      ],
-      "IN"
-    ],
-    [
-      [
-        "rif",
-        "Tfng"
-      ],
-      "MA"
-    ],
-    [
-      [
-        "rml",
-        "Cyrl"
-      ],
-      "BY"
-    ],
-    [
-      [
-        "rmn",
-        "Cyrl"
-      ],
-      "BG"
-    ],
-    [
-      [
-        "rmn",
-        "Grek"
-      ],
-      "GR"
-    ],
-    [
-      [
-        "rom",
-        "Cyrl"
-      ],
-      "RO"
-    ],
-    [
-      [
-        "rup",
-        "Grek"
-      ],
-      "GR"
-    ],
-    [
-      [
-        "rut",
-        "Latn"
-      ],
-      "AZ"
-    ],
-    [
-      [
-        "sam",
-        "Hebr"
-      ],
-      "PS"
-    ],
-    [
-      [
-        "sam",
-        "Syrc"
-      ],
-      "PS"
-    ],
-    [
-      [
-        "sbu",
-        "Deva"
-      ],
-      "IN"
-    ],
-    [
-      [
-        "sce",
-        "Arab"
-      ],
-      "CN"
-    ],
-    [
-      [
-        "scs",
-        "Cans"
-      ],
-      "CA"
-    ],
-    [
-      [
-        "sd",
-        "Deva"
       ],
       "IN"
     ],
@@ -1972,188 +86,6 @@
     ],
     [
       [
-        "sek",
-        "Cans"
-      ],
-      "CA"
-    ],
-    [
-      [
-        "sgh",
-        "Arab"
-      ],
-      "AF"
-    ],
-    [
-      [
-        "sgh",
-        "Latn"
-      ],
-      "TJ"
-    ],
-    [
-      [
-        "shy",
-        "Arab"
-      ],
-      "DZ"
-    ],
-    [
-      [
-        "shy",
-        "Tfng"
-      ],
-      "DZ"
-    ],
-    [
-      [
-        "sjp",
-        "Beng"
-      ],
-      "IN"
-    ],
-    [
-      [
-        "sng",
-        "Brai"
-      ],
-      "CD"
-    ],
-    [
-      [
-        "soa",
-        "Thai"
-      ],
-      "TH"
-    ],
-    [
-      [
-        "sqt",
-        "Latn"
-      ],
-      "YE"
-    ],
-    [
-      [
-        "sse",
-        "Arab"
-      ],
-      "PH"
-    ],
-    [
-      [
-        "sss",
-        "Thai"
-      ],
-      "TH"
-    ],
-    [
-      [
-        "stv",
-        "Arab"
-      ],
-      "ET"
-    ],
-    [
-      [
-        "suq",
-        "Ethi"
-      ],
-      "ET"
-    ],
-    [
-      [
-        "suv",
-        "Beng"
-      ],
-      "IN"
-    ],
-    [
-      [
-        "suv",
-        "Deva"
-      ],
-      "IN"
-    ],
-    [
-      [
-        "sva",
-        "Cyrl"
-      ],
-      "GE"
-    ],
-    [
-      [
-        "sva",
-        "Latn"
-      ],
-      "GE"
-    ],
-    [
-      [
-        "sxu",
-        "Runr"
-      ],
-      "DE"
-    ],
-    [
-      [
-        "tay",
-        "Hans"
-      ],
-      "TW"
-    ],
-    [
-      [
-        "tay",
-        "Hant"
-      ],
-      "TW"
-    ],
-    [
-      [
-        "tbk",
-        "Hano"
-      ],
-      "PH"
-    ],
-    [
-      [
-        "tbk",
-        "Latn"
-      ],
-      "PH"
-    ],
-    [
-      [
-        "tda",
-        "Arab"
-      ],
-      "NE"
-    ],
-    [
-      [
-        "tda",
-        "Latn"
-      ],
-      "NE"
-    ],
-    [
-      [
-        "tdb",
-        "Beng"
-      ],
-      "IN"
-    ],
-    [
-      [
-        "tdb",
-        "Kthi"
-      ],
-      "IN"
-    ],
-    [
-      [
         "tg",
         "Arab"
       ],
@@ -2161,104 +93,6 @@
     ],
     [
       [
-        "tgt",
-        "Hano"
-      ],
-      "PH"
-    ],
-    [
-      [
-        "tgt",
-        "Tagb"
-      ],
-      "PH"
-    ],
-    [
-      [
-        "thp",
-        "Dupl"
-      ],
-      "CA"
-    ],
-    [
-      [
-        "thv",
-        "Arab"
-      ],
-      "DZ"
-    ],
-    [
-      [
-        "thv",
-        "Tfng"
-      ],
-      "DZ"
-    ],
-    [
-      [
-        "thz",
-        "Tfng"
-      ],
-      "NE"
-    ],
-    [
-      [
-        "tli",
-        "Cyrl"
-      ],
-      "US"
-    ],
-    [
-      [
-        "tpe",
-        "Beng"
-      ],
-      "BD"
-    ],
-    [
-      [
-        "trp",
-        "Beng"
-      ],
-      "IN"
-    ],
-    [
-      [
-        "tyt",
-        "Tavt"
-      ],
-      "VN"
-    ],
-    [
-      [
-        "ug",
-        "Cyrl"
-      ],
-      "KZ"
-    ],
-    [
-      [
-        "unr",
-        "Deva"
-      ],
-      "NP"
-    ],
-    [
-      [
-        "usi",
-        "Beng"
-      ],
-      "BD"
-    ],
-    [
-      [
-        "uum",
-        "Cyrl"
-      ],
-      "GE"
-    ],
-    [
-      [
         "uz",
         "Arab"
       ],
@@ -2266,139 +100,6 @@
     ],
     [
       [
-        "vas",
-        "Gujr"
-      ],
-      "IN"
-    ],
-    [
-      [
-        "vav",
-        "Gujr"
-      ],
-      "IN"
-    ],
-    [
-      [
-        "vkp",
-        "Deva"
-      ],
-      "IN"
-    ],
-    [
-      [
-        "vwa",
-        "Mymr"
-      ],
-      "CN"
-    ],
-    [
-      [
-        "wbl",
-        "Arab"
-      ],
-      "AF"
-    ],
-    [
-      [
-        "wbl",
-        "Cyrl"
-      ],
-      "TJ"
-    ],
-    [
-      [
-        "wmw",
-        "Arab"
-      ],
-      "MZ"
-    ],
-    [
-      [
-        "wof",
-        "Arab"
-      ],
-      "GM"
-    ],
-    [
-      [
-        "wtw",
-        "Bugi"
-      ],
-      "ID"
-    ],
-    [
-      [
-        "xnz",
-        "Arab"
-      ],
-      "EG"
-    ],
-    [
-      [
-        "xom",
-        "Ethi"
-      ],
-      "ET"
-    ],
-    [
-      [
-        "xub",
-        "Knda"
-      ],
-      "IN"
-    ],
-    [
-      [
-        "xub",
-        "Mlym"
-      ],
-      "IN"
-    ],
-    [
-      [
-        "xum",
-        "Ital"
-      ],
-      "IT"
-    ],
-    [
-      [
-        "yal",
-        "Arab"
-      ],
-      "GN"
-    ],
-    [
-      [
-        "ybe",
-        "Ougr"
-      ],
-      "CN"
-    ],
-    [
-      [
-        "yea",
-        "Knda"
-      ],
-      "IN"
-    ],
-    [
-      [
-        "yka",
-        "Arab"
-      ],
-      "PH"
-    ],
-    [
-      [
-        "ymk",
-        "Arab"
-      ],
-      "MZ"
-    ],
-    [
-      [
         "yue",
         "Hans"
       ],
@@ -2406,41 +107,6 @@
     ],
     [
       [
-        "ywq",
-        "Yiii"
-      ],
-      "CN"
-    ],
-    [
-      [
-        "ywu",
-        "Yiii"
-      ],
-      "CN"
-    ],
-    [
-      [
-        "zau",
-        "Arab"
-      ],
-      "IN"
-    ],
-    [
-      [
-        "zay",
-        "Ethi"
-      ],
-      "ET"
-    ],
-    [
-      [
-        "zen",
-        "Arab"
-      ],
-      "MR"
-    ],
-    [
-      [
         "zh",
         "Bopo"
       ],
@@ -2459,53 +125,11 @@
         "Hant"
       ],
       "TW"
-    ],
-    [
-      [
-        "zhd",
-        "Latn"
-      ],
-      "VN"
-    ],
-    [
-      [
-        "zhn",
-        "Hani"
-      ],
-      "CN"
-    ],
-    [
-      [
-        "zlj",
-        "Latn"
-      ],
-      "CN"
-    ],
-    [
-      [
-        "zqe",
-        "Latn"
-      ],
-      "CN"
-    ],
-    [
-      [
-        "zyj",
-        "Hani"
-      ],
-      "CN"
     ]
   ],
   "language_region": [
     [
       [
-        "ahk",
-        "TH"
-      ],
-      "Latn"
-    ],
-    [
-      [
         "az",
         "IQ"
       ],
@@ -2527,13 +151,6 @@
     ],
     [
       [
-        "cmo",
-        "KH"
-      ],
-      "Latn"
-    ],
-    [
-      [
         "ha",
         "CM"
       ],
@@ -2576,13 +193,6 @@
     ],
     [
       [
-        "ku",
-        "LB"
-      ],
-      "Arab"
-    ],
-    [
-      [
         "ky",
         "CN"
       ],
@@ -2597,20 +207,6 @@
     ],
     [
       [
-        "lwo",
-        "ZA"
-      ],
-      "Latn"
-    ],
-    [
-      [
-        "man",
-        "GN"
-      ],
-      "Nkoo"
-    ],
-    [
-      [
         "mn",
         "CN"
       ],
@@ -2625,20 +221,6 @@
     ],
     [
       [
-        "ndy",
-        "TD"
-      ],
-      "Latn"
-    ],
-    [
-      [
-        "oc",
-        "ES"
-      ],
-      "Latn"
-    ],
-    [
-      [
         "pa",
         "PK"
       ],
@@ -2646,13 +228,6 @@
     ],
     [
       [
-        "rif",
-        "NL"
-      ],
-      "Latn"
-    ],
-    [
-      [
         "sd",
         "IN"
       ],
@@ -2688,13 +263,6 @@
     ],
     [
       [
-        "sti",
-        "KH"
-      ],
-      "Latn"
-    ],
-    [
-      [
         "tg",
         "PK"
       ],
@@ -2702,27 +270,6 @@
     ],
     [
       [
-        "ug",
-        "KZ"
-      ],
-      "Cyrl"
-    ],
-    [
-      [
-        "ug",
-        "MN"
-      ],
-      "Cyrl"
-    ],
-    [
-      [
-        "unr",
-        "NP"
-      ],
-      "Deva"
-    ],
-    [
-      [
         "uz",
         "AF"
       ],
@@ -2845,23272 +392,6 @@
         "zh",
         "VN"
       ],
-      "Hant"
-    ]
-  ],
-  "language": {
-    "aa": [
-      "Latn",
-      "ET"
-    ],
-    "aaa": [
-      "Latn",
-      "NG"
-    ],
-    "aab": [
-      "Latn",
-      "NG"
-    ],
-    "aac": [
-      "Latn",
-      "PG"
-    ],
-    "aad": [
-      "Latn",
-      "PG"
-    ],
-    "aae": [
-      "Latn",
-      "IT"
-    ],
-    "aaf": [
-      "Mlym",
-      "IN"
-    ],
-    "aag": [
-      "Latn",
-      "PG"
-    ],
-    "aah": [
-      "Latn",
-      "PG"
-    ],
-    "aai": [
-      "Latn",
-      "ZZ"
-    ],
-    "aak": [
-      "Latn",
-      "ZZ"
-    ],
-    "aal": [
-      "Latn",
-      "CM"
-    ],
-    "aan": [
-      "Latn",
-      "BR"
-    ],
-    "aao": [
-      "Arab",
-      "DZ"
-    ],
-    "aap": [
-      "Latn",
-      "BR"
-    ],
-    "aaq": [
-      "Latn",
-      "US"
-    ],
-    "aas": [
-      "Latn",
-      "TZ"
-    ],
-    "aat": [
-      "Grek",
-      "GR"
-    ],
-    "aau": [
-      "Latn",
-      "ZZ"
-    ],
-    "aaw": [
-      "Latn",
-      "PG"
-    ],
-    "aax": [
-      "Latn",
-      "ID"
-    ],
-    "aaz": [
-      "Latn",
-      "ID"
-    ],
-    "ab": [
-      "Cyrl",
-      "GE"
-    ],
-    "aba": [
-      "Latn",
-      "CI"
-    ],
-    "abb": [
-      "Latn",
-      "CM"
-    ],
-    "abc": [
-      "Latn",
-      "PH"
-    ],
-    "abd": [
-      "Latn",
-      "PH"
-    ],
-    "abe": [
-      "Latn",
-      "CA"
-    ],
-    "abf": [
-      "Latn",
-      "MY"
-    ],
-    "abg": [
-      "Latn",
-      "PG"
-    ],
-    "abh": [
-      "Arab",
-      "TJ"
-    ],
-    "abi": [
-      "Latn",
-      "ZZ"
-    ],
-    "abl": [
-      "Rjng",
-      "ID"
-    ],
-    "abm": [
-      "Latn",
-      "NG"
-    ],
-    "abn": [
-      "Latn",
-      "NG"
-    ],
-    "abo": [
-      "Latn",
-      "NG"
-    ],
-    "abp": [
-      "Latn",
-      "PH"
-    ],
-    "abq": [
-      "Cyrl",
-      "ZZ"
-    ],
-    "abr": [
-      "Latn",
-      "GH"
-    ],
-    "abs": [
-      "Latn",
-      "ID"
-    ],
-    "abt": [
-      "Latn",
-      "ZZ"
-    ],
-    "abu": [
-      "Latn",
-      "CI"
-    ],
-    "abv": [
-      "Arab",
-      "BH"
-    ],
-    "abw": [
-      "Latn",
-      "PG"
-    ],
-    "abx": [
-      "Latn",
-      "PH"
-    ],
-    "aby": [
-      "Latn",
-      "ZZ"
-    ],
-    "abz": [
-      "Latn",
-      "ID"
-    ],
-    "aca": [
-      "Latn",
-      "CO"
-    ],
-    "acb": [
-      "Latn",
-      "NG"
-    ],
-    "acd": [
-      "Latn",
-      "ZZ"
-    ],
-    "ace": [
-      "Latn",
-      "ID"
-    ],
-    "acf": [
-      "Latn",
-      "LC"
-    ],
-    "ach": [
-      "Latn",
-      "UG"
-    ],
-    "acm": [
-      "Arab",
-      "IQ"
-    ],
-    "acn": [
-      "Latn",
-      "CN"
-    ],
-    "acp": [
-      "Latn",
-      "NG"
-    ],
-    "acq": [
-      "Arab",
-      "YE"
-    ],
-    "acr": [
-      "Latn",
-      "GT"
-    ],
-    "acs": [
-      "Latn",
-      "BR"
-    ],
-    "act": [
-      "Latn",
-      "NL"
-    ],
-    "acu": [
-      "Latn",
-      "EC"
-    ],
-    "acv": [
-      "Latn",
-      "US"
-    ],
-    "acw": [
-      "Arab",
-      "SA"
-    ],
-    "acx": [
-      "Arab",
-      "OM"
-    ],
-    "acy": [
-      "Latn",
-      "CY"
-    ],
-    "acz": [
-      "Latn",
-      "SD"
-    ],
-    "ada": [
-      "Latn",
-      "GH"
-    ],
-    "adb": [
-      "Latn",
-      "TL"
-    ],
-    "add": [
-      "Latn",
-      "CM"
-    ],
-    "ade": [
-      "Latn",
-      "ZZ"
-    ],
-    "adf": [
-      "Arab",
-      "OM"
-    ],
-    "adg": [
-      "Latn",
-      "AU"
-    ],
-    "adh": [
-      "Latn",
-      "UG"
-    ],
-    "adi": [
-      "Latn",
-      "IN"
-    ],
-    "adj": [
-      "Latn",
-      "ZZ"
-    ],
-    "adl": [
-      "Latn",
-      "IN"
-    ],
-    "adn": [
-      "Latn",
-      "ID"
-    ],
-    "ado": [
-      "Latn",
-      "PG"
-    ],
-    "adp": [
-      "Tibt",
-      "BT"
-    ],
-    "adq": [
-      "Latn",
-      "GH"
-    ],
-    "adr": [
-      "Latn",
-      "ID"
-    ],
-    "adt": [
-      "Latn",
-      "AU"
-    ],
-    "adu": [
-      "Latn",
-      "NG"
-    ],
-    "adw": [
-      "Latn",
-      "BR"
-    ],
-    "adx": [
-      "Tibt",
-      "CN"
-    ],
-    "ady": [
-      "Cyrl",
-      "RU"
-    ],
-    "adz": [
-      "Latn",
-      "ZZ"
-    ],
-    "ae": [
-      "Avst",
-      "IR"
-    ],
-    "aea": [
-      "Latn",
-      "AU"
-    ],
-    "aeb": [
-      "Arab",
-      "TN"
-    ],
-    "aec": [
-      "Arab",
-      "EG"
-    ],
-    "aee": [
-      "Arab",
-      "AF"
-    ],
-    "aek": [
-      "Latn",
-      "NC"
-    ],
-    "ael": [
-      "Latn",
-      "CM"
-    ],
-    "aem": [
-      "Latn",
-      "VN"
-    ],
-    "aeq": [
-      "Arab",
-      "PK"
-    ],
-    "aer": [
-      "Latn",
-      "AU"
-    ],
-    "aeu": [
-      "Latn",
-      "CN"
-    ],
-    "aew": [
-      "Latn",
-      "PG"
-    ],
-    "aey": [
-      "Latn",
-      "ZZ"
-    ],
-    "aez": [
-      "Latn",
-      "PG"
-    ],
-    "af": [
-      "Latn",
-      "ZA"
-    ],
-    "afb": [
-      "Arab",
-      "KW"
-    ],
-    "afd": [
-      "Latn",
-      "PG"
-    ],
-    "afe": [
-      "Latn",
-      "NG"
-    ],
-    "afh": [
-      "Latn",
-      "GH"
-    ],
-    "afi": [
-      "Latn",
-      "PG"
-    ],
-    "afk": [
-      "Latn",
-      "PG"
-    ],
-    "afn": [
-      "Latn",
-      "NG"
-    ],
-    "afo": [
-      "Latn",
-      "NG"
-    ],
-    "afp": [
-      "Latn",
-      "PG"
-    ],
-    "afs": [
-      "Latn",
-      "MX"
-    ],
-    "afu": [
-      "Latn",
-      "GH"
-    ],
-    "afz": [
-      "Latn",
-      "ID"
-    ],
-    "aga": [
-      "Latn",
-      "PE"
-    ],
-    "agb": [
-      "Latn",
-      "NG"
-    ],
-    "agc": [
-      "Latn",
-      "ZZ"
-    ],
-    "agd": [
-      "Latn",
-      "ZZ"
-    ],
-    "age": [
-      "Latn",
-      "PG"
-    ],
-    "agf": [
-      "Latn",
-      "ID"
-    ],
-    "agg": [
-      "Latn",
-      "ZZ"
-    ],
-    "agh": [
-      "Latn",
-      "CD"
-    ],
-    "agi": [
-      "Deva",
-      "IN"
-    ],
-    "agj": [
-      "Ethi",
-      "ET"
-    ],
-    "agk": [
-      "Latn",
-      "PH"
-    ],
-    "agl": [
-      "Latn",
-      "PG"
-    ],
-    "agm": [
-      "Latn",
-      "ZZ"
-    ],
-    "agn": [
-      "Latn",
-      "PH"
-    ],
-    "ago": [
-      "Latn",
-      "ZZ"
-    ],
-    "agq": [
-      "Latn",
-      "CM"
-    ],
-    "agr": [
-      "Latn",
-      "PE"
-    ],
-    "ags": [
-      "Latn",
-      "CM"
-    ],
-    "agt": [
-      "Latn",
-      "PH"
-    ],
-    "agu": [
-      "Latn",
-      "GT"
-    ],
-    "agv": [
-      "Latn",
-      "PH"
-    ],
-    "agw": [
-      "Latn",
-      "SB"
-    ],
-    "agx": [
-      "Cyrl",
-      "RU"
-    ],
-    "agy": [
-      "Latn",
-      "PH"
-    ],
-    "agz": [
-      "Latn",
-      "PH"
-    ],
-    "aha": [
-      "Latn",
-      "ZZ"
-    ],
-    "ahb": [
-      "Latn",
-      "VU"
-    ],
-    "ahg": [
-      "Ethi",
-      "ET"
-    ],
-    "ahh": [
-      "Latn",
-      "ID"
-    ],
-    "ahi": [
-      "Latn",
-      "CI"
-    ],
-    "ahk": [
-      "Latn",
-      "MM"
-    ],
-    "ahl": [
-      "Latn",
-      "ZZ"
-    ],
-    "ahm": [
-      "Latn",
-      "CI"
-    ],
-    "ahn": [
-      "Latn",
-      "NG"
-    ],
-    "aho": [
-      "Ahom",
-      "IN"
-    ],
-    "ahp": [
-      "Latn",
-      "CI"
-    ],
-    "ahr": [
-      "Deva",
-      "IN"
-    ],
-    "ahs": [
-      "Latn",
-      "NG"
-    ],
-    "aht": [
-      "Latn",
-      "US"
-    ],
-    "aia": [
-      "Latn",
-      "SB"
-    ],
-    "aib": [
-      "Arab",
-      "CN"
-    ],
-    "aic": [
-      "Latn",
-      "PG"
-    ],
-    "aid": [
-      "Latn",
-      "AU"
-    ],
-    "aie": [
-      "Latn",
-      "PG"
-    ],
-    "aif": [
-      "Latn",
-      "PG"
-    ],
-    "aig": [
-      "Latn",
-      "AG"
-    ],
-    "aij": [
-      "Hebr",
-      "IL"
-    ],
-    "aik": [
-      "Latn",
-      "NG"
-    ],
-    "ail": [
-      "Latn",
-      "PG"
-    ],
-    "aim": [
-      "Latn",
-      "IN"
-    ],
-    "ain": [
-      "Kana",
-      "JP"
-    ],
-    "aio": [
-      "Mymr",
-      "IN"
-    ],
-    "aip": [
-      "Latn",
-      "ID"
-    ],
-    "aiq": [
-      "Arab",
-      "AF"
-    ],
-    "air": [
-      "Latn",
-      "ID"
-    ],
-    "ait": [
-      "Latn",
-      "BR"
-    ],
-    "aiw": [
-      "Latn",
-      "ET"
-    ],
-    "aix": [
-      "Latn",
-      "PG"
-    ],
-    "aiy": [
-      "Latn",
-      "CF"
-    ],
-    "aja": [
-      "Latn",
-      "SS"
-    ],
-    "ajg": [
-      "Latn",
-      "ZZ"
-    ],
-    "aji": [
-      "Latn",
-      "NC"
-    ],
-    "ajn": [
-      "Latn",
-      "AU"
-    ],
-    "ajp": [
-      "Arab",
-      "JO"
-    ],
-    "ajt": [
-      "Arab",
-      "TN"
-    ],
-    "ajw": [
-      "Latn",
-      "NG"
-    ],
-    "ajz": [
-      "Latn",
-      "IN"
-    ],
-    "ak": [
-      "Latn",
-      "GH"
-    ],
-    "akb": [
-      "Latn",
-      "ID"
-    ],
-    "akc": [
-      "Latn",
-      "ID"
-    ],
-    "akd": [
-      "Latn",
-      "NG"
-    ],
-    "ake": [
-      "Latn",
-      "GY"
-    ],
-    "akf": [
-      "Latn",
-      "NG"
-    ],
-    "akg": [
-      "Latn",
-      "ID"
-    ],
-    "akh": [
-      "Latn",
-      "PG"
-    ],
-    "aki": [
-      "Latn",
-      "PG"
-    ],
-    "akk": [
-      "Xsux",
-      "IQ"
-    ],
-    "akl": [
-      "Latn",
-      "PH"
-    ],
-    "ako": [
-      "Latn",
-      "SR"
-    ],
-    "akp": [
-      "Latn",
-      "GH"
-    ],
-    "akq": [
-      "Latn",
-      "PG"
-    ],
-    "akr": [
-      "Latn",
-      "VU"
-    ],
-    "aks": [
-      "Latn",
-      "TG"
-    ],
-    "akt": [
-      "Latn",
-      "PG"
-    ],
-    "aku": [
-      "Latn",
-      "CM"
-    ],
-    "akv": [
-      "Cyrl",
-      "RU"
-    ],
-    "akw": [
-      "Latn",
-      "CG"
-    ],
-    "akz": [
-      "Latn",
-      "US"
-    ],
-    "ala": [
-      "Latn",
-      "ZZ"
-    ],
-    "alc": [
-      "Latn",
-      "CL"
-    ],
-    "ald": [
-      "Latn",
-      "CI"
-    ],
-    "ale": [
-      "Latn",
-      "US"
-    ],
-    "alf": [
-      "Latn",
-      "NG"
-    ],
-    "alh": [
-      "Latn",
-      "AU"
-    ],
-    "ali": [
-      "Latn",
-      "ZZ"
-    ],
-    "alj": [
-      "Latn",
-      "PH"
-    ],
-    "alk": [
-      "Laoo",
-      "LA"
-    ],
-    "all": [
-      "Mlym",
-      "IN"
-    ],
-    "alm": [
-      "Latn",
-      "VU"
-    ],
-    "aln": [
-      "Latn",
-      "XK"
-    ],
-    "alo": [
-      "Latn",
-      "ID"
-    ],
-    "alp": [
-      "Latn",
-      "ID"
-    ],
-    "alq": [
-      "Latn",
-      "CA"
-    ],
-    "alr": [
-      "Cyrl",
-      "RU"
-    ],
-    "alt": [
-      "Cyrl",
-      "RU"
-    ],
-    "alu": [
-      "Latn",
-      "SB"
-    ],
-    "alw": [
-      "Ethi",
-      "ET"
-    ],
-    "alx": [
-      "Latn",
-      "PG"
-    ],
-    "aly": [
-      "Latn",
-      "AU"
-    ],
-    "alz": [
-      "Latn",
-      "CD"
-    ],
-    "am": [
-      "Ethi",
-      "ET"
-    ],
-    "ama": [
-      "Latn",
-      "BR"
-    ],
-    "amb": [
-      "Latn",
-      "NG"
-    ],
-    "amc": [
-      "Latn",
-      "PE"
-    ],
-    "ame": [
-      "Latn",
-      "PE"
-    ],
-    "amf": [
-      "Latn",
-      "ET"
-    ],
-    "amg": [
-      "Latn",
-      "AU"
-    ],
-    "ami": [
-      "Latn",
-      "TW"
-    ],
-    "amj": [
-      "Latn",
-      "TD"
-    ],
-    "amk": [
-      "Latn",
-      "ID"
-    ],
-    "amm": [
-      "Latn",
-      "ZZ"
-    ],
-    "amn": [
-      "Latn",
-      "ZZ"
-    ],
-    "amo": [
-      "Latn",
-      "NG"
-    ],
-    "amp": [
-      "Latn",
-      "ZZ"
-    ],
-    "amq": [
-      "Latn",
-      "ID"
-    ],
-    "amr": [
-      "Latn",
-      "PE"
-    ],
-    "ams": [
-      "Jpan",
-      "JP"
-    ],
-    "amt": [
-      "Latn",
-      "PG"
-    ],
-    "amu": [
-      "Latn",
-      "MX"
-    ],
-    "amv": [
-      "Latn",
-      "ID"
-    ],
-    "amw": [
-      "Syrc",
-      "SY"
-    ],
-    "amx": [
-      "Latn",
-      "AU"
-    ],
-    "amy": [
-      "Latn",
-      "AU"
-    ],
-    "amz": [
-      "Latn",
-      "AU"
-    ],
-    "an": [
-      "Latn",
-      "ES"
-    ],
-    "ana": [
-      "Latn",
-      "CO"
-    ],
-    "anb": [
-      "Latn",
-      "PE"
-    ],
-    "anc": [
-      "Latn",
-      "ZZ"
-    ],
-    "and": [
-      "Latn",
-      "ID"
-    ],
-    "ane": [
-      "Latn",
-      "NC"
-    ],
-    "anf": [
-      "Latn",
-      "GH"
-    ],
-    "ang": [
-      "Latn",
-      "GB"
-    ],
-    "anh": [
-      "Latn",
-      "PG"
-    ],
-    "ani": [
-      "Cyrl",
-      "RU"
-    ],
-    "anj": [
-      "Latn",
-      "PG"
-    ],
-    "ank": [
-      "Latn",
-      "ZZ"
-    ],
-    "anl": [
-      "Latn",
-      "MM"
-    ],
-    "anm": [
-      "Latn",
-      "IN"
-    ],
-    "ann": [
-      "Latn",
-      "NG"
-    ],
-    "ano": [
-      "Latn",
-      "CO"
-    ],
-    "anp": [
-      "Deva",
-      "IN"
-    ],
-    "anr": [
-      "Deva",
-      "IN"
-    ],
-    "ans": [
-      "Latn",
-      "CO"
-    ],
-    "ant": [
-      "Latn",
-      "AU"
-    ],
-    "anu": [
-      "Ethi",
-      "ET"
-    ],
-    "anv": [
-      "Latn",
-      "CM"
-    ],
-    "anw": [
-      "Latn",
-      "NG"
-    ],
-    "anx": [
-      "Latn",
-      "PG"
-    ],
-    "any": [
-      "Latn",
-      "ZZ"
-    ],
-    "anz": [
-      "Latn",
-      "PG"
-    ],
-    "aoa": [
-      "Latn",
-      "ST"
-    ],
-    "aob": [
-      "Latn",
-      "PG"
-    ],
-    "aoc": [
-      "Latn",
-      "VE"
-    ],
-    "aod": [
-      "Latn",
-      "PG"
-    ],
-    "aoe": [
-      "Latn",
-      "PG"
-    ],
-    "aof": [
-      "Latn",
-      "PG"
-    ],
-    "aog": [
-      "Latn",
-      "PG"
-    ],
-    "aoi": [
-      "Latn",
-      "AU"
-    ],
-    "aoj": [
-      "Latn",
-      "ZZ"
-    ],
-    "aok": [
-      "Latn",
-      "NC"
-    ],
-    "aol": [
-      "Latn",
-      "ID"
-    ],
-    "aom": [
-      "Latn",
-      "ZZ"
-    ],
-    "aon": [
-      "Latn",
-      "PG"
-    ],
-    "aor": [
-      "Latn",
-      "VU"
-    ],
-    "aos": [
-      "Latn",
-      "ID"
-    ],
-    "aot": [
-      "Beng",
-      "BD"
-    ],
-    "aox": [
-      "Latn",
-      "GY"
-    ],
-    "aoz": [
-      "Latn",
-      "ID"
-    ],
-    "apb": [
-      "Latn",
-      "SB"
-    ],
-    "apc": [
-      "Arab",
-      "SY"
-    ],
-    "apd": [
-      "Arab",
-      "TG"
-    ],
-    "ape": [
-      "Latn",
-      "ZZ"
-    ],
-    "apf": [
-      "Latn",
-      "PH"
-    ],
-    "apg": [
-      "Latn",
-      "ID"
-    ],
-    "aph": [
-      "Deva",
-      "NP"
-    ],
-    "api": [
-      "Latn",
-      "BR"
-    ],
-    "apj": [
-      "Latn",
-      "US"
-    ],
-    "apk": [
-      "Latn",
-      "US"
-    ],
-    "apl": [
-      "Latn",
-      "US"
-    ],
-    "apm": [
-      "Latn",
-      "US"
-    ],
-    "apn": [
-      "Latn",
-      "BR"
-    ],
-    "apo": [
-      "Latn",
-      "PG"
-    ],
-    "app": [
-      "Latn",
-      "VU"
-    ],
-    "apr": [
-      "Latn",
-      "ZZ"
-    ],
-    "aps": [
-      "Latn",
-      "ZZ"
-    ],
-    "apt": [
-      "Latn",
-      "IN"
-    ],
-    "apu": [
-      "Latn",
-      "BR"
-    ],
-    "apv": [
-      "Latn",
-      "BR"
-    ],
-    "apw": [
-      "Latn",
-      "US"
-    ],
-    "apx": [
-      "Latn",
-      "ID"
-    ],
-    "apy": [
-      "Latn",
-      "BR"
-    ],
-    "apz": [
-      "Latn",
-      "ZZ"
-    ],
-    "aqc": [
-      "Cyrl",
-      "RU"
-    ],
-    "aqd": [
-      "Latn",
-      "ML"
-    ],
-    "aqg": [
-      "Latn",
-      "NG"
-    ],
-    "aqk": [
-      "Latn",
-      "NG"
-    ],
-    "aqm": [
-      "Latn",
-      "ID"
-    ],
-    "aqn": [
-      "Latn",
-      "PH"
-    ],
-    "aqr": [
-      "Latn",
-      "NC"
-    ],
-    "aqt": [
-      "Latn",
-      "PY"
-    ],
-    "aqz": [
-      "Latn",
-      "BR"
-    ],
-    "ar": [
-      "Arab",
-      "EG"
-    ],
-    "arc": [
-      "Armi",
-      "IR"
-    ],
-    "ard": [
-      "Latn",
-      "AU"
-    ],
-    "are": [
-      "Latn",
-      "AU"
-    ],
-    "arh": [
-      "Latn",
-      "ZZ"
-    ],
-    "ari": [
-      "Latn",
-      "US"
-    ],
-    "arj": [
-      "Latn",
-      "BR"
-    ],
-    "ark": [
-      "Latn",
-      "BR"
-    ],
-    "arl": [
-      "Latn",
-      "PE"
-    ],
-    "arn": [
-      "Latn",
-      "CL"
-    ],
-    "aro": [
-      "Latn",
-      "BO"
-    ],
-    "arp": [
-      "Latn",
-      "US"
-    ],
-    "arq": [
-      "Arab",
-      "DZ"
-    ],
-    "arr": [
-      "Latn",
-      "BR"
-    ],
-    "ars": [
-      "Arab",
-      "SA"
-    ],
-    "aru": [
-      "Latn",
-      "BR"
-    ],
-    "arw": [
-      "Latn",
-      "SR"
-    ],
-    "arx": [
-      "Latn",
-      "BR"
-    ],
-    "ary": [
-      "Arab",
-      "MA"
-    ],
-    "arz": [
-      "Arab",
-      "EG"
-    ],
-    "as": [
-      "Beng",
-      "IN"
-    ],
-    "asa": [
-      "Latn",
-      "TZ"
-    ],
-    "asb": [
-      "Latn",
-      "CA"
-    ],
-    "asc": [
-      "Latn",
-      "ID"
-    ],
-    "ase": [
-      "Sgnw",
-      "US"
-    ],
-    "asg": [
-      "Latn",
-      "ZZ"
-    ],
-    "ash": [
-      "Latn",
-      "PE"
-    ],
-    "asi": [
-      "Latn",
-      "ID"
-    ],
-    "asj": [
-      "Latn",
-      "CM"
-    ],
-    "ask": [
-      "Arab",
-      "AF"
-    ],
-    "asl": [
-      "Latn",
-      "ID"
-    ],
-    "asn": [
-      "Latn",
-      "BR"
-    ],
-    "aso": [
-      "Latn",
-      "ZZ"
-    ],
-    "ass": [
-      "Latn",
-      "CM"
-    ],
-    "ast": [
-      "Latn",
-      "ES"
-    ],
-    "asu": [
-      "Latn",
-      "BR"
-    ],
-    "asv": [
-      "Latn",
-      "CD"
-    ],
-    "asx": [
-      "Latn",
-      "PG"
-    ],
-    "asy": [
-      "Latn",
-      "ID"
-    ],
-    "asz": [
-      "Latn",
-      "ID"
-    ],
-    "ata": [
-      "Latn",
-      "ZZ"
-    ],
-    "atb": [
-      "Latn",
-      "CN"
-    ],
-    "atc": [
-      "Latn",
-      "PE"
-    ],
-    "atd": [
-      "Latn",
-      "PH"
-    ],
-    "ate": [
-      "Latn",
-      "PG"
-    ],
-    "atg": [
-      "Latn",
-      "ZZ"
-    ],
-    "ati": [
-      "Latn",
-      "CI"
-    ],
-    "atj": [
-      "Latn",
-      "CA"
-    ],
-    "atk": [
-      "Latn",
-      "PH"
-    ],
-    "atl": [
-      "Latn",
-      "PH"
-    ],
-    "atm": [
-      "Latn",
-      "PH"
-    ],
-    "atn": [
-      "Arab",
-      "IR"
-    ],
-    "ato": [
-      "Latn",
-      "CM"
-    ],
-    "atp": [
-      "Latn",
-      "PH"
-    ],
-    "atq": [
-      "Latn",
-      "ID"
-    ],
-    "atr": [
-      "Latn",
-      "BR"
-    ],
-    "ats": [
-      "Latn",
-      "US"
-    ],
-    "att": [
-      "Latn",
-      "PH"
-    ],
-    "atu": [
-      "Latn",
-      "SS"
-    ],
-    "atv": [
-      "Cyrl",
-      "RU"
-    ],
-    "atw": [
-      "Latn",
-      "US"
-    ],
-    "atx": [
-      "Latn",
-      "BR"
-    ],
-    "aty": [
-      "Latn",
-      "VU"
-    ],
-    "atz": [
-      "Latn",
-      "PH"
-    ],
-    "aua": [
-      "Latn",
-      "SB"
-    ],
-    "auc": [
-      "Latn",
-      "EC"
-    ],
-    "aud": [
-      "Latn",
-      "SB"
-    ],
-    "aug": [
-      "Latn",
-      "BJ"
-    ],
-    "auh": [
-      "Latn",
-      "ZM"
-    ],
-    "aui": [
-      "Latn",
-      "PG"
-    ],
-    "auj": [
-      "Arab",
-      "LY"
-    ],
-    "auk": [
-      "Latn",
-      "PG"
-    ],
-    "aul": [
-      "Latn",
-      "VU"
-    ],
-    "aum": [
-      "Latn",
-      "NG"
-    ],
-    "aun": [
-      "Latn",
-      "PG"
-    ],
-    "auo": [
-      "Latn",
-      "NG"
-    ],
-    "aup": [
-      "Latn",
-      "PG"
-    ],
-    "auq": [
-      "Latn",
-      "ID"
-    ],
-    "aur": [
-      "Latn",
-      "PG"
-    ],
-    "aut": [
-      "Latn",
-      "PF"
-    ],
-    "auu": [
-      "Latn",
-      "ID"
-    ],
-    "auw": [
-      "Latn",
-      "ID"
-    ],
-    "auy": [
-      "Latn",
-      "ZZ"
-    ],
-    "auz": [
-      "Arab",
-      "UZ"
-    ],
-    "av": [
-      "Cyrl",
-      "RU"
-    ],
-    "avb": [
-      "Latn",
-      "PG"
-    ],
-    "avd": [
-      "Arab",
-      "IR"
-    ],
-    "avi": [
-      "Latn",
-      "CI"
-    ],
-    "avk": [
-      "Latn",
-      "001"
-    ],
-    "avl": [
-      "Arab",
-      "ZZ"
-    ],
-    "avm": [
-      "Latn",
-      "AU"
-    ],
-    "avn": [
-      "Latn",
-      "ZZ"
-    ],
-    "avo": [
-      "Latn",
-      "BR"
-    ],
-    "avs": [
-      "Latn",
-      "PE"
-    ],
-    "avt": [
-      "Latn",
-      "ZZ"
-    ],
-    "avu": [
-      "Latn",
-      "ZZ"
-    ],
-    "avv": [
-      "Latn",
-      "BR"
-    ],
-    "awa": [
-      "Deva",
-      "IN"
-    ],
-    "awb": [
-      "Latn",
-      "ZZ"
-    ],
-    "awc": [
-      "Latn",
-      "NG"
-    ],
-    "awe": [
-      "Latn",
-      "BR"
-    ],
-    "awg": [
-      "Latn",
-      "AU"
-    ],
-    "awh": [
-      "Latn",
-      "ID"
-    ],
-    "awi": [
-      "Latn",
-      "PG"
-    ],
-    "awk": [
-      "Latn",
-      "AU"
-    ],
-    "awm": [
-      "Latn",
-      "PG"
-    ],
-    "awn": [
-      "Ethi",
-      "ET"
-    ],
-    "awo": [
-      "Latn",
-      "ZZ"
-    ],
-    "awr": [
-      "Latn",
-      "ID"
-    ],
-    "aws": [
-      "Latn",
-      "ID"
-    ],
-    "awt": [
-      "Latn",
-      "BR"
-    ],
-    "awu": [
-      "Latn",
-      "ID"
-    ],
-    "awv": [
-      "Latn",
-      "ID"
-    ],
-    "aww": [
-      "Latn",
-      "PG"
-    ],
-    "awx": [
-      "Latn",
-      "ZZ"
-    ],
-    "awy": [
-      "Latn",
-      "ID"
-    ],
-    "axb": [
-      "Latn",
-      "AR"
-    ],
-    "axe": [
-      "Latn",
-      "AU"
-    ],
-    "axg": [
-      "Latn",
-      "BR"
-    ],
-    "axk": [
-      "Latn",
-      "CF"
-    ],
-    "axl": [
-      "Latn",
-      "AU"
-    ],
-    "axm": [
-      "Armn",
-      "AM"
-    ],
-    "axx": [
-      "Latn",
-      "NC"
-    ],
-    "ay": [
-      "Latn",
-      "BO"
-    ],
-    "aya": [
-      "Latn",
-      "PG"
-    ],
-    "ayb": [
-      "Latn",
-      "ZZ"
-    ],
-    "ayc": [
-      "Latn",
-      "PE"
-    ],
-    "ayd": [
-      "Latn",
-      "AU"
-    ],
-    "aye": [
-      "Latn",
-      "NG"
-    ],
-    "ayg": [
-      "Latn",
-      "TG"
-    ],
-    "ayh": [
-      "Arab",
-      "YE"
-    ],
-    "ayi": [
-      "Latn",
-      "NG"
-    ],
-    "ayk": [
-      "Latn",
-      "NG"
-    ],
-    "ayl": [
-      "Arab",
-      "LY"
-    ],
-    "ayn": [
-      "Arab",
-      "YE"
-    ],
-    "ayo": [
-      "Latn",
-      "PY"
-    ],
-    "ayp": [
-      "Arab",
-      "IQ"
-    ],
-    "ayq": [
-      "Latn",
-      "PG"
-    ],
-    "ays": [
-      "Latn",
-      "PH"
-    ],
-    "ayt": [
-      "Latn",
-      "PH"
-    ],
-    "ayu": [
-      "Latn",
-      "NG"
-    ],
-    "ayz": [
-      "Latn",
-      "ID"
-    ],
-    "az": [
-      "Latn",
-      "AZ"
-    ],
-    "azb": [
-      "Arab",
-      "IR"
-    ],
-    "azd": [
-      "Latn",
-      "MX"
-    ],
-    "azg": [
-      "Latn",
-      "MX"
-    ],
-    "azm": [
-      "Latn",
-      "MX"
-    ],
-    "azn": [
-      "Latn",
-      "MX"
-    ],
-    "azo": [
-      "Latn",
-      "CM"
-    ],
-    "azt": [
-      "Latn",
-      "PH"
-    ],
-    "azz": [
-      "Latn",
-      "MX"
-    ],
-    "ba": [
-      "Cyrl",
-      "RU"
-    ],
-    "baa": [
-      "Latn",
-      "SB"
-    ],
-    "bab": [
-      "Latn",
-      "GW"
-    ],
-    "bac": [
-      "Latn",
-      "ID"
-    ],
-    "bae": [
-      "Latn",
-      "VE"
-    ],
-    "baf": [
-      "Latn",
-      "CM"
-    ],
-    "bag": [
-      "Latn",
-      "CM"
-    ],
-    "bah": [
-      "Latn",
-      "BS"
-    ],
-    "baj": [
-      "Latn",
-      "ID"
-    ],
-    "bal": [
-      "Arab",
-      "PK"
-    ],
-    "ban": [
-      "Latn",
-      "ID"
-    ],
-    "bao": [
-      "Latn",
-      "CO"
-    ],
-    "bap": [
-      "Deva",
-      "NP"
-    ],
-    "bar": [
-      "Latn",
-      "AT"
-    ],
-    "bas": [
-      "Latn",
-      "CM"
-    ],
-    "bau": [
-      "Latn",
-      "NG"
-    ],
-    "bav": [
-      "Latn",
-      "ZZ"
-    ],
-    "baw": [
-      "Latn",
-      "CM"
-    ],
-    "bax": [
-      "Bamu",
-      "CM"
-    ],
-    "bay": [
-      "Latn",
-      "ID"
-    ],
-    "bba": [
-      "Latn",
-      "ZZ"
-    ],
-    "bbb": [
-      "Latn",
-      "ZZ"
-    ],
-    "bbc": [
-      "Latn",
-      "ID"
-    ],
-    "bbd": [
-      "Latn",
-      "ZZ"
-    ],
-    "bbe": [
-      "Latn",
-      "CD"
-    ],
-    "bbf": [
-      "Latn",
-      "PG"
-    ],
-    "bbg": [
-      "Latn",
-      "GA"
-    ],
-    "bbi": [
-      "Latn",
-      "CM"
-    ],
-    "bbj": [
-      "Latn",
-      "CM"
-    ],
-    "bbk": [
-      "Latn",
-      "CM"
-    ],
-    "bbl": [
-      "Geor",
-      "GE"
-    ],
-    "bbm": [
-      "Latn",
-      "CD"
-    ],
-    "bbn": [
-      "Latn",
-      "PG"
-    ],
-    "bbo": [
-      "Latn",
-      "BF"
-    ],
-    "bbp": [
-      "Latn",
-      "ZZ"
-    ],
-    "bbq": [
-      "Latn",
-      "CM"
-    ],
-    "bbr": [
-      "Latn",
-      "ZZ"
-    ],
-    "bbs": [
-      "Latn",
-      "NG"
-    ],
-    "bbt": [
-      "Latn",
-      "NG"
-    ],
-    "bbu": [
-      "Latn",
-      "NG"
-    ],
-    "bbv": [
-      "Latn",
-      "PG"
-    ],
-    "bbw": [
-      "Latn",
-      "CM"
-    ],
-    "bbx": [
-      "Latn",
-      "CM"
-    ],
-    "bby": [
-      "Latn",
-      "CM"
-    ],
-    "bca": [
-      "Latn",
-      "CN"
-    ],
-    "bcb": [
-      "Latn",
-      "SN"
-    ],
-    "bcd": [
-      "Latn",
-      "ID"
-    ],
-    "bce": [
-      "Latn",
-      "CM"
-    ],
-    "bcf": [
-      "Latn",
-      "ZZ"
-    ],
-    "bcg": [
-      "Latn",
-      "GN"
-    ],
-    "bch": [
-      "Latn",
-      "ZZ"
-    ],
-    "bci": [
-      "Latn",
-      "CI"
-    ],
-    "bcj": [
-      "Latn",
-      "AU"
-    ],
-    "bck": [
-      "Latn",
-      "AU"
-    ],
-    "bcm": [
-      "Latn",
-      "ZZ"
-    ],
-    "bcn": [
-      "Latn",
-      "ZZ"
-    ],
-    "bco": [
-      "Latn",
-      "ZZ"
-    ],
-    "bcp": [
-      "Latn",
-      "CD"
-    ],
-    "bcq": [
-      "Ethi",
-      "ZZ"
-    ],
-    "bcr": [
-      "Latn",
-      "CA"
-    ],
-    "bcs": [
-      "Latn",
-      "NG"
-    ],
-    "bct": [
-      "Latn",
-      "CD"
-    ],
-    "bcu": [
-      "Latn",
-      "ZZ"
-    ],
-    "bcv": [
-      "Latn",
-      "NG"
-    ],
-    "bcw": [
-      "Latn",
-      "CM"
-    ],
-    "bcy": [
-      "Latn",
-      "NG"
-    ],
-    "bcz": [
-      "Latn",
-      "SN"
-    ],
-    "bda": [
-      "Latn",
-      "SN"
-    ],
-    "bdb": [
-      "Latn",
-      "ID"
-    ],
-    "bdc": [
-      "Latn",
-      "CO"
-    ],
-    "bdd": [
-      "Latn",
-      "ZZ"
-    ],
-    "bde": [
-      "Latn",
-      "NG"
-    ],
-    "bdf": [
-      "Latn",
-      "PG"
-    ],
-    "bdg": [
-      "Latn",
-      "MY"
-    ],
-    "bdh": [
-      "Latn",
-      "SS"
-    ],
-    "bdi": [
-      "Latn",
-      "SD"
-    ],
-    "bdj": [
-      "Latn",
-      "SS"
-    ],
-    "bdk": [
-      "Latn",
-      "AZ"
-    ],
-    "bdl": [
-      "Latn",
-      "ID"
-    ],
-    "bdm": [
-      "Latn",
-      "TD"
-    ],
-    "bdn": [
-      "Latn",
-      "CM"
-    ],
-    "bdo": [
-      "Latn",
-      "TD"
-    ],
-    "bdp": [
-      "Latn",
-      "TZ"
-    ],
-    "bdq": [
-      "Latn",
-      "VN"
-    ],
-    "bdr": [
-      "Latn",
-      "MY"
-    ],
-    "bds": [
-      "Latn",
-      "TZ"
-    ],
-    "bdt": [
-      "Latn",
-      "CF"
-    ],
-    "bdu": [
-      "Latn",
-      "CM"
-    ],
-    "bdv": [
-      "Orya",
-      "IN"
-    ],
-    "bdw": [
-      "Latn",
-      "ID"
-    ],
-    "bdx": [
-      "Latn",
-      "ID"
-    ],
-    "bdy": [
-      "Latn",
-      "AU"
-    ],
-    "bdz": [
-      "Arab",
-      "PK"
-    ],
-    "be": [
-      "Cyrl",
-      "BY"
-    ],
-    "bea": [
-      "Latn",
-      "CA"
-    ],
-    "beb": [
-      "Latn",
-      "CM"
-    ],
-    "bec": [
-      "Latn",
-      "CM"
-    ],
-    "bed": [
-      "Latn",
-      "ID"
-    ],
-    "bee": [
-      "Deva",
-      "IN"
-    ],
-    "bef": [
-      "Latn",
-      "ZZ"
-    ],
-    "beh": [
-      "Latn",
-      "ZZ"
-    ],
-    "bei": [
-      "Latn",
-      "ID"
-    ],
-    "bej": [
-      "Arab",
-      "SD"
-    ],
-    "bek": [
-      "Latn",
-      "PG"
-    ],
-    "bem": [
-      "Latn",
-      "ZM"
-    ],
-    "beo": [
-      "Latn",
-      "PG"
-    ],
-    "bep": [
-      "Latn",
-      "ID"
-    ],
-    "beq": [
-      "Latn",
-      "CG"
-    ],
-    "bes": [
-      "Latn",
-      "TD"
-    ],
-    "bet": [
-      "Latn",
-      "ZZ"
-    ],
-    "beu": [
-      "Latn",
-      "ID"
-    ],
-    "bev": [
-      "Latn",
-      "CI"
-    ],
-    "bew": [
-      "Latn",
-      "ID"
-    ],
-    "bex": [
-      "Latn",
-      "ZZ"
-    ],
-    "bey": [
-      "Latn",
-      "PG"
-    ],
-    "bez": [
-      "Latn",
-      "TZ"
-    ],
-    "bfa": [
-      "Latn",
-      "SS"
-    ],
-    "bfb": [
-      "Deva",
-      "IN"
-    ],
-    "bfc": [
-      "Latn",
-      "CN"
-    ],
-    "bfd": [
-      "Latn",
-      "CM"
-    ],
-    "bfe": [
-      "Latn",
-      "ID"
-    ],
-    "bff": [
-      "Latn",
-      "CF"
-    ],
-    "bfg": [
-      "Latn",
-      "ID"
-    ],
-    "bfh": [
-      "Latn",
-      "PG"
-    ],
-    "bfj": [
-      "Latn",
-      "CM"
-    ],
-    "bfl": [
-      "Latn",
-      "CF"
-    ],
-    "bfm": [
-      "Latn",
-      "CM"
-    ],
-    "bfn": [
-      "Latn",
-      "TL"
-    ],
-    "bfo": [
-      "Latn",
-      "BF"
-    ],
-    "bfp": [
-      "Latn",
-      "CM"
-    ],
-    "bfq": [
-      "Taml",
-      "IN"
-    ],
-    "bfs": [
-      "Latn",
-      "CN"
-    ],
-    "bft": [
-      "Arab",
-      "PK"
-    ],
-    "bfu": [
-      "Tibt",
-      "IN"
-    ],
-    "bfw": [
-      "Orya",
-      "IN"
-    ],
-    "bfx": [
-      "Latn",
-      "PH"
-    ],
-    "bfy": [
-      "Deva",
-      "IN"
-    ],
-    "bfz": [
-      "Deva",
-      "IN"
-    ],
-    "bg": [
-      "Cyrl",
-      "BG"
-    ],
-    "bga": [
-      "Latn",
-      "NG"
-    ],
-    "bgb": [
-      "Latn",
-      "ID"
-    ],
-    "bgc": [
-      "Deva",
-      "IN"
-    ],
-    "bgd": [
-      "Deva",
-      "IN"
-    ],
-    "bgf": [
-      "Latn",
-      "CM"
-    ],
-    "bgg": [
-      "Latn",
-      "IN"
-    ],
-    "bgi": [
-      "Latn",
-      "PH"
-    ],
-    "bgj": [
-      "Latn",
-      "CM"
-    ],
-    "bgn": [
-      "Arab",
-      "PK"
-    ],
-    "bgo": [
-      "Latn",
-      "GN"
-    ],
-    "bgp": [
-      "Arab",
-      "PK"
-    ],
-    "bgq": [
-      "Deva",
-      "IN"
-    ],
-    "bgr": [
-      "Latn",
-      "IN"
-    ],
-    "bgs": [
-      "Latn",
-      "PH"
-    ],
-    "bgt": [
-      "Latn",
-      "SB"
-    ],
-    "bgu": [
-      "Latn",
-      "NG"
-    ],
-    "bgv": [
-      "Latn",
-      "ID"
-    ],
-    "bgw": [
-      "Deva",
-      "IN"
-    ],
-    "bgx": [
-      "Grek",
-      "TR"
-    ],
-    "bgy": [
-      "Latn",
-      "ID"
-    ],
-    "bgz": [
-      "Latn",
-      "ID"
-    ],
-    "bha": [
-      "Deva",
-      "IN"
-    ],
-    "bhb": [
-      "Deva",
-      "IN"
-    ],
-    "bhc": [
-      "Latn",
-      "ID"
-    ],
-    "bhd": [
-      "Deva",
-      "IN"
-    ],
-    "bhe": [
-      "Arab",
-      "PK"
-    ],
-    "bhf": [
-      "Latn",
-      "PG"
-    ],
-    "bhg": [
-      "Latn",
-      "ZZ"
-    ],
-    "bhh": [
-      "Cyrl",
-      "IL"
-    ],
-    "bhi": [
-      "Deva",
-      "IN"
-    ],
-    "bhj": [
-      "Deva",
-      "NP"
-    ],
-    "bhl": [
-      "Latn",
-      "ZZ"
-    ],
-    "bhm": [
-      "Arab",
-      "OM"
-    ],
-    "bhn": [
-      "Syrc",
-      "GE"
-    ],
-    "bho": [
-      "Deva",
-      "IN"
-    ],
-    "bhp": [
-      "Latn",
-      "ID"
-    ],
-    "bhq": [
-      "Latn",
-      "ID"
-    ],
-    "bhr": [
-      "Latn",
-      "MG"
-    ],
-    "bhs": [
-      "Latn",
-      "CM"
-    ],
-    "bht": [
-      "Takr",
-      "IN"
-    ],
-    "bhu": [
-      "Deva",
-      "IN"
-    ],
-    "bhv": [
-      "Latn",
-      "ID"
-    ],
-    "bhw": [
-      "Latn",
-      "ID"
-    ],
-    "bhy": [
-      "Latn",
-      "ZZ"
-    ],
-    "bhz": [
-      "Latn",
-      "ID"
-    ],
-    "bi": [
-      "Latn",
-      "VU"
-    ],
-    "bia": [
-      "Latn",
-      "AU"
-    ],
-    "bib": [
-      "Latn",
-      "ZZ"
-    ],
-    "bid": [
-      "Latn",
-      "TD"
-    ],
-    "bie": [
-      "Latn",
-      "PG"
-    ],
-    "bif": [
-      "Latn",
-      "GW"
-    ],
-    "big": [
-      "Latn",
-      "ZZ"
-    ],
-    "bik": [
-      "Latn",
-      "PH"
-    ],
-    "bil": [
-      "Latn",
-      "NG"
-    ],
-    "bim": [
-      "Latn",
-      "ZZ"
-    ],
-    "bin": [
-      "Latn",
-      "NG"
-    ],
-    "bio": [
-      "Latn",
-      "ZZ"
-    ],
-    "bip": [
-      "Latn",
-      "CD"
-    ],
-    "biq": [
-      "Latn",
-      "ZZ"
-    ],
-    "bir": [
-      "Latn",
-      "PG"
-    ],
-    "bit": [
-      "Latn",
-      "PG"
-    ],
-    "biu": [
-      "Latn",
-      "IN"
-    ],
-    "biv": [
-      "Latn",
-      "GH"
-    ],
-    "biw": [
-      "Latn",
-      "CM"
-    ],
-    "biy": [
-      "Deva",
-      "IN"
-    ],
-    "biz": [
-      "Latn",
-      "CD"
-    ],
-    "bja": [
-      "Latn",
-      "CD"
-    ],
-    "bjb": [
-      "Latn",
-      "AU"
-    ],
-    "bjc": [
-      "Latn",
-      "PG"
-    ],
-    "bjf": [
-      "Syrc",
-      "IL"
-    ],
-    "bjg": [
-      "Latn",
-      "GW"
-    ],
-    "bjh": [
-      "Latn",
-      "ZZ"
-    ],
-    "bji": [
-      "Ethi",
-      "ZZ"
-    ],
-    "bjj": [
-      "Deva",
-      "IN"
-    ],
-    "bjk": [
-      "Latn",
-      "PG"
-    ],
-    "bjl": [
-      "Latn",
-      "PG"
-    ],
-    "bjm": [
-      "Arab",
-      "IQ"
-    ],
-    "bjn": [
-      "Latn",
-      "ID"
-    ],
-    "bjo": [
-      "Latn",
-      "ZZ"
-    ],
-    "bjp": [
-      "Latn",
-      "PG"
-    ],
-    "bjr": [
-      "Latn",
-      "ZZ"
-    ],
-    "bjs": [
-      "Latn",
-      "BB"
-    ],
-    "bjt": [
-      "Latn",
-      "SN"
-    ],
-    "bju": [
-      "Latn",
-      "CM"
-    ],
-    "bjv": [
-      "Latn",
-      "TD"
-    ],
-    "bjw": [
-      "Latn",
-      "CI"
-    ],
-    "bjx": [
-      "Latn",
-      "PH"
-    ],
-    "bjy": [
-      "Latn",
-      "AU"
-    ],
-    "bjz": [
-      "Latn",
-      "ZZ"
-    ],
-    "bka": [
-      "Latn",
-      "NG"
-    ],
-    "bkc": [
-      "Latn",
-      "ZZ"
-    ],
-    "bkd": [
-      "Latn",
-      "PH"
-    ],
-    "bkf": [
-      "Latn",
-      "CD"
-    ],
-    "bkg": [
-      "Latn",
-      "CF"
-    ],
-    "bkh": [
-      "Latn",
-      "CM"
-    ],
-    "bki": [
-      "Latn",
-      "VU"
-    ],
-    "bkj": [
-      "Latn",
-      "CF"
-    ],
-    "bkl": [
-      "Latn",
-      "ID"
-    ],
-    "bkm": [
-      "Latn",
-      "CM"
-    ],
-    "bkn": [
-      "Latn",
-      "ID"
-    ],
-    "bko": [
-      "Latn",
-      "CM"
-    ],
-    "bkp": [
-      "Latn",
-      "CD"
-    ],
-    "bkq": [
-      "Latn",
-      "ZZ"
-    ],
-    "bkr": [
-      "Latn",
-      "ID"
-    ],
-    "bks": [
-      "Latn",
-      "PH"
-    ],
-    "bkt": [
-      "Latn",
-      "CD"
-    ],
-    "bku": [
-      "Latn",
-      "PH"
-    ],
-    "bkv": [
-      "Latn",
-      "ZZ"
-    ],
-    "bkw": [
-      "Latn",
-      "CG"
-    ],
-    "bkx": [
-      "Latn",
-      "TL"
-    ],
-    "bky": [
-      "Latn",
-      "NG"
-    ],
-    "bkz": [
-      "Latn",
-      "ID"
-    ],
-    "bla": [
-      "Latn",
-      "CA"
-    ],
-    "blb": [
-      "Latn",
-      "SB"
-    ],
-    "blc": [
-      "Latn",
-      "CA"
-    ],
-    "bld": [
-      "Latn",
-      "ID"
-    ],
-    "ble": [
-      "Latn",
-      "GW"
-    ],
-    "blf": [
-      "Latn",
-      "ID"
-    ],
-    "blg": [
-      "Latn",
-      "MY"
-    ],
-    "blh": [
-      "Latn",
-      "LR"
-    ],
-    "bli": [
-      "Latn",
-      "CD"
-    ],
-    "blj": [
-      "Latn",
-      "ID"
-    ],
-    "blk": [
-      "Mymr",
-      "MM"
-    ],
-    "blm": [
-      "Latn",
-      "SS"
-    ],
-    "bln": [
-      "Latn",
-      "PH"
-    ],
-    "blo": [
-      "Latn",
-      "BJ"
-    ],
-    "blp": [
-      "Latn",
-      "SB"
-    ],
-    "blq": [
-      "Latn",
-      "PG"
-    ],
-    "blr": [
-      "Latn",
-      "CN"
-    ],
-    "bls": [
-      "Latn",
-      "ID"
-    ],
-    "blt": [
-      "Tavt",
-      "VN"
-    ],
-    "blv": [
-      "Latn",
-      "AO"
-    ],
-    "blw": [
-      "Latn",
-      "PH"
-    ],
-    "blx": [
-      "Latn",
-      "PH"
-    ],
-    "bly": [
-      "Latn",
-      "BJ"
-    ],
-    "blz": [
-      "Latn",
-      "ID"
-    ],
-    "bm": [
-      "Latn",
-      "ML"
-    ],
-    "bma": [
-      "Latn",
-      "NG"
-    ],
-    "bmb": [
-      "Latn",
-      "CD"
-    ],
-    "bmc": [
-      "Latn",
-      "PG"
-    ],
-    "bmd": [
-      "Latn",
-      "GN"
-    ],
-    "bme": [
-      "Latn",
-      "CF"
-    ],
-    "bmf": [
-      "Latn",
-      "SL"
-    ],
-    "bmg": [
-      "Latn",
-      "CD"
-    ],
-    "bmh": [
-      "Latn",
-      "ZZ"
-    ],
-    "bmi": [
-      "Latn",
-      "TD"
-    ],
-    "bmj": [
-      "Deva",
-      "NP"
-    ],
-    "bmk": [
-      "Latn",
-      "ZZ"
-    ],
-    "bml": [
-      "Latn",
-      "CD"
-    ],
-    "bmm": [
-      "Latn",
-      "MG"
-    ],
-    "bmn": [
-      "Latn",
-      "PG"
-    ],
-    "bmo": [
-      "Latn",
-      "CM"
-    ],
-    "bmp": [
-      "Latn",
-      "PG"
-    ],
-    "bmq": [
-      "Latn",
-      "ML"
-    ],
-    "bmr": [
-      "Latn",
-      "CO"
-    ],
-    "bms": [
-      "Latn",
-      "NE"
-    ],
-    "bmu": [
-      "Latn",
-      "ZZ"
-    ],
-    "bmv": [
-      "Latn",
-      "CM"
-    ],
-    "bmw": [
-      "Latn",
-      "CG"
-    ],
-    "bmx": [
-      "Latn",
-      "PG"
-    ],
-    "bmz": [
-      "Latn",
-      "PG"
-    ],
-    "bn": [
-      "Beng",
-      "BD"
-    ],
-    "bna": [
-      "Latn",
-      "ID"
-    ],
-    "bnb": [
-      "Latn",
-      "MY"
-    ],
-    "bnc": [
-      "Latn",
-      "PH"
-    ],
-    "bnd": [
-      "Latn",
-      "ID"
-    ],
-    "bne": [
-      "Latn",
-      "ID"
-    ],
-    "bnf": [
-      "Latn",
-      "ID"
-    ],
-    "bng": [
-      "Latn",
-      "ZZ"
-    ],
-    "bni": [
-      "Latn",
-      "CD"
-    ],
-    "bnj": [
-      "Latn",
-      "PH"
-    ],
-    "bnk": [
-      "Latn",
-      "VU"
-    ],
-    "bnm": [
-      "Latn",
-      "ZZ"
-    ],
-    "bnn": [
-      "Latn",
-      "TW"
-    ],
-    "bno": [
-      "Latn",
-      "PH"
-    ],
-    "bnp": [
-      "Latn",
-      "ZZ"
-    ],
-    "bnq": [
-      "Latn",
-      "ID"
-    ],
-    "bnr": [
-      "Latn",
-      "VU"
-    ],
-    "bns": [
-      "Deva",
-      "IN"
-    ],
-    "bnu": [
-      "Latn",
-      "ID"
-    ],
-    "bnv": [
-      "Latn",
-      "ID"
-    ],
-    "bnw": [
-      "Latn",
-      "PG"
-    ],
-    "bnx": [
-      "Latn",
-      "CD"
-    ],
-    "bny": [
-      "Latn",
-      "MY"
-    ],
-    "bnz": [
-      "Latn",
-      "CM"
-    ],
-    "bo": [
-      "Tibt",
-      "CN"
-    ],
-    "boa": [
-      "Latn",
-      "PE"
-    ],
-    "bob": [
-      "Latn",
-      "KE"
-    ],
-    "boe": [
-      "Latn",
-      "CM"
-    ],
-    "bof": [
-      "Latn",
-      "BF"
-    ],
-    "boh": [
-      "Latn",
-      "CD"
-    ],
-    "boj": [
-      "Latn",
-      "ZZ"
-    ],
-    "bok": [
-      "Latn",
-      "CG"
-    ],
-    "bol": [
-      "Latn",
-      "NG"
-    ],
-    "bom": [
-      "Latn",
-      "ZZ"
-    ],
-    "bon": [
-      "Latn",
-      "ZZ"
-    ],
-    "boo": [
-      "Latn",
-      "ML"
-    ],
-    "bop": [
-      "Latn",
-      "PG"
-    ],
-    "boq": [
-      "Latn",
-      "PG"
-    ],
-    "bor": [
-      "Latn",
-      "BR"
-    ],
-    "bot": [
-      "Latn",
-      "SS"
-    ],
-    "bou": [
-      "Latn",
-      "TZ"
-    ],
-    "bov": [
-      "Latn",
-      "GH"
-    ],
-    "bow": [
-      "Latn",
-      "PG"
-    ],
-    "box": [
-      "Latn",
-      "BF"
-    ],
-    "boy": [
-      "Latn",
-      "CF"
-    ],
-    "boz": [
-      "Latn",
-      "ML"
-    ],
-    "bpa": [
-      "Latn",
-      "VU"
-    ],
-    "bpc": [
-      "Latn",
-      "CM"
-    ],
-    "bpd": [
-      "Latn",
-      "CF"
-    ],
-    "bpe": [
-      "Latn",
-      "PG"
-    ],
-    "bpg": [
-      "Latn",
-      "ID"
-    ],
-    "bph": [
-      "Cyrl",
-      "RU"
-    ],
-    "bpi": [
-      "Latn",
-      "PG"
-    ],
-    "bpj": [
-      "Latn",
-      "CD"
-    ],
-    "bpk": [
-      "Latn",
-      "NC"
-    ],
-    "bpl": [
-      "Latn",
-      "AU"
-    ],
-    "bpm": [
-      "Latn",
-      "PG"
-    ],
-    "bpo": [
-      "Latn",
-      "ID"
-    ],
-    "bpp": [
-      "Latn",
-      "ID"
-    ],
-    "bpq": [
-      "Latn",
-      "ID"
-    ],
-    "bpr": [
-      "Latn",
-      "PH"
-    ],
-    "bps": [
-      "Latn",
-      "PH"
-    ],
-    "bpt": [
-      "Latn",
-      "AU"
-    ],
-    "bpu": [
-      "Latn",
-      "PG"
-    ],
-    "bpv": [
-      "Latn",
-      "ID"
-    ],
-    "bpw": [
-      "Latn",
-      "PG"
-    ],
-    "bpx": [
-      "Deva",
-      "IN"
-    ],
-    "bpy": [
-      "Beng",
-      "IN"
-    ],
-    "bpz": [
-      "Latn",
-      "ID"
-    ],
-    "bqa": [
-      "Latn",
-      "BJ"
-    ],
-    "bqb": [
-      "Latn",
-      "ID"
-    ],
-    "bqc": [
-      "Latn",
-      "ZZ"
-    ],
-    "bqd": [
-      "Latn",
-      "CM"
-    ],
-    "bqf": [
-      "Latn",
-      "GN"
-    ],
-    "bqg": [
-      "Latn",
-      "TG"
-    ],
-    "bqi": [
-      "Arab",
-      "IR"
-    ],
-    "bqj": [
-      "Latn",
-      "SN"
-    ],
-    "bqk": [
-      "Latn",
-      "CF"
-    ],
-    "bql": [
-      "Latn",
-      "PG"
-    ],
-    "bqm": [
-      "Latn",
-      "CM"
-    ],
-    "bqo": [
-      "Latn",
-      "CM"
-    ],
-    "bqp": [
-      "Latn",
-      "ZZ"
-    ],
-    "bqq": [
-      "Latn",
-      "ID"
-    ],
-    "bqr": [
-      "Latn",
-      "ID"
-    ],
-    "bqs": [
-      "Latn",
-      "PG"
-    ],
-    "bqt": [
-      "Latn",
-      "CM"
-    ],
-    "bqu": [
-      "Latn",
-      "CD"
-    ],
-    "bqv": [
-      "Latn",
-      "CI"
-    ],
-    "bqw": [
-      "Latn",
-      "NG"
-    ],
-    "bqx": [
-      "Latn",
-      "NG"
-    ],
-    "bqz": [
-      "Latn",
-      "CM"
-    ],
-    "br": [
-      "Latn",
-      "FR"
-    ],
-    "bra": [
-      "Deva",
-      "IN"
-    ],
-    "brb": [
-      "Khmr",
-      "KH"
-    ],
-    "brc": [
-      "Latn",
-      "GY"
-    ],
-    "brd": [
-      "Deva",
-      "NP"
-    ],
-    "brf": [
-      "Latn",
-      "CD"
-    ],
-    "brg": [
-      "Latn",
-      "BO"
-    ],
-    "brh": [
-      "Arab",
-      "PK"
-    ],
-    "bri": [
-      "Latn",
-      "CM"
-    ],
-    "brj": [
-      "Latn",
-      "VU"
-    ],
-    "brk": [
-      "Arab",
-      "SD"
-    ],
-    "brl": [
-      "Latn",
-      "BW"
-    ],
-    "brm": [
-      "Latn",
-      "CD"
-    ],
-    "brn": [
-      "Latn",
-      "CR"
-    ],
-    "brp": [
-      "Latn",
-      "ID"
-    ],
-    "brq": [
-      "Latn",
-      "PG"
-    ],
-    "brr": [
-      "Latn",
-      "SB"
-    ],
-    "brs": [
-      "Latn",
-      "ID"
-    ],
-    "brt": [
-      "Latn",
-      "NG"
-    ],
-    "bru": [
-      "Latn",
-      "VN"
-    ],
-    "brv": [
-      "Laoo",
-      "LA"
-    ],
-    "brx": [
-      "Deva",
-      "IN"
-    ],
-    "bry": [
-      "Latn",
-      "PG"
-    ],
-    "brz": [
-      "Latn",
-      "ZZ"
-    ],
-    "bs": [
-      "Latn",
-      "BA"
-    ],
-    "bsa": [
-      "Latn",
-      "ID"
-    ],
-    "bsb": [
-      "Latn",
-      "BN"
-    ],
-    "bsc": [
-      "Latn",
-      "SN"
-    ],
-    "bse": [
-      "Latn",
-      "CM"
-    ],
-    "bsf": [
-      "Latn",
-      "NG"
-    ],
-    "bsh": [
-      "Arab",
-      "AF"
-    ],
-    "bsi": [
-      "Latn",
-      "CM"
-    ],
-    "bsj": [
-      "Latn",
-      "ZZ"
-    ],
-    "bsk": [
-      "Arab",
-      "PK"
-    ],
-    "bsl": [
-      "Latn",
-      "NG"
-    ],
-    "bsm": [
-      "Latn",
-      "ID"
-    ],
-    "bsn": [
-      "Latn",
-      "CO"
-    ],
-    "bso": [
-      "Latn",
-      "TD"
-    ],
-    "bsp": [
-      "Latn",
-      "GN"
-    ],
-    "bsq": [
-      "Bass",
-      "LR"
-    ],
-    "bsr": [
-      "Latn",
-      "NG"
-    ],
-    "bss": [
-      "Latn",
-      "CM"
-    ],
-    "bst": [
-      "Ethi",
-      "ZZ"
-    ],
-    "bsu": [
-      "Latn",
-      "ID"
-    ],
-    "bsv": [
-      "Latn",
-      "GN"
-    ],
-    "bsw": [
-      "Latn",
-      "ET"
-    ],
-    "bsx": [
-      "Latn",
-      "NG"
-    ],
-    "bsy": [
-      "Latn",
-      "MY"
-    ],
-    "bta": [
-      "Latn",
-      "NG"
-    ],
-    "btc": [
-      "Latn",
-      "CM"
-    ],
-    "btd": [
-      "Batk",
-      "ID"
-    ],
-    "bte": [
-      "Latn",
-      "NG"
-    ],
-    "btf": [
-      "Latn",
-      "TD"
-    ],
-    "btg": [
-      "Latn",
-      "CI"
-    ],
-    "bth": [
-      "Latn",
-      "MY"
-    ],
-    "bti": [
-      "Latn",
-      "ID"
-    ],
-    "btj": [
-      "Latn",
-      "ID"
-    ],
-    "btm": [
-      "Batk",
-      "ID"
-    ],
-    "btn": [
-      "Latn",
-      "PH"
-    ],
-    "bto": [
-      "Latn",
-      "PH"
-    ],
-    "btp": [
-      "Latn",
-      "PG"
-    ],
-    "btq": [
-      "Latn",
-      "MY"
-    ],
-    "btr": [
-      "Latn",
-      "VU"
-    ],
-    "bts": [
-      "Latn",
-      "ID"
-    ],
-    "btt": [
-      "Latn",
-      "ZZ"
-    ],
-    "btu": [
-      "Latn",
-      "NG"
-    ],
-    "btv": [
-      "Deva",
-      "PK"
-    ],
-    "btw": [
-      "Latn",
-      "PH"
-    ],
-    "btx": [
-      "Latn",
-      "ID"
-    ],
-    "bty": [
-      "Latn",
-      "ID"
-    ],
-    "btz": [
-      "Latn",
-      "ID"
-    ],
-    "bua": [
-      "Cyrl",
-      "RU"
-    ],
-    "bub": [
-      "Latn",
-      "TD"
-    ],
-    "buc": [
-      "Latn",
-      "YT"
-    ],
-    "bud": [
-      "Latn",
-      "ZZ"
-    ],
-    "bue": [
-      "Latn",
-      "CA"
-    ],
-    "buf": [
-      "Latn",
-      "CD"
-    ],
-    "bug": [
-      "Latn",
-      "ID"
-    ],
-    "buh": [
-      "Latn",
-      "CN"
-    ],
-    "bui": [
-      "Latn",
-      "CG"
-    ],
-    "buj": [
-      "Latn",
-      "NG"
-    ],
-    "buk": [
-      "Latn",
-      "ZZ"
-    ],
-    "bum": [
-      "Latn",
-      "CM"
-    ],
-    "bun": [
-      "Latn",
-      "SL"
-    ],
-    "buo": [
-      "Latn",
-      "ZZ"
-    ],
-    "bup": [
-      "Latn",
-      "ID"
-    ],
-    "buq": [
-      "Latn",
-      "PG"
-    ],
-    "bus": [
-      "Latn",
-      "ZZ"
-    ],
-    "but": [
-      "Latn",
-      "PG"
-    ],
-    "buu": [
-      "Latn",
-      "ZZ"
-    ],
-    "buv": [
-      "Latn",
-      "PG"
-    ],
-    "buw": [
-      "Latn",
-      "GA"
-    ],
-    "bux": [
-      "Latn",
-      "NG"
-    ],
-    "buy": [
-      "Latn",
-      "SL"
-    ],
-    "buz": [
-      "Latn",
-      "NG"
-    ],
-    "bva": [
-      "Latn",
-      "TD"
-    ],
-    "bvb": [
-      "Latn",
-      "GQ"
-    ],
-    "bvc": [
-      "Latn",
-      "SB"
-    ],
-    "bvd": [
-      "Latn",
-      "SB"
-    ],
-    "bve": [
-      "Latn",
-      "ID"
-    ],
-    "bvf": [
-      "Latn",
-      "TD"
-    ],
-    "bvg": [
-      "Latn",
-      "CM"
-    ],
-    "bvh": [
-      "Latn",
-      "NG"
-    ],
-    "bvi": [
-      "Latn",
-      "SS"
-    ],
-    "bvj": [
-      "Latn",
-      "NG"
-    ],
-    "bvk": [
-      "Latn",
-      "ID"
-    ],
-    "bvm": [
-      "Latn",
-      "CM"
-    ],
-    "bvn": [
-      "Latn",
-      "PG"
-    ],
-    "bvo": [
-      "Latn",
-      "TD"
-    ],
-    "bvq": [
-      "Latn",
-      "CF"
-    ],
-    "bvr": [
-      "Latn",
-      "AU"
-    ],
-    "bvt": [
-      "Latn",
-      "ID"
-    ],
-    "bvu": [
-      "Latn",
-      "ID"
-    ],
-    "bvv": [
-      "Latn",
-      "VE"
-    ],
-    "bvw": [
-      "Latn",
-      "NG"
-    ],
-    "bvx": [
-      "Latn",
-      "CG"
-    ],
-    "bvy": [
-      "Latn",
-      "PH"
-    ],
-    "bvz": [
-      "Latn",
-      "ID"
-    ],
-    "bwa": [
-      "Latn",
-      "NC"
-    ],
-    "bwb": [
-      "Latn",
-      "FJ"
-    ],
-    "bwc": [
-      "Latn",
-      "ZM"
-    ],
-    "bwd": [
-      "Latn",
-      "ZZ"
-    ],
-    "bwe": [
-      "Mymr",
-      "MM"
-    ],
-    "bwf": [
-      "Latn",
-      "PG"
-    ],
-    "bwg": [
-      "Latn",
-      "MZ"
-    ],
-    "bwh": [
-      "Latn",
-      "CM"
-    ],
-    "bwi": [
-      "Latn",
-      "VE"
-    ],
-    "bwj": [
-      "Latn",
-      "BF"
-    ],
-    "bwk": [
-      "Latn",
-      "PG"
-    ],
-    "bwl": [
-      "Latn",
-      "CD"
-    ],
-    "bwm": [
-      "Latn",
-      "PG"
-    ],
-    "bwo": [
-      "Latn",
-      "ET"
-    ],
-    "bwp": [
-      "Latn",
-      "ID"
-    ],
-    "bwq": [
-      "Latn",
-      "BF"
-    ],
-    "bwr": [
-      "Latn",
-      "ZZ"
-    ],
-    "bws": [
-      "Latn",
-      "CD"
-    ],
-    "bwt": [
-      "Latn",
-      "CM"
-    ],
-    "bwu": [
-      "Latn",
-      "GH"
-    ],
-    "bww": [
-      "Latn",
-      "CD"
-    ],
-    "bwx": [
-      "Latn",
-      "CN"
-    ],
-    "bwy": [
-      "Latn",
-      "BF"
-    ],
-    "bwz": [
-      "Latn",
-      "CG"
-    ],
-    "bxa": [
-      "Latn",
-      "SB"
-    ],
-    "bxb": [
-      "Latn",
-      "SS"
-    ],
-    "bxc": [
-      "Latn",
-      "GQ"
-    ],
-    "bxf": [
-      "Latn",
-      "PG"
-    ],
-    "bxg": [
-      "Latn",
-      "CD"
-    ],
-    "bxh": [
-      "Latn",
-      "ZZ"
-    ],
-    "bxi": [
-      "Latn",
-      "AU"
-    ],
-    "bxj": [
-      "Latn",
-      "AU"
-    ],
-    "bxl": [
-      "Latn",
-      "BF"
-    ],
-    "bxm": [
-      "Cyrl",
-      "MN"
-    ],
-    "bxn": [
-      "Latn",
-      "AU"
-    ],
-    "bxo": [
-      "Latn",
-      "NG"
-    ],
-    "bxp": [
-      "Latn",
-      "CM"
-    ],
-    "bxq": [
-      "Latn",
-      "NG"
-    ],
-    "bxs": [
-      "Latn",
-      "CM"
-    ],
-    "bxu": [
-      "Mong",
-      "CN"
-    ],
-    "bxv": [
-      "Latn",
-      "TD"
-    ],
-    "bxw": [
-      "Latn",
-      "ML"
-    ],
-    "bxz": [
-      "Latn",
-      "PG"
-    ],
-    "bya": [
-      "Latn",
-      "PH"
-    ],
-    "byb": [
-      "Latn",
-      "CM"
-    ],
-    "byc": [
-      "Latn",
-      "NG"
-    ],
-    "byd": [
-      "Latn",
-      "ID"
-    ],
-    "bye": [
-      "Latn",
-      "ZZ"
-    ],
-    "byf": [
-      "Latn",
-      "NG"
-    ],
-    "byh": [
-      "Deva",
-      "NP"
-    ],
-    "byi": [
-      "Latn",
-      "CD"
-    ],
-    "byj": [
-      "Latn",
-      "NG"
-    ],
-    "byk": [
-      "Latn",
-      "CN"
-    ],
-    "byl": [
-      "Latn",
-      "ID"
-    ],
-    "bym": [
-      "Latn",
-      "AU"
-    ],
-    "byn": [
-      "Ethi",
-      "ER"
-    ],
-    "byp": [
-      "Latn",
-      "NG"
-    ],
-    "byr": [
-      "Latn",
-      "ZZ"
-    ],
-    "bys": [
-      "Latn",
-      "ZZ"
-    ],
-    "byv": [
-      "Latn",
-      "CM"
-    ],
-    "byw": [
-      "Deva",
-      "NP"
-    ],
-    "byx": [
-      "Latn",
-      "ZZ"
-    ],
-    "byz": [
-      "Latn",
-      "PG"
-    ],
-    "bza": [
-      "Latn",
-      "ZZ"
-    ],
-    "bzb": [
-      "Latn",
-      "ID"
-    ],
-    "bzc": [
-      "Latn",
-      "MG"
-    ],
-    "bzd": [
-      "Latn",
-      "CR"
-    ],
-    "bze": [
-      "Latn",
-      "ML"
-    ],
-    "bzf": [
-      "Latn",
-      "ZZ"
-    ],
-    "bzh": [
-      "Latn",
-      "ZZ"
-    ],
-    "bzi": [
-      "Thai",
-      "TH"
-    ],
-    "bzj": [
-      "Latn",
-      "BZ"
-    ],
-    "bzk": [
-      "Latn",
-      "NI"
-    ],
-    "bzl": [
-      "Latn",
-      "ID"
-    ],
-    "bzm": [
-      "Latn",
-      "CD"
-    ],
-    "bzn": [
-      "Latn",
-      "ID"
-    ],
-    "bzo": [
-      "Latn",
-      "CD"
-    ],
-    "bzp": [
-      "Latn",
-      "ID"
-    ],
-    "bzq": [
-      "Latn",
-      "ID"
-    ],
-    "bzr": [
-      "Latn",
-      "AU"
-    ],
-    "bzt": [
-      "Latn",
-      "001"
-    ],
-    "bzu": [
-      "Latn",
-      "ID"
-    ],
-    "bzv": [
-      "Latn",
-      "CM"
-    ],
-    "bzw": [
-      "Latn",
-      "ZZ"
-    ],
-    "bzx": [
-      "Latn",
-      "ML"
-    ],
-    "bzy": [
-      "Latn",
-      "NG"
-    ],
-    "bzz": [
-      "Latn",
-      "NG"
-    ],
-    "ca": [
-      "Latn",
-      "ES"
-    ],
-    "caa": [
-      "Latn",
-      "GT"
-    ],
-    "cab": [
-      "Latn",
-      "HN"
-    ],
-    "cac": [
-      "Latn",
-      "GT"
-    ],
-    "cad": [
-      "Latn",
-      "US"
-    ],
-    "cae": [
-      "Latn",
-      "SN"
-    ],
-    "caf": [
-      "Latn",
-      "CA"
-    ],
-    "cag": [
-      "Latn",
-      "PY"
-    ],
-    "cah": [
-      "Latn",
-      "PE"
-    ],
-    "caj": [
-      "Latn",
-      "AR"
-    ],
-    "cak": [
-      "Latn",
-      "GT"
-    ],
-    "cal": [
-      "Latn",
-      "MP"
-    ],
-    "cam": [
-      "Latn",
-      "NC"
-    ],
-    "can": [
-      "Latn",
-      "ZZ"
-    ],
-    "cao": [
-      "Latn",
-      "BO"
-    ],
-    "cap": [
-      "Latn",
-      "BO"
-    ],
-    "caq": [
-      "Latn",
-      "IN"
-    ],
-    "car": [
-      "Latn",
-      "VE"
-    ],
-    "cas": [
-      "Latn",
-      "BO"
-    ],
-    "cav": [
-      "Latn",
-      "BO"
-    ],
-    "caw": [
-      "Latn",
-      "BO"
-    ],
-    "cax": [
-      "Latn",
-      "BO"
-    ],
-    "cay": [
-      "Latn",
-      "CA"
-    ],
-    "caz": [
-      "Latn",
-      "BO"
-    ],
-    "cbb": [
-      "Latn",
-      "CO"
-    ],
-    "cbc": [
-      "Latn",
-      "CO"
-    ],
-    "cbd": [
-      "Latn",
-      "CO"
-    ],
-    "cbg": [
-      "Latn",
-      "CO"
-    ],
-    "cbi": [
-      "Latn",
-      "EC"
-    ],
-    "cbj": [
-      "Latn",
-      "ZZ"
-    ],
-    "cbk": [
-      "Latn",
-      "PH"
-    ],
-    "cbl": [
-      "Latn",
-      "MM"
-    ],
-    "cbn": [
-      "Thai",
-      "TH"
-    ],
-    "cbo": [
-      "Latn",
-      "NG"
-    ],
-    "cbq": [
-      "Latn",
-      "NG"
-    ],
-    "cbr": [
-      "Latn",
-      "PE"
-    ],
-    "cbs": [
-      "Latn",
-      "PE"
-    ],
-    "cbt": [
-      "Latn",
-      "PE"
-    ],
-    "cbu": [
-      "Latn",
-      "PE"
-    ],
-    "cbv": [
-      "Latn",
-      "CO"
-    ],
-    "cbw": [
-      "Latn",
-      "PH"
-    ],
-    "cby": [
-      "Latn",
-      "CO"
-    ],
-    "ccc": [
-      "Latn",
-      "PE"
-    ],
-    "ccd": [
-      "Latn",
-      "BR"
-    ],
-    "cce": [
-      "Latn",
-      "MZ"
-    ],
-    "ccg": [
-      "Latn",
-      "NG"
-    ],
-    "cch": [
-      "Latn",
-      "NG"
-    ],
-    "ccj": [
-      "Latn",
-      "GW"
-    ],
-    "ccl": [
-      "Latn",
-      "TZ"
-    ],
-    "ccm": [
-      "Latn",
-      "MY"
-    ],
-    "cco": [
-      "Latn",
-      "MX"
-    ],
-    "ccp": [
-      "Cakm",
-      "BD"
-    ],
-    "ccr": [
-      "Latn",
-      "SV"
-    ],
-    "cde": [
-      "Telu",
-      "IN"
-    ],
-    "cdf": [
-      "Latn",
-      "IN"
-    ],
-    "cdh": [
-      "Deva",
-      "IN"
-    ],
-    "cdi": [
-      "Gujr",
-      "IN"
-    ],
-    "cdj": [
-      "Deva",
-      "IN"
-    ],
-    "cdm": [
-      "Deva",
-      "NP"
-    ],
-    "cdo": [
-      "Hans",
-      "CN"
-    ],
-    "cdr": [
-      "Latn",
-      "NG"
-    ],
-    "cdz": [
-      "Beng",
-      "IN"
-    ],
-    "ce": [
-      "Cyrl",
-      "RU"
-    ],
-    "cea": [
-      "Latn",
-      "US"
-    ],
-    "ceb": [
-      "Latn",
-      "PH"
-    ],
-    "ceg": [
-      "Latn",
-      "PY"
-    ],
-    "cek": [
-      "Latn",
-      "MM"
-    ],
-    "cen": [
-      "Latn",
-      "NG"
-    ],
-    "cet": [
-      "Latn",
-      "NG"
-    ],
-    "cey": [
-      "Latn",
-      "MM"
-    ],
-    "cfa": [
-      "Latn",
-      "ZZ"
-    ],
-    "cfd": [
-      "Latn",
-      "NG"
-    ],
-    "cfg": [
-      "Latn",
-      "NG"
-    ],
-    "cfm": [
-      "Latn",
-      "MM"
-    ],
-    "cga": [
-      "Latn",
-      "PG"
-    ],
-    "cgc": [
-      "Latn",
-      "PH"
-    ],
-    "cgg": [
-      "Latn",
-      "UG"
-    ],
-    "cgk": [
-      "Tibt",
-      "BT"
-    ],
-    "ch": [
-      "Latn",
-      "GU"
-    ],
-    "chb": [
-      "Latn",
-      "CO"
-    ],
-    "chd": [
-      "Latn",
-      "MX"
-    ],
-    "chf": [
-      "Latn",
-      "MX"
-    ],
-    "chg": [
-      "Arab",
-      "TM"
-    ],
-    "chh": [
-      "Latn",
-      "US"
-    ],
-    "chj": [
-      "Latn",
-      "MX"
-    ],
-    "chk": [
-      "Latn",
-      "FM"
-    ],
-    "chl": [
-      "Latn",
-      "US"
-    ],
-    "chm": [
-      "Cyrl",
-      "RU"
-    ],
-    "chn": [
-      "Latn",
-      "US"
-    ],
-    "cho": [
-      "Latn",
-      "US"
-    ],
-    "chp": [
-      "Latn",
-      "CA"
-    ],
-    "chq": [
-      "Latn",
-      "MX"
-    ],
-    "chr": [
-      "Cher",
-      "US"
-    ],
-    "cht": [
-      "Latn",
-      "PE"
-    ],
-    "chw": [
-      "Latn",
-      "MZ"
-    ],
-    "chx": [
-      "Deva",
-      "NP"
-    ],
-    "chy": [
-      "Latn",
-      "US"
-    ],
-    "chz": [
-      "Latn",
-      "MX"
-    ],
-    "cia": [
-      "Latn",
-      "ID"
-    ],
-    "cib": [
-      "Latn",
-      "BJ"
-    ],
-    "cic": [
-      "Latn",
-      "US"
-    ],
-    "cie": [
-      "Latn",
-      "NG"
-    ],
-    "cih": [
-      "Deva",
-      "IN"
-    ],
-    "cim": [
-      "Latn",
-      "IT"
-    ],
-    "cin": [
-      "Latn",
-      "BR"
-    ],
-    "cip": [
-      "Latn",
-      "MX"
-    ],
-    "cir": [
-      "Latn",
-      "NC"
-    ],
-    "ciw": [
-      "Latn",
-      "US"
-    ],
-    "ciy": [
-      "Latn",
-      "VE"
-    ],
-    "cja": [
-      "Arab",
-      "KH"
-    ],
-    "cje": [
-      "Latn",
-      "VN"
-    ],
-    "cjh": [
-      "Latn",
-      "US"
-    ],
-    "cji": [
-      "Cyrl",
-      "RU"
-    ],
-    "cjk": [
-      "Latn",
-      "AO"
-    ],
-    "cjm": [
-      "Cham",
-      "VN"
-    ],
-    "cjn": [
-      "Latn",
-      "PG"
-    ],
-    "cjo": [
-      "Latn",
-      "PE"
-    ],
-    "cjp": [
-      "Latn",
-      "CR"
-    ],
-    "cjs": [
-      "Latn",
-      "RU"
-    ],
-    "cjv": [
-      "Latn",
-      "ZZ"
-    ],
-    "cjy": [
-      "Hans",
-      "CN"
-    ],
-    "ckb": [
-      "Arab",
-      "IQ"
-    ],
-    "ckl": [
-      "Latn",
-      "ZZ"
-    ],
-    "ckm": [
-      "Latn",
-      "HR"
-    ],
-    "ckn": [
-      "Latn",
-      "MM"
-    ],
-    "cko": [
-      "Latn",
-      "ZZ"
-    ],
-    "ckq": [
-      "Latn",
-      "TD"
-    ],
-    "ckr": [
-      "Latn",
-      "PG"
-    ],
-    "cks": [
-      "Latn",
-      "NC"
-    ],
-    "ckt": [
-      "Cyrl",
-      "RU"
-    ],
-    "cku": [
-      "Latn",
-      "US"
-    ],
-    "ckv": [
-      "Latn",
-      "TW"
-    ],
-    "ckx": [
-      "Latn",
-      "CM"
-    ],
-    "cky": [
-      "Latn",
-      "ZZ"
-    ],
-    "ckz": [
-      "Latn",
-      "GT"
-    ],
-    "cla": [
-      "Latn",
-      "ZZ"
-    ],
-    "clc": [
-      "Latn",
-      "CA"
-    ],
-    "cle": [
-      "Latn",
-      "MX"
-    ],
-    "clh": [
-      "Arab",
-      "PK"
-    ],
-    "cli": [
-      "Latn",
-      "GH"
-    ],
-    "clj": [
-      "Latn",
-      "MM"
-    ],
-    "clk": [
-      "Latn",
-      "IN"
-    ],
-    "cll": [
-      "Latn",
-      "GH"
-    ],
-    "clm": [
-      "Latn",
-      "US"
-    ],
-    "clo": [
-      "Latn",
-      "MX"
-    ],
-    "clt": [
-      "Latn",
-      "MM"
-    ],
-    "clu": [
-      "Latn",
-      "PH"
-    ],
-    "clw": [
-      "Cyrl",
-      "RU"
-    ],
-    "cly": [
-      "Latn",
-      "MX"
-    ],
-    "cma": [
-      "Latn",
-      "VN"
-    ],
-    "cme": [
-      "Latn",
-      "ZZ"
-    ],
-    "cmg": [
-      "Soyo",
-      "MN"
-    ],
-    "cmi": [
-      "Latn",
-      "CO"
-    ],
-    "cml": [
-      "Latn",
-      "ID"
-    ],
-    "cmo": [
-      "Latn",
-      "VN"
-    ],
-    "cmr": [
-      "Latn",
-      "MM"
-    ],
-    "cms": [
-      "Latn",
-      "IT"
-    ],
-    "cmt": [
-      "Latn",
-      "ZA"
-    ],
-    "cna": [
-      "Tibt",
-      "IN"
-    ],
-    "cnb": [
-      "Latn",
-      "MM"
-    ],
-    "cnc": [
-      "Latn",
-      "VN"
-    ],
-    "cng": [
-      "Latn",
-      "CN"
-    ],
-    "cnh": [
-      "Latn",
-      "MM"
-    ],
-    "cni": [
-      "Latn",
-      "PE"
-    ],
-    "cnk": [
-      "Latn",
-      "MM"
-    ],
-    "cnl": [
-      "Latn",
-      "MX"
-    ],
-    "cnp": [
-      "Hans",
-      "CN"
-    ],
-    "cnq": [
-      "Latn",
-      "CM"
-    ],
-    "cns": [
-      "Latn",
-      "ID"
-    ],
-    "cnt": [
-      "Latn",
-      "MX"
-    ],
-    "cnw": [
-      "Latn",
-      "MM"
-    ],
-    "cnx": [
-      "Latn",
-      "GB"
-    ],
-    "co": [
-      "Latn",
-      "FR"
-    ],
-    "coa": [
-      "Latn",
-      "AU"
-    ],
-    "cob": [
-      "Latn",
-      "MX"
-    ],
-    "coc": [
-      "Latn",
-      "MX"
-    ],
-    "cod": [
-      "Latn",
-      "PE"
-    ],
-    "coe": [
-      "Latn",
-      "CO"
-    ],
-    "cof": [
-      "Latn",
-      "EC"
-    ],
-    "cog": [
-      "Thai",
-      "TH"
-    ],
-    "coh": [
-      "Latn",
-      "KE"
-    ],
-    "coj": [
-      "Latn",
-      "MX"
-    ],
-    "cok": [
-      "Latn",
-      "MX"
-    ],
-    "col": [
-      "Latn",
-      "US"
-    ],
-    "com": [
-      "Latn",
-      "US"
-    ],
-    "coo": [
-      "Latn",
-      "CA"
-    ],
-    "cop": [
-      "Copt",
-      "EG"
-    ],
-    "coq": [
-      "Latn",
-      "US"
-    ],
-    "cot": [
-      "Latn",
-      "PE"
-    ],
-    "cou": [
-      "Latn",
-      "SN"
-    ],
-    "cox": [
-      "Latn",
-      "PE"
-    ],
-    "coz": [
-      "Latn",
-      "MX"
-    ],
-    "cpa": [
-      "Latn",
-      "MX"
-    ],
-    "cpb": [
-      "Latn",
-      "PE"
-    ],
-    "cpc": [
-      "Latn",
-      "PE"
-    ],
-    "cpg": [
-      "Grek",
-      "GR"
-    ],
-    "cpi": [
-      "Latn",
-      "NR"
-    ],
-    "cpn": [
-      "Latn",
-      "GH"
-    ],
-    "cpo": [
-      "Latn",
-      "BF"
-    ],
-    "cps": [
-      "Latn",
-      "PH"
-    ],
-    "cpu": [
-      "Latn",
-      "PE"
-    ],
-    "cpx": [
-      "Latn",
-      "CN"
-    ],
-    "cpy": [
-      "Latn",
-      "PE"
-    ],
-    "cqd": [
-      "Latn",
-      "CN"
-    ],
-    "cr": [
-      "Cans",
-      "CA"
-    ],
-    "crb": [
-      "Latn",
-      "VC"
-    ],
-    "crc": [
-      "Latn",
-      "VU"
-    ],
-    "crd": [
-      "Latn",
-      "US"
-    ],
-    "crf": [
-      "Latn",
-      "CO"
-    ],
-    "crg": [
-      "Latn",
-      "CA"
-    ],
-    "crh": [
-      "Cyrl",
-      "UA"
-    ],
-    "cri": [
-      "Latn",
-      "ST"
-    ],
-    "crj": [
-      "Cans",
-      "CA"
-    ],
-    "crk": [
-      "Cans",
-      "CA"
-    ],
-    "crl": [
-      "Cans",
-      "CA"
-    ],
-    "crm": [
-      "Cans",
-      "CA"
-    ],
-    "crn": [
-      "Latn",
-      "MX"
-    ],
-    "cro": [
-      "Latn",
-      "US"
-    ],
-    "crq": [
-      "Latn",
-      "AR"
-    ],
-    "crs": [
-      "Latn",
-      "SC"
-    ],
-    "crt": [
-      "Latn",
-      "AR"
-    ],
-    "crv": [
-      "Latn",
-      "IN"
-    ],
-    "crw": [
-      "Latn",
-      "VN"
-    ],
-    "crx": [
-      "Latn",
-      "CA"
-    ],
-    "cry": [
-      "Latn",
-      "NG"
-    ],
-    "crz": [
-      "Latn",
-      "US"
-    ],
-    "cs": [
-      "Latn",
-      "CZ"
-    ],
-    "csa": [
-      "Latn",
-      "MX"
-    ],
-    "csb": [
-      "Latn",
-      "PL"
-    ],
-    "csh": [
-      "Mymr",
-      "MM"
-    ],
-    "csj": [
-      "Latn",
-      "MM"
-    ],
-    "csk": [
-      "Latn",
-      "SN"
-    ],
-    "csm": [
-      "Latn",
-      "US"
-    ],
-    "cso": [
-      "Latn",
-      "MX"
-    ],
-    "csp": [
-      "Hans",
-      "CN"
-    ],
-    "css": [
-      "Latn",
-      "US"
-    ],
-    "cst": [
-      "Latn",
-      "US"
-    ],
-    "csv": [
-      "Latn",
-      "MM"
-    ],
-    "csw": [
-      "Cans",
-      "CA"
-    ],
-    "csy": [
-      "Latn",
-      "MM"
-    ],
-    "csz": [
-      "Latn",
-      "US"
-    ],
-    "cta": [
-      "Latn",
-      "MX"
-    ],
-    "ctc": [
-      "Latn",
-      "US"
-    ],
-    "ctd": [
-      "Pauc",
-      "MM"
-    ],
-    "cte": [
-      "Latn",
-      "MX"
-    ],
-    "ctg": [
-      "Beng",
-      "BD"
-    ],
-    "cth": [
-      "Latn",
-      "MM"
-    ],
-    "ctl": [
-      "Latn",
-      "MX"
-    ],
-    "ctm": [
-      "Latn",
-      "US"
-    ],
-    "ctn": [
-      "Deva",
-      "NP"
-    ],
-    "cto": [
-      "Latn",
-      "CO"
-    ],
-    "ctp": [
-      "Latn",
-      "MX"
-    ],
-    "cts": [
-      "Latn",
-      "PH"
-    ],
-    "ctt": [
-      "Taml",
-      "IN"
-    ],
-    "ctu": [
-      "Latn",
-      "MX"
-    ],
-    "ctz": [
-      "Latn",
-      "MX"
-    ],
-    "cu": [
-      "Cyrl",
-      "RU"
-    ],
-    "cua": [
-      "Latn",
-      "VN"
-    ],
-    "cub": [
-      "Latn",
-      "CO"
-    ],
-    "cuc": [
-      "Latn",
-      "MX"
-    ],
-    "cuh": [
-      "Latn",
-      "KE"
-    ],
-    "cui": [
-      "Latn",
-      "CO"
-    ],
-    "cuj": [
-      "Latn",
-      "PE"
-    ],
-    "cuk": [
-      "Latn",
-      "PA"
-    ],
-    "cul": [
-      "Latn",
-      "BR"
-    ],
-    "cuo": [
-      "Latn",
-      "VE"
-    ],
-    "cup": [
-      "Latn",
-      "US"
-    ],
-    "cut": [
-      "Latn",
-      "MX"
-    ],
-    "cuu": [
-      "Lana",
-      "CN"
-    ],
-    "cuv": [
-      "Latn",
-      "CM"
-    ],
-    "cux": [
-      "Latn",
-      "MX"
-    ],
-    "cv": [
-      "Cyrl",
-      "RU"
-    ],
-    "cvg": [
-      "Latn",
-      "IN"
-    ],
-    "cvn": [
-      "Latn",
-      "MX"
-    ],
-    "cwa": [
-      "Latn",
-      "TZ"
-    ],
-    "cwb": [
-      "Latn",
-      "MZ"
-    ],
-    "cwe": [
-      "Latn",
-      "TZ"
-    ],
-    "cwg": [
-      "Latn",
-      "MY"
-    ],
-    "cwt": [
-      "Latn",
-      "SN"
-    ],
-    "cy": [
-      "Latn",
-      "GB"
-    ],
-    "cya": [
-      "Latn",
-      "MX"
-    ],
-    "cyb": [
-      "Latn",
-      "BO"
-    ],
-    "cyo": [
-      "Latn",
-      "PH"
-    ],
-    "czh": [
-      "Hans",
-      "CN"
-    ],
-    "czk": [
-      "Hebr",
-      "CZ"
-    ],
-    "czn": [
-      "Latn",
-      "MX"
-    ],
-    "czt": [
-      "Latn",
-      "MM"
-    ],
-    "da": [
-      "Latn",
-      "DK"
-    ],
-    "daa": [
-      "Latn",
-      "TD"
-    ],
-    "dac": [
-      "Latn",
-      "PG"
-    ],
-    "dad": [
-      "Latn",
-      "ZZ"
-    ],
-    "dae": [
-      "Latn",
-      "CM"
-    ],
-    "daf": [
-      "Latn",
-      "CI"
-    ],
-    "dag": [
-      "Latn",
-      "ZZ"
-    ],
-    "dah": [
-      "Latn",
-      "ZZ"
-    ],
-    "dai": [
-      "Latn",
-      "TD"
-    ],
-    "daj": [
-      "Latn",
-      "SD"
-    ],
-    "dak": [
-      "Latn",
-      "US"
-    ],
-    "dal": [
-      "Latn",
-      "KE"
-    ],
-    "dam": [
-      "Latn",
-      "NG"
-    ],
-    "dao": [
-      "Latn",
-      "MM"
-    ],
-    "daq": [
-      "Deva",
-      "IN"
-    ],
-    "dar": [
-      "Cyrl",
-      "RU"
-    ],
-    "das": [
-      "Latn",
-      "CI"
-    ],
-    "dau": [
-      "Latn",
-      "TD"
-    ],
-    "dav": [
-      "Latn",
-      "KE"
-    ],
-    "daw": [
-      "Latn",
-      "PH"
-    ],
-    "dax": [
-      "Latn",
-      "AU"
-    ],
-    "daz": [
-      "Latn",
-      "ID"
-    ],
-    "dba": [
-      "Latn",
-      "ML"
-    ],
-    "dbb": [
-      "Latn",
-      "NG"
-    ],
-    "dbd": [
-      "Latn",
-      "ZZ"
-    ],
-    "dbe": [
-      "Latn",
-      "ID"
-    ],
-    "dbf": [
-      "Latn",
-      "ID"
-    ],
-    "dbg": [
-      "Latn",
-      "ML"
-    ],
-    "dbi": [
-      "Latn",
-      "NG"
-    ],
-    "dbj": [
-      "Latn",
-      "MY"
-    ],
-    "dbl": [
-      "Latn",
-      "AU"
-    ],
-    "dbm": [
-      "Latn",
-      "NG"
-    ],
-    "dbn": [
-      "Latn",
-      "ID"
-    ],
-    "dbo": [
-      "Latn",
-      "NG"
-    ],
-    "dbp": [
-      "Latn",
-      "NG"
-    ],
-    "dbq": [
-      "Latn",
-      "ZZ"
-    ],
-    "dbt": [
-      "Latn",
-      "ML"
-    ],
-    "dbu": [
-      "Latn",
-      "ML"
-    ],
-    "dbv": [
-      "Latn",
-      "NG"
-    ],
-    "dbw": [
-      "Latn",
-      "ML"
-    ],
-    "dby": [
-      "Latn",
-      "PG"
-    ],
-    "dcc": [
-      "Arab",
-      "IN"
-    ],
-    "dcr": [
-      "Latn",
-      "VI"
-    ],
-    "dda": [
-      "Latn",
-      "AU"
-    ],
-    "ddd": [
-      "Latn",
-      "SS"
-    ],
-    "dde": [
-      "Latn",
-      "CG"
-    ],
-    "ddg": [
-      "Latn",
-      "TL"
-    ],
-    "ddi": [
-      "Latn",
-      "PG"
-    ],
-    "ddj": [
-      "Latn",
-      "AU"
-    ],
-    "ddn": [
-      "Latn",
-      "ZZ"
-    ],
-    "ddo": [
-      "Cyrl",
-      "RU"
-    ],
-    "ddr": [
-      "Latn",
-      "AU"
-    ],
-    "dds": [
-      "Latn",
-      "ML"
-    ],
-    "ddw": [
-      "Latn",
-      "ID"
-    ],
-    "de": [
-      "Latn",
-      "DE"
-    ],
-    "dec": [
-      "Latn",
-      "SD"
-    ],
-    "ded": [
-      "Latn",
-      "ZZ"
-    ],
-    "dee": [
-      "Latn",
-      "LR"
-    ],
-    "def": [
-      "Arab",
-      "IR"
-    ],
-    "deg": [
-      "Latn",
-      "NG"
-    ],
-    "deh": [
-      "Arab",
-      "PK"
-    ],
-    "dei": [
-      "Latn",
-      "ID"
-    ],
-    "dek": [
-      "Latn",
-      "CM"
-    ],
-    "del": [
-      "Latn",
-      "US"
-    ],
-    "dem": [
-      "Latn",
-      "ID"
-    ],
-    "den": [
-      "Latn",
-      "CA"
-    ],
-    "deq": [
-      "Latn",
-      "CF"
-    ],
-    "der": [
-      "Beng",
-      "IN"
-    ],
-    "des": [
-      "Latn",
-      "BR"
-    ],
-    "dev": [
-      "Latn",
-      "PG"
-    ],
-    "dez": [
-      "Latn",
-      "CD"
-    ],
-    "dga": [
-      "Latn",
-      "ZZ"
-    ],
-    "dgb": [
-      "Latn",
-      "ML"
-    ],
-    "dgc": [
-      "Latn",
-      "PH"
-    ],
-    "dgd": [
-      "Latn",
-      "BF"
-    ],
-    "dge": [
-      "Latn",
-      "PG"
-    ],
-    "dgg": [
-      "Latn",
-      "PG"
-    ],
-    "dgh": [
-      "Latn",
-      "ZZ"
-    ],
-    "dgi": [
-      "Latn",
-      "ZZ"
-    ],
-    "dgk": [
-      "Latn",
-      "CF"
-    ],
-    "dgl": [
-      "Arab",
-      "ZZ"
-    ],
-    "dgn": [
-      "Latn",
-      "AU"
-    ],
-    "dgr": [
-      "Latn",
-      "CA"
-    ],
-    "dgs": [
-      "Latn",
-      "BF"
-    ],
-    "dgt": [
-      "Latn",
-      "AU"
-    ],
-    "dgw": [
-      "Latn",
-      "AU"
-    ],
-    "dgx": [
-      "Latn",
-      "PG"
-    ],
-    "dgz": [
-      "Latn",
-      "ZZ"
-    ],
-    "dhg": [
-      "Latn",
-      "AU"
-    ],
-    "dhi": [
-      "Deva",
-      "NP"
-    ],
-    "dhl": [
-      "Latn",
-      "AU"
-    ],
-    "dhm": [
-      "Latn",
-      "AO"
-    ],
-    "dhn": [
-      "Gujr",
-      "IN"
-    ],
-    "dho": [
-      "Deva",
-      "IN"
-    ],
-    "dhr": [
-      "Latn",
-      "AU"
-    ],
-    "dhs": [
-      "Latn",
-      "TZ"
-    ],
-    "dhu": [
-      "Latn",
-      "AU"
-    ],
-    "dhv": [
-      "Latn",
-      "NC"
-    ],
-    "dhw": [
-      "Deva",
-      "NP"
-    ],
-    "dhx": [
-      "Latn",
-      "AU"
-    ],
-    "dia": [
-      "Latn",
-      "ZZ"
-    ],
-    "dib": [
-      "Latn",
-      "SS"
-    ],
-    "dic": [
-      "Latn",
-      "CI"
-    ],
-    "did": [
-      "Latn",
-      "SS"
-    ],
-    "dif": [
-      "Latn",
-      "AU"
-    ],
-    "dig": [
-      "Latn",
-      "KE"
-    ],
-    "dih": [
-      "Latn",
-      "MX"
-    ],
-    "dii": [
-      "Latn",
-      "CM"
-    ],
-    "dij": [
-      "Latn",
-      "ID"
-    ],
-    "dil": [
-      "Latn",
-      "SD"
-    ],
-    "din": [
-      "Latn",
-      "SS"
-    ],
-    "dio": [
-      "Latn",
-      "NG"
-    ],
-    "dip": [
-      "Latn",
-      "SS"
-    ],
-    "dir": [
-      "Latn",
-      "NG"
-    ],
-    "dis": [
-      "Latn",
-      "IN"
-    ],
-    "diu": [
-      "Latn",
-      "NA"
-    ],
-    "diw": [
-      "Latn",
-      "SS"
-    ],
-    "dix": [
-      "Latn",
-      "VU"
-    ],
-    "diy": [
-      "Latn",
-      "ID"
-    ],
-    "diz": [
-      "Latn",
-      "CD"
-    ],
-    "dja": [
-      "Latn",
-      "AU"
-    ],
-    "djb": [
-      "Latn",
-      "AU"
-    ],
-    "djc": [
-      "Latn",
-      "TD"
-    ],
-    "djd": [
-      "Latn",
-      "AU"
-    ],
-    "dje": [
-      "Latn",
-      "NE"
-    ],
-    "djf": [
-      "Latn",
-      "AU"
-    ],
-    "dji": [
-      "Latn",
-      "AU"
-    ],
-    "djj": [
-      "Latn",
-      "AU"
-    ],
-    "djk": [
-      "Latn",
-      "SR"
-    ],
-    "djm": [
-      "Latn",
-      "ML"
-    ],
-    "djn": [
-      "Latn",
-      "AU"
-    ],
-    "djo": [
-      "Latn",
-      "ID"
-    ],
-    "djr": [
-      "Latn",
-      "AU"
-    ],
-    "dju": [
-      "Latn",
-      "PG"
-    ],
-    "djw": [
-      "Latn",
-      "AU"
-    ],
-    "dka": [
-      "Tibt",
-      "BT"
-    ],
-    "dkg": [
-      "Latn",
-      "NG"
-    ],
-    "dkk": [
-      "Latn",
-      "ID"
-    ],
-    "dkr": [
-      "Latn",
-      "MY"
-    ],
-    "dks": [
-      "Latn",
-      "SS"
-    ],
-    "dkx": [
-      "Latn",
-      "CM"
-    ],
-    "dlg": [
-      "Cyrl",
-      "RU"
-    ],
-    "dlm": [
-      "Latn",
-      "HR"
-    ],
-    "dln": [
-      "Latn",
-      "IN"
-    ],
-    "dma": [
-      "Latn",
-      "GA"
-    ],
-    "dmb": [
-      "Latn",
-      "ML"
-    ],
-    "dmc": [
-      "Latn",
-      "PG"
-    ],
-    "dmd": [
-      "Latn",
-      "AU"
-    ],
-    "dme": [
-      "Latn",
-      "CM"
-    ],
-    "dmf": [
-      "Medf",
-      "NG"
-    ],
-    "dmg": [
-      "Latn",
-      "MY"
-    ],
-    "dmk": [
-      "Arab",
-      "PK"
-    ],
-    "dml": [
-      "Arab",
-      "PK"
-    ],
-    "dmm": [
-      "Latn",
-      "CM"
-    ],
-    "dmo": [
-      "Latn",
-      "CM"
-    ],
-    "dmr": [
-      "Latn",
-      "ID"
-    ],
-    "dms": [
-      "Latn",
-      "ID"
-    ],
-    "dmu": [
-      "Latn",
-      "ID"
-    ],
-    "dmv": [
-      "Latn",
-      "MY"
-    ],
-    "dmw": [
-      "Latn",
-      "AU"
-    ],
-    "dmx": [
-      "Latn",
-      "MZ"
-    ],
-    "dmy": [
-      "Latn",
-      "ID"
-    ],
-    "dna": [
-      "Latn",
-      "ID"
-    ],
-    "dnd": [
-      "Latn",
-      "PG"
-    ],
-    "dne": [
-      "Latn",
-      "TZ"
-    ],
-    "dng": [
-      "Cyrl",
-      "KG"
-    ],
-    "dni": [
-      "Latn",
-      "ID"
-    ],
-    "dnj": [
-      "Latn",
-      "CI"
-    ],
-    "dnk": [
-      "Latn",
-      "ID"
-    ],
-    "dnn": [
-      "Latn",
-      "BF"
-    ],
-    "dno": [
-      "Latn",
-      "CD"
-    ],
-    "dnr": [
-      "Latn",
-      "PG"
-    ],
-    "dnt": [
-      "Latn",
-      "ID"
-    ],
-    "dnu": [
-      "Mymr",
-      "MM"
-    ],
-    "dnv": [
-      "Mymr",
-      "MM"
-    ],
-    "dnw": [
-      "Latn",
-      "ID"
-    ],
-    "dny": [
-      "Latn",
-      "BR"
-    ],
-    "doa": [
-      "Latn",
-      "PG"
-    ],
-    "dob": [
-      "Latn",
-      "ZZ"
-    ],
-    "doc": [
-      "Latn",
-      "CN"
-    ],
-    "doe": [
-      "Latn",
-      "TZ"
-    ],
-    "dof": [
-      "Latn",
-      "PG"
-    ],
-    "doh": [
-      "Latn",
-      "NG"
-    ],
-    "doi": [
-      "Deva",
-      "IN"
-    ],
-    "dok": [
-      "Latn",
-      "ID"
-    ],
-    "dol": [
-      "Latn",
-      "PG"
-    ],
-    "don": [
-      "Latn",
-      "PG"
-    ],
-    "doo": [
-      "Latn",
-      "CD"
-    ],
-    "dop": [
-      "Latn",
-      "ZZ"
-    ],
-    "dor": [
-      "Latn",
-      "SB"
-    ],
-    "dos": [
-      "Latn",
-      "BF"
-    ],
-    "dot": [
-      "Latn",
-      "NG"
-    ],
-    "dov": [
-      "Latn",
-      "ZW"
-    ],
-    "dow": [
-      "Latn",
-      "ZZ"
-    ],
-    "dox": [
-      "Ethi",
-      "ET"
-    ],
-    "doy": [
-      "Latn",
-      "GH"
-    ],
-    "dpp": [
-      "Latn",
-      "MY"
-    ],
-    "drc": [
-      "Latn",
-      "PT"
-    ],
-    "dre": [
-      "Tibt",
-      "NP"
-    ],
-    "drg": [
-      "Latn",
-      "MY"
-    ],
-    "drh": [
-      "Mong",
-      "CN"
-    ],
-    "dri": [
-      "Latn",
-      "ZZ"
-    ],
-    "drl": [
-      "Latn",
-      "AU"
-    ],
-    "drn": [
-      "Latn",
-      "ID"
-    ],
-    "dro": [
-      "Latn",
-      "MY"
-    ],
-    "drq": [
-      "Deva",
-      "NP"
-    ],
-    "drs": [
-      "Ethi",
-      "ZZ"
-    ],
-    "drt": [
-      "Latn",
-      "NL"
-    ],
-    "dru": [
-      "Latn",
-      "TW"
-    ],
-    "dry": [
-      "Deva",
-      "NP"
-    ],
-    "dsb": [
-      "Latn",
-      "DE"
-    ],
-    "dsh": [
-      "Latn",
-      "KE"
-    ],
-    "dsi": [
-      "Latn",
-      "TD"
-    ],
-    "dsn": [
-      "Latn",
-      "ID"
-    ],
-    "dso": [
-      "Orya",
-      "IN"
-    ],
-    "dsq": [
-      "Latn",
-      "ML"
-    ],
-    "dta": [
-      "Latn",
-      "CN"
-    ],
-    "dtb": [
-      "Latn",
-      "MY"
-    ],
-    "dtd": [
-      "Latn",
-      "CA"
-    ],
-    "dth": [
-      "Latn",
-      "AU"
-    ],
-    "dti": [
-      "Latn",
-      "ML"
-    ],
-    "dtk": [
-      "Latn",
-      "ML"
-    ],
-    "dtm": [
-      "Latn",
-      "ML"
-    ],
-    "dto": [
-      "Latn",
-      "ML"
-    ],
-    "dtp": [
-      "Latn",
-      "MY"
-    ],
-    "dtr": [
-      "Latn",
-      "MY"
-    ],
-    "dts": [
-      "Latn",
-      "ZZ"
-    ],
-    "dtt": [
-      "Latn",
-      "ML"
-    ],
-    "dtu": [
-      "Latn",
-      "ML"
-    ],
-    "dty": [
-      "Deva",
-      "NP"
-    ],
-    "dua": [
-      "Latn",
-      "CM"
-    ],
-    "dub": [
-      "Gujr",
-      "IN"
-    ],
-    "duc": [
-      "Latn",
-      "ZZ"
-    ],
-    "dud": [
-      "Latn",
-      "ZZ"
-    ],
-    "due": [
-      "Latn",
-      "PH"
-    ],
-    "duf": [
-      "Latn",
-      "NC"
-    ],
-    "dug": [
-      "Latn",
-      "ZZ"
-    ],
-    "duh": [
-      "Deva",
-      "IN"
-    ],
-    "dui": [
-      "Latn",
-      "PG"
-    ],
-    "duk": [
-      "Latn",
-      "PG"
-    ],
-    "dul": [
-      "Latn",
-      "PH"
-    ],
-    "dum": [
-      "Latn",
-      "NL"
-    ],
-    "dun": [
-      "Latn",
-      "ID"
-    ],
-    "duo": [
-      "Latn",
-      "PH"
-    ],
-    "dup": [
-      "Latn",
-      "ID"
-    ],
-    "duq": [
-      "Latn",
-      "ID"
-    ],
-    "dur": [
-      "Latn",
-      "CM"
-    ],
-    "dus": [
-      "Deva",
-      "NP"
-    ],
-    "duu": [
-      "Latn",
-      "CN"
-    ],
-    "duv": [
-      "Latn",
-      "ID"
-    ],
-    "duw": [
-      "Latn",
-      "ID"
-    ],
-    "dux": [
-      "Latn",
-      "ML"
-    ],
-    "duy": [
-      "Latn",
-      "PH"
-    ],
-    "duz": [
-      "Latn",
-      "CM"
-    ],
-    "dv": [
-      "Thaa",
-      "MV"
-    ],
-    "dva": [
-      "Latn",
-      "ZZ"
-    ],
-    "dwa": [
-      "Latn",
-      "NG"
-    ],
-    "dwk": [
-      "Orya",
-      "IN"
-    ],
-    "dwr": [
-      "Latn",
-      "ET"
-    ],
-    "dws": [
-      "Latn",
-      "001"
-    ],
-    "dwu": [
-      "Latn",
-      "AU"
-    ],
-    "dww": [
-      "Latn",
-      "ZZ"
-    ],
-    "dwy": [
-      "Latn",
-      "AU"
-    ],
-    "dwz": [
-      "Deva",
-      "NP"
-    ],
-    "dya": [
-      "Latn",
-      "BF"
-    ],
-    "dyb": [
-      "Latn",
-      "AU"
-    ],
-    "dyd": [
-      "Latn",
-      "AU"
-    ],
-    "dyg": [
-      "Latn",
-      "PH"
-    ],
-    "dyi": [
-      "Latn",
-      "CI"
-    ],
-    "dym": [
-      "Latn",
-      "ML"
-    ],
-    "dyn": [
-      "Latn",
-      "AU"
-    ],
-    "dyo": [
-      "Latn",
-      "SN"
-    ],
-    "dyu": [
-      "Latn",
-      "BF"
-    ],
-    "dyy": [
-      "Latn",
-      "AU"
-    ],
-    "dz": [
-      "Tibt",
-      "BT"
-    ],
-    "dza": [
-      "Latn",
-      "NG"
-    ],
-    "dze": [
-      "Latn",
-      "AU"
-    ],
-    "dzg": [
-      "Latn",
-      "ZZ"
-    ],
-    "dzl": [
-      "Tibt",
-      "BT"
-    ],
-    "dzn": [
-      "Latn",
-      "CD"
-    ],
-    "eaa": [
-      "Latn",
-      "AU"
-    ],
-    "ebc": [
-      "Latn",
-      "ID"
-    ],
-    "ebg": [
-      "Latn",
-      "NG"
-    ],
-    "ebk": [
-      "Latn",
-      "PH"
-    ],
-    "ebo": [
-      "Latn",
-      "CG"
-    ],
-    "ebr": [
-      "Latn",
-      "CI"
-    ],
-    "ebu": [
-      "Latn",
-      "KE"
-    ],
-    "ecr": [
-      "Grek",
-      "GR"
-    ],
-    "ecy": [
-      "Cprt",
-      "CY"
-    ],
-    "ee": [
-      "Latn",
-      "GH"
-    ],
-    "efa": [
-      "Latn",
-      "NG"
-    ],
-    "efe": [
-      "Latn",
-      "CD"
-    ],
-    "efi": [
-      "Latn",
-      "NG"
-    ],
-    "ega": [
-      "Latn",
-      "CI"
-    ],
-    "egl": [
-      "Latn",
-      "IT"
-    ],
-    "egm": [
-      "Latn",
-      "TZ"
-    ],
-    "ego": [
-      "Latn",
-      "NG"
-    ],
-    "egy": [
-      "Egyp",
-      "EG"
-    ],
-    "ehu": [
-      "Latn",
-      "NG"
-    ],
-    "eip": [
-      "Latn",
-      "ID"
-    ],
-    "eit": [
-      "Latn",
-      "PG"
-    ],
-    "eiv": [
-      "Latn",
-      "PG"
-    ],
-    "eja": [
-      "Latn",
-      "GW"
-    ],
-    "eka": [
-      "Latn",
-      "ZZ"
-    ],
-    "eke": [
-      "Latn",
-      "NG"
-    ],
-    "ekg": [
-      "Latn",
-      "ID"
-    ],
-    "eki": [
-      "Latn",
-      "NG"
-    ],
-    "ekl": [
-      "Latn",
-      "BD"
-    ],
-    "ekm": [
-      "Latn",
-      "CM"
-    ],
-    "eko": [
-      "Latn",
-      "MZ"
-    ],
-    "ekp": [
-      "Latn",
-      "NG"
-    ],
-    "ekr": [
-      "Latn",
-      "NG"
-    ],
-    "eky": [
-      "Kali",
-      "MM"
-    ],
-    "el": [
-      "Grek",
-      "GR"
-    ],
-    "ele": [
-      "Latn",
-      "PG"
-    ],
-    "elk": [
-      "Latn",
-      "PG"
-    ],
-    "elm": [
-      "Latn",
-      "NG"
-    ],
-    "elo": [
-      "Latn",
-      "KE"
-    ],
-    "elu": [
-      "Latn",
-      "PG"
-    ],
-    "ema": [
-      "Latn",
-      "ZZ"
-    ],
-    "emb": [
-      "Latn",
-      "ID"
-    ],
-    "eme": [
-      "Latn",
-      "GF"
-    ],
-    "emg": [
-      "Deva",
-      "NP"
-    ],
-    "emi": [
-      "Latn",
-      "ZZ"
-    ],
-    "emm": [
-      "Latn",
-      "MX"
-    ],
-    "emn": [
-      "Latn",
-      "CM"
-    ],
-    "emp": [
-      "Latn",
-      "PA"
-    ],
-    "ems": [
-      "Latn",
-      "US"
-    ],
-    "emu": [
-      "Deva",
-      "IN"
-    ],
-    "emw": [
-      "Latn",
-      "ID"
-    ],
-    "emx": [
-      "Latn",
-      "FR"
-    ],
-    "emz": [
-      "Latn",
-      "CM"
-    ],
-    "en": [
-      "Latn",
-      "US"
-    ],
-    "ena": [
-      "Latn",
-      "PG"
-    ],
-    "enb": [
-      "Latn",
-      "KE"
-    ],
-    "enc": [
-      "Latn",
-      "VN"
-    ],
-    "end": [
-      "Latn",
-      "ID"
-    ],
-    "enf": [
-      "Cyrl",
-      "RU"
-    ],
-    "enh": [
-      "Cyrl",
-      "RU"
-    ],
-    "enl": [
-      "Latn",
-      "PY"
-    ],
-    "enm": [
-      "Latn",
-      "GB"
-    ],
-    "enn": [
-      "Latn",
-      "ZZ"
-    ],
-    "eno": [
-      "Latn",
-      "ID"
-    ],
-    "enq": [
-      "Latn",
-      "ZZ"
-    ],
-    "enr": [
-      "Latn",
-      "ID"
-    ],
-    "env": [
-      "Latn",
-      "NG"
-    ],
-    "enw": [
-      "Latn",
-      "NG"
-    ],
-    "enx": [
-      "Latn",
-      "PY"
-    ],
-    "eo": [
-      "Latn",
-      "001"
-    ],
-    "eot": [
-      "Latn",
-      "CI"
-    ],
-    "epi": [
-      "Latn",
-      "NG"
-    ],
-    "era": [
-      "Taml",
-      "IN"
-    ],
-    "erg": [
-      "Latn",
-      "VU"
-    ],
-    "erh": [
-      "Latn",
-      "NG"
-    ],
-    "eri": [
-      "Latn",
-      "ZZ"
-    ],
-    "erk": [
-      "Latn",
-      "VU"
-    ],
-    "err": [
-      "Latn",
-      "AU"
-    ],
-    "ert": [
-      "Latn",
-      "ID"
-    ],
-    "erw": [
-      "Latn",
-      "ID"
-    ],
-    "es": [
-      "Latn",
-      "ES"
-    ],
-    "ese": [
-      "Latn",
-      "BO"
-    ],
-    "esg": [
-      "Gonm",
-      "IN"
-    ],
-    "esh": [
-      "Arab",
-      "IR"
-    ],
-    "esi": [
-      "Latn",
-      "US"
-    ],
-    "esm": [
-      "Latn",
-      "CI"
-    ],
-    "ess": [
-      "Latn",
-      "US"
-    ],
-    "esu": [
-      "Latn",
-      "US"
-    ],
-    "esy": [
-      "Latn",
-      "PH"
-    ],
-    "et": [
-      "Latn",
-      "EE"
-    ],
-    "etb": [
-      "Latn",
-      "NG"
-    ],
-    "etn": [
-      "Latn",
-      "VU"
-    ],
-    "eto": [
-      "Latn",
-      "CM"
-    ],
-    "etr": [
-      "Latn",
-      "ZZ"
-    ],
-    "ets": [
-      "Latn",
-      "NG"
-    ],
-    "ett": [
-      "Ital",
-      "IT"
-    ],
-    "etu": [
-      "Latn",
-      "ZZ"
-    ],
-    "etx": [
-      "Latn",
-      "ZZ"
-    ],
-    "etz": [
-      "Latn",
-      "ID"
-    ],
-    "eu": [
-      "Latn",
-      "ES"
-    ],
-    "eve": [
-      "Cyrl",
-      "RU"
-    ],
-    "evh": [
-      "Latn",
-      "NG"
-    ],
-    "evn": [
-      "Cyrl",
-      "RU"
-    ],
-    "ewo": [
-      "Latn",
-      "CM"
-    ],
-    "ext": [
-      "Latn",
-      "ES"
-    ],
-    "eya": [
-      "Latn",
-      "US"
-    ],
-    "eyo": [
-      "Latn",
-      "KE"
-    ],
-    "eza": [
-      "Latn",
-      "ZZ"
-    ],
-    "eze": [
-      "Latn",
-      "NG"
-    ],
-    "fa": [
-      "Arab",
-      "IR"
-    ],
-    "faa": [
-      "Latn",
-      "ZZ"
-    ],
-    "fab": [
-      "Latn",
-      "ZZ"
-    ],
-    "fad": [
-      "Latn",
-      "PG"
-    ],
-    "faf": [
-      "Latn",
-      "SB"
-    ],
-    "fag": [
-      "Latn",
-      "ZZ"
-    ],
-    "fah": [
-      "Latn",
-      "NG"
-    ],
-    "fai": [
-      "Latn",
-      "ZZ"
-    ],
-    "faj": [
-      "Latn",
-      "PG"
-    ],
-    "fak": [
-      "Latn",
-      "CM"
-    ],
-    "fal": [
-      "Latn",
-      "CM"
-    ],
-    "fam": [
-      "Latn",
-      "NG"
-    ],
-    "fan": [
-      "Latn",
-      "GQ"
-    ],
-    "fap": [
-      "Latn",
-      "SN"
-    ],
-    "far": [
-      "Latn",
-      "SB"
-    ],
-    "fau": [
-      "Latn",
-      "ID"
-    ],
-    "fax": [
-      "Latn",
-      "ES"
-    ],
-    "fay": [
-      "Arab",
-      "IR"
-    ],
-    "faz": [
-      "Arab",
-      "IR"
-    ],
-    "fbl": [
-      "Latn",
-      "PH"
-    ],
-    "fer": [
-      "Latn",
-      "SS"
-    ],
-    "ff": [
-      "Latn",
-      "SN"
-    ],
-    "ffi": [
-      "Latn",
-      "ZZ"
-    ],
-    "ffm": [
-      "Latn",
-      "ML"
-    ],
-    "fgr": [
-      "Latn",
-      "TD"
-    ],
-    "fi": [
-      "Latn",
-      "FI"
-    ],
-    "fia": [
-      "Arab",
-      "SD"
-    ],
-    "fie": [
-      "Latn",
-      "NG"
-    ],
-    "fif": [
-      "Latn",
-      "SA"
-    ],
-    "fil": [
-      "Latn",
-      "PH"
-    ],
-    "fip": [
-      "Latn",
-      "TZ"
-    ],
-    "fir": [
-      "Latn",
-      "NG"
-    ],
-    "fit": [
-      "Latn",
-      "SE"
-    ],
-    "fiw": [
-      "Latn",
-      "PG"
-    ],
-    "fj": [
-      "Latn",
-      "FJ"
-    ],
-    "fkk": [
-      "Latn",
-      "NG"
-    ],
-    "fkv": [
-      "Latn",
-      "NO"
-    ],
-    "fla": [
-      "Latn",
-      "US"
-    ],
-    "flh": [
-      "Latn",
-      "ID"
-    ],
-    "fli": [
-      "Latn",
-      "NG"
-    ],
-    "fll": [
-      "Latn",
-      "CM"
-    ],
-    "fln": [
-      "Latn",
-      "AU"
-    ],
-    "flr": [
-      "Latn",
-      "ZZ"
-    ],
-    "fly": [
-      "Latn",
-      "ZA"
-    ],
-    "fmp": [
-      "Latn",
-      "ZZ"
-    ],
-    "fmu": [
-      "Deva",
-      "IN"
-    ],
-    "fnb": [
-      "Latn",
-      "VU"
-    ],
-    "fng": [
-      "Latn",
-      "ZA"
-    ],
-    "fni": [
-      "Latn",
-      "TD"
-    ],
-    "fo": [
-      "Latn",
-      "FO"
-    ],
-    "fod": [
-      "Latn",
-      "ZZ"
-    ],
-    "foi": [
-      "Latn",
-      "PG"
-    ],
-    "fom": [
-      "Latn",
-      "CD"
-    ],
-    "fon": [
-      "Latn",
-      "BJ"
-    ],
-    "for": [
-      "Latn",
-      "ZZ"
-    ],
-    "fos": [
-      "Latn",
-      "TW"
-    ],
-    "fpe": [
-      "Latn",
-      "ZZ"
-    ],
-    "fqs": [
-      "Latn",
-      "ZZ"
-    ],
-    "fr": [
-      "Latn",
-      "FR"
-    ],
-    "frc": [
-      "Latn",
-      "US"
-    ],
-    "frd": [
-      "Latn",
-      "ID"
-    ],
-    "frk": [
-      "Latn",
-      "DE"
-    ],
-    "frm": [
-      "Latn",
-      "FR"
-    ],
-    "fro": [
-      "Latn",
-      "FR"
-    ],
-    "frp": [
-      "Latn",
-      "FR"
-    ],
-    "frq": [
-      "Latn",
-      "PG"
-    ],
-    "frr": [
-      "Latn",
-      "DE"
-    ],
-    "frs": [
-      "Latn",
-      "DE"
-    ],
-    "frt": [
-      "Latn",
-      "VU"
-    ],
-    "fub": [
-      "Arab",
-      "CM"
-    ],
-    "fud": [
-      "Latn",
-      "WF"
-    ],
-    "fue": [
-      "Latn",
-      "ZZ"
-    ],
-    "fuf": [
-      "Latn",
-      "GN"
-    ],
-    "fuh": [
-      "Latn",
-      "ZZ"
-    ],
-    "fui": [
-      "Latn",
-      "TD"
-    ],
-    "fum": [
-      "Latn",
-      "NG"
-    ],
-    "fun": [
-      "Latn",
-      "BR"
-    ],
-    "fuq": [
-      "Latn",
-      "NE"
-    ],
-    "fur": [
-      "Latn",
-      "IT"
-    ],
-    "fut": [
-      "Latn",
-      "VU"
-    ],
-    "fuu": [
-      "Latn",
-      "CD"
-    ],
-    "fuv": [
-      "Latn",
-      "NG"
-    ],
-    "fuy": [
-      "Latn",
-      "ZZ"
-    ],
-    "fvr": [
-      "Latn",
-      "SD"
-    ],
-    "fwa": [
-      "Latn",
-      "NC"
-    ],
-    "fwe": [
-      "Latn",
-      "NA"
-    ],
-    "fy": [
-      "Latn",
-      "NL"
-    ],
-    "ga": [
-      "Latn",
-      "IE"
-    ],
-    "gaa": [
-      "Latn",
-      "GH"
-    ],
-    "gab": [
-      "Latn",
-      "TD"
-    ],
-    "gac": [
-      "Latn",
-      "IN"
-    ],
-    "gad": [
-      "Latn",
-      "PH"
-    ],
-    "gae": [
-      "Latn",
-      "VE"
-    ],
-    "gaf": [
-      "Latn",
-      "ZZ"
-    ],
-    "gag": [
-      "Latn",
-      "MD"
-    ],
-    "gah": [
-      "Latn",
-      "ZZ"
-    ],
-    "gai": [
-      "Latn",
-      "PG"
-    ],
-    "gaj": [
-      "Latn",
-      "ZZ"
-    ],
-    "gak": [
-      "Latn",
-      "ID"
-    ],
-    "gal": [
-      "Latn",
-      "TL"
-    ],
-    "gam": [
-      "Latn",
-      "ZZ"
-    ],
-    "gan": [
-      "Hans",
-      "CN"
-    ],
-    "gao": [
-      "Latn",
-      "PG"
-    ],
-    "gap": [
-      "Latn",
-      "PG"
-    ],
-    "gaq": [
-      "Orya",
-      "IN"
-    ],
-    "gar": [
-      "Latn",
-      "PG"
-    ],
-    "gas": [
-      "Gujr",
-      "IN"
-    ],
-    "gat": [
-      "Latn",
-      "PG"
-    ],
-    "gau": [
-      "Telu",
-      "IN"
-    ],
-    "gaw": [
-      "Latn",
-      "ZZ"
-    ],
-    "gax": [
-      "Latn",
-      "ET"
-    ],
-    "gay": [
-      "Latn",
-      "ID"
-    ],
-    "gba": [
-      "Latn",
-      "ZZ"
-    ],
-    "gbb": [
-      "Latn",
-      "AU"
-    ],
-    "gbd": [
-      "Latn",
-      "AU"
-    ],
-    "gbe": [
-      "Latn",
-      "PG"
-    ],
-    "gbf": [
-      "Latn",
-      "ZZ"
-    ],
-    "gbg": [
-      "Latn",
-      "CF"
-    ],
-    "gbh": [
-      "Latn",
-      "BJ"
-    ],
-    "gbi": [
-      "Latn",
-      "ID"
-    ],
-    "gbj": [
-      "Orya",
-      "IN"
-    ],
-    "gbk": [
-      "Deva",
-      "IN"
-    ],
-    "gbl": [
-      "Gujr",
-      "IN"
-    ],
-    "gbm": [
-      "Deva",
-      "IN"
-    ],
-    "gbn": [
-      "Latn",
-      "SS"
-    ],
-    "gbp": [
-      "Latn",
-      "CF"
-    ],
-    "gbq": [
-      "Latn",
-      "CF"
-    ],
-    "gbr": [
-      "Latn",
-      "NG"
-    ],
-    "gbs": [
-      "Latn",
-      "BJ"
-    ],
-    "gbu": [
-      "Latn",
-      "AU"
-    ],
-    "gbv": [
-      "Latn",
-      "CF"
-    ],
-    "gbw": [
-      "Latn",
-      "AU"
-    ],
-    "gbx": [
-      "Latn",
-      "BJ"
-    ],
-    "gby": [
-      "Latn",
-      "ZZ"
-    ],
-    "gbz": [
-      "Arab",
-      "IR"
-    ],
-    "gcc": [
-      "Latn",
-      "PG"
-    ],
-    "gcd": [
-      "Latn",
-      "AU"
-    ],
-    "gcf": [
-      "Latn",
-      "GP"
-    ],
-    "gcl": [
-      "Latn",
-      "GD"
-    ],
-    "gcn": [
-      "Latn",
-      "PG"
-    ],
-    "gcr": [
-      "Latn",
-      "GF"
-    ],
-    "gct": [
-      "Latn",
-      "VE"
-    ],
-    "gd": [
-      "Latn",
-      "GB"
-    ],
-    "gdb": [
-      "Orya",
-      "IN"
-    ],
-    "gdc": [
-      "Latn",
-      "AU"
-    ],
-    "gdd": [
-      "Latn",
-      "PG"
-    ],
-    "gde": [
-      "Latn",
-      "ZZ"
-    ],
-    "gdf": [
-      "Latn",
-      "NG"
-    ],
-    "gdg": [
-      "Latn",
-      "PH"
-    ],
-    "gdh": [
-      "Latn",
-      "AU"
-    ],
-    "gdi": [
-      "Latn",
-      "CF"
-    ],
-    "gdj": [
-      "Latn",
-      "AU"
-    ],
-    "gdk": [
-      "Latn",
-      "TD"
-    ],
-    "gdl": [
-      "Latn",
-      "ET"
-    ],
-    "gdm": [
-      "Latn",
-      "TD"
-    ],
-    "gdn": [
-      "Latn",
-      "ZZ"
-    ],
-    "gdo": [
-      "Cyrl",
-      "RU"
-    ],
-    "gdq": [
-      "Latn",
-      "YE"
-    ],
-    "gdr": [
-      "Latn",
-      "ZZ"
-    ],
-    "gdt": [
-      "Latn",
-      "AU"
-    ],
-    "gdu": [
-      "Latn",
-      "NG"
-    ],
-    "gdx": [
-      "Deva",
-      "IN"
-    ],
-    "gea": [
-      "Latn",
-      "NG"
-    ],
-    "geb": [
-      "Latn",
-      "ZZ"
-    ],
-    "gec": [
-      "Latn",
-      "LR"
-    ],
-    "ged": [
-      "Latn",
-      "NG"
-    ],
-    "gef": [
-      "Latn",
-      "ID"
-    ],
-    "geg": [
-      "Latn",
-      "NG"
-    ],
-    "geh": [
-      "Latn",
-      "CA"
-    ],
-    "gei": [
-      "Latn",
-      "ID"
-    ],
-    "gej": [
-      "Latn",
-      "ZZ"
-    ],
-    "gek": [
-      "Latn",
-      "NG"
-    ],
-    "gel": [
-      "Latn",
-      "ZZ"
-    ],
-    "geq": [
-      "Latn",
-      "CF"
-    ],
-    "ges": [
-      "Latn",
-      "ID"
-    ],
-    "gev": [
-      "Latn",
-      "GA"
-    ],
-    "gew": [
-      "Latn",
-      "NG"
-    ],
-    "gex": [
-      "Latn",
-      "SO"
-    ],
-    "gey": [
-      "Latn",
-      "CD"
-    ],
-    "gez": [
-      "Ethi",
-      "ET"
-    ],
-    "gfk": [
-      "Latn",
-      "ZZ"
-    ],
-    "gga": [
-      "Latn",
-      "SB"
-    ],
-    "ggb": [
-      "Latn",
-      "LR"
-    ],
-    "ggd": [
-      "Latn",
-      "AU"
-    ],
-    "gge": [
-      "Latn",
-      "AU"
-    ],
-    "ggg": [
-      "Arab",
-      "PK"
-    ],
-    "ggk": [
-      "Latn",
-      "AU"
-    ],
-    "ggl": [
-      "Latn",
-      "PG"
-    ],
-    "ggn": [
-      "Deva",
-      "NP"
-    ],
-    "ggt": [
-      "Latn",
-      "PG"
-    ],
-    "ggu": [
-      "Latn",
-      "CI"
-    ],
-    "ggw": [
-      "Latn",
-      "PG"
-    ],
-    "gha": [
-      "Arab",
-      "LY"
-    ],
-    "ghc": [
-      "Latn",
-      "GB"
-    ],
-    "ghe": [
-      "Deva",
-      "NP"
-    ],
-    "ghk": [
-      "Latn",
-      "MM"
-    ],
-    "ghn": [
-      "Latn",
-      "SB"
-    ],
-    "ghr": [
-      "Arab",
-      "PK"
-    ],
-    "ghs": [
-      "Latn",
-      "ZZ"
-    ],
-    "ght": [
-      "Tibt",
-      "NP"
-    ],
-    "gia": [
-      "Latn",
-      "AU"
-    ],
-    "gib": [
-      "Latn",
-      "NG"
-    ],
-    "gic": [
-      "Latn",
-      "ZA"
-    ],
-    "gid": [
-      "Latn",
-      "CM"
-    ],
-    "gie": [
-      "Latn",
-      "CI"
-    ],
-    "gig": [
-      "Arab",
-      "PK"
-    ],
-    "gih": [
-      "Latn",
-      "AU"
-    ],
-    "gil": [
-      "Latn",
-      "KI"
-    ],
-    "gim": [
-      "Latn",
-      "ZZ"
-    ],
-    "gin": [
-      "Cyrl",
-      "RU"
-    ],
-    "gip": [
-      "Latn",
-      "PG"
-    ],
-    "giq": [
-      "Latn",
-      "VN"
-    ],
-    "gir": [
-      "Latn",
-      "VN"
-    ],
-    "gis": [
-      "Latn",
-      "CM"
-    ],
-    "git": [
-      "Latn",
-      "CA"
-    ],
-    "gix": [
-      "Latn",
-      "CD"
-    ],
-    "giy": [
-      "Latn",
-      "AU"
-    ],
-    "giz": [
-      "Latn",
-      "CM"
-    ],
-    "gjk": [
-      "Arab",
-      "PK"
-    ],
-    "gjm": [
-      "Latn",
-      "AU"
-    ],
-    "gjn": [
-      "Latn",
-      "ZZ"
-    ],
-    "gjr": [
-      "Latn",
-      "AU"
-    ],
-    "gju": [
-      "Arab",
-      "PK"
-    ],
-    "gka": [
-      "Latn",
-      "PG"
-    ],
-    "gkd": [
-      "Latn",
-      "PG"
-    ],
-    "gke": [
-      "Latn",
-      "CM"
-    ],
-    "gkn": [
-      "Latn",
-      "ZZ"
-    ],
-    "gko": [
-      "Latn",
-      "AU"
-    ],
-    "gkp": [
-      "Latn",
-      "ZZ"
-    ],
-    "gku": [
-      "Latn",
-      "ZA"
-    ],
-    "gl": [
-      "Latn",
-      "ES"
-    ],
-    "glb": [
-      "Latn",
-      "NG"
-    ],
-    "glc": [
-      "Latn",
-      "TD"
-    ],
-    "gld": [
-      "Cyrl",
-      "RU"
-    ],
-    "glh": [
-      "Arab",
-      "AF"
-    ],
-    "glj": [
-      "Latn",
-      "TD"
-    ],
-    "glk": [
-      "Arab",
-      "IR"
-    ],
-    "gll": [
-      "Latn",
-      "AU"
-    ],
-    "glo": [
-      "Latn",
-      "NG"
-    ],
-    "glr": [
-      "Latn",
-      "LR"
-    ],
-    "glu": [
-      "Latn",
-      "TD"
-    ],
-    "glw": [
-      "Latn",
-      "NG"
-    ],
-    "gma": [
-      "Latn",
-      "AU"
-    ],
-    "gmb": [
-      "Latn",
-      "SB"
-    ],
-    "gmd": [
-      "Latn",
-      "NG"
-    ],
-    "gmg": [
-      "Latn",
-      "PG"
-    ],
-    "gmh": [
-      "Latn",
-      "DE"
-    ],
-    "gmm": [
-      "Latn",
-      "ZZ"
-    ],
-    "gmn": [
-      "Latn",
-      "CM"
-    ],
-    "gmr": [
-      "Latn",
-      "AU"
-    ],
-    "gmu": [
-      "Latn",
-      "PG"
-    ],
-    "gmv": [
-      "Ethi",
-      "ZZ"
-    ],
-    "gmx": [
-      "Latn",
-      "TZ"
-    ],
-    "gmy": [
-      "Linb",
-      "GR"
-    ],
-    "gmz": [
-      "Latn",
-      "NG"
-    ],
-    "gn": [
-      "Latn",
-      "PY"
-    ],
-    "gna": [
-      "Latn",
-      "BF"
-    ],
-    "gnb": [
-      "Latn",
-      "IN"
-    ],
-    "gnc": [
-      "Latn",
-      "ES"
-    ],
-    "gnd": [
-      "Latn",
-      "ZZ"
-    ],
-    "gne": [
-      "Latn",
-      "NG"
-    ],
-    "gng": [
-      "Latn",
-      "ZZ"
-    ],
-    "gnh": [
-      "Latn",
-      "NG"
-    ],
-    "gni": [
-      "Latn",
-      "AU"
-    ],
-    "gnj": [
-      "Latn",
-      "CI"
-    ],
-    "gnk": [
-      "Latn",
-      "BW"
-    ],
-    "gnl": [
-      "Latn",
-      "AU"
-    ],
-    "gnm": [
-      "Latn",
-      "PG"
-    ],
-    "gnn": [
-      "Latn",
-      "AU"
-    ],
-    "gnq": [
-      "Latn",
-      "MY"
-    ],
-    "gnr": [
-      "Latn",
-      "AU"
-    ],
-    "gnt": [
-      "Latn",
-      "PG"
-    ],
-    "gnu": [
-      "Latn",
-      "PG"
-    ],
-    "gnw": [
-      "Latn",
-      "BO"
-    ],
-    "gnz": [
-      "Latn",
-      "CF"
-    ],
-    "goa": [
-      "Latn",
-      "CI"
-    ],
-    "gob": [
-      "Latn",
-      "CO"
-    ],
-    "goc": [
-      "Latn",
-      "PG"
-    ],
-    "god": [
-      "Latn",
-      "ZZ"
-    ],
-    "goe": [
-      "Tibt",
-      "BT"
-    ],
-    "gof": [
-      "Ethi",
-      "ZZ"
-    ],
-    "gog": [
-      "Latn",
-      "TZ"
-    ],
-    "goh": [
-      "Latn",
-      "DE"
-    ],
-    "goi": [
-      "Latn",
-      "ZZ"
-    ],
-    "gok": [
-      "Deva",
-      "IN"
-    ],
-    "gol": [
-      "Latn",
-      "LR"
-    ],
-    "gom": [
-      "Deva",
-      "IN"
-    ],
-    "gon": [
-      "Telu",
-      "IN"
-    ],
-    "goo": [
-      "Latn",
-      "FJ"
-    ],
-    "gop": [
-      "Latn",
-      "ID"
-    ],
-    "goq": [
-      "Latn",
-      "ID"
-    ],
-    "gor": [
-      "Latn",
-      "ID"
-    ],
-    "gos": [
-      "Latn",
-      "NL"
-    ],
-    "got": [
-      "Goth",
-      "UA"
-    ],
-    "gou": [
-      "Latn",
-      "CM"
-    ],
-    "gov": [
-      "Latn",
-      "CI"
-    ],
-    "gow": [
-      "Latn",
-      "TZ"
-    ],
-    "gox": [
-      "Latn",
-      "CD"
-    ],
-    "goy": [
-      "Latn",
-      "TD"
-    ],
-    "gpa": [
-      "Latn",
-      "NG"
-    ],
-    "gpe": [
-      "Latn",
-      "GH"
-    ],
-    "gpn": [
-      "Latn",
-      "PG"
-    ],
-    "gqa": [
-      "Latn",
-      "NG"
-    ],
-    "gqn": [
-      "Latn",
-      "BR"
-    ],
-    "gqr": [
-      "Latn",
-      "TD"
-    ],
-    "gra": [
-      "Deva",
-      "IN"
-    ],
-    "grb": [
-      "Latn",
-      "ZZ"
-    ],
-    "grc": [
-      "Cprt",
-      "CY"
-    ],
-    "grd": [
-      "Latn",
-      "NG"
-    ],
-    "grg": [
-      "Latn",
-      "PG"
-    ],
-    "grh": [
-      "Latn",
-      "NG"
-    ],
-    "gri": [
-      "Latn",
-      "SB"
-    ],
-    "grj": [
-      "Latn",
-      "LR"
-    ],
-    "grm": [
-      "Latn",
-      "MY"
-    ],
-    "grq": [
-      "Latn",
-      "PG"
-    ],
-    "grs": [
-      "Latn",
-      "ID"
-    ],
-    "grt": [
-      "Beng",
-      "IN"
-    ],
-    "gru": [
-      "Ethi",
-      "ET"
-    ],
-    "grv": [
-      "Latn",
-      "LR"
-    ],
-    "grw": [
-      "Latn",
-      "ZZ"
-    ],
-    "grx": [
-      "Latn",
-      "PG"
-    ],
-    "gry": [
-      "Latn",
-      "LR"
-    ],
-    "grz": [
-      "Latn",
-      "PG"
-    ],
-    "gsl": [
-      "Latn",
-      "SN"
-    ],
-    "gsn": [
-      "Latn",
-      "PG"
-    ],
-    "gso": [
-      "Latn",
-      "CF"
-    ],
-    "gsp": [
-      "Latn",
-      "PG"
-    ],
-    "gsw": [
-      "Latn",
-      "CH"
-    ],
-    "gta": [
-      "Latn",
-      "BR"
-    ],
-    "gtu": [
-      "Latn",
-      "AU"
-    ],
-    "gu": [
-      "Gujr",
-      "IN"
-    ],
-    "gua": [
-      "Latn",
-      "NG"
-    ],
-    "gub": [
-      "Latn",
-      "BR"
-    ],
-    "guc": [
-      "Latn",
-      "CO"
-    ],
-    "gud": [
-      "Latn",
-      "ZZ"
-    ],
-    "gue": [
-      "Latn",
-      "AU"
-    ],
-    "guf": [
-      "Latn",
-      "AU"
-    ],
-    "guh": [
-      "Latn",
-      "CO"
-    ],
-    "gui": [
-      "Latn",
-      "BO"
-    ],
-    "guk": [
-      "Latn",
-      "ET"
-    ],
-    "gul": [
-      "Latn",
-      "US"
-    ],
-    "gum": [
-      "Latn",
-      "CO"
-    ],
-    "gun": [
-      "Latn",
-      "BR"
-    ],
-    "guo": [
-      "Latn",
-      "CO"
-    ],
-    "gup": [
-      "Latn",
-      "AU"
-    ],
-    "guq": [
-      "Latn",
-      "PY"
-    ],
-    "gur": [
-      "Latn",
-      "GH"
-    ],
-    "gut": [
-      "Latn",
-      "CR"
-    ],
-    "guu": [
-      "Latn",
-      "VE"
-    ],
-    "guw": [
-      "Latn",
-      "ZZ"
-    ],
-    "gux": [
-      "Latn",
-      "ZZ"
-    ],
-    "guz": [
-      "Latn",
-      "KE"
-    ],
-    "gv": [
-      "Latn",
-      "IM"
-    ],
-    "gva": [
-      "Latn",
-      "PY"
-    ],
-    "gvc": [
-      "Latn",
-      "BR"
-    ],
-    "gve": [
-      "Latn",
-      "PG"
-    ],
-    "gvf": [
-      "Latn",
-      "ZZ"
-    ],
-    "gvj": [
-      "Latn",
-      "BR"
-    ],
-    "gvl": [
-      "Latn",
-      "TD"
-    ],
-    "gvm": [
-      "Latn",
-      "NG"
-    ],
-    "gvn": [
-      "Latn",
-      "AU"
-    ],
-    "gvo": [
-      "Latn",
-      "BR"
-    ],
-    "gvp": [
-      "Latn",
-      "BR"
-    ],
-    "gvr": [
-      "Deva",
-      "NP"
-    ],
-    "gvs": [
-      "Latn",
-      "ZZ"
-    ],
-    "gvy": [
-      "Latn",
-      "AU"
-    ],
-    "gwa": [
-      "Latn",
-      "CI"
-    ],
-    "gwb": [
-      "Latn",
-      "NG"
-    ],
-    "gwc": [
-      "Arab",
-      "ZZ"
-    ],
-    "gwd": [
-      "Latn",
-      "ET"
-    ],
-    "gwe": [
-      "Latn",
-      "TZ"
-    ],
-    "gwf": [
-      "Arab",
-      "PK"
-    ],
-    "gwg": [
-      "Latn",
-      "NG"
-    ],
-    "gwi": [
-      "Latn",
-      "CA"
-    ],
-    "gwj": [
-      "Latn",
-      "BW"
-    ],
-    "gwm": [
-      "Latn",
-      "AU"
-    ],
-    "gwn": [
-      "Latn",
-      "NG"
-    ],
-    "gwr": [
-      "Latn",
-      "UG"
-    ],
-    "gwt": [
-      "Arab",
-      "ZZ"
-    ],
-    "gwu": [
-      "Latn",
-      "AU"
-    ],
-    "gww": [
-      "Latn",
-      "AU"
-    ],
-    "gwx": [
-      "Latn",
-      "GH"
-    ],
-    "gxx": [
-      "Latn",
-      "CI"
-    ],
-    "gyb": [
-      "Latn",
-      "PG"
-    ],
-    "gyd": [
-      "Latn",
-      "AU"
-    ],
-    "gye": [
-      "Latn",
-      "NG"
-    ],
-    "gyf": [
-      "Latn",
-      "AU"
-    ],
-    "gyg": [
-      "Latn",
-      "CF"
-    ],
-    "gyi": [
-      "Latn",
-      "ZZ"
-    ],
-    "gyl": [
-      "Latn",
-      "ET"
-    ],
-    "gym": [
-      "Latn",
-      "PA"
-    ],
-    "gyn": [
-      "Latn",
-      "GY"
-    ],
-    "gyo": [
-      "Deva",
-      "NP"
-    ],
-    "gyr": [
-      "Latn",
-      "BO"
-    ],
-    "gyy": [
-      "Latn",
-      "AU"
-    ],
-    "gyz": [
-      "Latn",
-      "NG"
-    ],
-    "gza": [
-      "Latn",
-      "SD"
-    ],
-    "gzi": [
-      "Arab",
-      "IR"
-    ],
-    "gzn": [
-      "Latn",
-      "ID"
-    ],
-    "ha": [
-      "Latn",
-      "NG"
-    ],
-    "haa": [
-      "Latn",
-      "US"
-    ],
-    "hac": [
-      "Arab",
-      "IR"
-    ],
-    "had": [
-      "Latn",
-      "ID"
-    ],
-    "hae": [
-      "Latn",
-      "ET"
-    ],
-    "hag": [
-      "Latn",
-      "ZZ"
-    ],
-    "hah": [
-      "Latn",
-      "PG"
-    ],
-    "hai": [
-      "Latn",
-      "CA"
-    ],
-    "haj": [
-      "Latn",
-      "IN"
-    ],
-    "hak": [
-      "Hans",
-      "CN"
-    ],
-    "hal": [
-      "Latn",
-      "VN"
-    ],
-    "ham": [
-      "Latn",
-      "ZZ"
-    ],
-    "han": [
-      "Latn",
-      "TZ"
-    ],
-    "hao": [
-      "Latn",
-      "PG"
-    ],
-    "hap": [
-      "Latn",
-      "ID"
-    ],
-    "haq": [
-      "Latn",
-      "TZ"
-    ],
-    "har": [
-      "Ethi",
-      "ET"
-    ],
-    "has": [
-      "Latn",
-      "CA"
-    ],
-    "hav": [
-      "Latn",
-      "CD"
-    ],
-    "haw": [
-      "Latn",
-      "US"
-    ],
-    "hax": [
-      "Latn",
-      "CA"
-    ],
-    "hay": [
-      "Latn",
-      "TZ"
-    ],
-    "haz": [
-      "Arab",
-      "AF"
-    ],
-    "hba": [
-      "Latn",
-      "CD"
-    ],
-    "hbb": [
-      "Latn",
-      "ZZ"
-    ],
-    "hbn": [
-      "Latn",
-      "SD"
-    ],
-    "hbo": [
-      "Hebr",
-      "IL"
-    ],
-    "hbu": [
-      "Latn",
-      "TL"
-    ],
-    "hch": [
-      "Latn",
-      "MX"
-    ],
-    "hdy": [
-      "Ethi",
-      "ZZ"
-    ],
-    "he": [
-      "Hebr",
-      "IL"
-    ],
-    "hed": [
-      "Latn",
-      "TD"
-    ],
-    "heg": [
-      "Latn",
-      "ID"
-    ],
-    "heh": [
-      "Latn",
-      "TZ"
-    ],
-    "hei": [
-      "Latn",
-      "CA"
-    ],
-    "hem": [
-      "Latn",
-      "CD"
-    ],
-    "hgm": [
-      "Latn",
-      "NA"
-    ],
-    "hgw": [
-      "Latn",
-      "PG"
-    ],
-    "hhi": [
-      "Latn",
-      "PG"
-    ],
-    "hhr": [
-      "Latn",
-      "SN"
-    ],
-    "hhy": [
-      "Latn",
-      "ZZ"
-    ],
-    "hi": [
-      "Deva",
-      "IN"
-    ],
-    "hia": [
-      "Latn",
-      "ZZ"
-    ],
-    "hib": [
-      "Latn",
-      "PE"
-    ],
-    "hid": [
-      "Latn",
-      "US"
-    ],
-    "hif": [
-      "Latn",
-      "FJ"
-    ],
-    "hig": [
-      "Latn",
-      "ZZ"
-    ],
-    "hih": [
-      "Latn",
-      "ZZ"
-    ],
-    "hii": [
-      "Takr",
-      "IN"
-    ],
-    "hij": [
-      "Latn",
-      "CM"
-    ],
-    "hik": [
-      "Latn",
-      "ID"
-    ],
-    "hil": [
-      "Latn",
-      "PH"
-    ],
-    "hio": [
-      "Latn",
-      "BW"
-    ],
-    "hir": [
-      "Latn",
-      "BR"
-    ],
-    "hit": [
-      "Xsux",
-      "TR"
-    ],
-    "hiw": [
-      "Latn",
-      "VU"
-    ],
-    "hix": [
-      "Latn",
-      "BR"
-    ],
-    "hji": [
-      "Latn",
-      "ID"
-    ],
-    "hka": [
-      "Latn",
-      "TZ"
-    ],
-    "hke": [
-      "Latn",
-      "CD"
-    ],
-    "hkh": [
-      "Arab",
-      "IN"
-    ],
-    "hkk": [
-      "Latn",
-      "PG"
-    ],
-    "hla": [
-      "Latn",
-      "ZZ"
-    ],
-    "hlb": [
-      "Deva",
-      "IN"
-    ],
-    "hld": [
-      "Latn",
-      "VN"
-    ],
-    "hlt": [
-      "Latn",
-      "MM"
-    ],
-    "hlu": [
-      "Hluw",
-      "TR"
-    ],
-    "hma": [
-      "Latn",
-      "CN"
-    ],
-    "hmb": [
-      "Latn",
-      "ML"
-    ],
-    "hmd": [
-      "Plrd",
-      "CN"
-    ],
-    "hmf": [
-      "Latn",
-      "VN"
-    ],
-    "hmj": [
-      "Bopo",
-      "CN"
-    ],
-    "hmm": [
-      "Latn",
-      "CN"
-    ],
-    "hmn": [
-      "Latn",
-      "CN"
-    ],
-    "hmp": [
-      "Latn",
-      "CN"
-    ],
-    "hmq": [
-      "Bopo",
-      "CN"
-    ],
-    "hmr": [
-      "Latn",
-      "IN"
-    ],
-    "hms": [
-      "Latn",
-      "CN"
-    ],
-    "hmt": [
-      "Latn",
-      "ZZ"
-    ],
-    "hmu": [
-      "Latn",
-      "ID"
-    ],
-    "hmv": [
-      "Latn",
-      "VN"
-    ],
-    "hmw": [
-      "Latn",
-      "CN"
-    ],
-    "hmy": [
-      "Latn",
-      "CN"
-    ],
-    "hmz": [
-      "Latn",
-      "CN"
-    ],
-    "hna": [
-      "Latn",
-      "CM"
-    ],
-    "hnd": [
-      "Arab",
-      "PK"
-    ],
-    "hne": [
-      "Deva",
-      "IN"
-    ],
-    "hng": [
-      "Latn",
-      "AO"
-    ],
-    "hnh": [
-      "Latn",
-      "BW"
-    ],
-    "hni": [
-      "Latn",
-      "CN"
-    ],
-    "hnj": [
-      "Hmnp",
-      "US"
-    ],
-    "hnn": [
-      "Latn",
-      "PH"
-    ],
-    "hno": [
-      "Arab",
-      "PK"
-    ],
-    "hns": [
-      "Latn",
-      "SR"
-    ],
-    "ho": [
-      "Latn",
-      "PG"
-    ],
-    "hoa": [
-      "Latn",
-      "SB"
-    ],
-    "hob": [
-      "Latn",
-      "PG"
-    ],
-    "hoc": [
-      "Deva",
-      "IN"
-    ],
-    "hod": [
-      "Latn",
-      "NG"
-    ],
-    "hoe": [
-      "Latn",
-      "NG"
-    ],
-    "hoh": [
-      "Arab",
-      "OM"
-    ],
-    "hoi": [
-      "Latn",
-      "US"
-    ],
-    "hoj": [
-      "Deva",
-      "IN"
-    ],
-    "hol": [
-      "Latn",
-      "AO"
-    ],
-    "hom": [
-      "Latn",
-      "SS"
-    ],
-    "hoo": [
-      "Latn",
-      "CD"
-    ],
-    "hop": [
-      "Latn",
-      "US"
-    ],
-    "hor": [
-      "Latn",
-      "TD"
-    ],
-    "hot": [
-      "Latn",
-      "ZZ"
-    ],
-    "hov": [
-      "Latn",
-      "ID"
-    ],
-    "how": [
-      "Hani",
-      "CN"
-    ],
-    "hoy": [
-      "Deva",
-      "IN"
-    ],
-    "hpo": [
-      "Mymr",
-      "MM"
-    ],
-    "hr": [
-      "Latn",
-      "HR"
-    ],
-    "hra": [
-      "Latn",
-      "IN"
-    ],
-    "hrc": [
-      "Latn",
-      "PG"
-    ],
-    "hre": [
-      "Latn",
-      "VN"
-    ],
-    "hrk": [
-      "Latn",
-      "ID"
-    ],
-    "hrm": [
-      "Latn",
-      "CN"
-    ],
-    "hro": [
-      "Latn",
-      "VN"
-    ],
-    "hrp": [
-      "Latn",
-      "AU"
-    ],
-    "hrt": [
-      "Syrc",
-      "TR"
-    ],
-    "hru": [
-      "Latn",
-      "IN"
-    ],
-    "hrw": [
-      "Latn",
-      "PG"
-    ],
-    "hrx": [
-      "Latn",
-      "BR"
-    ],
-    "hrz": [
-      "Arab",
-      "IR"
-    ],
-    "hsb": [
-      "Latn",
-      "DE"
-    ],
-    "hsn": [
-      "Hans",
-      "CN"
-    ],
-    "hss": [
-      "Arab",
-      "OM"
-    ],
-    "ht": [
-      "Latn",
-      "HT"
-    ],
-    "hti": [
-      "Latn",
-      "ID"
-    ],
-    "hto": [
-      "Latn",
-      "CO"
-    ],
-    "hts": [
-      "Latn",
-      "TZ"
-    ],
-    "htu": [
-      "Latn",
-      "ID"
-    ],
-    "htx": [
-      "Xsux",
-      "TR"
-    ],
-    "hu": [
-      "Latn",
-      "HU"
-    ],
-    "hub": [
-      "Latn",
-      "PE"
-    ],
-    "huc": [
-      "Latn",
-      "BW"
-    ],
-    "hud": [
-      "Latn",
-      "ID"
-    ],
-    "hue": [
-      "Latn",
-      "MX"
-    ],
-    "huf": [
-      "Latn",
-      "PG"
-    ],
-    "hug": [
-      "Latn",
-      "PE"
-    ],
-    "huh": [
-      "Latn",
-      "CL"
-    ],
-    "hui": [
-      "Latn",
-      "ZZ"
-    ],
-    "huk": [
-      "Latn",
-      "ID"
-    ],
-    "hul": [
-      "Latn",
-      "PG"
-    ],
-    "hum": [
-      "Latn",
-      "CD"
-    ],
-    "hup": [
-      "Latn",
-      "US"
-    ],
-    "hur": [
-      "Latn",
-      "CA"
-    ],
-    "hus": [
-      "Latn",
-      "MX"
-    ],
-    "hut": [
-      "Deva",
-      "NP"
-    ],
-    "huu": [
-      "Latn",
-      "PE"
-    ],
-    "huv": [
-      "Latn",
-      "MX"
-    ],
-    "huw": [
-      "Latn",
-      "ID"
-    ],
-    "hux": [
-      "Latn",
-      "PE"
-    ],
-    "huy": [
-      "Hebr",
-      "IL"
-    ],
-    "huz": [
-      "Cyrl",
-      "RU"
-    ],
-    "hvc": [
-      "Latn",
-      "HT"
-    ],
-    "hve": [
-      "Latn",
-      "MX"
-    ],
-    "hvk": [
-      "Latn",
-      "NC"
-    ],
-    "hvn": [
-      "Latn",
-      "ID"
-    ],
-    "hvv": [
-      "Latn",
-      "MX"
-    ],
-    "hwa": [
-      "Latn",
-      "CI"
-    ],
-    "hwc": [
-      "Latn",
-      "US"
-    ],
-    "hwo": [
-      "Latn",
-      "NG"
-    ],
-    "hy": [
-      "Armn",
-      "AM"
-    ],
-    "hya": [
-      "Latn",
-      "CM"
-    ],
-    "hyw": [
-      "Armn",
-      "AM"
-    ],
-    "hz": [
-      "Latn",
-      "NA"
-    ],
-    "ia": [
-      "Latn",
-      "001"
-    ],
-    "iai": [
-      "Latn",
-      "NC"
-    ],
-    "ian": [
-      "Latn",
-      "ZZ"
-    ],
-    "iar": [
-      "Latn",
-      "ZZ"
-    ],
-    "iba": [
-      "Latn",
-      "MY"
-    ],
-    "ibb": [
-      "Latn",
-      "NG"
-    ],
-    "ibd": [
-      "Latn",
-      "AU"
-    ],
-    "ibe": [
-      "Latn",
-      "NG"
-    ],
-    "ibg": [
-      "Latn",
-      "PH"
-    ],
-    "ibh": [
-      "Latn",
-      "VN"
-    ],
-    "ibl": [
-      "Latn",
-      "PH"
-    ],
-    "ibm": [
-      "Latn",
-      "NG"
-    ],
-    "ibn": [
-      "Latn",
-      "NG"
-    ],
-    "ibr": [
-      "Latn",
-      "NG"
-    ],
-    "ibu": [
-      "Latn",
-      "ID"
-    ],
-    "iby": [
-      "Latn",
-      "ZZ"
-    ],
-    "ica": [
-      "Latn",
-      "ZZ"
-    ],
-    "ich": [
-      "Latn",
-      "ZZ"
-    ],
-    "icr": [
-      "Latn",
-      "CO"
-    ],
-    "id": [
-      "Latn",
-      "ID"
-    ],
-    "ida": [
-      "Latn",
-      "KE"
-    ],
-    "idb": [
-      "Latn",
-      "IN"
-    ],
-    "idc": [
-      "Latn",
-      "NG"
-    ],
-    "idd": [
-      "Latn",
-      "ZZ"
-    ],
-    "ide": [
-      "Latn",
-      "NG"
-    ],
-    "idi": [
-      "Latn",
-      "ZZ"
-    ],
-    "idr": [
-      "Latn",
-      "SS"
-    ],
-    "ids": [
-      "Latn",
-      "NG"
-    ],
-    "idt": [
-      "Latn",
-      "TL"
-    ],
-    "idu": [
-      "Latn",
-      "ZZ"
-    ],
-    "ie": [
-      "Latn",
-      "001"
-    ],
-    "ifa": [
-      "Latn",
-      "PH"
-    ],
-    "ifb": [
-      "Latn",
-      "PH"
-    ],
-    "ife": [
-      "Latn",
-      "TG"
-    ],
-    "iff": [
-      "Latn",
-      "VU"
-    ],
-    "ifk": [
-      "Latn",
-      "PH"
-    ],
-    "ifm": [
-      "Latn",
-      "CG"
-    ],
-    "ifu": [
-      "Latn",
-      "PH"
-    ],
-    "ify": [
-      "Latn",
-      "PH"
-    ],
-    "ig": [
-      "Latn",
-      "NG"
-    ],
-    "igb": [
-      "Latn",
-      "ZZ"
-    ],
-    "ige": [
-      "Latn",
-      "ZZ"
-    ],
-    "igg": [
-      "Latn",
-      "PG"
-    ],
-    "igl": [
-      "Latn",
-      "NG"
-    ],
-    "igm": [
-      "Latn",
-      "PG"
-    ],
-    "ign": [
-      "Latn",
-      "BO"
-    ],
-    "igo": [
-      "Latn",
-      "PG"
-    ],
-    "igs": [
-      "Latn",
-      "001"
-    ],
-    "igw": [
-      "Latn",
-      "NG"
-    ],
-    "ihb": [
-      "Latn",
-      "ID"
-    ],
-    "ihi": [
-      "Latn",
-      "NG"
-    ],
-    "ihp": [
-      "Latn",
-      "ID"
-    ],
-    "ihw": [
-      "Latn",
-      "AU"
-    ],
-    "ii": [
-      "Yiii",
-      "CN"
-    ],
-    "iin": [
-      "Latn",
-      "AU"
-    ],
-    "ijc": [
-      "Latn",
-      "NG"
-    ],
-    "ije": [
-      "Latn",
-      "NG"
-    ],
-    "ijj": [
-      "Latn",
-      "ZZ"
-    ],
-    "ijn": [
-      "Latn",
-      "NG"
-    ],
-    "ijs": [
-      "Latn",
-      "NG"
-    ],
-    "ik": [
-      "Latn",
-      "US"
-    ],
-    "iki": [
-      "Latn",
-      "NG"
-    ],
-    "ikk": [
-      "Latn",
-      "ZZ"
-    ],
-    "ikl": [
-      "Latn",
-      "NG"
-    ],
-    "iko": [
-      "Latn",
-      "NG"
-    ],
-    "ikp": [
-      "Latn",
-      "NG"
-    ],
-    "ikr": [
-      "Latn",
-      "AU"
-    ],
-    "ikt": [
-      "Latn",
-      "CA"
-    ],
-    "ikv": [
-      "Latn",
-      "NG"
-    ],
-    "ikw": [
-      "Latn",
-      "ZZ"
-    ],
-    "ikx": [
-      "Latn",
-      "ZZ"
-    ],
-    "ikz": [
-      "Latn",
-      "TZ"
-    ],
-    "ila": [
-      "Latn",
-      "ID"
-    ],
-    "ilb": [
-      "Latn",
-      "ZM"
-    ],
-    "ilg": [
-      "Latn",
-      "AU"
-    ],
-    "ili": [
-      "Latn",
-      "CN"
-    ],
-    "ilk": [
-      "Latn",
-      "PH"
-    ],
-    "ilm": [
-      "Latn",
-      "MY"
-    ],
-    "ilo": [
-      "Latn",
-      "PH"
-    ],
-    "ilp": [
-      "Latn",
-      "PH"
-    ],
-    "ilu": [
-      "Latn",
-      "ID"
-    ],
-    "ilv": [
-      "Latn",
-      "NG"
-    ],
-    "imi": [
-      "Latn",
-      "PG"
-    ],
-    "iml": [
-      "Latn",
-      "US"
-    ],
-    "imn": [
-      "Latn",
-      "PG"
-    ],
-    "imo": [
-      "Latn",
-      "ZZ"
-    ],
-    "imr": [
-      "Latn",
-      "ID"
-    ],
-    "ims": [
-      "Latn",
-      "IT"
-    ],
-    "imt": [
-      "Latn",
-      "SS"
-    ],
-    "imy": [
-      "Lyci",
-      "TR"
-    ],
-    "in": [
-      "Latn",
-      "ID"
-    ],
-    "inb": [
-      "Latn",
-      "CO"
-    ],
-    "ing": [
-      "Latn",
-      "US"
-    ],
-    "inh": [
-      "Cyrl",
-      "RU"
-    ],
-    "inj": [
-      "Latn",
-      "CO"
-    ],
-    "inn": [
-      "Latn",
-      "PH"
-    ],
-    "ino": [
-      "Latn",
-      "PG"
-    ],
-    "inp": [
-      "Latn",
-      "PE"
-    ],
-    "int": [
-      "Mymr",
-      "MM"
-    ],
-    "io": [
-      "Latn",
-      "001"
-    ],
-    "ior": [
-      "Ethi",
-      "ET"
-    ],
-    "iou": [
-      "Latn",
-      "ZZ"
-    ],
-    "iow": [
-      "Latn",
-      "US"
-    ],
-    "ipi": [
-      "Latn",
-      "PG"
-    ],
-    "ipo": [
-      "Latn",
-      "PG"
-    ],
-    "iqu": [
-      "Latn",
-      "PE"
-    ],
-    "iqw": [
-      "Latn",
-      "NG"
-    ],
-    "ire": [
-      "Latn",
-      "ID"
-    ],
-    "irh": [
-      "Latn",
-      "ID"
-    ],
-    "iri": [
-      "Latn",
-      "ZZ"
-    ],
-    "irk": [
-      "Latn",
-      "TZ"
-    ],
-    "irn": [
-      "Latn",
-      "BR"
-    ],
-    "iru": [
-      "Taml",
-      "IN"
-    ],
-    "irx": [
-      "Latn",
-      "ID"
-    ],
-    "iry": [
-      "Latn",
-      "PH"
-    ],
-    "is": [
-      "Latn",
-      "IS"
-    ],
-    "isa": [
-      "Latn",
-      "PG"
-    ],
-    "isc": [
-      "Latn",
-      "PE"
-    ],
-    "isd": [
-      "Latn",
-      "PH"
-    ],
-    "ish": [
-      "Latn",
-      "NG"
-    ],
-    "isi": [
-      "Latn",
-      "NG"
-    ],
-    "isk": [
-      "Arab",
-      "AF"
-    ],
-    "ism": [
-      "Latn",
-      "ID"
-    ],
-    "isn": [
-      "Latn",
-      "TZ"
-    ],
-    "iso": [
-      "Latn",
-      "NG"
-    ],
-    "ist": [
-      "Latn",
-      "HR"
-    ],
-    "isu": [
-      "Latn",
-      "CM"
-    ],
-    "it": [
-      "Latn",
-      "IT"
-    ],
-    "itb": [
-      "Latn",
-      "PH"
-    ],
-    "itd": [
-      "Latn",
-      "ID"
-    ],
-    "ite": [
-      "Latn",
-      "BO"
-    ],
-    "iti": [
-      "Latn",
-      "PH"
-    ],
-    "itk": [
-      "Hebr",
-      "IT"
-    ],
-    "itl": [
-      "Cyrl",
-      "RU"
-    ],
-    "itm": [
-      "Latn",
-      "NG"
-    ],
-    "ito": [
-      "Latn",
-      "BO"
-    ],
-    "itr": [
-      "Latn",
-      "PG"
-    ],
-    "its": [
-      "Latn",
-      "NG"
-    ],
-    "itt": [
-      "Latn",
-      "PH"
-    ],
-    "itv": [
-      "Latn",
-      "PH"
-    ],
-    "itw": [
-      "Latn",
-      "NG"
-    ],
-    "itx": [
-      "Latn",
-      "ID"
-    ],
-    "ity": [
-      "Latn",
-      "PH"
-    ],
-    "itz": [
-      "Latn",
-      "GT"
-    ],
-    "iu": [
-      "Cans",
-      "CA"
-    ],
-    "ium": [
-      "Latn",
-      "CN"
-    ],
-    "ivb": [
-      "Latn",
-      "PH"
-    ],
-    "ivv": [
-      "Latn",
-      "PH"
-    ],
-    "iw": [
-      "Hebr",
-      "IL"
-    ],
-    "iwk": [
-      "Latn",
-      "PH"
-    ],
-    "iwm": [
-      "Latn",
-      "ZZ"
-    ],
-    "iwo": [
-      "Latn",
-      "ID"
-    ],
-    "iws": [
-      "Latn",
-      "ZZ"
-    ],
-    "ixc": [
-      "Latn",
-      "MX"
-    ],
-    "ixl": [
-      "Latn",
-      "GT"
-    ],
-    "iya": [
-      "Latn",
-      "NG"
-    ],
-    "iyo": [
-      "Latn",
-      "CM"
-    ],
-    "iyx": [
-      "Latn",
-      "CG"
-    ],
-    "izh": [
-      "Latn",
-      "RU"
-    ],
-    "izi": [
-      "Latn",
-      "ZZ"
-    ],
-    "izr": [
-      "Latn",
-      "NG"
-    ],
-    "izz": [
-      "Latn",
-      "NG"
-    ],
-    "ja": [
-      "Jpan",
-      "JP"
-    ],
-    "jaa": [
-      "Latn",
-      "BR"
-    ],
-    "jab": [
-      "Latn",
-      "ZZ"
-    ],
-    "jac": [
-      "Latn",
-      "GT"
-    ],
-    "jad": [
-      "Arab",
-      "GN"
-    ],
-    "jae": [
-      "Latn",
-      "PG"
-    ],
-    "jaf": [
-      "Latn",
-      "NG"
-    ],
-    "jah": [
-      "Latn",
-      "MY"
-    ],
-    "jaj": [
-      "Latn",
-      "SB"
-    ],
-    "jak": [
-      "Latn",
-      "MY"
-    ],
-    "jal": [
-      "Latn",
-      "ID"
-    ],
-    "jam": [
-      "Latn",
-      "JM"
-    ],
-    "jan": [
-      "Latn",
-      "AU"
-    ],
-    "jao": [
-      "Latn",
-      "AU"
-    ],
-    "jaq": [
-      "Latn",
-      "ID"
-    ],
-    "jar": [
-      "Latn",
-      "ZZ"
-    ],
-    "jas": [
-      "Latn",
-      "NC"
-    ],
-    "jat": [
-      "Arab",
-      "AF"
-    ],
-    "jau": [
-      "Latn",
-      "ID"
-    ],
-    "jax": [
-      "Latn",
-      "ID"
-    ],
-    "jay": [
-      "Latn",
-      "AU"
-    ],
-    "jaz": [
-      "Latn",
-      "NC"
-    ],
-    "jbe": [
-      "Hebr",
-      "IL"
-    ],
-    "jbi": [
-      "Latn",
-      "AU"
-    ],
-    "jbj": [
-      "Latn",
-      "ID"
-    ],
-    "jbk": [
-      "Latn",
-      "PG"
-    ],
-    "jbm": [
-      "Latn",
-      "NG"
-    ],
-    "jbn": [
-      "Arab",
-      "LY"
-    ],
-    "jbo": [
-      "Latn",
-      "001"
-    ],
-    "jbr": [
-      "Latn",
-      "ID"
-    ],
-    "jbt": [
-      "Latn",
-      "BR"
-    ],
-    "jbu": [
-      "Latn",
-      "ZZ"
-    ],
-    "jbw": [
-      "Latn",
-      "AU"
-    ],
-    "jct": [
-      "Cyrl",
-      "UA"
-    ],
-    "jda": [
-      "Tibt",
-      "IN"
-    ],
-    "jdg": [
-      "Arab",
-      "PK"
-    ],
-    "jdt": [
-      "Cyrl",
-      "RU"
-    ],
-    "jeb": [
-      "Latn",
-      "PE"
-    ],
-    "jee": [
-      "Deva",
-      "NP"
-    ],
-    "jeh": [
-      "Latn",
-      "VN"
-    ],
-    "jei": [
-      "Latn",
-      "ID"
-    ],
-    "jek": [
-      "Latn",
-      "CI"
-    ],
-    "jel": [
-      "Latn",
-      "ID"
-    ],
-    "jen": [
-      "Latn",
-      "ZZ"
-    ],
-    "jer": [
-      "Latn",
-      "NG"
-    ],
-    "jet": [
-      "Latn",
-      "PG"
-    ],
-    "jeu": [
-      "Latn",
-      "TD"
-    ],
-    "jgb": [
-      "Latn",
-      "CD"
-    ],
-    "jge": [
-      "Geor",
-      "GE"
-    ],
-    "jgk": [
-      "Latn",
-      "ZZ"
-    ],
-    "jgo": [
-      "Latn",
-      "CM"
-    ],
-    "jhi": [
-      "Latn",
-      "MY"
-    ],
-    "ji": [
-      "Hebr",
-      "UA"
-    ],
-    "jia": [
-      "Latn",
-      "CM"
-    ],
-    "jib": [
-      "Latn",
-      "ZZ"
-    ],
-    "jic": [
-      "Latn",
-      "HN"
-    ],
-    "jid": [
-      "Latn",
-      "NG"
-    ],
-    "jie": [
-      "Latn",
-      "NG"
-    ],
-    "jig": [
-      "Latn",
-      "AU"
-    ],
-    "jil": [
-      "Latn",
-      "PG"
-    ],
-    "jim": [
-      "Latn",
-      "CM"
-    ],
-    "jit": [
-      "Latn",
-      "TZ"
-    ],
-    "jiu": [
-      "Latn",
-      "CN"
-    ],
-    "jiv": [
-      "Latn",
-      "EC"
-    ],
-    "jiy": [
-      "Latn",
-      "CN"
-    ],
-    "jje": [
-      "Hang",
-      "KR"
-    ],
-    "jjr": [
-      "Latn",
-      "NG"
-    ],
-    "jka": [
-      "Latn",
-      "ID"
-    ],
-    "jkm": [
-      "Mymr",
-      "MM"
-    ],
-    "jko": [
-      "Latn",
-      "PG"
-    ],
-    "jku": [
-      "Latn",
-      "NG"
-    ],
-    "jle": [
-      "Latn",
-      "SD"
-    ],
-    "jma": [
-      "Latn",
-      "PG"
-    ],
-    "jmb": [
-      "Latn",
-      "NG"
-    ],
-    "jmc": [
-      "Latn",
-      "TZ"
-    ],
-    "jmd": [
-      "Latn",
-      "ID"
-    ],
-    "jmi": [
-      "Latn",
-      "NG"
-    ],
-    "jml": [
-      "Deva",
-      "NP"
-    ],
-    "jmn": [
-      "Latn",
-      "MM"
-    ],
-    "jmr": [
-      "Latn",
-      "GH"
-    ],
-    "jms": [
-      "Latn",
-      "NG"
-    ],
-    "jmw": [
-      "Latn",
-      "PG"
-    ],
-    "jmx": [
-      "Latn",
-      "MX"
-    ],
-    "jna": [
-      "Takr",
-      "IN"
-    ],
-    "jnd": [
-      "Arab",
-      "PK"
-    ],
-    "jng": [
-      "Latn",
-      "AU"
-    ],
-    "jni": [
-      "Latn",
-      "NG"
-    ],
-    "jnj": [
-      "Latn",
-      "ET"
-    ],
-    "jnl": [
-      "Deva",
-      "IN"
-    ],
-    "jns": [
-      "Deva",
-      "IN"
-    ],
-    "job": [
-      "Latn",
-      "CD"
-    ],
-    "jod": [
-      "Latn",
-      "CI"
-    ],
-    "jog": [
-      "Arab",
-      "PK"
-    ],
-    "jor": [
-      "Latn",
-      "BO"
-    ],
-    "jow": [
-      "Latn",
-      "ML"
-    ],
-    "jpa": [
-      "Hebr",
-      "PS"
-    ],
-    "jpr": [
-      "Hebr",
-      "IL"
-    ],
-    "jqr": [
-      "Latn",
-      "PE"
-    ],
-    "jra": [
-      "Latn",
-      "ZZ"
-    ],
-    "jrr": [
-      "Latn",
-      "NG"
-    ],
-    "jrt": [
-      "Latn",
-      "NG"
-    ],
-    "jru": [
-      "Latn",
-      "VE"
-    ],
-    "jua": [
-      "Latn",
-      "BR"
-    ],
-    "jub": [
-      "Latn",
-      "NG"
-    ],
-    "jud": [
-      "Latn",
-      "CI"
-    ],
-    "juh": [
-      "Latn",
-      "NG"
-    ],
-    "jui": [
-      "Latn",
-      "AU"
-    ],
-    "juk": [
-      "Latn",
-      "NG"
-    ],
-    "jul": [
-      "Deva",
-      "NP"
-    ],
-    "jum": [
-      "Latn",
-      "SD"
-    ],
-    "jun": [
-      "Orya",
-      "IN"
-    ],
-    "juo": [
-      "Latn",
-      "NG"
-    ],
-    "jup": [
-      "Latn",
-      "BR"
-    ],
-    "jur": [
-      "Latn",
-      "BR"
-    ],
-    "jut": [
-      "Latn",
-      "DK"
-    ],
-    "juu": [
-      "Latn",
-      "NG"
-    ],
-    "juw": [
-      "Latn",
-      "NG"
-    ],
-    "juy": [
-      "Orya",
-      "IN"
-    ],
-    "jv": [
-      "Latn",
-      "ID"
-    ],
-    "jvd": [
-      "Latn",
-      "ID"
-    ],
-    "jvn": [
-      "Latn",
-      "SR"
-    ],
-    "jw": [
-      "Latn",
-      "ID"
-    ],
-    "jwi": [
-      "Latn",
-      "GH"
-    ],
-    "jya": [
-      "Tibt",
-      "CN"
-    ],
-    "jye": [
-      "Hebr",
-      "IL"
-    ],
-    "jyy": [
-      "Latn",
-      "TD"
-    ],
-    "ka": [
-      "Geor",
-      "GE"
-    ],
-    "kaa": [
-      "Cyrl",
-      "UZ"
-    ],
-    "kab": [
-      "Latn",
-      "DZ"
-    ],
-    "kac": [
-      "Latn",
-      "MM"
-    ],
-    "kad": [
-      "Latn",
-      "ZZ"
-    ],
-    "kag": [
-      "Latn",
-      "MY"
-    ],
-    "kah": [
-      "Latn",
-      "CF"
-    ],
-    "kai": [
-      "Latn",
-      "ZZ"
-    ],
-    "kaj": [
-      "Latn",
-      "NG"
-    ],
-    "kak": [
-      "Latn",
-      "PH"
-    ],
-    "kam": [
-      "Latn",
-      "KE"
-    ],
-    "kao": [
-      "Latn",
-      "ML"
-    ],
-    "kap": [
-      "Cyrl",
-      "RU"
-    ],
-    "kaq": [
-      "Latn",
-      "PE"
-    ],
-    "kav": [
-      "Latn",
-      "BR"
-    ],
-    "kaw": [
-      "Kawi",
-      "ID"
-    ],
-    "kax": [
-      "Latn",
-      "ID"
-    ],
-    "kay": [
-      "Latn",
-      "BR"
-    ],
-    "kba": [
-      "Latn",
-      "AU"
-    ],
-    "kbb": [
-      "Latn",
-      "BR"
-    ],
-    "kbc": [
-      "Latn",
-      "BR"
-    ],
-    "kbd": [
-      "Cyrl",
-      "RU"
-    ],
-    "kbe": [
-      "Latn",
-      "AU"
-    ],
-    "kbh": [
-      "Latn",
-      "CO"
-    ],
-    "kbi": [
-      "Latn",
-      "ID"
-    ],
-    "kbj": [
-      "Latn",
-      "CD"
-    ],
-    "kbk": [
-      "Latn",
-      "PG"
-    ],
-    "kbl": [
-      "Latn",
-      "TD"
-    ],
-    "kbm": [
-      "Latn",
-      "ZZ"
-    ],
-    "kbn": [
-      "Latn",
-      "CF"
-    ],
-    "kbo": [
-      "Latn",
-      "SS"
-    ],
-    "kbp": [
-      "Latn",
-      "ZZ"
-    ],
-    "kbq": [
-      "Latn",
-      "ZZ"
-    ],
-    "kbr": [
-      "Latn",
-      "ET"
-    ],
-    "kbs": [
-      "Latn",
-      "GA"
-    ],
-    "kbt": [
-      "Latn",
-      "PG"
-    ],
-    "kbu": [
-      "Arab",
-      "PK"
-    ],
-    "kbv": [
-      "Latn",
-      "ID"
-    ],
-    "kbw": [
-      "Latn",
-      "PG"
-    ],
-    "kbx": [
-      "Latn",
-      "ZZ"
-    ],
-    "kby": [
-      "Arab",
-      "NE"
-    ],
-    "kbz": [
-      "Latn",
-      "NG"
-    ],
-    "kca": [
-      "Cyrl",
-      "RU"
-    ],
-    "kcb": [
-      "Latn",
-      "PG"
-    ],
-    "kcc": [
-      "Latn",
-      "NG"
-    ],
-    "kcd": [
-      "Latn",
-      "ID"
-    ],
-    "kce": [
-      "Latn",
-      "NG"
-    ],
-    "kcf": [
-      "Latn",
-      "NG"
-    ],
-    "kcg": [
-      "Latn",
-      "NG"
-    ],
-    "kch": [
-      "Latn",
-      "NG"
-    ],
-    "kci": [
-      "Latn",
-      "NG"
-    ],
-    "kcj": [
-      "Latn",
-      "GW"
-    ],
-    "kck": [
-      "Latn",
-      "ZW"
-    ],
-    "kcl": [
-      "Latn",
-      "ZZ"
-    ],
-    "kcm": [
-      "Latn",
-      "CF"
-    ],
-    "kcn": [
-      "Latn",
-      "UG"
-    ],
-    "kco": [
-      "Latn",
-      "PG"
-    ],
-    "kcp": [
-      "Latn",
-      "SD"
-    ],
-    "kcq": [
-      "Latn",
-      "NG"
-    ],
-    "kcs": [
-      "Latn",
-      "NG"
-    ],
-    "kct": [
-      "Latn",
-      "ZZ"
-    ],
-    "kcu": [
-      "Latn",
-      "TZ"
-    ],
-    "kcv": [
-      "Latn",
-      "CD"
-    ],
-    "kcw": [
-      "Latn",
-      "CD"
-    ],
-    "kcz": [
-      "Latn",
-      "TZ"
-    ],
-    "kda": [
-      "Latn",
-      "AU"
-    ],
-    "kdc": [
-      "Latn",
-      "TZ"
-    ],
-    "kdd": [
-      "Latn",
-      "AU"
-    ],
-    "kde": [
-      "Latn",
-      "TZ"
-    ],
-    "kdf": [
-      "Latn",
-      "PG"
-    ],
-    "kdg": [
-      "Latn",
-      "CD"
-    ],
-    "kdh": [
-      "Latn",
-      "TG"
-    ],
-    "kdi": [
-      "Latn",
-      "UG"
-    ],
-    "kdj": [
-      "Latn",
-      "UG"
-    ],
-    "kdk": [
-      "Latn",
-      "NC"
-    ],
-    "kdl": [
-      "Latn",
-      "ZZ"
-    ],
-    "kdm": [
-      "Latn",
-      "NG"
-    ],
-    "kdn": [
-      "Latn",
-      "ZW"
-    ],
-    "kdp": [
-      "Latn",
-      "NG"
-    ],
-    "kdq": [
-      "Beng",
-      "IN"
-    ],
-    "kdr": [
-      "Latn",
-      "LT"
-    ],
-    "kdt": [
-      "Thai",
-      "TH"
-    ],
-    "kdw": [
-      "Latn",
-      "ID"
-    ],
-    "kdx": [
-      "Latn",
-      "NG"
-    ],
-    "kdy": [
-      "Latn",
-      "ID"
-    ],
-    "kdz": [
-      "Latn",
-      "CM"
-    ],
-    "kea": [
-      "Latn",
-      "CV"
-    ],
-    "keb": [
-      "Latn",
-      "GA"
-    ],
-    "kec": [
-      "Latn",
-      "SD"
-    ],
-    "ked": [
-      "Latn",
-      "TZ"
-    ],
-    "kee": [
-      "Latn",
-      "US"
-    ],
-    "kef": [
-      "Latn",
-      "TG"
-    ],
-    "keg": [
-      "Latn",
-      "SD"
-    ],
-    "keh": [
-      "Latn",
-      "PG"
-    ],
-    "kei": [
-      "Latn",
-      "ID"
-    ],
-    "kek": [
-      "Latn",
-      "GT"
-    ],
-    "kel": [
-      "Latn",
-      "CD"
-    ],
-    "kem": [
-      "Latn",
-      "TL"
-    ],
-    "ken": [
-      "Latn",
-      "CM"
-    ],
-    "keo": [
-      "Latn",
-      "UG"
-    ],
-    "ker": [
-      "Latn",
-      "TD"
-    ],
-    "kes": [
-      "Latn",
-      "NG"
-    ],
-    "ket": [
-      "Cyrl",
-      "RU"
-    ],
-    "keu": [
-      "Latn",
-      "TG"
-    ],
-    "kew": [
-      "Latn",
-      "PG"
-    ],
-    "kex": [
-      "Deva",
-      "IN"
-    ],
-    "key": [
-      "Telu",
-      "IN"
-    ],
-    "kez": [
-      "Latn",
-      "ZZ"
-    ],
-    "kfa": [
-      "Knda",
-      "IN"
-    ],
-    "kfb": [
-      "Deva",
-      "IN"
-    ],
-    "kfc": [
-      "Telu",
-      "IN"
-    ],
-    "kfd": [
-      "Knda",
-      "IN"
-    ],
-    "kfe": [
-      "Taml",
-      "IN"
-    ],
-    "kff": [
-      "Latn",
-      "IN"
-    ],
-    "kfh": [
-      "Mlym",
-      "IN"
-    ],
-    "kfi": [
-      "Taml",
-      "IN"
-    ],
-    "kfk": [
-      "Deva",
-      "IN"
-    ],
-    "kfl": [
-      "Latn",
-      "CM"
-    ],
-    "kfm": [
-      "Arab",
-      "IR"
-    ],
-    "kfn": [
-      "Latn",
-      "CM"
-    ],
-    "kfo": [
-      "Latn",
-      "CI"
-    ],
-    "kfp": [
-      "Deva",
-      "IN"
-    ],
-    "kfq": [
-      "Deva",
-      "IN"
-    ],
-    "kfr": [
-      "Deva",
-      "IN"
-    ],
-    "kfs": [
-      "Deva",
-      "IN"
-    ],
-    "kfv": [
-      "Latn",
-      "IN"
-    ],
-    "kfw": [
-      "Latn",
-      "IN"
-    ],
-    "kfx": [
-      "Deva",
-      "IN"
-    ],
-    "kfy": [
-      "Deva",
-      "IN"
-    ],
-    "kfz": [
-      "Latn",
-      "BF"
-    ],
-    "kg": [
-      "Latn",
-      "CD"
-    ],
-    "kga": [
-      "Latn",
-      "CI"
-    ],
-    "kgb": [
-      "Latn",
-      "ID"
-    ],
-    "kge": [
-      "Latn",
-      "ID"
-    ],
-    "kgf": [
-      "Latn",
-      "ZZ"
-    ],
-    "kgj": [
-      "Deva",
-      "NP"
-    ],
-    "kgk": [
-      "Latn",
-      "BR"
-    ],
-    "kgl": [
-      "Latn",
-      "AU"
-    ],
-    "kgm": [
-      "Latn",
-      "BR"
-    ],
-    "kgo": [
-      "Latn",
-      "SD"
-    ],
-    "kgp": [
-      "Latn",
-      "BR"
-    ],
-    "kgq": [
-      "Latn",
-      "ID"
-    ],
-    "kgr": [
-      "Latn",
-      "ID"
-    ],
-    "kgs": [
-      "Latn",
-      "AU"
-    ],
-    "kgt": [
-      "Latn",
-      "NG"
-    ],
-    "kgu": [
-      "Latn",
-      "PG"
-    ],
-    "kgv": [
-      "Latn",
-      "ID"
-    ],
-    "kgw": [
-      "Latn",
-      "ID"
-    ],
-    "kgx": [
-      "Latn",
-      "ID"
-    ],
-    "kgy": [
-      "Deva",
-      "NP"
-    ],
-    "kha": [
-      "Latn",
-      "IN"
-    ],
-    "khb": [
-      "Talu",
-      "CN"
-    ],
-    "khc": [
-      "Latn",
-      "ID"
-    ],
-    "khd": [
-      "Latn",
-      "ID"
-    ],
-    "khe": [
-      "Latn",
-      "ID"
-    ],
-    "khf": [
-      "Thai",
-      "LA"
-    ],
-    "khg": [
-      "Tibt",
-      "CN"
-    ],
-    "khh": [
-      "Latn",
-      "ID"
-    ],
-    "khj": [
-      "Latn",
-      "NG"
-    ],
-    "khl": [
-      "Latn",
-      "PG"
-    ],
-    "khn": [
-      "Deva",
-      "IN"
-    ],
-    "khp": [
-      "Latn",
-      "ID"
-    ],
-    "khq": [
-      "Latn",
-      "ML"
-    ],
-    "khr": [
-      "Latn",
-      "IN"
-    ],
-    "khs": [
-      "Latn",
-      "ZZ"
-    ],
-    "kht": [
-      "Mymr",
-      "IN"
-    ],
-    "khu": [
-      "Latn",
-      "AO"
-    ],
-    "khv": [
-      "Cyrl",
-      "RU"
-    ],
-    "khw": [
-      "Arab",
-      "PK"
-    ],
-    "khx": [
-      "Latn",
-      "CD"
-    ],
-    "khy": [
-      "Latn",
-      "CD"
-    ],
-    "khz": [
-      "Latn",
-      "ZZ"
-    ],
-    "ki": [
-      "Latn",
-      "KE"
-    ],
-    "kia": [
-      "Latn",
-      "TD"
-    ],
-    "kib": [
-      "Latn",
-      "SD"
-    ],
-    "kic": [
-      "Latn",
-      "US"
-    ],
-    "kid": [
-      "Latn",
-      "CM"
-    ],
-    "kie": [
-      "Latn",
-      "TD"
-    ],
-    "kif": [
-      "Deva",
-      "NP"
-    ],
-    "kig": [
-      "Latn",
-      "ID"
-    ],
-    "kih": [
-      "Latn",
-      "PG"
-    ],
-    "kij": [
-      "Latn",
-      "ZZ"
-    ],
-    "kil": [
-      "Latn",
-      "NG"
-    ],
-    "kim": [
-      "Cyrl",
-      "RU"
-    ],
-    "kio": [
-      "Latn",
-      "US"
-    ],
-    "kip": [
-      "Deva",
-      "NP"
-    ],
-    "kiq": [
-      "Latn",
-      "ID"
-    ],
-    "kis": [
-      "Latn",
-      "PG"
-    ],
-    "kit": [
-      "Latn",
-      "PG"
-    ],
-    "kiu": [
-      "Latn",
-      "TR"
-    ],
-    "kiv": [
-      "Latn",
-      "TZ"
-    ],
-    "kiw": [
-      "Latn",
-      "ZZ"
-    ],
-    "kix": [
-      "Latn",
-      "IN"
-    ],
-    "kiy": [
-      "Latn",
-      "ID"
-    ],
-    "kiz": [
-      "Latn",
-      "TZ"
-    ],
-    "kj": [
-      "Latn",
-      "NA"
-    ],
-    "kja": [
-      "Latn",
-      "ID"
-    ],
-    "kjb": [
-      "Latn",
-      "GT"
-    ],
-    "kjc": [
-      "Latn",
-      "ID"
-    ],
-    "kjd": [
-      "Latn",
-      "ZZ"
-    ],
-    "kje": [
-      "Latn",
-      "ID"
-    ],
-    "kjg": [
-      "Laoo",
-      "LA"
-    ],
-    "kjh": [
-      "Cyrl",
-      "RU"
-    ],
-    "kji": [
-      "Latn",
-      "SB"
-    ],
-    "kjj": [
-      "Latn",
-      "AZ"
-    ],
-    "kjk": [
-      "Latn",
-      "ID"
-    ],
-    "kjl": [
-      "Deva",
-      "NP"
-    ],
-    "kjm": [
-      "Latn",
-      "VN"
-    ],
-    "kjn": [
-      "Latn",
-      "AU"
-    ],
-    "kjo": [
-      "Deva",
-      "IN"
-    ],
-    "kjp": [
-      "Mymr",
-      "MM"
-    ],
-    "kjq": [
-      "Latn",
-      "US"
-    ],
-    "kjr": [
-      "Latn",
-      "ID"
-    ],
-    "kjs": [
-      "Latn",
-      "ZZ"
-    ],
-    "kjt": [
-      "Thai",
-      "TH"
-    ],
-    "kju": [
-      "Latn",
-      "US"
-    ],
-    "kjx": [
-      "Latn",
-      "PG"
-    ],
-    "kjy": [
-      "Latn",
-      "ZZ"
-    ],
-    "kk": [
-      "Cyrl",
-      "KZ"
-    ],
-    "kka": [
-      "Latn",
-      "NG"
-    ],
-    "kkb": [
-      "Latn",
-      "ID"
-    ],
-    "kkc": [
-      "Latn",
-      "ZZ"
-    ],
-    "kkd": [
-      "Latn",
-      "NG"
-    ],
-    "kke": [
-      "Latn",
-      "GN"
-    ],
-    "kkf": [
-      "Tibt",
-      "IN"
-    ],
-    "kkg": [
-      "Latn",
-      "PH"
-    ],
-    "kkh": [
-      "Lana",
-      "MM"
-    ],
-    "kki": [
-      "Latn",
-      "TZ"
-    ],
-    "kkj": [
-      "Latn",
-      "CM"
-    ],
-    "kkk": [
-      "Latn",
-      "SB"
-    ],
-    "kkl": [
-      "Latn",
-      "ID"
-    ],
-    "kkm": [
-      "Latn",
-      "NG"
-    ],
-    "kko": [
-      "Latn",
-      "SD"
-    ],
-    "kkp": [
-      "Latn",
-      "AU"
-    ],
-    "kkq": [
-      "Latn",
-      "CD"
-    ],
-    "kkr": [
-      "Latn",
-      "NG"
-    ],
-    "kks": [
-      "Latn",
-      "NG"
-    ],
-    "kkt": [
-      "Deva",
-      "NP"
-    ],
-    "kku": [
-      "Latn",
-      "NG"
-    ],
-    "kkv": [
-      "Latn",
-      "ID"
-    ],
-    "kkw": [
-      "Latn",
-      "CG"
-    ],
-    "kkx": [
-      "Latn",
-      "ID"
-    ],
-    "kky": [
-      "Latn",
-      "AU"
-    ],
-    "kkz": [
-      "Latn",
-      "CA"
-    ],
-    "kl": [
-      "Latn",
-      "GL"
-    ],
-    "kla": [
-      "Latn",
-      "US"
-    ],
-    "klb": [
-      "Latn",
-      "MX"
-    ],
-    "klc": [
-      "Latn",
-      "CM"
-    ],
-    "kld": [
-      "Latn",
-      "AU"
-    ],
-    "kle": [
-      "Deva",
-      "NP"
-    ],
-    "klf": [
-      "Latn",
-      "TD"
-    ],
-    "klg": [
-      "Latn",
-      "PH"
-    ],
-    "klh": [
-      "Latn",
-      "PG"
-    ],
-    "kli": [
-      "Latn",
-      "ID"
-    ],
-    "klj": [
-      "Arab",
-      "IR"
-    ],
-    "klk": [
-      "Latn",
-      "NG"
-    ],
-    "kll": [
-      "Latn",
-      "PH"
-    ],
-    "klm": [
-      "Latn",
-      "PG"
-    ],
-    "kln": [
-      "Latn",
-      "KE"
-    ],
-    "klo": [
-      "Latn",
-      "NG"
-    ],
-    "klp": [
-      "Latn",
-      "PG"
-    ],
-    "klq": [
-      "Latn",
-      "ZZ"
-    ],
-    "klr": [
-      "Deva",
-      "NP"
-    ],
-    "kls": [
-      "Latn",
-      "PK"
-    ],
-    "klt": [
-      "Latn",
-      "ZZ"
-    ],
-    "klu": [
-      "Latn",
-      "LR"
-    ],
-    "klv": [
-      "Latn",
-      "VU"
-    ],
-    "klw": [
-      "Latn",
-      "ID"
-    ],
-    "klx": [
-      "Latn",
-      "ZZ"
-    ],
-    "kly": [
-      "Latn",
-      "ID"
-    ],
-    "klz": [
-      "Latn",
-      "ID"
-    ],
-    "km": [
-      "Khmr",
-      "KH"
-    ],
-    "kma": [
-      "Latn",
-      "GH"
-    ],
-    "kmb": [
-      "Latn",
-      "AO"
-    ],
-    "kmc": [
-      "Latn",
-      "CN"
-    ],
-    "kmd": [
-      "Latn",
-      "PH"
-    ],
-    "kme": [
-      "Latn",
-      "CM"
-    ],
-    "kmf": [
-      "Latn",
-      "PG"
-    ],
-    "kmg": [
-      "Latn",
-      "PG"
-    ],
-    "kmh": [
-      "Latn",
-      "ZZ"
-    ],
-    "kmi": [
-      "Latn",
-      "NG"
-    ],
-    "kmj": [
-      "Deva",
-      "IN"
-    ],
-    "kmk": [
-      "Latn",
-      "PH"
-    ],
-    "kml": [
-      "Latn",
-      "PH"
-    ],
-    "kmm": [
-      "Latn",
-      "IN"
-    ],
-    "kmn": [
-      "Latn",
-      "PG"
-    ],
-    "kmo": [
-      "Latn",
-      "ZZ"
-    ],
-    "kmp": [
-      "Latn",
-      "CM"
-    ],
-    "kmq": [
-      "Latn",
-      "ET"
-    ],
-    "kms": [
-      "Latn",
-      "ZZ"
-    ],
-    "kmt": [
-      "Latn",
-      "ID"
-    ],
-    "kmu": [
-      "Latn",
-      "ZZ"
-    ],
-    "kmv": [
-      "Latn",
-      "BR"
-    ],
-    "kmw": [
-      "Latn",
-      "ZZ"
-    ],
-    "kmx": [
-      "Latn",
-      "PG"
-    ],
-    "kmy": [
-      "Latn",
-      "NG"
-    ],
-    "kmz": [
-      "Arab",
-      "IR"
-    ],
-    "kn": [
-      "Knda",
-      "IN"
-    ],
-    "kna": [
-      "Latn",
-      "NG"
-    ],
-    "knb": [
-      "Latn",
-      "PH"
-    ],
-    "knd": [
-      "Latn",
-      "ID"
-    ],
-    "kne": [
-      "Latn",
-      "PH"
-    ],
-    "knf": [
-      "Latn",
-      "GW"
-    ],
-    "kni": [
-      "Latn",
-      "NG"
-    ],
-    "knj": [
-      "Latn",
-      "GT"
-    ],
-    "knk": [
-      "Latn",
-      "SL"
-    ],
-    "knl": [
-      "Latn",
-      "ID"
-    ],
-    "knm": [
-      "Latn",
-      "BR"
-    ],
-    "kno": [
-      "Latn",
-      "SL"
-    ],
-    "knp": [
-      "Latn",
-      "ZZ"
-    ],
-    "knq": [
-      "Latn",
-      "MY"
-    ],
-    "knr": [
-      "Latn",
-      "PG"
-    ],
-    "kns": [
-      "Latn",
-      "MY"
-    ],
-    "knt": [
-      "Latn",
-      "BR"
-    ],
-    "knu": [
-      "Latn",
-      "GN"
-    ],
-    "knv": [
-      "Latn",
-      "PG"
-    ],
-    "knw": [
-      "Latn",
-      "NA"
-    ],
-    "knx": [
-      "Latn",
-      "ID"
-    ],
-    "kny": [
-      "Latn",
-      "CD"
-    ],
-    "knz": [
-      "Latn",
-      "BF"
-    ],
-    "ko": [
-      "Kore",
-      "KR"
-    ],
-    "koa": [
-      "Latn",
-      "PG"
-    ],
-    "koc": [
-      "Latn",
-      "NG"
-    ],
-    "kod": [
-      "Latn",
-      "ID"
-    ],
-    "koe": [
-      "Latn",
-      "SS"
-    ],
-    "kof": [
-      "Latn",
-      "NG"
-    ],
-    "kog": [
-      "Latn",
-      "CO"
-    ],
-    "koh": [
-      "Latn",
-      "CG"
-    ],
-    "koi": [
-      "Cyrl",
-      "RU"
-    ],
-    "kok": [
-      "Deva",
-      "IN"
-    ],
-    "kol": [
-      "Latn",
-      "ZZ"
-    ],
-    "koo": [
-      "Latn",
-      "UG"
-    ],
-    "kop": [
-      "Latn",
-      "PG"
-    ],
-    "koq": [
-      "Latn",
-      "GA"
-    ],
-    "kos": [
-      "Latn",
-      "FM"
-    ],
-    "kot": [
-      "Latn",
-      "CM"
-    ],
-    "kou": [
-      "Latn",
-      "TD"
-    ],
-    "kov": [
-      "Latn",
-      "NG"
-    ],
-    "kow": [
-      "Latn",
-      "NG"
-    ],
-    "koy": [
-      "Latn",
-      "US"
-    ],
-    "koz": [
-      "Latn",
-      "ZZ"
-    ],
-    "kpa": [
-      "Latn",
-      "NG"
-    ],
-    "kpc": [
-      "Latn",
-      "CO"
-    ],
-    "kpd": [
-      "Latn",
-      "ID"
-    ],
-    "kpe": [
-      "Latn",
-      "LR"
-    ],
-    "kpf": [
-      "Latn",
-      "ZZ"
-    ],
-    "kpg": [
-      "Latn",
-      "FM"
-    ],
-    "kph": [
-      "Latn",
-      "GH"
-    ],
-    "kpi": [
-      "Latn",
-      "ID"
-    ],
-    "kpj": [
-      "Latn",
-      "BR"
-    ],
-    "kpk": [
-      "Latn",
-      "NG"
-    ],
-    "kpl": [
-      "Latn",
-      "CD"
-    ],
-    "kpm": [
-      "Latn",
-      "VN"
-    ],
-    "kpn": [
-      "Latn",
-      "BR"
-    ],
-    "kpo": [
-      "Latn",
-      "ZZ"
-    ],
-    "kpq": [
-      "Latn",
-      "ID"
-    ],
-    "kpr": [
-      "Latn",
-      "ZZ"
-    ],
-    "kps": [
-      "Latn",
-      "ID"
-    ],
-    "kpt": [
-      "Cyrl",
-      "RU"
-    ],
-    "kpu": [
-      "Latn",
-      "ID"
-    ],
-    "kpw": [
-      "Latn",
-      "PG"
-    ],
-    "kpx": [
-      "Latn",
-      "ZZ"
-    ],
-    "kpy": [
-      "Cyrl",
-      "RU"
-    ],
-    "kpz": [
-      "Latn",
-      "UG"
-    ],
-    "kqa": [
-      "Latn",
-      "PG"
-    ],
-    "kqb": [
-      "Latn",
-      "ZZ"
-    ],
-    "kqc": [
-      "Latn",
-      "PG"
-    ],
-    "kqd": [
-      "Syrc",
-      "IQ"
-    ],
-    "kqe": [
-      "Latn",
-      "PH"
-    ],
-    "kqf": [
-      "Latn",
-      "ZZ"
-    ],
-    "kqg": [
-      "Latn",
-      "BF"
-    ],
-    "kqh": [
-      "Latn",
-      "TZ"
-    ],
-    "kqi": [
-      "Latn",
-      "PG"
-    ],
-    "kqj": [
-      "Latn",
-      "PG"
-    ],
-    "kqk": [
-      "Latn",
-      "BJ"
-    ],
-    "kql": [
-      "Latn",
-      "PG"
-    ],
-    "kqm": [
-      "Latn",
-      "CI"
-    ],
-    "kqn": [
-      "Latn",
-      "ZM"
-    ],
-    "kqo": [
-      "Latn",
-      "LR"
-    ],
-    "kqp": [
-      "Latn",
-      "TD"
-    ],
-    "kqq": [
-      "Latn",
-      "BR"
-    ],
-    "kqr": [
-      "Latn",
-      "MY"
-    ],
-    "kqs": [
-      "Latn",
-      "ZZ"
-    ],
-    "kqt": [
-      "Latn",
-      "MY"
-    ],
-    "kqu": [
-      "Latn",
-      "ZA"
-    ],
-    "kqv": [
-      "Latn",
-      "ID"
-    ],
-    "kqw": [
-      "Latn",
-      "PG"
-    ],
-    "kqx": [
-      "Latn",
-      "CM"
-    ],
-    "kqy": [
-      "Ethi",
-      "ZZ"
-    ],
-    "kqz": [
-      "Latn",
-      "ZA"
-    ],
-    "kr": [
-      "Latn",
-      "ZZ"
-    ],
-    "kra": [
-      "Deva",
-      "NP"
-    ],
-    "krb": [
-      "Latn",
-      "US"
-    ],
-    "krc": [
-      "Cyrl",
-      "RU"
-    ],
-    "krd": [
-      "Latn",
-      "TL"
-    ],
-    "kre": [
-      "Latn",
-      "BR"
-    ],
-    "krf": [
-      "Latn",
-      "VU"
-    ],
-    "krh": [
-      "Latn",
-      "NG"
-    ],
-    "kri": [
-      "Latn",
-      "SL"
-    ],
-    "krj": [
-      "Latn",
-      "PH"
-    ],
-    "krk": [
-      "Cyrl",
-      "RU"
-    ],
-    "krl": [
-      "Latn",
-      "RU"
-    ],
-    "krn": [
-      "Latn",
-      "LR"
-    ],
-    "krp": [
-      "Latn",
-      "NG"
-    ],
-    "krr": [
-      "Khmr",
-      "KH"
-    ],
-    "krs": [
-      "Latn",
-      "ZZ"
-    ],
-    "krt": [
-      "Latn",
-      "NE"
-    ],
-    "kru": [
-      "Deva",
-      "IN"
-    ],
-    "krv": [
-      "Khmr",
-      "KH"
-    ],
-    "krw": [
-      "Latn",
-      "LR"
-    ],
-    "krx": [
-      "Latn",
-      "SN"
-    ],
-    "kry": [
-      "Latn",
-      "AZ"
-    ],
-    "krz": [
-      "Latn",
-      "ID"
-    ],
-    "ks": [
-      "Arab",
-      "IN"
-    ],
-    "ksa": [
-      "Latn",
-      "NG"
-    ],
-    "ksb": [
-      "Latn",
-      "TZ"
-    ],
-    "ksc": [
-      "Latn",
-      "PH"
-    ],
-    "ksd": [
-      "Latn",
-      "ZZ"
-    ],
-    "kse": [
-      "Latn",
-      "PG"
-    ],
-    "ksf": [
-      "Latn",
-      "CM"
-    ],
-    "ksg": [
-      "Latn",
-      "SB"
-    ],
-    "ksh": [
-      "Latn",
-      "DE"
-    ],
-    "ksi": [
-      "Latn",
-      "PG"
-    ],
-    "ksj": [
-      "Latn",
-      "ZZ"
-    ],
-    "ksk": [
-      "Latn",
-      "US"
-    ],
-    "ksl": [
-      "Latn",
-      "PG"
-    ],
-    "ksm": [
-      "Latn",
-      "NG"
-    ],
-    "ksn": [
-      "Latn",
-      "PH"
-    ],
-    "kso": [
-      "Latn",
-      "NG"
-    ],
-    "ksp": [
-      "Latn",
-      "CF"
-    ],
-    "ksq": [
-      "Latn",
-      "NG"
-    ],
-    "ksr": [
-      "Latn",
-      "ZZ"
-    ],
-    "kss": [
-      "Latn",
-      "LR"
-    ],
-    "kst": [
-      "Latn",
-      "BF"
-    ],
-    "ksu": [
-      "Mymr",
-      "IN"
-    ],
-    "ksv": [
-      "Latn",
-      "CD"
-    ],
-    "ksw": [
-      "Mymr",
-      "MM"
-    ],
-    "ksx": [
-      "Latn",
-      "ID"
-    ],
-    "ksz": [
-      "Deva",
-      "IN"
-    ],
-    "kta": [
-      "Latn",
-      "VN"
-    ],
-    "ktb": [
-      "Ethi",
-      "ZZ"
-    ],
-    "ktc": [
-      "Latn",
-      "NG"
-    ],
-    "ktd": [
-      "Latn",
-      "AU"
-    ],
-    "ktf": [
-      "Latn",
-      "CD"
-    ],
-    "ktg": [
-      "Latn",
-      "AU"
-    ],
-    "kth": [
-      "Latn",
-      "TD"
-    ],
-    "kti": [
-      "Latn",
-      "ID"
-    ],
-    "ktj": [
-      "Latn",
-      "CI"
-    ],
-    "ktk": [
-      "Latn",
-      "PG"
-    ],
-    "ktl": [
-      "Arab",
-      "IR"
-    ],
-    "ktm": [
-      "Latn",
-      "ZZ"
-    ],
-    "ktn": [
-      "Latn",
-      "BR"
-    ],
-    "kto": [
-      "Latn",
-      "ZZ"
-    ],
-    "ktp": [
-      "Plrd",
-      "CN"
-    ],
-    "ktq": [
-      "Latn",
-      "PH"
-    ],
-    "ktr": [
-      "Latn",
-      "MY"
-    ],
-    "kts": [
-      "Latn",
-      "ID"
-    ],
-    "ktt": [
-      "Latn",
-      "ID"
-    ],
-    "ktu": [
-      "Latn",
-      "CD"
-    ],
-    "ktv": [
-      "Latn",
-      "VN"
-    ],
-    "ktw": [
-      "Latn",
-      "US"
-    ],
-    "ktx": [
-      "Latn",
-      "BR"
-    ],
-    "kty": [
-      "Latn",
-      "CD"
-    ],
-    "ktz": [
-      "Latn",
-      "NA"
-    ],
-    "ku": [
-      "Latn",
-      "TR"
-    ],
-    "kub": [
-      "Latn",
-      "ZZ"
-    ],
-    "kuc": [
-      "Latn",
-      "ID"
-    ],
-    "kud": [
-      "Latn",
-      "ZZ"
-    ],
-    "kue": [
-      "Latn",
-      "ZZ"
-    ],
-    "kuf": [
-      "Laoo",
-      "LA"
-    ],
-    "kug": [
-      "Latn",
-      "NG"
-    ],
-    "kuh": [
-      "Latn",
-      "NG"
-    ],
-    "kui": [
-      "Latn",
-      "BR"
-    ],
-    "kuj": [
-      "Latn",
-      "ZZ"
-    ],
-    "kuk": [
-      "Latn",
-      "ID"
-    ],
-    "kul": [
-      "Latn",
-      "NG"
-    ],
-    "kum": [
-      "Cyrl",
-      "RU"
-    ],
-    "kun": [
-      "Latn",
-      "ZZ"
-    ],
-    "kuo": [
-      "Latn",
-      "PG"
-    ],
-    "kup": [
-      "Latn",
-      "ZZ"
-    ],
-    "kuq": [
-      "Latn",
-      "BR"
-    ],
-    "kus": [
-      "Latn",
-      "ZZ"
-    ],
-    "kut": [
-      "Latn",
-      "CA"
-    ],
-    "kuu": [
-      "Latn",
-      "US"
-    ],
-    "kuv": [
-      "Latn",
-      "ID"
-    ],
-    "kuw": [
-      "Latn",
-      "CF"
-    ],
-    "kux": [
-      "Latn",
-      "AU"
-    ],
-    "kuy": [
-      "Latn",
-      "AU"
-    ],
-    "kuz": [
-      "Latn",
-      "CL"
-    ],
-    "kv": [
-      "Cyrl",
-      "RU"
-    ],
-    "kva": [
-      "Cyrl",
-      "RU"
-    ],
-    "kvb": [
-      "Latn",
-      "ID"
-    ],
-    "kvc": [
-      "Latn",
-      "PG"
-    ],
-    "kvd": [
-      "Latn",
-      "ID"
-    ],
-    "kve": [
-      "Latn",
-      "MY"
-    ],
-    "kvf": [
-      "Latn",
-      "TD"
-    ],
-    "kvg": [
-      "Latn",
-      "ZZ"
-    ],
-    "kvh": [
-      "Latn",
-      "ID"
-    ],
-    "kvi": [
-      "Latn",
-      "TD"
-    ],
-    "kvj": [
-      "Latn",
-      "CM"
-    ],
-    "kvl": [
-      "Latn",
-      "MM"
-    ],
-    "kvm": [
-      "Latn",
-      "CM"
-    ],
-    "kvn": [
-      "Latn",
-      "CO"
-    ],
-    "kvo": [
-      "Latn",
-      "ID"
-    ],
-    "kvp": [
-      "Latn",
-      "ID"
-    ],
-    "kvq": [
-      "Mymr",
-      "MM"
-    ],
-    "kvr": [
-      "Latn",
-      "ID"
-    ],
-    "kvt": [
-      "Mymr",
-      "MM"
-    ],
-    "kvv": [
-      "Latn",
-      "ID"
-    ],
-    "kvw": [
-      "Latn",
-      "ID"
-    ],
-    "kvx": [
-      "Arab",
-      "PK"
-    ],
-    "kvy": [
-      "Kali",
-      "MM"
-    ],
-    "kvz": [
-      "Latn",
-      "ID"
-    ],
-    "kw": [
-      "Latn",
-      "GB"
-    ],
-    "kwa": [
-      "Latn",
-      "BR"
-    ],
-    "kwb": [
-      "Latn",
-      "NG"
-    ],
-    "kwc": [
-      "Latn",
-      "CG"
-    ],
-    "kwd": [
-      "Latn",
-      "SB"
-    ],
-    "kwe": [
-      "Latn",
-      "ID"
-    ],
-    "kwf": [
-      "Latn",
-      "SB"
-    ],
-    "kwg": [
-      "Latn",
-      "TD"
-    ],
-    "kwh": [
-      "Latn",
-      "ID"
-    ],
-    "kwi": [
-      "Latn",
-      "CO"
-    ],
-    "kwj": [
-      "Latn",
-      "ZZ"
-    ],
-    "kwk": [
-      "Latn",
-      "CA"
-    ],
-    "kwl": [
-      "Latn",
-      "NG"
-    ],
-    "kwm": [
-      "Latn",
-      "NA"
-    ],
-    "kwn": [
-      "Latn",
-      "NA"
-    ],
-    "kwo": [
-      "Latn",
-      "ZZ"
-    ],
-    "kwp": [
-      "Latn",
-      "CI"
-    ],
-    "kwq": [
-      "Latn",
-      "ZZ"
-    ],
-    "kwr": [
-      "Latn",
-      "ID"
-    ],
-    "kws": [
-      "Latn",
-      "CD"
-    ],
-    "kwt": [
-      "Latn",
-      "ID"
-    ],
-    "kwu": [
-      "Latn",
-      "CM"
-    ],
-    "kwv": [
-      "Latn",
-      "TD"
-    ],
-    "kww": [
-      "Latn",
-      "SR"
-    ],
-    "kwy": [
-      "Latn",
-      "CD"
-    ],
-    "kwz": [
-      "Latn",
-      "AO"
-    ],
-    "kxa": [
-      "Latn",
-      "ZZ"
-    ],
-    "kxb": [
-      "Latn",
-      "CI"
-    ],
-    "kxc": [
-      "Ethi",
-      "ZZ"
-    ],
-    "kxd": [
-      "Latn",
-      "BN"
-    ],
-    "kxe": [
-      "Latn",
-      "ZZ"
-    ],
-    "kxf": [
-      "Mymr",
-      "MM"
-    ],
-    "kxi": [
-      "Latn",
-      "MY"
-    ],
-    "kxj": [
-      "Latn",
-      "TD"
-    ],
-    "kxk": [
-      "Mymr",
-      "MM"
-    ],
-    "kxl": [
-      "Deva",
-      "IN"
-    ],
-    "kxm": [
-      "Thai",
-      "TH"
-    ],
-    "kxn": [
-      "Latn",
-      "MY"
-    ],
-    "kxo": [
-      "Latn",
-      "BR"
-    ],
-    "kxp": [
-      "Arab",
-      "PK"
-    ],
-    "kxq": [
-      "Latn",
-      "ID"
-    ],
-    "kxr": [
-      "Latn",
-      "PG"
-    ],
-    "kxt": [
-      "Latn",
-      "PG"
-    ],
-    "kxv": [
-      "Orya",
-      "IN"
-    ],
-    "kxw": [
-      "Latn",
-      "ZZ"
-    ],
-    "kxx": [
-      "Latn",
-      "CG"
-    ],
-    "kxy": [
-      "Latn",
-      "VN"
-    ],
-    "kxz": [
-      "Latn",
-      "ZZ"
-    ],
-    "ky": [
-      "Cyrl",
-      "KG"
-    ],
-    "kya": [
-      "Latn",
-      "TZ"
-    ],
-    "kyb": [
-      "Latn",
-      "PH"
-    ],
-    "kyc": [
-      "Latn",
-      "PG"
-    ],
-    "kyd": [
-      "Latn",
-      "ID"
-    ],
-    "kye": [
-      "Latn",
-      "ZZ"
-    ],
-    "kyf": [
-      "Latn",
-      "CI"
-    ],
-    "kyg": [
-      "Latn",
-      "PG"
-    ],
-    "kyh": [
-      "Latn",
-      "US"
-    ],
-    "kyi": [
-      "Latn",
-      "MY"
-    ],
-    "kyj": [
-      "Latn",
-      "PH"
-    ],
-    "kyk": [
-      "Latn",
-      "PH"
-    ],
-    "kyl": [
-      "Latn",
-      "US"
-    ],
-    "kym": [
-      "Latn",
-      "CF"
-    ],
-    "kyn": [
-      "Latn",
-      "PH"
-    ],
-    "kyo": [
-      "Latn",
-      "ID"
-    ],
-    "kyq": [
-      "Latn",
-      "TD"
-    ],
-    "kyr": [
-      "Latn",
-      "BR"
-    ],
-    "kys": [
-      "Latn",
-      "MY"
-    ],
-    "kyt": [
-      "Latn",
-      "ID"
-    ],
-    "kyu": [
-      "Kali",
-      "MM"
-    ],
-    "kyv": [
-      "Deva",
-      "NP"
-    ],
-    "kyw": [
-      "Deva",
-      "IN"
-    ],
-    "kyx": [
-      "Latn",
-      "ZZ"
-    ],
-    "kyy": [
-      "Latn",
-      "PG"
-    ],
-    "kyz": [
-      "Latn",
-      "BR"
-    ],
-    "kza": [
-      "Latn",
-      "BF"
-    ],
-    "kzb": [
-      "Latn",
-      "ID"
-    ],
-    "kzc": [
-      "Latn",
-      "CI"
-    ],
-    "kzd": [
-      "Latn",
-      "ID"
-    ],
-    "kze": [
-      "Latn",
-      "PG"
-    ],
-    "kzf": [
-      "Latn",
-      "ID"
-    ],
-    "kzh": [
-      "Arab",
-      "ZZ"
-    ],
-    "kzi": [
-      "Latn",
-      "MY"
-    ],
-    "kzj": [
-      "Latn",
-      "MY"
-    ],
-    "kzk": [
-      "Latn",
-      "SB"
-    ],
-    "kzl": [
-      "Latn",
-      "ID"
-    ],
-    "kzm": [
-      "Latn",
-      "ID"
-    ],
-    "kzn": [
-      "Latn",
-      "MW"
-    ],
-    "kzo": [
-      "Latn",
-      "GA"
-    ],
-    "kzp": [
-      "Latn",
-      "ID"
-    ],
-    "kzr": [
-      "Latn",
-      "ZZ"
-    ],
-    "kzs": [
-      "Latn",
-      "MY"
-    ],
-    "kzt": [
-      "Latn",
-      "MY"
-    ],
-    "kzu": [
-      "Latn",
-      "ID"
-    ],
-    "kzv": [
-      "Latn",
-      "ID"
-    ],
-    "kzw": [
-      "Latn",
-      "BR"
-    ],
-    "kzx": [
-      "Latn",
-      "ID"
-    ],
-    "kzy": [
-      "Latn",
-      "CD"
-    ],
-    "kzz": [
-      "Latn",
-      "ID"
-    ],
-    "la": [
-      "Latn",
-      "VA"
-    ],
-    "laa": [
-      "Latn",
-      "PH"
-    ],
-    "lab": [
-      "Lina",
-      "GR"
-    ],
-    "lac": [
-      "Latn",
-      "MX"
-    ],
-    "lad": [
-      "Hebr",
-      "IL"
-    ],
-    "lae": [
-      "Deva",
-      "IN"
-    ],
-    "lag": [
-      "Latn",
-      "TZ"
-    ],
-    "lah": [
-      "Arab",
-      "PK"
-    ],
-    "lai": [
-      "Latn",
-      "MW"
-    ],
-    "laj": [
-      "Latn",
-      "UG"
-    ],
-    "lal": [
-      "Latn",
-      "CD"
-    ],
-    "lam": [
-      "Latn",
-      "ZM"
-    ],
-    "lan": [
-      "Latn",
-      "NG"
-    ],
-    "lap": [
-      "Latn",
-      "TD"
-    ],
-    "laq": [
-      "Latn",
-      "VN"
-    ],
-    "lar": [
-      "Latn",
-      "GH"
-    ],
-    "las": [
-      "Latn",
-      "ZZ"
-    ],
-    "lau": [
-      "Latn",
-      "ID"
-    ],
-    "law": [
-      "Latn",
-      "ID"
-    ],
-    "lax": [
-      "Latn",
-      "IN"
-    ],
-    "laz": [
-      "Latn",
-      "PG"
-    ],
-    "lb": [
-      "Latn",
-      "LU"
-    ],
-    "lbb": [
-      "Latn",
-      "PG"
-    ],
-    "lbc": [
-      "Lisu",
-      "CN"
-    ],
-    "lbe": [
-      "Cyrl",
-      "RU"
-    ],
-    "lbf": [
-      "Deva",
-      "IN"
-    ],
-    "lbi": [
-      "Latn",
-      "CM"
-    ],
-    "lbj": [
-      "Tibt",
-      "IN"
-    ],
-    "lbl": [
-      "Latn",
-      "PH"
-    ],
-    "lbm": [
-      "Deva",
-      "IN"
-    ],
-    "lbn": [
-      "Latn",
-      "LA"
-    ],
-    "lbo": [
-      "Laoo",
-      "LA"
-    ],
-    "lbq": [
-      "Latn",
-      "PG"
-    ],
-    "lbr": [
-      "Deva",
-      "NP"
-    ],
-    "lbt": [
-      "Latn",
-      "VN"
-    ],
-    "lbu": [
-      "Latn",
-      "ZZ"
-    ],
-    "lbv": [
-      "Latn",
-      "PG"
-    ],
-    "lbw": [
-      "Latn",
-      "ID"
-    ],
-    "lbx": [
-      "Latn",
-      "ID"
-    ],
-    "lby": [
-      "Latn",
-      "AU"
-    ],
-    "lbz": [
-      "Latn",
-      "AU"
-    ],
-    "lcc": [
-      "Latn",
-      "ID"
-    ],
-    "lcd": [
-      "Latn",
-      "ID"
-    ],
-    "lce": [
-      "Latn",
-      "ID"
-    ],
-    "lcf": [
-      "Latn",
-      "ID"
-    ],
-    "lch": [
-      "Latn",
-      "AO"
-    ],
-    "lcl": [
-      "Latn",
-      "ID"
-    ],
-    "lcm": [
-      "Latn",
-      "ZZ"
-    ],
-    "lcp": [
-      "Thai",
-      "CN"
-    ],
-    "lcq": [
-      "Latn",
-      "ID"
-    ],
-    "lcs": [
-      "Latn",
-      "ID"
-    ],
-    "lda": [
-      "Latn",
-      "CI"
-    ],
-    "ldb": [
-      "Latn",
-      "ZZ"
-    ],
-    "ldd": [
-      "Latn",
-      "NG"
-    ],
-    "ldg": [
-      "Latn",
-      "NG"
-    ],
-    "ldh": [
-      "Latn",
-      "NG"
-    ],
-    "ldi": [
-      "Latn",
-      "CG"
-    ],
-    "ldj": [
-      "Latn",
-      "NG"
-    ],
-    "ldk": [
-      "Latn",
-      "NG"
-    ],
-    "ldl": [
-      "Latn",
-      "NG"
-    ],
-    "ldm": [
-      "Latn",
-      "GN"
-    ],
-    "ldn": [
-      "Latn",
-      "001"
-    ],
-    "ldo": [
-      "Latn",
-      "NG"
-    ],
-    "ldp": [
-      "Latn",
-      "NG"
-    ],
-    "ldq": [
-      "Latn",
-      "NG"
-    ],
-    "lea": [
-      "Latn",
-      "CD"
-    ],
-    "leb": [
-      "Latn",
-      "ZM"
-    ],
-    "lec": [
-      "Latn",
-      "BO"
-    ],
-    "led": [
-      "Latn",
-      "ZZ"
-    ],
-    "lee": [
-      "Latn",
-      "ZZ"
-    ],
-    "lef": [
-      "Latn",
-      "GH"
-    ],
-    "leh": [
-      "Latn",
-      "ZM"
-    ],
-    "lei": [
-      "Latn",
-      "PG"
-    ],
-    "lej": [
-      "Latn",
-      "CD"
-    ],
-    "lek": [
-      "Latn",
-      "PG"
-    ],
-    "lel": [
-      "Latn",
-      "CD"
-    ],
-    "lem": [
-      "Latn",
-      "ZZ"
-    ],
-    "len": [
-      "Latn",
-      "HN"
-    ],
-    "leo": [
-      "Latn",
-      "CM"
-    ],
-    "lep": [
-      "Lepc",
-      "IN"
-    ],
-    "leq": [
-      "Latn",
-      "ZZ"
-    ],
-    "ler": [
-      "Latn",
-      "PG"
-    ],
-    "les": [
-      "Latn",
-      "CD"
-    ],
-    "let": [
-      "Latn",
-      "PG"
-    ],
-    "leu": [
-      "Latn",
-      "ZZ"
-    ],
-    "lev": [
-      "Latn",
-      "ID"
-    ],
-    "lew": [
-      "Latn",
-      "ID"
-    ],
-    "lex": [
-      "Latn",
-      "ID"
-    ],
-    "ley": [
-      "Latn",
-      "ID"
-    ],
-    "lez": [
-      "Cyrl",
-      "RU"
-    ],
-    "lfa": [
-      "Latn",
-      "CM"
-    ],
-    "lfn": [
-      "Latn",
-      "001"
-    ],
-    "lg": [
-      "Latn",
-      "UG"
-    ],
-    "lga": [
-      "Latn",
-      "SB"
-    ],
-    "lgb": [
-      "Latn",
-      "SB"
-    ],
-    "lgg": [
-      "Latn",
-      "ZZ"
-    ],
-    "lgh": [
-      "Latn",
-      "VN"
-    ],
-    "lgi": [
-      "Latn",
-      "ID"
-    ],
-    "lgk": [
-      "Latn",
-      "VU"
-    ],
-    "lgl": [
-      "Latn",
-      "SB"
-    ],
-    "lgm": [
-      "Latn",
-      "CD"
-    ],
-    "lgn": [
-      "Latn",
-      "ET"
-    ],
-    "lgo": [
-      "Latn",
-      "SS"
-    ],
-    "lgq": [
-      "Latn",
-      "GH"
-    ],
-    "lgr": [
-      "Latn",
-      "SB"
-    ],
-    "lgt": [
-      "Latn",
-      "PG"
-    ],
-    "lgu": [
-      "Latn",
-      "SB"
-    ],
-    "lgz": [
-      "Latn",
-      "CD"
-    ],
-    "lha": [
-      "Latn",
-      "VN"
-    ],
-    "lhh": [
-      "Latn",
-      "ID"
-    ],
-    "lhi": [
-      "Latn",
-      "CN"
-    ],
-    "lhm": [
-      "Deva",
-      "NP"
-    ],
-    "lhn": [
-      "Latn",
-      "MY"
-    ],
-    "lhs": [
-      "Syrc",
-      "SY"
-    ],
-    "lht": [
-      "Latn",
-      "VU"
-    ],
-    "lhu": [
-      "Latn",
-      "CN"
-    ],
-    "li": [
-      "Latn",
-      "NL"
-    ],
-    "lia": [
-      "Latn",
-      "ZZ"
-    ],
-    "lib": [
-      "Latn",
-      "PG"
-    ],
-    "lic": [
-      "Latn",
-      "CN"
-    ],
-    "lid": [
-      "Latn",
-      "ZZ"
-    ],
-    "lie": [
-      "Latn",
-      "CD"
-    ],
-    "lif": [
-      "Deva",
-      "NP"
-    ],
-    "lig": [
-      "Latn",
-      "ZZ"
-    ],
-    "lih": [
-      "Latn",
-      "ZZ"
-    ],
-    "lij": [
-      "Latn",
-      "IT"
-    ],
-    "lik": [
-      "Latn",
-      "CD"
-    ],
-    "lil": [
-      "Latn",
-      "CA"
-    ],
-    "lio": [
-      "Latn",
-      "ID"
-    ],
-    "lip": [
-      "Latn",
-      "GH"
-    ],
-    "liq": [
-      "Latn",
-      "ET"
-    ],
-    "lir": [
-      "Latn",
-      "LR"
-    ],
-    "lis": [
-      "Lisu",
-      "CN"
-    ],
-    "liu": [
-      "Latn",
-      "SD"
-    ],
-    "liv": [
-      "Latn",
-      "LV"
-    ],
-    "liw": [
-      "Latn",
-      "ID"
-    ],
-    "lix": [
-      "Latn",
-      "ID"
-    ],
-    "liy": [
-      "Latn",
-      "CF"
-    ],
-    "liz": [
-      "Latn",
-      "CD"
-    ],
-    "lja": [
-      "Latn",
-      "AU"
-    ],
-    "lje": [
-      "Latn",
-      "ID"
-    ],
-    "lji": [
-      "Latn",
-      "ID"
-    ],
-    "ljl": [
-      "Latn",
-      "ID"
-    ],
-    "ljp": [
-      "Latn",
-      "ID"
-    ],
-    "ljw": [
-      "Latn",
-      "AU"
-    ],
-    "ljx": [
-      "Latn",
-      "AU"
-    ],
-    "lka": [
-      "Latn",
-      "TL"
-    ],
-    "lkb": [
-      "Latn",
-      "KE"
-    ],
-    "lkc": [
-      "Latn",
-      "VN"
-    ],
-    "lkd": [
-      "Latn",
-      "BR"
-    ],
-    "lke": [
-      "Latn",
-      "UG"
-    ],
-    "lkh": [
-      "Tibt",
-      "BT"
-    ],
-    "lki": [
-      "Arab",
-      "IR"
-    ],
-    "lkj": [
-      "Latn",
-      "MY"
-    ],
-    "lkl": [
-      "Latn",
-      "PG"
-    ],
-    "lkm": [
-      "Latn",
-      "AU"
-    ],
-    "lkn": [
-      "Latn",
-      "VU"
-    ],
-    "lko": [
-      "Latn",
-      "KE"
-    ],
-    "lkr": [
-      "Latn",
-      "SS"
-    ],
-    "lks": [
-      "Latn",
-      "KE"
-    ],
-    "lkt": [
-      "Latn",
-      "US"
-    ],
-    "lku": [
-      "Latn",
-      "AU"
-    ],
-    "lky": [
-      "Latn",
-      "SS"
-    ],
-    "lla": [
-      "Latn",
-      "NG"
-    ],
-    "llb": [
-      "Latn",
-      "MZ"
-    ],
-    "llc": [
-      "Latn",
-      "GN"
-    ],
-    "lld": [
-      "Latn",
-      "IT"
-    ],
-    "lle": [
-      "Latn",
-      "ZZ"
-    ],
-    "llf": [
-      "Latn",
-      "PG"
-    ],
-    "llg": [
-      "Latn",
-      "ID"
-    ],
-    "lli": [
-      "Latn",
-      "CG"
-    ],
-    "llj": [
-      "Latn",
-      "AU"
-    ],
-    "llk": [
-      "Latn",
-      "MY"
-    ],
-    "lll": [
-      "Latn",
-      "PG"
-    ],
-    "llm": [
-      "Latn",
-      "ID"
-    ],
-    "lln": [
-      "Latn",
-      "ZZ"
-    ],
-    "llp": [
-      "Latn",
-      "VU"
-    ],
-    "llq": [
-      "Latn",
-      "ID"
-    ],
-    "llu": [
-      "Latn",
-      "SB"
-    ],
-    "llx": [
-      "Latn",
-      "FJ"
-    ],
-    "lma": [
-      "Latn",
-      "GN"
-    ],
-    "lmb": [
-      "Latn",
-      "VU"
-    ],
-    "lmc": [
-      "Latn",
-      "AU"
-    ],
-    "lmd": [
-      "Latn",
-      "SD"
-    ],
-    "lme": [
-      "Latn",
-      "TD"
-    ],
-    "lmf": [
-      "Latn",
-      "ID"
-    ],
-    "lmg": [
-      "Latn",
-      "PG"
-    ],
-    "lmh": [
-      "Deva",
-      "NP"
-    ],
-    "lmi": [
-      "Latn",
-      "CD"
-    ],
-    "lmj": [
-      "Latn",
-      "ID"
-    ],
-    "lmk": [
-      "Latn",
-      "IN"
-    ],
-    "lml": [
-      "Latn",
-      "VU"
-    ],
-    "lmn": [
-      "Telu",
-      "IN"
-    ],
-    "lmo": [
-      "Latn",
-      "IT"
-    ],
-    "lmp": [
-      "Latn",
-      "ZZ"
-    ],
-    "lmq": [
-      "Latn",
-      "ID"
-    ],
-    "lmr": [
-      "Latn",
-      "ID"
-    ],
-    "lmu": [
-      "Latn",
-      "VU"
-    ],
-    "lmv": [
-      "Latn",
-      "FJ"
-    ],
-    "lmw": [
-      "Latn",
-      "US"
-    ],
-    "lmx": [
-      "Latn",
-      "CM"
-    ],
-    "lmy": [
-      "Latn",
-      "ID"
-    ],
-    "ln": [
-      "Latn",
-      "CD"
-    ],
-    "lna": [
-      "Latn",
-      "CF"
-    ],
-    "lnb": [
-      "Latn",
-      "NA"
-    ],
-    "lnd": [
-      "Latn",
-      "ID"
-    ],
-    "lnh": [
-      "Latn",
-      "MY"
-    ],
-    "lni": [
-      "Latn",
-      "PG"
-    ],
-    "lnj": [
-      "Latn",
-      "AU"
-    ],
-    "lnl": [
-      "Latn",
-      "CF"
-    ],
-    "lnm": [
-      "Latn",
-      "PG"
-    ],
-    "lnn": [
-      "Latn",
-      "VU"
-    ],
-    "lns": [
-      "Latn",
-      "ZZ"
-    ],
-    "lnu": [
-      "Latn",
-      "ZZ"
-    ],
-    "lnw": [
-      "Latn",
-      "AU"
-    ],
-    "lnz": [
-      "Latn",
-      "CD"
-    ],
-    "lo": [
-      "Laoo",
-      "LA"
-    ],
-    "loa": [
-      "Latn",
-      "ID"
-    ],
-    "lob": [
-      "Latn",
-      "BF"
-    ],
-    "loc": [
-      "Latn",
-      "PH"
-    ],
-    "loe": [
-      "Latn",
-      "ID"
-    ],
-    "log": [
-      "Latn",
-      "CD"
-    ],
-    "loh": [
-      "Latn",
-      "SS"
-    ],
-    "loi": [
-      "Latn",
-      "CI"
-    ],
-    "loj": [
-      "Latn",
-      "ZZ"
-    ],
-    "lok": [
-      "Latn",
-      "ZZ"
-    ],
-    "lol": [
-      "Latn",
-      "CD"
-    ],
-    "lom": [
-      "Latn",
-      "LR"
-    ],
-    "lon": [
-      "Latn",
-      "MW"
-    ],
-    "loo": [
-      "Latn",
-      "CD"
-    ],
-    "lop": [
-      "Latn",
-      "NG"
-    ],
-    "loq": [
-      "Latn",
-      "CD"
-    ],
-    "lor": [
-      "Latn",
-      "ZZ"
-    ],
-    "los": [
-      "Latn",
-      "ZZ"
-    ],
-    "lot": [
-      "Latn",
-      "SS"
-    ],
-    "lou": [
-      "Latn",
-      "US"
-    ],
-    "low": [
-      "Latn",
-      "MY"
-    ],
-    "lox": [
-      "Latn",
-      "ID"
-    ],
-    "loy": [
-      "Deva",
-      "NP"
-    ],
-    "loz": [
-      "Latn",
-      "ZM"
-    ],
-    "lpa": [
-      "Latn",
-      "VU"
-    ],
-    "lpe": [
-      "Latn",
-      "ID"
-    ],
-    "lpn": [
-      "Latn",
-      "MM"
-    ],
-    "lpo": [
-      "Plrd",
-      "CN"
-    ],
-    "lpx": [
-      "Latn",
-      "SS"
-    ],
-    "lqr": [
-      "Latn",
-      "SS"
-    ],
-    "lra": [
-      "Latn",
-      "MY"
-    ],
-    "lrc": [
-      "Arab",
-      "IR"
-    ],
-    "lrg": [
-      "Latn",
-      "AU"
-    ],
-    "lri": [
-      "Latn",
-      "KE"
-    ],
-    "lrk": [
-      "Arab",
-      "PK"
-    ],
-    "lrl": [
-      "Arab",
-      "IR"
-    ],
-    "lrm": [
-      "Latn",
-      "KE"
-    ],
-    "lrn": [
-      "Latn",
-      "ID"
-    ],
-    "lro": [
-      "Latn",
-      "SD"
-    ],
-    "lrt": [
-      "Latn",
-      "ID"
-    ],
-    "lrv": [
-      "Latn",
-      "VU"
-    ],
-    "lrz": [
-      "Latn",
-      "VU"
-    ],
-    "lsa": [
-      "Arab",
-      "IR"
-    ],
-    "lsd": [
-      "Hebr",
-      "IL"
-    ],
-    "lse": [
-      "Latn",
-      "CD"
-    ],
-    "lsi": [
-      "Latn",
-      "MM"
-    ],
-    "lsm": [
-      "Latn",
-      "UG"
-    ],
-    "lsr": [
-      "Latn",
-      "PG"
-    ],
-    "lss": [
-      "Arab",
-      "PK"
-    ],
-    "lt": [
-      "Latn",
-      "LT"
-    ],
-    "ltg": [
-      "Latn",
-      "LV"
-    ],
-    "lth": [
-      "Latn",
-      "UG"
-    ],
-    "lti": [
-      "Latn",
-      "ID"
-    ],
-    "ltn": [
-      "Latn",
-      "BR"
-    ],
-    "lto": [
-      "Latn",
-      "KE"
-    ],
-    "lts": [
-      "Latn",
-      "KE"
-    ],
-    "ltu": [
-      "Latn",
-      "ID"
-    ],
-    "lu": [
-      "Latn",
-      "CD"
-    ],
-    "lua": [
-      "Latn",
-      "CD"
-    ],
-    "luc": [
-      "Latn",
-      "UG"
-    ],
-    "lud": [
-      "Latn",
-      "RU"
-    ],
-    "lue": [
-      "Latn",
-      "ZM"
-    ],
-    "luf": [
-      "Latn",
-      "PG"
-    ],
-    "lui": [
-      "Latn",
-      "US"
-    ],
-    "luj": [
-      "Latn",
-      "CD"
-    ],
-    "luk": [
-      "Tibt",
-      "BT"
-    ],
-    "lul": [
-      "Latn",
-      "SS"
-    ],
-    "lum": [
-      "Latn",
-      "AO"
-    ],
-    "lun": [
-      "Latn",
-      "ZM"
-    ],
-    "luo": [
-      "Latn",
-      "KE"
-    ],
-    "lup": [
-      "Latn",
-      "GA"
-    ],
-    "luq": [
-      "Latn",
-      "CU"
-    ],
-    "lur": [
-      "Latn",
-      "ID"
-    ],
-    "lus": [
-      "Latn",
-      "IN"
-    ],
-    "lut": [
-      "Latn",
-      "US"
-    ],
-    "luu": [
-      "Deva",
-      "NP"
-    ],
-    "luv": [
-      "Arab",
-      "OM"
-    ],
-    "luw": [
-      "Latn",
-      "CM"
-    ],
-    "luy": [
-      "Latn",
-      "KE"
-    ],
-    "luz": [
-      "Arab",
-      "IR"
-    ],
-    "lv": [
-      "Latn",
-      "LV"
-    ],
-    "lva": [
-      "Latn",
-      "TL"
-    ],
-    "lvi": [
-      "Latn",
-      "LA"
-    ],
-    "lvk": [
-      "Latn",
-      "SB"
-    ],
-    "lvu": [
-      "Latn",
-      "ID"
-    ],
-    "lwa": [
-      "Latn",
-      "CD"
-    ],
-    "lwe": [
-      "Latn",
-      "ID"
-    ],
-    "lwg": [
-      "Latn",
-      "KE"
-    ],
-    "lwh": [
-      "Latn",
-      "VN"
-    ],
-    "lwl": [
-      "Thai",
-      "TH"
-    ],
-    "lwm": [
-      "Thai",
-      "CN"
-    ],
-    "lwo": [
-      "Latn",
-      "SS"
-    ],
-    "lwt": [
-      "Latn",
-      "ID"
-    ],
-    "lww": [
-      "Latn",
-      "VU"
-    ],
-    "lxm": [
-      "Latn",
-      "PG"
-    ],
-    "lya": [
-      "Tibt",
-      "BT"
-    ],
-    "lyn": [
-      "Latn",
-      "ZM"
-    ],
-    "lzh": [
-      "Hans",
-      "CN"
-    ],
-    "lzl": [
-      "Latn",
-      "VU"
-    ],
-    "lzn": [
-      "Latn",
-      "MM"
-    ],
-    "lzz": [
-      "Latn",
-      "TR"
-    ],
-    "maa": [
-      "Latn",
-      "MX"
-    ],
-    "mab": [
-      "Latn",
-      "MX"
-    ],
-    "mad": [
-      "Latn",
-      "ID"
-    ],
-    "mae": [
-      "Latn",
-      "NG"
-    ],
-    "maf": [
-      "Latn",
-      "CM"
-    ],
-    "mag": [
-      "Deva",
-      "IN"
-    ],
-    "mai": [
-      "Deva",
-      "IN"
-    ],
-    "maj": [
-      "Latn",
-      "MX"
-    ],
-    "mak": [
-      "Latn",
-      "ID"
-    ],
-    "mam": [
-      "Latn",
-      "GT"
-    ],
-    "man": [
-      "Latn",
-      "GM"
-    ],
-    "maq": [
-      "Latn",
-      "MX"
-    ],
-    "mas": [
-      "Latn",
-      "KE"
-    ],
-    "mat": [
-      "Latn",
-      "MX"
-    ],
-    "mau": [
-      "Latn",
-      "MX"
-    ],
-    "mav": [
-      "Latn",
-      "BR"
-    ],
-    "maw": [
-      "Latn",
-      "ZZ"
-    ],
-    "max": [
-      "Latn",
-      "ID"
-    ],
-    "maz": [
-      "Latn",
-      "MX"
-    ],
-    "mba": [
-      "Latn",
-      "PH"
-    ],
-    "mbb": [
-      "Latn",
-      "PH"
-    ],
-    "mbc": [
-      "Latn",
-      "BR"
-    ],
-    "mbd": [
-      "Latn",
-      "PH"
-    ],
-    "mbf": [
-      "Latn",
-      "SG"
-    ],
-    "mbh": [
-      "Latn",
-      "ZZ"
-    ],
-    "mbi": [
-      "Latn",
-      "PH"
-    ],
-    "mbj": [
-      "Latn",
-      "BR"
-    ],
-    "mbk": [
-      "Latn",
-      "PG"
-    ],
-    "mbl": [
-      "Latn",
-      "BR"
-    ],
-    "mbm": [
-      "Latn",
-      "CG"
-    ],
-    "mbn": [
-      "Latn",
-      "CO"
-    ],
-    "mbo": [
-      "Latn",
-      "ZZ"
-    ],
-    "mbp": [
-      "Latn",
-      "CO"
-    ],
-    "mbq": [
-      "Latn",
-      "ZZ"
-    ],
-    "mbr": [
-      "Latn",
-      "CO"
-    ],
-    "mbs": [
-      "Latn",
-      "PH"
-    ],
-    "mbt": [
-      "Latn",
-      "PH"
-    ],
-    "mbu": [
-      "Latn",
-      "ZZ"
-    ],
-    "mbv": [
-      "Latn",
-      "GN"
-    ],
-    "mbw": [
-      "Latn",
-      "ZZ"
-    ],
-    "mbx": [
-      "Latn",
-      "PG"
-    ],
-    "mby": [
-      "Arab",
-      "PK"
-    ],
-    "mbz": [
-      "Latn",
-      "MX"
-    ],
-    "mca": [
-      "Latn",
-      "PY"
-    ],
-    "mcb": [
-      "Latn",
-      "PE"
-    ],
-    "mcc": [
-      "Latn",
-      "PG"
-    ],
-    "mcd": [
-      "Latn",
-      "PE"
-    ],
-    "mce": [
-      "Latn",
-      "MX"
-    ],
-    "mcf": [
-      "Latn",
-      "PE"
-    ],
-    "mcg": [
-      "Latn",
-      "VE"
-    ],
-    "mch": [
-      "Latn",
-      "VE"
-    ],
-    "mci": [
-      "Latn",
-      "ZZ"
-    ],
-    "mcj": [
-      "Latn",
-      "NG"
-    ],
-    "mck": [
-      "Latn",
-      "AO"
-    ],
-    "mcl": [
-      "Latn",
-      "CO"
-    ],
-    "mcm": [
-      "Latn",
-      "MY"
-    ],
-    "mcn": [
-      "Latn",
-      "TD"
-    ],
-    "mco": [
-      "Latn",
-      "MX"
-    ],
-    "mcp": [
-      "Latn",
-      "ZZ"
-    ],
-    "mcq": [
-      "Latn",
-      "ZZ"
-    ],
-    "mcr": [
-      "Latn",
-      "ZZ"
-    ],
-    "mcs": [
-      "Latn",
-      "CM"
-    ],
-    "mct": [
-      "Latn",
-      "CM"
-    ],
-    "mcu": [
-      "Latn",
-      "ZZ"
-    ],
-    "mcv": [
-      "Latn",
-      "PG"
-    ],
-    "mcw": [
-      "Latn",
-      "TD"
-    ],
-    "mcx": [
-      "Latn",
-      "CF"
-    ],
-    "mcy": [
-      "Latn",
-      "PG"
-    ],
-    "mcz": [
-      "Latn",
-      "PG"
-    ],
-    "mda": [
-      "Latn",
-      "ZZ"
-    ],
-    "mdb": [
-      "Latn",
-      "PG"
-    ],
-    "mdc": [
-      "Latn",
-      "PG"
-    ],
-    "mdd": [
-      "Latn",
-      "CM"
-    ],
-    "mde": [
-      "Arab",
-      "ZZ"
-    ],
-    "mdf": [
-      "Cyrl",
-      "RU"
-    ],
-    "mdg": [
-      "Latn",
-      "TD"
-    ],
-    "mdh": [
-      "Latn",
-      "PH"
-    ],
-    "mdi": [
-      "Latn",
-      "CD"
-    ],
-    "mdj": [
-      "Latn",
-      "ZZ"
-    ],
-    "mdk": [
-      "Latn",
-      "CD"
-    ],
-    "mdm": [
-      "Latn",
-      "CD"
-    ],
-    "mdn": [
-      "Latn",
-      "CF"
-    ],
-    "mdp": [
-      "Latn",
-      "CD"
-    ],
-    "mdq": [
-      "Latn",
-      "CD"
-    ],
-    "mdr": [
-      "Latn",
-      "ID"
-    ],
-    "mds": [
-      "Latn",
-      "PG"
-    ],
-    "mdt": [
-      "Latn",
-      "CG"
-    ],
-    "mdu": [
-      "Latn",
-      "CG"
-    ],
-    "mdv": [
-      "Latn",
-      "MX"
-    ],
-    "mdw": [
-      "Latn",
-      "CG"
-    ],
-    "mdx": [
-      "Ethi",
-      "ZZ"
-    ],
-    "mdy": [
-      "Ethi",
-      "ET"
-    ],
-    "mdz": [
-      "Latn",
-      "BR"
-    ],
-    "mea": [
-      "Latn",
-      "CM"
-    ],
-    "meb": [
-      "Latn",
-      "PG"
-    ],
-    "mec": [
-      "Latn",
-      "AU"
-    ],
-    "med": [
-      "Latn",
-      "ZZ"
-    ],
-    "mee": [
-      "Latn",
-      "ZZ"
-    ],
-    "meh": [
-      "Latn",
-      "MX"
-    ],
-    "mej": [
-      "Latn",
-      "ID"
-    ],
-    "mek": [
-      "Latn",
-      "ZZ"
-    ],
-    "mel": [
-      "Latn",
-      "MY"
-    ],
-    "mem": [
-      "Latn",
-      "AU"
-    ],
-    "men": [
-      "Latn",
-      "SL"
-    ],
-    "meo": [
-      "Latn",
-      "MY"
-    ],
-    "mep": [
-      "Latn",
-      "AU"
-    ],
-    "meq": [
-      "Latn",
-      "CM"
-    ],
-    "mer": [
-      "Latn",
-      "KE"
-    ],
-    "mes": [
-      "Latn",
-      "TD"
-    ],
-    "met": [
-      "Latn",
-      "ZZ"
-    ],
-    "meu": [
-      "Latn",
-      "ZZ"
-    ],
-    "mev": [
-      "Latn",
-      "LR"
-    ],
-    "mew": [
-      "Latn",
-      "NG"
-    ],
-    "mey": [
-      "Latn",
-      "MR"
-    ],
-    "mez": [
-      "Latn",
-      "US"
-    ],
-    "mfa": [
-      "Arab",
-      "TH"
-    ],
-    "mfb": [
-      "Latn",
-      "ID"
-    ],
-    "mfc": [
-      "Latn",
-      "CD"
-    ],
-    "mfd": [
-      "Latn",
-      "CM"
-    ],
-    "mfe": [
-      "Latn",
-      "MU"
-    ],
-    "mff": [
-      "Latn",
-      "CM"
-    ],
-    "mfg": [
-      "Latn",
-      "GN"
-    ],
-    "mfh": [
-      "Latn",
-      "CM"
-    ],
-    "mfi": [
-      "Arab",
-      "CM"
-    ],
-    "mfj": [
-      "Latn",
-      "CM"
-    ],
-    "mfk": [
-      "Latn",
-      "CM"
-    ],
-    "mfl": [
-      "Latn",
-      "NG"
-    ],
-    "mfm": [
-      "Latn",
-      "NG"
-    ],
-    "mfn": [
-      "Latn",
-      "ZZ"
-    ],
-    "mfo": [
-      "Latn",
-      "ZZ"
-    ],
-    "mfp": [
-      "Latn",
-      "ID"
-    ],
-    "mfq": [
-      "Latn",
-      "ZZ"
-    ],
-    "mfr": [
-      "Latn",
-      "AU"
-    ],
-    "mft": [
-      "Latn",
-      "PG"
-    ],
-    "mfu": [
-      "Latn",
-      "AO"
-    ],
-    "mfv": [
-      "Latn",
-      "GW"
-    ],
-    "mfw": [
-      "Latn",
-      "PG"
-    ],
-    "mfx": [
-      "Latn",
-      "ET"
-    ],
-    "mfy": [
-      "Latn",
-      "MX"
-    ],
-    "mfz": [
-      "Latn",
-      "SS"
-    ],
-    "mg": [
-      "Latn",
-      "MG"
-    ],
-    "mgb": [
-      "Latn",
-      "TD"
-    ],
-    "mgc": [
-      "Latn",
-      "SS"
-    ],
-    "mgd": [
-      "Latn",
-      "SS"
-    ],
-    "mge": [
-      "Latn",
-      "TD"
-    ],
-    "mgf": [
-      "Latn",
-      "ID"
-    ],
-    "mgg": [
-      "Latn",
-      "CM"
-    ],
-    "mgh": [
-      "Latn",
-      "MZ"
-    ],
-    "mgi": [
-      "Latn",
-      "NG"
-    ],
-    "mgj": [
-      "Latn",
-      "NG"
-    ],
-    "mgk": [
-      "Latn",
-      "ID"
-    ],
-    "mgl": [
-      "Latn",
-      "ZZ"
-    ],
-    "mgm": [
-      "Latn",
-      "TL"
-    ],
-    "mgn": [
-      "Latn",
-      "CF"
-    ],
-    "mgo": [
-      "Latn",
-      "CM"
-    ],
-    "mgp": [
-      "Deva",
-      "NP"
-    ],
-    "mgq": [
-      "Latn",
-      "TZ"
-    ],
-    "mgr": [
-      "Latn",
-      "ZM"
-    ],
-    "mgs": [
-      "Latn",
-      "TZ"
-    ],
-    "mgt": [
-      "Latn",
-      "PG"
-    ],
-    "mgu": [
-      "Latn",
-      "PG"
-    ],
-    "mgv": [
-      "Latn",
-      "TZ"
-    ],
-    "mgw": [
-      "Latn",
-      "TZ"
-    ],
-    "mgy": [
-      "Latn",
-      "TZ"
-    ],
-    "mgz": [
-      "Latn",
-      "TZ"
-    ],
-    "mh": [
-      "Latn",
-      "MH"
-    ],
-    "mhb": [
-      "Latn",
-      "GA"
-    ],
-    "mhc": [
-      "Latn",
-      "MX"
-    ],
-    "mhd": [
-      "Latn",
-      "TZ"
-    ],
-    "mhe": [
-      "Latn",
-      "MY"
-    ],
-    "mhf": [
-      "Latn",
-      "PG"
-    ],
-    "mhg": [
-      "Latn",
-      "AU"
-    ],
-    "mhi": [
-      "Latn",
-      "ZZ"
-    ],
-    "mhj": [
-      "Arab",
-      "AF"
-    ],
-    "mhk": [
-      "Latn",
-      "CM"
-    ],
-    "mhl": [
-      "Latn",
-      "ZZ"
-    ],
-    "mhm": [
-      "Latn",
-      "MZ"
-    ],
-    "mhn": [
-      "Latn",
-      "IT"
-    ],
-    "mho": [
-      "Latn",
-      "ZM"
-    ],
-    "mhp": [
-      "Latn",
-      "ID"
-    ],
-    "mhq": [
-      "Latn",
-      "US"
-    ],
-    "mhs": [
-      "Latn",
-      "ID"
-    ],
-    "mht": [
-      "Latn",
-      "VE"
-    ],
-    "mhu": [
-      "Latn",
-      "IN"
-    ],
-    "mhw": [
-      "Latn",
-      "BW"
-    ],
-    "mhx": [
-      "Latn",
-      "MM"
-    ],
-    "mhy": [
-      "Latn",
-      "ID"
-    ],
-    "mhz": [
-      "Latn",
-      "ID"
-    ],
-    "mi": [
-      "Latn",
-      "NZ"
-    ],
-    "mia": [
-      "Latn",
-      "US"
-    ],
-    "mib": [
-      "Latn",
-      "MX"
-    ],
-    "mic": [
-      "Latn",
-      "CA"
-    ],
-    "mid": [
-      "Mand",
-      "IQ"
-    ],
-    "mie": [
-      "Latn",
-      "MX"
-    ],
-    "mif": [
-      "Latn",
-      "ZZ"
-    ],
-    "mig": [
-      "Latn",
-      "MX"
-    ],
-    "mih": [
-      "Latn",
-      "MX"
-    ],
-    "mii": [
-      "Latn",
-      "MX"
-    ],
-    "mij": [
-      "Latn",
-      "CM"
-    ],
-    "mik": [
-      "Latn",
-      "US"
-    ],
-    "mil": [
-      "Latn",
-      "MX"
-    ],
-    "mim": [
-      "Latn",
-      "MX"
-    ],
-    "min": [
-      "Latn",
-      "ID"
-    ],
-    "mio": [
-      "Latn",
-      "MX"
-    ],
-    "mip": [
-      "Latn",
-      "MX"
-    ],
-    "miq": [
-      "Latn",
-      "NI"
-    ],
-    "mir": [
-      "Latn",
-      "MX"
-    ],
-    "mit": [
-      "Latn",
-      "MX"
-    ],
-    "miu": [
-      "Latn",
-      "MX"
-    ],
-    "miw": [
-      "Latn",
-      "ZZ"
-    ],
-    "mix": [
-      "Latn",
-      "MX"
-    ],
-    "miy": [
-      "Latn",
-      "MX"
-    ],
-    "miz": [
-      "Latn",
-      "MX"
-    ],
-    "mjb": [
-      "Latn",
-      "TL"
-    ],
-    "mjc": [
-      "Latn",
-      "MX"
-    ],
-    "mjd": [
-      "Latn",
-      "US"
-    ],
-    "mje": [
-      "Latn",
-      "TD"
-    ],
-    "mjg": [
-      "Latn",
-      "CN"
-    ],
-    "mjh": [
-      "Latn",
-      "TZ"
-    ],
-    "mji": [
-      "Latn",
-      "CN"
-    ],
-    "mjj": [
-      "Latn",
-      "PG"
-    ],
-    "mjk": [
-      "Latn",
-      "PG"
-    ],
-    "mjl": [
-      "Deva",
-      "IN"
-    ],
-    "mjm": [
-      "Latn",
-      "PG"
-    ],
-    "mjn": [
-      "Latn",
-      "PG"
-    ],
-    "mjq": [
-      "Mlym",
-      "IN"
-    ],
-    "mjr": [
-      "Mlym",
-      "IN"
-    ],
-    "mjs": [
-      "Latn",
-      "NG"
-    ],
-    "mjt": [
-      "Deva",
-      "IN"
-    ],
-    "mju": [
-      "Telu",
-      "IN"
-    ],
-    "mjv": [
-      "Mlym",
-      "IN"
-    ],
-    "mjw": [
-      "Latn",
-      "IN"
-    ],
-    "mjx": [
-      "Latn",
-      "BD"
-    ],
-    "mjy": [
-      "Latn",
-      "US"
-    ],
-    "mjz": [
-      "Deva",
-      "NP"
-    ],
-    "mk": [
-      "Cyrl",
-      "MK"
-    ],
-    "mka": [
-      "Latn",
-      "CI"
-    ],
-    "mkb": [
-      "Deva",
-      "IN"
-    ],
-    "mkc": [
-      "Latn",
-      "PG"
-    ],
-    "mke": [
-      "Deva",
-      "IN"
-    ],
-    "mkf": [
-      "Latn",
-      "NG"
-    ],
-    "mki": [
-      "Arab",
-      "ZZ"
-    ],
-    "mkj": [
-      "Latn",
-      "FM"
-    ],
-    "mkk": [
-      "Latn",
-      "CM"
-    ],
-    "mkl": [
-      "Latn",
-      "ZZ"
-    ],
-    "mkm": [
-      "Thai",
-      "TH"
-    ],
-    "mkn": [
-      "Latn",
-      "ID"
-    ],
-    "mko": [
-      "Latn",
-      "NG"
-    ],
-    "mkp": [
-      "Latn",
-      "ZZ"
-    ],
-    "mkr": [
-      "Latn",
-      "PG"
-    ],
-    "mks": [
-      "Latn",
-      "MX"
-    ],
-    "mkt": [
-      "Latn",
-      "NC"
-    ],
-    "mku": [
-      "Latn",
-      "GN"
-    ],
-    "mkv": [
-      "Latn",
-      "VU"
-    ],
-    "mkw": [
-      "Latn",
-      "ZZ"
-    ],
-    "mkx": [
-      "Latn",
-      "PH"
-    ],
-    "mky": [
-      "Latn",
-      "ID"
-    ],
-    "mkz": [
-      "Latn",
-      "TL"
-    ],
-    "ml": [
-      "Mlym",
-      "IN"
-    ],
-    "mla": [
-      "Latn",
-      "VU"
-    ],
-    "mlb": [
-      "Latn",
-      "CM"
-    ],
-    "mlc": [
-      "Latn",
-      "VN"
-    ],
-    "mle": [
-      "Latn",
-      "ZZ"
-    ],
-    "mlf": [
-      "Thai",
-      "LA"
-    ],
-    "mlh": [
-      "Latn",
-      "PG"
-    ],
-    "mli": [
-      "Latn",
-      "ID"
-    ],
-    "mlj": [
-      "Latn",
-      "TD"
-    ],
-    "mlk": [
-      "Latn",
-      "KE"
-    ],
-    "mll": [
-      "Latn",
-      "VU"
-    ],
-    "mln": [
-      "Latn",
-      "SB"
-    ],
-    "mlo": [
-      "Latn",
-      "SN"
-    ],
-    "mlp": [
-      "Latn",
-      "ZZ"
-    ],
-    "mlq": [
-      "Latn",
-      "SN"
-    ],
-    "mlr": [
-      "Latn",
-      "CM"
-    ],
-    "mls": [
-      "Latn",
-      "SD"
-    ],
-    "mlu": [
-      "Latn",
-      "SB"
-    ],
-    "mlv": [
-      "Latn",
-      "VU"
-    ],
-    "mlw": [
-      "Latn",
-      "CM"
-    ],
-    "mlx": [
-      "Latn",
-      "VU"
-    ],
-    "mlz": [
-      "Latn",
-      "PH"
-    ],
-    "mma": [
-      "Latn",
-      "NG"
-    ],
-    "mmb": [
-      "Latn",
-      "ID"
-    ],
-    "mmc": [
-      "Latn",
-      "MX"
-    ],
-    "mmd": [
-      "Latn",
-      "CN"
-    ],
-    "mme": [
-      "Latn",
-      "VU"
-    ],
-    "mmf": [
-      "Latn",
-      "NG"
-    ],
-    "mmg": [
-      "Latn",
-      "VU"
-    ],
-    "mmh": [
-      "Latn",
-      "BR"
-    ],
-    "mmi": [
-      "Latn",
-      "PG"
-    ],
-    "mmm": [
-      "Latn",
-      "VU"
-    ],
-    "mmn": [
-      "Latn",
-      "PH"
-    ],
-    "mmo": [
-      "Latn",
-      "ZZ"
-    ],
-    "mmp": [
-      "Latn",
-      "PG"
-    ],
-    "mmq": [
-      "Latn",
-      "PG"
-    ],
-    "mmr": [
-      "Latn",
-      "CN"
-    ],
-    "mmt": [
-      "Latn",
-      "PG"
-    ],
-    "mmu": [
-      "Latn",
-      "ZZ"
-    ],
-    "mmv": [
-      "Latn",
-      "BR"
-    ],
-    "mmw": [
-      "Latn",
-      "VU"
-    ],
-    "mmx": [
-      "Latn",
-      "ZZ"
-    ],
-    "mmy": [
-      "Latn",
-      "TD"
-    ],
-    "mmz": [
-      "Latn",
-      "CD"
-    ],
-    "mn": [
-      "Cyrl",
-      "MN"
-    ],
-    "mna": [
-      "Latn",
-      "ZZ"
-    ],
-    "mnb": [
-      "Latn",
-      "ID"
-    ],
-    "mnd": [
-      "Latn",
-      "BR"
-    ],
-    "mne": [
-      "Latn",
-      "TD"
-    ],
-    "mnf": [
-      "Latn",
-      "ZZ"
-    ],
-    "mng": [
-      "Latn",
-      "VN"
-    ],
-    "mnh": [
-      "Latn",
-      "CD"
-    ],
-    "mni": [
-      "Beng",
-      "IN"
-    ],
-    "mnj": [
-      "Arab",
-      "AF"
-    ],
-    "mnl": [
-      "Latn",
-      "VU"
-    ],
-    "mnm": [
-      "Latn",
-      "PG"
-    ],
-    "mnn": [
-      "Latn",
-      "VN"
-    ],
-    "mnp": [
-      "Latn",
-      "CN"
-    ],
-    "mnq": [
-      "Latn",
-      "MY"
-    ],
-    "mnr": [
-      "Latn",
-      "US"
-    ],
-    "mns": [
-      "Cyrl",
-      "RU"
-    ],
-    "mnu": [
-      "Latn",
-      "ID"
-    ],
-    "mnv": [
-      "Latn",
-      "SB"
-    ],
-    "mnw": [
-      "Mymr",
-      "MM"
-    ],
-    "mnx": [
-      "Latn",
-      "ID"
-    ],
-    "mny": [
-      "Latn",
-      "MZ"
-    ],
-    "mnz": [
-      "Latn",
-      "ID"
-    ],
-    "mo": [
-      "Latn",
-      "RO"
-    ],
-    "moa": [
-      "Latn",
-      "ZZ"
-    ],
-    "moc": [
-      "Latn",
-      "AR"
-    ],
-    "mod": [
-      "Latn",
-      "US"
-    ],
-    "moe": [
-      "Latn",
-      "CA"
-    ],
-    "mog": [
-      "Latn",
-      "ID"
-    ],
-    "moh": [
-      "Latn",
-      "CA"
-    ],
-    "moi": [
-      "Latn",
-      "NG"
-    ],
-    "moj": [
-      "Latn",
-      "CG"
-    ],
-    "mok": [
-      "Latn",
-      "ID"
-    ],
-    "mom": [
-      "Latn",
-      "NI"
-    ],
-    "moo": [
-      "Latn",
-      "VN"
-    ],
-    "mop": [
-      "Latn",
-      "BZ"
-    ],
-    "moq": [
-      "Latn",
-      "ID"
-    ],
-    "mor": [
-      "Latn",
-      "SD"
-    ],
-    "mos": [
-      "Latn",
-      "BF"
-    ],
-    "mot": [
-      "Latn",
-      "CO"
-    ],
-    "mou": [
-      "Latn",
-      "TD"
-    ],
-    "mov": [
-      "Latn",
-      "US"
-    ],
-    "mow": [
-      "Latn",
-      "CG"
-    ],
-    "mox": [
-      "Latn",
-      "ZZ"
-    ],
-    "moy": [
-      "Latn",
-      "ET"
-    ],
-    "moz": [
-      "Latn",
-      "TD"
-    ],
-    "mpa": [
-      "Latn",
-      "TZ"
-    ],
-    "mpb": [
-      "Latn",
-      "AU"
-    ],
-    "mpc": [
-      "Latn",
-      "AU"
-    ],
-    "mpd": [
-      "Latn",
-      "BR"
-    ],
-    "mpe": [
-      "Latn",
-      "ET"
-    ],
-    "mpg": [
-      "Latn",
-      "TD"
-    ],
-    "mph": [
-      "Latn",
-      "AU"
-    ],
-    "mpi": [
-      "Latn",
-      "CM"
-    ],
-    "mpj": [
-      "Latn",
-      "AU"
-    ],
-    "mpk": [
-      "Latn",
-      "TD"
-    ],
-    "mpl": [
-      "Latn",
-      "PG"
-    ],
-    "mpm": [
-      "Latn",
-      "MX"
-    ],
-    "mpn": [
-      "Latn",
-      "PG"
-    ],
-    "mpo": [
-      "Latn",
-      "PG"
-    ],
-    "mpp": [
-      "Latn",
-      "ZZ"
-    ],
-    "mpq": [
-      "Latn",
-      "BR"
-    ],
-    "mpr": [
-      "Latn",
-      "SB"
-    ],
-    "mps": [
-      "Latn",
-      "ZZ"
-    ],
-    "mpt": [
-      "Latn",
-      "ZZ"
-    ],
-    "mpu": [
-      "Latn",
-      "BR"
-    ],
-    "mpv": [
-      "Latn",
-      "PG"
-    ],
-    "mpw": [
-      "Latn",
-      "BR"
-    ],
-    "mpx": [
-      "Latn",
-      "ZZ"
-    ],
-    "mpy": [
-      "Latn",
-      "ID"
-    ],
-    "mpz": [
-      "Thai",
-      "TH"
-    ],
-    "mqa": [
-      "Latn",
-      "ID"
-    ],
-    "mqb": [
-      "Latn",
-      "CM"
-    ],
-    "mqc": [
-      "Latn",
-      "ID"
-    ],
-    "mqe": [
-      "Latn",
-      "PG"
-    ],
-    "mqf": [
-      "Latn",
-      "ID"
-    ],
-    "mqg": [
-      "Latn",
-      "ID"
-    ],
-    "mqh": [
-      "Latn",
-      "MX"
-    ],
-    "mqi": [
-      "Latn",
-      "ID"
-    ],
-    "mqj": [
-      "Latn",
-      "ID"
-    ],
-    "mqk": [
-      "Latn",
-      "PH"
-    ],
-    "mql": [
-      "Latn",
-      "ZZ"
-    ],
-    "mqm": [
-      "Latn",
-      "PF"
-    ],
-    "mqn": [
-      "Latn",
-      "ID"
-    ],
-    "mqo": [
-      "Latn",
-      "ID"
-    ],
-    "mqp": [
-      "Latn",
-      "ID"
-    ],
-    "mqq": [
-      "Latn",
-      "MY"
-    ],
-    "mqr": [
-      "Latn",
-      "ID"
-    ],
-    "mqs": [
-      "Latn",
-      "ID"
-    ],
-    "mqu": [
-      "Latn",
-      "SS"
-    ],
-    "mqv": [
-      "Latn",
-      "PG"
-    ],
-    "mqw": [
-      "Latn",
-      "PG"
-    ],
-    "mqx": [
-      "Latn",
-      "ID"
-    ],
-    "mqy": [
-      "Latn",
-      "ID"
-    ],
-    "mqz": [
-      "Latn",
-      "PG"
-    ],
-    "mr": [
-      "Deva",
-      "IN"
-    ],
-    "mra": [
-      "Thai",
-      "TH"
-    ],
-    "mrb": [
-      "Latn",
-      "VU"
-    ],
-    "mrc": [
-      "Latn",
-      "US"
-    ],
-    "mrd": [
-      "Deva",
-      "NP"
-    ],
-    "mrf": [
-      "Latn",
-      "ID"
-    ],
-    "mrg": [
-      "Latn",
-      "IN"
-    ],
-    "mrh": [
-      "Latn",
-      "IN"
-    ],
-    "mrj": [
-      "Cyrl",
-      "RU"
-    ],
-    "mrk": [
-      "Latn",
-      "NC"
-    ],
-    "mrl": [
-      "Latn",
-      "FM"
-    ],
-    "mrm": [
-      "Latn",
-      "VU"
-    ],
-    "mrn": [
-      "Latn",
-      "SB"
-    ],
-    "mro": [
-      "Mroo",
-      "BD"
-    ],
-    "mrp": [
-      "Latn",
-      "VU"
-    ],
-    "mrq": [
-      "Latn",
-      "PF"
-    ],
-    "mrr": [
-      "Deva",
-      "IN"
-    ],
-    "mrs": [
-      "Latn",
-      "VU"
-    ],
-    "mrt": [
-      "Latn",
-      "NG"
-    ],
-    "mru": [
-      "Latn",
-      "CM"
-    ],
-    "mrv": [
-      "Latn",
-      "PF"
-    ],
-    "mrw": [
-      "Latn",
-      "PH"
-    ],
-    "mrx": [
-      "Latn",
-      "ID"
-    ],
-    "mry": [
-      "Latn",
-      "PH"
-    ],
-    "mrz": [
-      "Latn",
-      "ID"
-    ],
-    "ms": [
-      "Latn",
-      "MY"
-    ],
-    "msb": [
-      "Latn",
-      "PH"
-    ],
-    "msc": [
-      "Latn",
-      "GN"
-    ],
-    "mse": [
-      "Latn",
-      "TD"
-    ],
-    "msf": [
-      "Latn",
-      "ID"
-    ],
-    "msg": [
-      "Latn",
-      "ID"
-    ],
-    "msh": [
-      "Latn",
-      "MG"
-    ],
-    "msi": [
-      "Latn",
-      "MY"
-    ],
-    "msj": [
-      "Latn",
-      "CD"
-    ],
-    "msk": [
-      "Latn",
-      "PH"
-    ],
-    "msl": [
-      "Latn",
-      "ID"
-    ],
-    "msm": [
-      "Latn",
-      "PH"
-    ],
-    "msn": [
-      "Latn",
-      "VU"
-    ],
-    "mso": [
-      "Latn",
-      "ID"
-    ],
-    "msp": [
-      "Latn",
-      "BR"
-    ],
-    "msq": [
-      "Latn",
-      "NC"
-    ],
-    "mss": [
-      "Latn",
-      "ID"
-    ],
-    "msu": [
-      "Latn",
-      "PG"
-    ],
-    "msv": [
-      "Latn",
-      "CM"
-    ],
-    "msw": [
-      "Latn",
-      "GW"
-    ],
-    "msx": [
-      "Latn",
-      "PG"
-    ],
-    "msy": [
-      "Latn",
-      "PG"
-    ],
-    "msz": [
-      "Latn",
-      "PG"
-    ],
-    "mt": [
-      "Latn",
-      "MT"
-    ],
-    "mta": [
-      "Latn",
-      "PH"
-    ],
-    "mtb": [
-      "Latn",
-      "CI"
-    ],
-    "mtc": [
-      "Latn",
-      "ZZ"
-    ],
-    "mtd": [
-      "Latn",
-      "ID"
-    ],
-    "mte": [
-      "Latn",
-      "SB"
-    ],
-    "mtf": [
-      "Latn",
-      "ZZ"
-    ],
-    "mtg": [
-      "Latn",
-      "ID"
-    ],
-    "mth": [
-      "Latn",
-      "ID"
-    ],
-    "mti": [
-      "Latn",
-      "ZZ"
-    ],
-    "mtj": [
-      "Latn",
-      "ID"
-    ],
-    "mtk": [
-      "Latn",
-      "CM"
-    ],
-    "mtl": [
-      "Latn",
-      "NG"
-    ],
-    "mtm": [
-      "Cyrl",
-      "RU"
-    ],
-    "mtn": [
-      "Latn",
-      "NI"
-    ],
-    "mto": [
-      "Latn",
-      "MX"
-    ],
-    "mtp": [
-      "Latn",
-      "BO"
-    ],
-    "mtq": [
-      "Latn",
-      "VN"
-    ],
-    "mtr": [
-      "Deva",
-      "IN"
-    ],
-    "mts": [
-      "Latn",
-      "PE"
-    ],
-    "mtt": [
-      "Latn",
-      "VU"
-    ],
-    "mtu": [
-      "Latn",
-      "MX"
-    ],
-    "mtv": [
-      "Latn",
-      "PG"
-    ],
-    "mtw": [
-      "Latn",
-      "PH"
-    ],
-    "mtx": [
-      "Latn",
-      "MX"
-    ],
-    "mty": [
-      "Latn",
-      "PG"
-    ],
-    "mua": [
-      "Latn",
-      "CM"
-    ],
-    "mub": [
-      "Latn",
-      "TD"
-    ],
-    "muc": [
-      "Latn",
-      "CM"
-    ],
-    "mud": [
-      "Cyrl",
-      "RU"
-    ],
-    "mue": [
-      "Latn",
-      "EC"
-    ],
-    "mug": [
-      "Latn",
-      "CM"
-    ],
-    "muh": [
-      "Latn",
-      "SS"
-    ],
-    "mui": [
-      "Latn",
-      "ID"
-    ],
-    "muj": [
-      "Latn",
-      "TD"
-    ],
-    "muk": [
-      "Tibt",
-      "NP"
-    ],
-    "mum": [
-      "Latn",
-      "PG"
-    ],
-    "muo": [
-      "Latn",
-      "CM"
-    ],
-    "muq": [
-      "Latn",
-      "CN"
-    ],
-    "mur": [
-      "Latn",
-      "ZZ"
-    ],
-    "mus": [
-      "Latn",
-      "US"
-    ],
-    "mut": [
-      "Deva",
-      "IN"
-    ],
-    "muu": [
-      "Latn",
-      "KE"
-    ],
-    "muv": [
-      "Taml",
-      "IN"
-    ],
-    "mux": [
-      "Latn",
-      "PG"
-    ],
-    "muy": [
-      "Latn",
-      "CM"
-    ],
-    "muz": [
-      "Ethi",
-      "ET"
-    ],
-    "mva": [
-      "Latn",
-      "ZZ"
-    ],
-    "mvd": [
-      "Latn",
-      "ID"
-    ],
-    "mvf": [
-      "Mong",
-      "CN"
-    ],
-    "mvg": [
-      "Latn",
-      "MX"
-    ],
-    "mvh": [
-      "Latn",
-      "TD"
-    ],
-    "mvk": [
-      "Latn",
-      "PG"
-    ],
-    "mvl": [
-      "Latn",
-      "AU"
-    ],
-    "mvn": [
-      "Latn",
-      "ZZ"
-    ],
-    "mvo": [
-      "Latn",
-      "SB"
-    ],
-    "mvp": [
-      "Latn",
-      "ID"
-    ],
-    "mvq": [
-      "Latn",
-      "PG"
-    ],
-    "mvr": [
-      "Latn",
-      "ID"
-    ],
-    "mvs": [
-      "Latn",
-      "ID"
-    ],
-    "mvt": [
-      "Latn",
-      "VU"
-    ],
-    "mvu": [
-      "Latn",
-      "TD"
-    ],
-    "mvv": [
-      "Latn",
-      "MY"
-    ],
-    "mvw": [
-      "Latn",
-      "TZ"
-    ],
-    "mvx": [
-      "Latn",
-      "ID"
-    ],
-    "mvy": [
-      "Arab",
-      "PK"
-    ],
-    "mvz": [
-      "Ethi",
-      "ET"
-    ],
-    "mwa": [
-      "Latn",
-      "PG"
-    ],
-    "mwb": [
-      "Latn",
-      "PG"
-    ],
-    "mwc": [
-      "Latn",
-      "PG"
-    ],
-    "mwe": [
-      "Latn",
-      "TZ"
-    ],
-    "mwf": [
-      "Latn",
-      "AU"
-    ],
-    "mwg": [
-      "Latn",
-      "PG"
-    ],
-    "mwh": [
-      "Latn",
-      "PG"
-    ],
-    "mwi": [
-      "Latn",
-      "VU"
-    ],
-    "mwk": [
-      "Latn",
-      "ML"
-    ],
-    "mwl": [
-      "Latn",
-      "PT"
-    ],
-    "mwm": [
-      "Latn",
-      "TD"
-    ],
-    "mwn": [
-      "Latn",
-      "ZM"
-    ],
-    "mwo": [
-      "Latn",
-      "VU"
-    ],
-    "mwp": [
-      "Latn",
-      "AU"
-    ],
-    "mwq": [
-      "Latn",
-      "MM"
-    ],
-    "mwr": [
-      "Deva",
-      "IN"
-    ],
-    "mws": [
-      "Latn",
-      "KE"
-    ],
-    "mwt": [
-      "Mymr",
-      "MM"
-    ],
-    "mwu": [
-      "Latn",
-      "SS"
-    ],
-    "mwv": [
-      "Latn",
-      "ID"
-    ],
-    "mww": [
-      "Hmnp",
-      "US"
-    ],
-    "mwz": [
-      "Latn",
-      "CD"
-    ],
-    "mxa": [
-      "Latn",
-      "MX"
-    ],
-    "mxb": [
-      "Latn",
-      "MX"
-    ],
-    "mxc": [
-      "Latn",
-      "ZW"
-    ],
-    "mxd": [
-      "Latn",
-      "ID"
-    ],
-    "mxe": [
-      "Latn",
-      "VU"
-    ],
-    "mxf": [
-      "Latn",
-      "CM"
-    ],
-    "mxg": [
-      "Latn",
-      "AO"
-    ],
-    "mxh": [
-      "Latn",
-      "CD"
-    ],
-    "mxi": [
-      "Latn",
-      "ES"
-    ],
-    "mxj": [
-      "Latn",
-      "IN"
-    ],
-    "mxk": [
-      "Latn",
-      "PG"
-    ],
-    "mxl": [
-      "Latn",
-      "BJ"
-    ],
-    "mxm": [
-      "Latn",
-      "ZZ"
-    ],
-    "mxn": [
-      "Latn",
-      "ID"
-    ],
-    "mxo": [
-      "Latn",
-      "ZM"
-    ],
-    "mxp": [
-      "Latn",
-      "MX"
-    ],
-    "mxq": [
-      "Latn",
-      "MX"
-    ],
-    "mxr": [
-      "Latn",
-      "MY"
-    ],
-    "mxs": [
-      "Latn",
-      "MX"
-    ],
-    "mxt": [
-      "Latn",
-      "MX"
-    ],
-    "mxu": [
-      "Latn",
-      "CM"
-    ],
-    "mxv": [
-      "Latn",
-      "MX"
-    ],
-    "mxw": [
-      "Latn",
-      "PG"
-    ],
-    "mxx": [
-      "Latn",
-      "CI"
-    ],
-    "mxy": [
-      "Latn",
-      "MX"
-    ],
-    "mxz": [
-      "Latn",
-      "ID"
-    ],
-    "my": [
-      "Mymr",
-      "MM"
-    ],
-    "myb": [
-      "Latn",
-      "TD"
-    ],
-    "myc": [
-      "Latn",
-      "CD"
-    ],
-    "mye": [
-      "Latn",
-      "GA"
-    ],
-    "myf": [
-      "Latn",
-      "ET"
-    ],
-    "myg": [
-      "Latn",
-      "CM"
-    ],
-    "myh": [
-      "Latn",
-      "US"
-    ],
-    "myj": [
-      "Latn",
-      "SS"
-    ],
-    "myk": [
-      "Latn",
-      "ZZ"
-    ],
-    "myl": [
-      "Latn",
-      "ID"
-    ],
-    "mym": [
-      "Ethi",
-      "ZZ"
-    ],
-    "myp": [
-      "Latn",
-      "BR"
-    ],
-    "myr": [
-      "Latn",
-      "PE"
-    ],
-    "myu": [
-      "Latn",
-      "BR"
-    ],
-    "myv": [
-      "Cyrl",
-      "RU"
-    ],
-    "myw": [
-      "Latn",
-      "ZZ"
-    ],
-    "myx": [
-      "Latn",
-      "UG"
-    ],
-    "myy": [
-      "Latn",
-      "CO"
-    ],
-    "myz": [
-      "Mand",
-      "IR"
-    ],
-    "mza": [
-      "Latn",
-      "MX"
-    ],
-    "mzd": [
-      "Latn",
-      "CM"
-    ],
-    "mze": [
-      "Latn",
-      "PG"
-    ],
-    "mzh": [
-      "Latn",
-      "AR"
-    ],
-    "mzi": [
-      "Latn",
-      "MX"
-    ],
-    "mzj": [
-      "Latn",
-      "LR"
-    ],
-    "mzk": [
-      "Latn",
-      "ZZ"
-    ],
-    "mzl": [
-      "Latn",
-      "MX"
-    ],
-    "mzm": [
-      "Latn",
-      "ZZ"
-    ],
-    "mzn": [
-      "Arab",
-      "IR"
-    ],
-    "mzo": [
-      "Latn",
-      "BR"
-    ],
-    "mzp": [
-      "Latn",
-      "ZZ"
-    ],
-    "mzq": [
-      "Latn",
-      "ID"
-    ],
-    "mzr": [
-      "Latn",
-      "BR"
-    ],
-    "mzt": [
-      "Latn",
-      "MY"
-    ],
-    "mzu": [
-      "Latn",
-      "PG"
-    ],
-    "mzv": [
-      "Latn",
-      "CF"
-    ],
-    "mzw": [
-      "Latn",
-      "ZZ"
-    ],
-    "mzx": [
-      "Latn",
-      "GY"
-    ],
-    "mzz": [
-      "Latn",
-      "ZZ"
-    ],
-    "na": [
-      "Latn",
-      "NR"
-    ],
-    "naa": [
-      "Latn",
-      "ID"
-    ],
-    "nab": [
-      "Latn",
-      "BR"
-    ],
-    "nac": [
-      "Latn",
-      "ZZ"
-    ],
-    "nae": [
-      "Latn",
-      "ID"
-    ],
-    "naf": [
-      "Latn",
-      "ZZ"
-    ],
-    "nag": [
-      "Latn",
-      "IN"
-    ],
-    "naj": [
-      "Latn",
-      "GN"
-    ],
-    "nak": [
-      "Latn",
-      "ZZ"
-    ],
-    "nal": [
-      "Latn",
-      "PG"
-    ],
-    "nam": [
-      "Latn",
-      "AU"
-    ],
-    "nan": [
-      "Hans",
-      "CN"
-    ],
-    "nao": [
-      "Deva",
-      "NP"
-    ],
-    "nap": [
-      "Latn",
-      "IT"
-    ],
-    "naq": [
-      "Latn",
-      "NA"
-    ],
-    "nar": [
-      "Latn",
-      "NG"
-    ],
-    "nas": [
-      "Latn",
-      "ZZ"
-    ],
-    "nat": [
-      "Latn",
-      "NG"
-    ],
-    "naw": [
-      "Latn",
-      "GH"
-    ],
-    "nax": [
-      "Latn",
-      "PG"
-    ],
-    "nay": [
-      "Latn",
-      "AU"
-    ],
-    "naz": [
-      "Latn",
-      "MX"
-    ],
-    "nb": [
-      "Latn",
-      "NO"
-    ],
-    "nba": [
-      "Latn",
-      "AO"
-    ],
-    "nbb": [
-      "Latn",
-      "NG"
-    ],
-    "nbc": [
-      "Latn",
-      "IN"
-    ],
-    "nbd": [
-      "Latn",
-      "CD"
-    ],
-    "nbe": [
-      "Latn",
-      "IN"
-    ],
-    "nbh": [
-      "Latn",
-      "NG"
-    ],
-    "nbi": [
-      "Latn",
-      "IN"
-    ],
-    "nbj": [
-      "Latn",
-      "AU"
-    ],
-    "nbk": [
-      "Latn",
-      "PG"
-    ],
-    "nbm": [
-      "Latn",
-      "CF"
-    ],
-    "nbn": [
-      "Latn",
-      "ID"
-    ],
-    "nbo": [
-      "Latn",
-      "NG"
-    ],
-    "nbp": [
-      "Latn",
-      "NG"
-    ],
-    "nbq": [
-      "Latn",
-      "ID"
-    ],
-    "nbr": [
-      "Latn",
-      "NG"
-    ],
-    "nbt": [
-      "Latn",
-      "IN"
-    ],
-    "nbu": [
-      "Latn",
-      "IN"
-    ],
-    "nbv": [
-      "Latn",
-      "CM"
-    ],
-    "nbw": [
-      "Latn",
-      "CD"
-    ],
-    "nby": [
-      "Latn",
-      "PG"
-    ],
-    "nca": [
-      "Latn",
-      "ZZ"
-    ],
-    "ncb": [
-      "Latn",
-      "IN"
-    ],
-    "ncc": [
-      "Latn",
-      "PG"
-    ],
-    "ncd": [
-      "Deva",
-      "NP"
-    ],
-    "nce": [
-      "Latn",
-      "ZZ"
-    ],
-    "ncf": [
-      "Latn",
-      "ZZ"
-    ],
-    "ncg": [
-      "Latn",
-      "CA"
-    ],
-    "nch": [
-      "Latn",
-      "MX"
-    ],
-    "nci": [
-      "Latn",
-      "MX"
-    ],
-    "ncj": [
-      "Latn",
-      "MX"
-    ],
-    "nck": [
-      "Latn",
-      "AU"
-    ],
-    "ncl": [
-      "Latn",
-      "MX"
-    ],
-    "ncm": [
-      "Latn",
-      "PG"
-    ],
-    "ncn": [
-      "Latn",
-      "PG"
-    ],
-    "nco": [
-      "Latn",
-      "ZZ"
-    ],
-    "ncq": [
-      "Laoo",
-      "LA"
-    ],
-    "ncr": [
-      "Latn",
-      "CM"
-    ],
-    "nct": [
-      "Latn",
-      "IN"
-    ],
-    "ncu": [
-      "Latn",
-      "ZZ"
-    ],
-    "ncx": [
-      "Latn",
-      "MX"
-    ],
-    "ncz": [
-      "Latn",
-      "US"
-    ],
-    "nd": [
-      "Latn",
-      "ZW"
-    ],
-    "nda": [
-      "Latn",
-      "CG"
-    ],
-    "ndb": [
-      "Latn",
-      "CM"
-    ],
-    "ndc": [
-      "Latn",
-      "MZ"
-    ],
-    "ndd": [
-      "Latn",
-      "NG"
-    ],
-    "ndf": [
-      "Cyrl",
-      "RU"
-    ],
-    "ndg": [
-      "Latn",
-      "TZ"
-    ],
-    "ndh": [
-      "Latn",
-      "TZ"
-    ],
-    "ndi": [
-      "Latn",
-      "NG"
-    ],
-    "ndj": [
-      "Latn",
-      "TZ"
-    ],
-    "ndk": [
-      "Latn",
-      "CD"
-    ],
-    "ndl": [
-      "Latn",
-      "CD"
-    ],
-    "ndm": [
-      "Latn",
-      "TD"
-    ],
-    "ndn": [
-      "Latn",
-      "CG"
-    ],
-    "ndp": [
-      "Latn",
-      "UG"
-    ],
-    "ndq": [
-      "Latn",
-      "AO"
-    ],
-    "ndr": [
-      "Latn",
-      "NG"
-    ],
-    "nds": [
-      "Latn",
-      "DE"
-    ],
-    "ndt": [
-      "Latn",
-      "CD"
-    ],
-    "ndu": [
-      "Latn",
-      "CM"
-    ],
-    "ndv": [
-      "Latn",
-      "SN"
-    ],
-    "ndw": [
-      "Latn",
-      "CD"
-    ],
-    "ndx": [
-      "Latn",
-      "ID"
-    ],
-    "ndy": [
-      "Latn",
-      "CF"
-    ],
-    "ndz": [
-      "Latn",
-      "SS"
-    ],
-    "ne": [
-      "Deva",
-      "NP"
-    ],
-    "nea": [
-      "Latn",
-      "ID"
-    ],
-    "neb": [
-      "Latn",
-      "ZZ"
-    ],
-    "nec": [
-      "Latn",
-      "ID"
-    ],
-    "ned": [
-      "Latn",
-      "NG"
-    ],
-    "nee": [
-      "Latn",
-      "NC"
-    ],
-    "neg": [
-      "Cyrl",
-      "RU"
-    ],
-    "neh": [
-      "Tibt",
-      "BT"
-    ],
-    "nei": [
-      "Xsux",
-      "TR"
-    ],
-    "nej": [
-      "Latn",
-      "PG"
-    ],
-    "nek": [
-      "Latn",
-      "NC"
-    ],
-    "nem": [
-      "Latn",
-      "NC"
-    ],
-    "nen": [
-      "Latn",
-      "NC"
-    ],
-    "neo": [
-      "Latn",
-      "VN"
-    ],
-    "neq": [
-      "Latn",
-      "MX"
-    ],
-    "ner": [
-      "Latn",
-      "ID"
-    ],
-    "net": [
-      "Latn",
-      "PG"
-    ],
-    "neu": [
-      "Latn",
-      "001"
-    ],
-    "new": [
-      "Deva",
-      "NP"
-    ],
-    "nex": [
-      "Latn",
-      "ZZ"
-    ],
-    "ney": [
-      "Latn",
-      "CI"
-    ],
-    "nez": [
-      "Latn",
-      "US"
-    ],
-    "nfa": [
-      "Latn",
-      "ID"
-    ],
-    "nfd": [
-      "Latn",
-      "NG"
-    ],
-    "nfl": [
-      "Latn",
-      "SB"
-    ],
-    "nfr": [
-      "Latn",
-      "ZZ"
-    ],
-    "nfu": [
-      "Latn",
-      "CM"
-    ],
-    "ng": [
-      "Latn",
-      "NA"
-    ],
-    "nga": [
-      "Latn",
-      "ZZ"
-    ],
-    "ngb": [
-      "Latn",
-      "ZZ"
-    ],
-    "ngc": [
-      "Latn",
-      "CD"
-    ],
-    "ngd": [
-      "Latn",
-      "CF"
-    ],
-    "nge": [
-      "Latn",
-      "CM"
-    ],
-    "ngg": [
-      "Latn",
-      "CF"
-    ],
-    "ngh": [
-      "Latn",
-      "ZA"
-    ],
-    "ngi": [
-      "Latn",
-      "NG"
-    ],
-    "ngj": [
-      "Latn",
-      "CM"
-    ],
-    "ngk": [
-      "Latn",
-      "AU"
-    ],
-    "ngl": [
-      "Latn",
-      "MZ"
-    ],
-    "ngm": [
-      "Latn",
-      "FM"
-    ],
-    "ngn": [
-      "Latn",
-      "CM"
-    ],
-    "ngp": [
-      "Latn",
-      "TZ"
-    ],
-    "ngq": [
-      "Latn",
-      "TZ"
-    ],
-    "ngr": [
-      "Latn",
-      "SB"
-    ],
-    "ngs": [
-      "Latn",
-      "NG"
-    ],
-    "ngt": [
-      "Laoo",
-      "LA"
-    ],
-    "ngu": [
-      "Latn",
-      "MX"
-    ],
-    "ngv": [
-      "Latn",
-      "CM"
-    ],
-    "ngw": [
-      "Latn",
-      "NG"
-    ],
-    "ngx": [
-      "Latn",
-      "NG"
-    ],
-    "ngy": [
-      "Latn",
-      "CM"
-    ],
-    "ngz": [
-      "Latn",
-      "CG"
-    ],
-    "nha": [
-      "Latn",
-      "AU"
-    ],
-    "nhb": [
-      "Latn",
-      "ZZ"
-    ],
-    "nhc": [
-      "Latn",
-      "MX"
-    ],
-    "nhd": [
-      "Latn",
-      "PY"
-    ],
-    "nhe": [
-      "Latn",
-      "MX"
-    ],
-    "nhf": [
-      "Latn",
-      "AU"
-    ],
-    "nhg": [
-      "Latn",
-      "MX"
-    ],
-    "nhi": [
-      "Latn",
-      "MX"
-    ],
-    "nhk": [
-      "Latn",
-      "MX"
-    ],
-    "nhm": [
-      "Latn",
-      "MX"
-    ],
-    "nhn": [
-      "Latn",
-      "MX"
-    ],
-    "nho": [
-      "Latn",
-      "PG"
-    ],
-    "nhp": [
-      "Latn",
-      "MX"
-    ],
-    "nhq": [
-      "Latn",
-      "MX"
-    ],
-    "nhr": [
-      "Latn",
-      "BW"
-    ],
-    "nht": [
-      "Latn",
-      "MX"
-    ],
-    "nhu": [
-      "Latn",
-      "CM"
-    ],
-    "nhv": [
-      "Latn",
-      "MX"
-    ],
-    "nhw": [
-      "Latn",
-      "MX"
-    ],
-    "nhx": [
-      "Latn",
-      "MX"
-    ],
-    "nhy": [
-      "Latn",
-      "MX"
-    ],
-    "nhz": [
-      "Latn",
-      "MX"
-    ],
-    "nia": [
-      "Latn",
-      "ID"
-    ],
-    "nib": [
-      "Latn",
-      "PG"
-    ],
-    "nid": [
-      "Latn",
-      "AU"
-    ],
-    "nie": [
-      "Latn",
-      "TD"
-    ],
-    "nif": [
-      "Latn",
-      "ZZ"
-    ],
-    "nig": [
-      "Latn",
-      "AU"
-    ],
-    "nih": [
-      "Latn",
-      "TZ"
-    ],
-    "nii": [
-      "Latn",
-      "ZZ"
-    ],
-    "nij": [
-      "Latn",
-      "ID"
-    ],
-    "nil": [
-      "Latn",
-      "ID"
-    ],
-    "nim": [
-      "Latn",
-      "TZ"
-    ],
-    "nin": [
-      "Latn",
-      "ZZ"
-    ],
-    "nio": [
-      "Cyrl",
-      "RU"
-    ],
-    "niq": [
-      "Latn",
-      "KE"
-    ],
-    "nir": [
-      "Latn",
-      "ID"
-    ],
-    "nis": [
-      "Latn",
-      "PG"
-    ],
-    "nit": [
-      "Telu",
-      "IN"
-    ],
-    "niu": [
-      "Latn",
-      "NU"
-    ],
-    "niv": [
-      "Cyrl",
-      "RU"
-    ],
-    "niw": [
-      "Latn",
-      "PG"
-    ],
-    "nix": [
-      "Latn",
-      "CD"
-    ],
-    "niy": [
-      "Latn",
-      "ZZ"
-    ],
-    "niz": [
-      "Latn",
-      "ZZ"
-    ],
-    "nja": [
-      "Latn",
-      "NG"
-    ],
-    "njb": [
-      "Latn",
-      "IN"
-    ],
-    "njd": [
-      "Latn",
-      "TZ"
-    ],
-    "njh": [
-      "Latn",
-      "IN"
-    ],
-    "nji": [
-      "Latn",
-      "AU"
-    ],
-    "njj": [
-      "Latn",
-      "CM"
-    ],
-    "njl": [
-      "Latn",
-      "SS"
-    ],
-    "njm": [
-      "Latn",
-      "IN"
-    ],
-    "njn": [
-      "Latn",
-      "IN"
-    ],
-    "njo": [
-      "Latn",
-      "IN"
-    ],
-    "njr": [
-      "Latn",
-      "NG"
-    ],
-    "njs": [
-      "Latn",
-      "ID"
-    ],
-    "njt": [
-      "Latn",
-      "SR"
-    ],
-    "nju": [
-      "Latn",
-      "AU"
-    ],
-    "njx": [
-      "Latn",
-      "CG"
-    ],
-    "njy": [
-      "Latn",
-      "CM"
-    ],
-    "njz": [
-      "Latn",
-      "IN"
-    ],
-    "nka": [
-      "Latn",
-      "ZM"
-    ],
-    "nkb": [
-      "Latn",
-      "IN"
-    ],
-    "nkc": [
-      "Latn",
-      "CM"
-    ],
-    "nkd": [
-      "Latn",
-      "IN"
-    ],
-    "nke": [
-      "Latn",
-      "SB"
-    ],
-    "nkf": [
-      "Latn",
-      "IN"
-    ],
-    "nkg": [
-      "Latn",
-      "ZZ"
-    ],
-    "nkh": [
-      "Latn",
-      "IN"
-    ],
-    "nki": [
-      "Latn",
-      "IN"
-    ],
-    "nkj": [
-      "Latn",
-      "ID"
-    ],
-    "nkk": [
-      "Latn",
-      "VU"
-    ],
-    "nkm": [
-      "Latn",
-      "PG"
-    ],
-    "nkn": [
-      "Latn",
-      "AO"
-    ],
-    "nko": [
-      "Latn",
-      "ZZ"
-    ],
-    "nkq": [
-      "Latn",
-      "GH"
-    ],
-    "nkr": [
-      "Latn",
-      "FM"
-    ],
-    "nks": [
-      "Latn",
-      "ID"
-    ],
-    "nkt": [
-      "Latn",
-      "TZ"
-    ],
-    "nku": [
-      "Latn",
-      "CI"
-    ],
-    "nkv": [
-      "Latn",
-      "MW"
-    ],
-    "nkw": [
-      "Latn",
-      "CD"
-    ],
-    "nkx": [
-      "Latn",
-      "NG"
-    ],
-    "nkz": [
-      "Latn",
-      "NG"
-    ],
-    "nl": [
-      "Latn",
-      "NL"
-    ],
-    "nla": [
-      "Latn",
-      "CM"
-    ],
-    "nlc": [
-      "Latn",
-      "ID"
-    ],
-    "nle": [
-      "Latn",
-      "KE"
-    ],
-    "nlg": [
-      "Latn",
-      "SB"
-    ],
-    "nli": [
-      "Arab",
-      "AF"
-    ],
-    "nlj": [
-      "Latn",
-      "CD"
-    ],
-    "nlk": [
-      "Latn",
-      "ID"
-    ],
-    "nlm": [
-      "Arab",
-      "PK"
-    ],
-    "nlo": [
-      "Latn",
-      "CD"
-    ],
-    "nlq": [
-      "Latn",
-      "MM"
-    ],
-    "nlu": [
-      "Latn",
-      "GH"
-    ],
-    "nlv": [
-      "Latn",
-      "MX"
-    ],
-    "nlw": [
-      "Latn",
-      "AU"
-    ],
-    "nlx": [
-      "Deva",
-      "IN"
-    ],
-    "nly": [
-      "Latn",
-      "AU"
-    ],
-    "nlz": [
-      "Latn",
-      "SB"
-    ],
-    "nma": [
-      "Latn",
-      "IN"
-    ],
-    "nmb": [
-      "Latn",
-      "VU"
-    ],
-    "nmc": [
-      "Latn",
-      "TD"
-    ],
-    "nmd": [
-      "Latn",
-      "GA"
-    ],
-    "nme": [
-      "Latn",
-      "IN"
-    ],
-    "nmf": [
-      "Latn",
-      "IN"
-    ],
-    "nmg": [
-      "Latn",
-      "CM"
-    ],
-    "nmh": [
-      "Latn",
-      "IN"
-    ],
-    "nmi": [
-      "Latn",
-      "NG"
-    ],
-    "nmj": [
-      "Latn",
-      "CF"
-    ],
-    "nmk": [
-      "Latn",
-      "VU"
-    ],
-    "nml": [
-      "Latn",
-      "CM"
-    ],
-    "nmm": [
-      "Deva",
-      "NP"
-    ],
-    "nmn": [
-      "Latn",
-      "BW"
-    ],
-    "nmo": [
-      "Latn",
-      "IN"
-    ],
-    "nmp": [
-      "Latn",
-      "AU"
-    ],
-    "nmq": [
-      "Latn",
-      "ZW"
-    ],
-    "nmr": [
-      "Latn",
-      "CM"
-    ],
-    "nms": [
-      "Latn",
-      "VU"
-    ],
-    "nmt": [
-      "Latn",
-      "FM"
-    ],
-    "nmu": [
-      "Latn",
-      "US"
-    ],
-    "nmv": [
-      "Latn",
-      "AU"
-    ],
-    "nmw": [
-      "Latn",
-      "PG"
-    ],
-    "nmx": [
-      "Latn",
-      "PG"
-    ],
-    "nmz": [
-      "Latn",
-      "ZZ"
-    ],
-    "nn": [
-      "Latn",
-      "NO"
-    ],
-    "nna": [
-      "Latn",
-      "AU"
-    ],
-    "nnb": [
-      "Latn",
-      "CD"
-    ],
-    "nnc": [
-      "Latn",
-      "TD"
-    ],
-    "nnd": [
-      "Latn",
-      "VU"
-    ],
-    "nne": [
-      "Latn",
-      "AO"
-    ],
-    "nnf": [
-      "Latn",
-      "ZZ"
-    ],
-    "nng": [
-      "Latn",
-      "IN"
-    ],
-    "nnh": [
-      "Latn",
-      "CM"
-    ],
-    "nni": [
-      "Latn",
-      "ID"
-    ],
-    "nnj": [
-      "Latn",
-      "ET"
-    ],
-    "nnk": [
-      "Latn",
-      "ZZ"
-    ],
-    "nnl": [
-      "Latn",
-      "IN"
-    ],
-    "nnm": [
-      "Latn",
-      "ZZ"
-    ],
-    "nnn": [
-      "Latn",
-      "TD"
-    ],
-    "nnp": [
-      "Wcho",
-      "IN"
-    ],
-    "nnq": [
-      "Latn",
-      "TZ"
-    ],
-    "nnr": [
-      "Latn",
-      "AU"
-    ],
-    "nnt": [
-      "Latn",
-      "US"
-    ],
-    "nnu": [
-      "Latn",
-      "GH"
-    ],
-    "nnv": [
-      "Latn",
-      "AU"
-    ],
-    "nnw": [
-      "Latn",
-      "BF"
-    ],
-    "nny": [
-      "Latn",
-      "AU"
-    ],
-    "nnz": [
-      "Latn",
-      "CM"
-    ],
-    "no": [
-      "Latn",
-      "NO"
-    ],
-    "noa": [
-      "Latn",
-      "CO"
-    ],
-    "noc": [
-      "Latn",
-      "PG"
-    ],
-    "nod": [
-      "Lana",
-      "TH"
-    ],
-    "noe": [
-      "Deva",
-      "IN"
-    ],
-    "nof": [
-      "Latn",
-      "PG"
-    ],
-    "nog": [
-      "Cyrl",
-      "RU"
-    ],
-    "noh": [
-      "Latn",
-      "PG"
-    ],
-    "noi": [
-      "Deva",
-      "IN"
-    ],
-    "noj": [
-      "Latn",
-      "CO"
-    ],
-    "nok": [
-      "Latn",
-      "US"
-    ],
-    "nom": [
-      "Latn",
-      "PE"
-    ],
-    "non": [
-      "Runr",
-      "SE"
-    ],
-    "nop": [
-      "Latn",
-      "ZZ"
-    ],
-    "noq": [
-      "Latn",
-      "CD"
-    ],
-    "nos": [
-      "Yiii",
-      "CN"
-    ],
-    "not": [
-      "Latn",
-      "PE"
-    ],
-    "nou": [
-      "Latn",
-      "ZZ"
-    ],
-    "nov": [
-      "Latn",
-      "001"
-    ],
-    "now": [
-      "Latn",
-      "TZ"
-    ],
-    "noy": [
-      "Latn",
-      "TD"
-    ],
-    "npb": [
-      "Tibt",
-      "BT"
-    ],
-    "npg": [
-      "Latn",
-      "MM"
-    ],
-    "nph": [
-      "Latn",
-      "IN"
-    ],
-    "npl": [
-      "Latn",
-      "MX"
-    ],
-    "npn": [
-      "Latn",
-      "PG"
-    ],
-    "npo": [
-      "Latn",
-      "IN"
-    ],
-    "nps": [
-      "Latn",
-      "ID"
-    ],
-    "npu": [
-      "Latn",
-      "IN"
-    ],
-    "npx": [
-      "Latn",
-      "SB"
-    ],
-    "npy": [
-      "Latn",
-      "ID"
-    ],
-    "nqg": [
-      "Latn",
-      "BJ"
-    ],
-    "nqk": [
-      "Latn",
-      "BJ"
-    ],
-    "nql": [
-      "Latn",
-      "AO"
-    ],
-    "nqm": [
-      "Latn",
-      "ID"
-    ],
-    "nqn": [
-      "Latn",
-      "PG"
-    ],
-    "nqo": [
-      "Nkoo",
-      "GN"
-    ],
-    "nqq": [
-      "Latn",
-      "MM"
-    ],
-    "nqt": [
-      "Latn",
-      "NG"
-    ],
-    "nqy": [
-      "Latn",
-      "MM"
-    ],
-    "nr": [
-      "Latn",
-      "ZA"
-    ],
-    "nra": [
-      "Latn",
-      "GA"
-    ],
-    "nrb": [
-      "Latn",
-      "ZZ"
-    ],
-    "nre": [
-      "Latn",
-      "IN"
-    ],
-    "nrf": [
-      "Latn",
-      "JE"
-    ],
-    "nrg": [
-      "Latn",
-      "VU"
-    ],
-    "nri": [
-      "Latn",
-      "IN"
-    ],
-    "nrk": [
-      "Latn",
-      "AU"
-    ],
-    "nrl": [
-      "Latn",
-      "AU"
-    ],
-    "nrm": [
-      "Latn",
-      "MY"
-    ],
-    "nrp": [
-      "Latn",
-      "IT"
-    ],
-    "nru": [
-      "Latn",
-      "CN"
-    ],
-    "nrx": [
-      "Latn",
-      "AU"
-    ],
-    "nrz": [
-      "Latn",
-      "PG"
-    ],
-    "nsa": [
-      "Latn",
-      "IN"
-    ],
-    "nsb": [
-      "Latn",
-      "ZA"
-    ],
-    "nsc": [
-      "Latn",
-      "NG"
-    ],
-    "nsd": [
-      "Yiii",
-      "CN"
-    ],
-    "nse": [
-      "Latn",
-      "ZM"
-    ],
-    "nsf": [
-      "Yiii",
-      "CN"
-    ],
-    "nsg": [
-      "Latn",
-      "TZ"
-    ],
-    "nsh": [
-      "Latn",
-      "CM"
-    ],
-    "nsk": [
-      "Cans",
-      "CA"
-    ],
-    "nsm": [
-      "Latn",
-      "IN"
-    ],
-    "nsn": [
-      "Latn",
-      "ZZ"
-    ],
-    "nso": [
-      "Latn",
-      "ZA"
-    ],
-    "nsq": [
-      "Latn",
-      "US"
-    ],
-    "nss": [
-      "Latn",
-      "ZZ"
-    ],
-    "nst": [
-      "Tnsa",
-      "IN"
-    ],
-    "nsu": [
-      "Latn",
-      "MX"
-    ],
-    "nsv": [
-      "Yiii",
-      "CN"
-    ],
-    "nsw": [
-      "Latn",
-      "VU"
-    ],
-    "nsx": [
-      "Latn",
-      "AO"
-    ],
-    "nsy": [
-      "Latn",
-      "ID"
-    ],
-    "nsz": [
-      "Latn",
-      "US"
-    ],
-    "ntd": [
-      "Latn",
-      "MY"
-    ],
-    "nte": [
-      "Latn",
-      "MZ"
-    ],
-    "ntg": [
-      "Latn",
-      "AU"
-    ],
-    "nti": [
-      "Latn",
-      "BF"
-    ],
-    "ntj": [
-      "Latn",
-      "AU"
-    ],
-    "ntk": [
-      "Latn",
-      "TZ"
-    ],
-    "ntm": [
-      "Latn",
-      "ZZ"
-    ],
-    "nto": [
-      "Latn",
-      "CD"
-    ],
-    "ntp": [
-      "Latn",
-      "MX"
-    ],
-    "ntr": [
-      "Latn",
-      "ZZ"
-    ],
-    "ntu": [
-      "Latn",
-      "SB"
-    ],
-    "ntx": [
-      "Latn",
-      "MM"
-    ],
-    "nty": [
-      "Yiii",
-      "VN"
-    ],
-    "ntz": [
-      "Arab",
-      "IR"
-    ],
-    "nua": [
-      "Latn",
-      "NC"
-    ],
-    "nuc": [
-      "Latn",
-      "BR"
-    ],
-    "nud": [
-      "Latn",
-      "PG"
-    ],
-    "nue": [
-      "Latn",
-      "CD"
-    ],
-    "nuf": [
-      "Latn",
-      "CN"
-    ],
-    "nug": [
-      "Latn",
-      "AU"
-    ],
-    "nuh": [
-      "Latn",
-      "NG"
-    ],
-    "nui": [
-      "Latn",
-      "ZZ"
-    ],
-    "nuj": [
-      "Latn",
-      "UG"
-    ],
-    "nuk": [
-      "Latn",
-      "CA"
-    ],
-    "num": [
-      "Latn",
-      "TO"
-    ],
-    "nun": [
-      "Latn",
-      "MM"
-    ],
-    "nuo": [
-      "Latn",
-      "VN"
-    ],
-    "nup": [
-      "Latn",
-      "ZZ"
-    ],
-    "nuq": [
-      "Latn",
-      "PG"
-    ],
-    "nur": [
-      "Latn",
-      "PG"
-    ],
-    "nus": [
-      "Latn",
-      "SS"
-    ],
-    "nut": [
-      "Latn",
-      "VN"
-    ],
-    "nuu": [
-      "Latn",
-      "CD"
-    ],
-    "nuv": [
-      "Latn",
-      "ZZ"
-    ],
-    "nuw": [
-      "Latn",
-      "FM"
-    ],
-    "nux": [
-      "Latn",
-      "ZZ"
-    ],
-    "nuy": [
-      "Latn",
-      "AU"
-    ],
-    "nuz": [
-      "Latn",
-      "MX"
-    ],
-    "nv": [
-      "Latn",
-      "US"
-    ],
-    "nvh": [
-      "Latn",
-      "VU"
-    ],
-    "nvm": [
-      "Latn",
-      "PG"
-    ],
-    "nvo": [
-      "Latn",
-      "CM"
-    ],
-    "nwb": [
-      "Latn",
-      "ZZ"
-    ],
-    "nwc": [
-      "Newa",
-      "NP"
-    ],
-    "nwe": [
-      "Latn",
-      "CM"
-    ],
-    "nwg": [
-      "Latn",
-      "AU"
-    ],
-    "nwi": [
-      "Latn",
-      "VU"
-    ],
-    "nwm": [
-      "Latn",
-      "SS"
-    ],
-    "nwo": [
-      "Latn",
-      "AU"
-    ],
-    "nwr": [
-      "Latn",
-      "PG"
-    ],
-    "nww": [
-      "Latn",
-      "TZ"
-    ],
-    "nwx": [
-      "Deva",
-      "NP"
-    ],
-    "nxa": [
-      "Latn",
-      "TL"
-    ],
-    "nxd": [
-      "Latn",
-      "CD"
-    ],
-    "nxe": [
-      "Latn",
-      "ID"
-    ],
-    "nxg": [
-      "Latn",
-      "ID"
-    ],
-    "nxi": [
-      "Latn",
-      "TZ"
-    ],
-    "nxl": [
-      "Latn",
-      "ID"
-    ],
-    "nxn": [
-      "Latn",
-      "AU"
-    ],
-    "nxo": [
-      "Latn",
-      "GA"
-    ],
-    "nxq": [
-      "Latn",
-      "CN"
-    ],
-    "nxr": [
-      "Latn",
-      "ZZ"
-    ],
-    "nxx": [
-      "Latn",
-      "ID"
-    ],
-    "ny": [
-      "Latn",
-      "MW"
-    ],
-    "nyb": [
-      "Latn",
-      "GH"
-    ],
-    "nyc": [
-      "Latn",
-      "CD"
-    ],
-    "nyd": [
-      "Latn",
-      "KE"
-    ],
-    "nye": [
-      "Latn",
-      "AO"
-    ],
-    "nyf": [
-      "Latn",
-      "KE"
-    ],
-    "nyg": [
-      "Latn",
-      "CD"
-    ],
-    "nyh": [
-      "Latn",
-      "AU"
-    ],
-    "nyi": [
-      "Latn",
-      "SD"
-    ],
-    "nyj": [
-      "Latn",
-      "CD"
-    ],
-    "nyk": [
-      "Latn",
-      "AO"
-    ],
-    "nyl": [
-      "Thai",
-      "TH"
-    ],
-    "nym": [
-      "Latn",
-      "TZ"
-    ],
-    "nyn": [
-      "Latn",
-      "UG"
-    ],
-    "nyo": [
-      "Latn",
-      "UG"
-    ],
-    "nyp": [
-      "Latn",
-      "UG"
-    ],
-    "nyq": [
-      "Arab",
-      "IR"
-    ],
-    "nyr": [
-      "Latn",
-      "MW"
-    ],
-    "nys": [
-      "Latn",
-      "AU"
-    ],
-    "nyt": [
-      "Latn",
-      "AU"
-    ],
-    "nyu": [
-      "Latn",
-      "MZ"
-    ],
-    "nyv": [
-      "Latn",
-      "AU"
-    ],
-    "nyx": [
-      "Latn",
-      "AU"
-    ],
-    "nyy": [
-      "Latn",
-      "TZ"
-    ],
-    "nza": [
-      "Latn",
-      "CM"
-    ],
-    "nzb": [
-      "Latn",
-      "GA"
-    ],
-    "nzd": [
-      "Latn",
-      "CD"
-    ],
-    "nzi": [
-      "Latn",
-      "GH"
-    ],
-    "nzk": [
-      "Latn",
-      "CF"
-    ],
-    "nzm": [
-      "Latn",
-      "IN"
-    ],
-    "nzu": [
-      "Latn",
-      "CG"
-    ],
-    "nzy": [
-      "Latn",
-      "TD"
-    ],
-    "nzz": [
-      "Latn",
-      "ML"
-    ],
-    "oaa": [
-      "Cyrl",
-      "RU"
-    ],
-    "oac": [
-      "Cyrl",
-      "RU"
-    ],
-    "oar": [
-      "Syrc",
-      "SY"
-    ],
-    "oav": [
-      "Geor",
-      "GE"
-    ],
-    "obi": [
-      "Latn",
-      "US"
-    ],
-    "obk": [
-      "Latn",
-      "PH"
-    ],
-    "obl": [
-      "Latn",
-      "CM"
-    ],
-    "obm": [
-      "Phnx",
-      "JO"
-    ],
-    "obo": [
-      "Latn",
-      "PH"
-    ],
-    "obr": [
-      "Mymr",
-      "MM"
-    ],
-    "obt": [
-      "Latn",
-      "FR"
-    ],
-    "obu": [
-      "Latn",
-      "NG"
-    ],
-    "oc": [
-      "Latn",
-      "FR"
-    ],
-    "oca": [
-      "Latn",
-      "PE"
-    ],
-    "oco": [
-      "Latn",
-      "GB"
-    ],
-    "ocu": [
-      "Latn",
-      "MX"
-    ],
-    "oda": [
-      "Latn",
-      "NG"
-    ],
-    "odk": [
-      "Arab",
-      "PK"
-    ],
-    "odt": [
-      "Latn",
-      "NL"
-    ],
-    "odu": [
-      "Latn",
-      "NG"
-    ],
-    "ofu": [
-      "Latn",
-      "NG"
-    ],
-    "ogb": [
-      "Latn",
-      "NG"
-    ],
-    "ogc": [
-      "Latn",
-      "ZZ"
-    ],
-    "ogg": [
-      "Latn",
-      "NG"
-    ],
-    "ogo": [
-      "Latn",
-      "NG"
-    ],
-    "ogu": [
-      "Latn",
-      "NG"
-    ],
-    "oht": [
-      "Xsux",
-      "TR"
-    ],
-    "oia": [
-      "Latn",
-      "ID"
-    ],
-    "oie": [
-      "Latn",
-      "SS"
-    ],
-    "oin": [
-      "Latn",
-      "PG"
-    ],
-    "oj": [
-      "Cans",
-      "CA"
-    ],
-    "ojb": [
-      "Latn",
-      "CA"
-    ],
-    "ojc": [
-      "Latn",
-      "CA"
-    ],
-    "ojs": [
-      "Cans",
-      "CA"
-    ],
-    "ojv": [
-      "Latn",
-      "SB"
-    ],
-    "ojw": [
-      "Latn",
-      "CA"
-    ],
-    "oka": [
-      "Latn",
-      "CA"
-    ],
-    "okb": [
-      "Latn",
-      "NG"
-    ],
-    "okc": [
-      "Latn",
-      "CD"
-    ],
-    "okd": [
-      "Latn",
-      "NG"
-    ],
-    "oke": [
-      "Latn",
-      "NG"
-    ],
-    "okg": [
-      "Latn",
-      "AU"
-    ],
-    "oki": [
-      "Latn",
-      "KE"
-    ],
-    "okk": [
-      "Latn",
-      "PG"
-    ],
-    "okm": [
-      "Hang",
-      "KR"
-    ],
-    "oko": [
-      "Hani",
-      "KR"
-    ],
-    "okr": [
-      "Latn",
-      "ZZ"
-    ],
-    "oks": [
-      "Latn",
-      "NG"
-    ],
-    "oku": [
-      "Latn",
-      "CM"
-    ],
-    "okv": [
-      "Latn",
-      "ZZ"
-    ],
-    "okx": [
-      "Latn",
-      "NG"
-    ],
-    "okz": [
-      "Khmr",
-      "KH"
-    ],
-    "ola": [
-      "Deva",
-      "NP"
-    ],
-    "old": [
-      "Latn",
-      "TZ"
-    ],
-    "ole": [
-      "Tibt",
-      "BT"
-    ],
-    "olk": [
-      "Latn",
-      "AU"
-    ],
-    "olm": [
-      "Latn",
-      "NG"
-    ],
-    "olo": [
-      "Latn",
-      "RU"
-    ],
-    "olr": [
-      "Latn",
-      "VU"
-    ],
-    "olt": [
-      "Latn",
-      "LT"
-    ],
-    "olu": [
-      "Latn",
-      "AO"
-    ],
-    "om": [
-      "Latn",
-      "ET"
-    ],
-    "oma": [
-      "Latn",
-      "US"
-    ],
-    "omb": [
-      "Latn",
-      "VU"
-    ],
-    "omc": [
-      "Latn",
-      "PE"
-    ],
-    "omg": [
-      "Latn",
-      "PE"
-    ],
-    "omi": [
-      "Latn",
-      "CD"
-    ],
-    "omk": [
-      "Cyrl",
-      "RU"
-    ],
-    "oml": [
-      "Latn",
-      "CD"
-    ],
-    "omo": [
-      "Latn",
-      "PG"
-    ],
-    "omp": [
-      "Mtei",
-      "IN"
-    ],
-    "omr": [
-      "Modi",
-      "IN"
-    ],
-    "omt": [
-      "Latn",
-      "KE"
-    ],
-    "omu": [
-      "Latn",
-      "PE"
-    ],
-    "omw": [
-      "Latn",
-      "PG"
-    ],
-    "ona": [
-      "Latn",
-      "AR"
-    ],
-    "one": [
-      "Latn",
-      "CA"
-    ],
-    "ong": [
-      "Latn",
-      "ZZ"
-    ],
-    "oni": [
-      "Latn",
-      "ID"
-    ],
-    "onj": [
-      "Latn",
-      "PG"
-    ],
-    "onk": [
-      "Latn",
-      "PG"
-    ],
-    "onn": [
-      "Latn",
-      "ZZ"
-    ],
-    "ono": [
-      "Latn",
-      "CA"
-    ],
-    "onp": [
-      "Latn",
-      "IN"
-    ],
-    "onr": [
-      "Latn",
-      "PG"
-    ],
-    "ons": [
-      "Latn",
-      "ZZ"
-    ],
-    "ont": [
-      "Latn",
-      "PG"
-    ],
-    "onu": [
-      "Latn",
-      "VU"
-    ],
-    "onx": [
-      "Latn",
-      "ID"
-    ],
-    "ood": [
-      "Latn",
-      "US"
-    ],
-    "oon": [
-      "Deva",
-      "IN"
-    ],
-    "oor": [
-      "Latn",
-      "ZA"
-    ],
-    "opa": [
-      "Latn",
-      "NG"
-    ],
-    "opk": [
-      "Latn",
-      "ID"
-    ],
-    "opm": [
-      "Latn",
-      "ZZ"
-    ],
-    "opo": [
-      "Latn",
-      "PG"
-    ],
-    "opt": [
-      "Latn",
-      "MX"
-    ],
-    "opy": [
-      "Latn",
-      "BR"
-    ],
-    "or": [
-      "Orya",
-      "IN"
-    ],
-    "ora": [
-      "Latn",
-      "SB"
-    ],
-    "orc": [
-      "Latn",
-      "KE"
-    ],
-    "ore": [
-      "Latn",
-      "PE"
-    ],
-    "org": [
-      "Latn",
-      "NG"
-    ],
-    "orn": [
-      "Latn",
-      "MY"
-    ],
-    "oro": [
-      "Latn",
-      "ZZ"
-    ],
-    "orr": [
-      "Latn",
-      "NG"
-    ],
-    "ors": [
-      "Latn",
-      "MY"
-    ],
-    "ort": [
-      "Telu",
-      "IN"
-    ],
-    "oru": [
-      "Arab",
-      "ZZ"
-    ],
-    "orv": [
-      "Cyrl",
-      "RU"
-    ],
-    "orw": [
-      "Latn",
-      "BR"
-    ],
-    "orx": [
-      "Latn",
-      "NG"
-    ],
-    "orz": [
-      "Latn",
-      "ID"
-    ],
-    "os": [
-      "Cyrl",
-      "GE"
-    ],
-    "osa": [
-      "Osge",
-      "US"
-    ],
-    "osc": [
-      "Ital",
-      "IT"
-    ],
-    "osi": [
-      "Java",
-      "ID"
-    ],
-    "oso": [
-      "Latn",
-      "NG"
-    ],
-    "osp": [
-      "Latn",
-      "ES"
-    ],
-    "ost": [
-      "Latn",
-      "CM"
-    ],
-    "osu": [
-      "Latn",
-      "PG"
-    ],
-    "osx": [
-      "Latn",
-      "DE"
-    ],
-    "ota": [
-      "Arab",
-      "ZZ"
-    ],
-    "otb": [
-      "Tibt",
-      "CN"
-    ],
-    "otd": [
-      "Latn",
-      "ID"
-    ],
-    "ote": [
-      "Latn",
-      "MX"
-    ],
-    "oti": [
-      "Latn",
-      "BR"
-    ],
-    "otk": [
-      "Orkh",
-      "MN"
-    ],
-    "otl": [
-      "Latn",
-      "MX"
-    ],
-    "otm": [
-      "Latn",
-      "MX"
-    ],
-    "otn": [
-      "Latn",
-      "MX"
-    ],
-    "otq": [
-      "Latn",
-      "MX"
-    ],
-    "otr": [
-      "Latn",
-      "SD"
-    ],
-    "ots": [
-      "Latn",
-      "MX"
-    ],
-    "ott": [
-      "Latn",
-      "MX"
-    ],
-    "otu": [
-      "Latn",
-      "BR"
-    ],
-    "otw": [
-      "Latn",
-      "CA"
-    ],
-    "otx": [
-      "Latn",
-      "MX"
-    ],
-    "oty": [
-      "Gran",
-      "IN"
-    ],
-    "otz": [
-      "Latn",
-      "MX"
-    ],
-    "oub": [
-      "Latn",
-      "LR"
-    ],
-    "oue": [
-      "Latn",
-      "PG"
-    ],
-    "oui": [
-      "Ougr",
-      "143"
-    ],
-    "oum": [
-      "Latn",
-      "PG"
-    ],
-    "ovd": [
-      "Latn",
-      "SE"
-    ],
-    "owi": [
-      "Latn",
-      "PG"
-    ],
-    "owl": [
-      "Latn",
-      "GB"
-    ],
-    "oyd": [
-      "Latn",
-      "ET"
-    ],
-    "oym": [
-      "Latn",
-      "BR"
-    ],
-    "oyy": [
-      "Latn",
-      "PG"
-    ],
-    "ozm": [
-      "Latn",
-      "ZZ"
-    ],
-    "pa": [
-      "Guru",
-      "IN"
-    ],
-    "pab": [
-      "Latn",
-      "BR"
-    ],
-    "pac": [
-      "Latn",
-      "VN"
-    ],
-    "pad": [
-      "Latn",
-      "BR"
-    ],
-    "pae": [
-      "Latn",
-      "CD"
-    ],
-    "paf": [
-      "Latn",
-      "BR"
-    ],
-    "pag": [
-      "Latn",
-      "PH"
-    ],
-    "pah": [
-      "Latn",
-      "BR"
-    ],
-    "pai": [
-      "Latn",
-      "NG"
-    ],
-    "pak": [
-      "Latn",
-      "BR"
-    ],
-    "pal": [
-      "Phli",
-      "IR"
-    ],
-    "pam": [
-      "Latn",
-      "PH"
-    ],
-    "pao": [
-      "Latn",
-      "US"
-    ],
-    "pap": [
-      "Latn",
-      "CW"
-    ],
-    "paq": [
-      "Cyrl",
-      "TJ"
-    ],
-    "par": [
-      "Latn",
-      "US"
-    ],
-    "pas": [
-      "Latn",
-      "ID"
-    ],
-    "pau": [
-      "Latn",
-      "PW"
-    ],
-    "pav": [
-      "Latn",
-      "BR"
-    ],
-    "paw": [
-      "Latn",
-      "US"
-    ],
-    "pax": [
-      "Latn",
-      "BR"
-    ],
-    "pay": [
-      "Latn",
-      "HN"
-    ],
-    "paz": [
-      "Latn",
-      "BR"
-    ],
-    "pbb": [
-      "Latn",
-      "CO"
-    ],
-    "pbc": [
-      "Latn",
-      "GY"
-    ],
-    "pbe": [
-      "Latn",
-      "MX"
-    ],
-    "pbf": [
-      "Latn",
-      "MX"
-    ],
-    "pbg": [
-      "Latn",
-      "VE"
-    ],
-    "pbh": [
-      "Latn",
-      "VE"
-    ],
-    "pbi": [
-      "Latn",
-      "ZZ"
-    ],
-    "pbl": [
-      "Latn",
-      "NG"
-    ],
-    "pbm": [
-      "Latn",
-      "MX"
-    ],
-    "pbn": [
-      "Latn",
-      "NG"
-    ],
-    "pbo": [
-      "Latn",
-      "GW"
-    ],
-    "pbp": [
-      "Latn",
-      "GN"
-    ],
-    "pbr": [
-      "Latn",
-      "TZ"
-    ],
-    "pbs": [
-      "Latn",
-      "MX"
-    ],
-    "pbt": [
-      "Arab",
-      "AF"
-    ],
-    "pbv": [
-      "Latn",
-      "IN"
-    ],
-    "pby": [
-      "Latn",
-      "PG"
-    ],
-    "pca": [
-      "Latn",
-      "MX"
-    ],
-    "pcb": [
-      "Khmr",
-      "KH"
-    ],
-    "pcc": [
-      "Latn",
-      "CN"
-    ],
-    "pcd": [
-      "Latn",
-      "FR"
-    ],
-    "pce": [
-      "Mymr",
-      "MM"
-    ],
-    "pcf": [
-      "Mlym",
-      "IN"
-    ],
-    "pcg": [
-      "Mlym",
-      "IN"
-    ],
-    "pch": [
-      "Deva",
-      "IN"
-    ],
-    "pci": [
-      "Deva",
-      "IN"
-    ],
-    "pcj": [
-      "Telu",
-      "IN"
-    ],
-    "pck": [
-      "Latn",
-      "IN"
-    ],
-    "pcm": [
-      "Latn",
-      "NG"
-    ],
-    "pcn": [
-      "Latn",
-      "NG"
-    ],
-    "pcp": [
-      "Latn",
-      "BO"
-    ],
-    "pcw": [
-      "Latn",
-      "NG"
-    ],
-    "pda": [
-      "Latn",
-      "PG"
-    ],
-    "pdc": [
-      "Latn",
-      "US"
-    ],
-    "pdn": [
-      "Latn",
-      "ID"
-    ],
-    "pdo": [
-      "Latn",
-      "ID"
-    ],
-    "pdt": [
-      "Latn",
-      "CA"
-    ],
-    "pdu": [
-      "Latn",
-      "MM"
-    ],
-    "pea": [
-      "Latn",
-      "ID"
-    ],
-    "peb": [
-      "Latn",
-      "US"
-    ],
-    "ped": [
-      "Latn",
-      "ZZ"
-    ],
-    "pee": [
-      "Latn",
-      "ID"
-    ],
-    "peg": [
-      "Orya",
-      "IN"
-    ],
-    "pei": [
-      "Latn",
-      "MX"
-    ],
-    "pek": [
-      "Latn",
-      "PG"
-    ],
-    "pel": [
-      "Latn",
-      "ID"
-    ],
-    "pem": [
-      "Latn",
-      "CD"
-    ],
-    "peo": [
-      "Xpeo",
-      "IR"
-    ],
-    "pep": [
-      "Latn",
-      "PG"
-    ],
-    "peq": [
-      "Latn",
-      "US"
-    ],
-    "pev": [
-      "Latn",
-      "VE"
-    ],
-    "pex": [
-      "Latn",
-      "ZZ"
-    ],
-    "pey": [
-      "Latn",
-      "ID"
-    ],
-    "pez": [
-      "Latn",
-      "MY"
-    ],
-    "pfa": [
-      "Latn",
-      "FM"
-    ],
-    "pfe": [
-      "Latn",
-      "CM"
-    ],
-    "pfl": [
-      "Latn",
-      "DE"
-    ],
-    "pga": [
-      "Latn",
-      "SS"
-    ],
-    "pgd": [
-      "Khar",
-      "PK"
-    ],
-    "pgg": [
-      "Deva",
-      "IN"
-    ],
-    "pgi": [
-      "Latn",
-      "PG"
-    ],
-    "pgk": [
-      "Latn",
-      "VU"
-    ],
-    "pgl": [
-      "Ogam",
-      "IE"
-    ],
-    "pgn": [
-      "Ital",
-      "IT"
-    ],
-    "pgs": [
-      "Latn",
-      "NG"
-    ],
-    "pgu": [
-      "Latn",
-      "ID"
-    ],
-    "phd": [
-      "Deva",
-      "IN"
-    ],
-    "phg": [
-      "Latn",
-      "VN"
-    ],
-    "phh": [
-      "Latn",
-      "VN"
-    ],
-    "phk": [
-      "Mymr",
-      "IN"
-    ],
-    "phl": [
-      "Arab",
-      "ZZ"
-    ],
-    "phm": [
-      "Latn",
-      "MZ"
-    ],
-    "phn": [
-      "Phnx",
-      "LB"
-    ],
-    "pho": [
-      "Laoo",
-      "LA"
-    ],
-    "phr": [
-      "Arab",
-      "PK"
-    ],
-    "pht": [
-      "Thai",
-      "TH"
-    ],
-    "phv": [
-      "Arab",
-      "AF"
-    ],
-    "phw": [
-      "Deva",
-      "NP"
-    ],
-    "pi": [
-      "Sinh",
-      "IN"
-    ],
-    "pia": [
-      "Latn",
-      "MX"
-    ],
-    "pib": [
-      "Latn",
-      "PE"
-    ],
-    "pic": [
-      "Latn",
-      "GA"
-    ],
-    "pid": [
-      "Latn",
-      "VE"
-    ],
-    "pif": [
-      "Latn",
-      "FM"
-    ],
-    "pig": [
-      "Latn",
-      "PE"
-    ],
-    "pih": [
-      "Latn",
-      "NF"
-    ],
-    "pij": [
-      "Latn",
-      "CO"
-    ],
-    "pil": [
-      "Latn",
-      "ZZ"
-    ],
-    "pim": [
-      "Latn",
-      "US"
-    ],
-    "pin": [
-      "Latn",
-      "PG"
-    ],
-    "pio": [
-      "Latn",
-      "CO"
-    ],
-    "pip": [
-      "Latn",
-      "ZZ"
-    ],
-    "pir": [
-      "Latn",
-      "BR"
-    ],
-    "pis": [
-      "Latn",
-      "SB"
-    ],
-    "pit": [
-      "Latn",
-      "AU"
-    ],
-    "piu": [
-      "Latn",
-      "AU"
-    ],
-    "piv": [
-      "Latn",
-      "SB"
-    ],
-    "piw": [
-      "Latn",
-      "TZ"
-    ],
-    "pix": [
-      "Latn",
-      "PG"
-    ],
-    "piy": [
-      "Latn",
-      "NG"
-    ],
-    "piz": [
-      "Latn",
-      "NC"
-    ],
-    "pjt": [
-      "Latn",
-      "AU"
-    ],
-    "pka": [
-      "Brah",
-      "IN"
-    ],
-    "pkb": [
-      "Latn",
-      "KE"
-    ],
-    "pkg": [
-      "Latn",
-      "PG"
-    ],
-    "pkh": [
-      "Latn",
-      "BD"
-    ],
-    "pkn": [
-      "Latn",
-      "AU"
-    ],
-    "pko": [
-      "Latn",
-      "KE"
-    ],
-    "pkp": [
-      "Latn",
-      "CK"
-    ],
-    "pkr": [
-      "Mlym",
-      "IN"
-    ],
-    "pku": [
-      "Latn",
-      "ID"
-    ],
-    "pl": [
-      "Latn",
-      "PL"
-    ],
-    "pla": [
-      "Latn",
-      "ZZ"
-    ],
-    "plb": [
-      "Latn",
-      "VU"
-    ],
-    "plc": [
-      "Latn",
-      "PH"
-    ],
-    "pld": [
-      "Latn",
-      "GB"
-    ],
-    "ple": [
-      "Latn",
-      "ID"
-    ],
-    "plg": [
-      "Latn",
-      "AR"
-    ],
-    "plh": [
-      "Latn",
-      "ID"
-    ],
-    "plj": [
-      "Latn",
-      "NG"
-    ],
-    "plk": [
-      "Arab",
-      "PK"
-    ],
-    "pll": [
-      "Mymr",
-      "MM"
-    ],
-    "pln": [
-      "Latn",
-      "CO"
-    ],
-    "plo": [
-      "Latn",
-      "MX"
-    ],
-    "plr": [
-      "Latn",
-      "CI"
-    ],
-    "pls": [
-      "Latn",
-      "MX"
-    ],
-    "plu": [
-      "Latn",
-      "BR"
-    ],
-    "plv": [
-      "Latn",
-      "PH"
-    ],
-    "plw": [
-      "Latn",
-      "PH"
-    ],
-    "plz": [
-      "Latn",
-      "MY"
-    ],
-    "pma": [
-      "Latn",
-      "VU"
-    ],
-    "pmb": [
-      "Latn",
-      "CD"
-    ],
-    "pmd": [
-      "Latn",
-      "AU"
-    ],
-    "pme": [
-      "Latn",
-      "NC"
-    ],
-    "pmf": [
-      "Latn",
-      "ID"
-    ],
-    "pmh": [
-      "Brah",
-      "IN"
-    ],
-    "pmi": [
-      "Latn",
-      "CN"
-    ],
-    "pmj": [
-      "Latn",
-      "CN"
-    ],
-    "pml": [
-      "Latn",
-      "TN"
-    ],
-    "pmm": [
-      "Latn",
-      "CM"
-    ],
-    "pmn": [
-      "Latn",
-      "CM"
-    ],
-    "pmo": [
-      "Latn",
-      "ID"
-    ],
-    "pmq": [
-      "Latn",
-      "MX"
-    ],
-    "pmr": [
-      "Latn",
-      "PG"
-    ],
-    "pms": [
-      "Latn",
-      "IT"
-    ],
-    "pmt": [
-      "Latn",
-      "PF"
-    ],
-    "pmw": [
-      "Latn",
-      "US"
-    ],
-    "pmx": [
-      "Latn",
-      "IN"
-    ],
-    "pmy": [
-      "Latn",
-      "ID"
-    ],
-    "pmz": [
-      "Latn",
-      "MX"
-    ],
-    "pna": [
-      "Latn",
-      "MY"
-    ],
-    "pnc": [
-      "Latn",
-      "ID"
-    ],
-    "pnd": [
-      "Latn",
-      "AO"
-    ],
-    "pne": [
-      "Latn",
-      "MY"
-    ],
-    "png": [
-      "Latn",
-      "ZZ"
-    ],
-    "pnh": [
-      "Latn",
-      "CK"
-    ],
-    "pni": [
-      "Latn",
-      "ID"
-    ],
-    "pnj": [
-      "Latn",
-      "AU"
-    ],
-    "pnk": [
-      "Latn",
-      "BO"
-    ],
-    "pnl": [
-      "Latn",
-      "BF"
-    ],
-    "pnm": [
-      "Latn",
-      "MY"
-    ],
-    "pnn": [
-      "Latn",
-      "ZZ"
-    ],
-    "pno": [
-      "Latn",
-      "PE"
-    ],
-    "pnp": [
-      "Latn",
-      "ID"
-    ],
-    "pnq": [
-      "Latn",
-      "BF"
-    ],
-    "pnr": [
-      "Latn",
-      "PG"
-    ],
-    "pns": [
-      "Latn",
-      "ID"
-    ],
-    "pnt": [
-      "Grek",
-      "GR"
-    ],
-    "pnv": [
-      "Latn",
-      "AU"
-    ],
-    "pnw": [
-      "Latn",
-      "AU"
-    ],
-    "pny": [
-      "Latn",
-      "CM"
-    ],
-    "pnz": [
-      "Latn",
-      "CF"
-    ],
-    "poc": [
-      "Latn",
-      "GT"
-    ],
-    "poe": [
-      "Latn",
-      "MX"
-    ],
-    "pof": [
-      "Latn",
-      "CD"
-    ],
-    "pog": [
-      "Latn",
-      "BR"
-    ],
-    "poh": [
-      "Latn",
-      "GT"
-    ],
-    "poi": [
-      "Latn",
-      "MX"
-    ],
-    "pok": [
-      "Latn",
-      "BR"
-    ],
-    "pom": [
-      "Latn",
-      "US"
-    ],
-    "pon": [
-      "Latn",
-      "FM"
-    ],
-    "poo": [
-      "Latn",
-      "US"
-    ],
-    "pop": [
-      "Latn",
-      "NC"
-    ],
-    "poq": [
-      "Latn",
-      "MX"
-    ],
-    "pos": [
-      "Latn",
-      "MX"
-    ],
-    "pot": [
-      "Latn",
-      "US"
-    ],
-    "pov": [
-      "Latn",
-      "GW"
-    ],
-    "pow": [
-      "Latn",
-      "MX"
-    ],
-    "poy": [
-      "Latn",
-      "TZ"
-    ],
-    "ppa": [
-      "Deva",
-      "IN"
-    ],
-    "ppe": [
-      "Latn",
-      "PG"
-    ],
-    "ppi": [
-      "Latn",
-      "MX"
-    ],
-    "ppk": [
-      "Latn",
-      "ID"
-    ],
-    "ppl": [
-      "Latn",
-      "SV"
-    ],
-    "ppm": [
-      "Latn",
-      "ID"
-    ],
-    "ppn": [
-      "Latn",
-      "PG"
-    ],
-    "ppo": [
-      "Latn",
-      "ZZ"
-    ],
-    "ppp": [
-      "Latn",
-      "CD"
-    ],
-    "ppq": [
-      "Latn",
-      "PG"
-    ],
-    "pps": [
-      "Latn",
-      "MX"
-    ],
-    "ppt": [
-      "Latn",
-      "PG"
-    ],
-    "pqa": [
-      "Latn",
-      "NG"
-    ],
-    "pqm": [
-      "Latn",
-      "CA"
-    ],
-    "pra": [
-      "Khar",
-      "PK"
-    ],
-    "prc": [
-      "Arab",
-      "AF"
-    ],
-    "prd": [
-      "Arab",
-      "IR"
-    ],
-    "pre": [
-      "Latn",
-      "ST"
-    ],
-    "prf": [
-      "Latn",
-      "PH"
-    ],
-    "prg": [
-      "Latn",
-      "001"
-    ],
-    "prh": [
-      "Latn",
-      "PH"
-    ],
-    "pri": [
-      "Latn",
-      "NC"
-    ],
-    "prk": [
-      "Latn",
-      "MM"
-    ],
-    "prm": [
-      "Latn",
-      "PG"
-    ],
-    "pro": [
-      "Latn",
-      "FR"
-    ],
-    "prp": [
-      "Gujr",
-      "IN"
-    ],
-    "prq": [
-      "Latn",
-      "PE"
-    ],
-    "prr": [
-      "Latn",
-      "BR"
-    ],
-    "prt": [
-      "Thai",
-      "TH"
-    ],
-    "pru": [
-      "Latn",
-      "ID"
-    ],
-    "prw": [
-      "Latn",
-      "PG"
-    ],
-    "prx": [
-      "Arab",
-      "IN"
-    ],
-    "ps": [
-      "Arab",
-      "AF"
-    ],
-    "psa": [
-      "Latn",
-      "ID"
-    ],
-    "pse": [
-      "Latn",
-      "ID"
-    ],
-    "psh": [
-      "Arab",
-      "AF"
-    ],
-    "psi": [
-      "Arab",
-      "AF"
-    ],
-    "psm": [
-      "Latn",
-      "BO"
-    ],
-    "psn": [
-      "Latn",
-      "ID"
-    ],
-    "psq": [
-      "Latn",
-      "PG"
-    ],
-    "pss": [
-      "Latn",
-      "ZZ"
-    ],
-    "pst": [
-      "Arab",
-      "PK"
-    ],
-    "psw": [
-      "Latn",
-      "VU"
-    ],
-    "pt": [
-      "Latn",
-      "BR"
-    ],
-    "pta": [
-      "Latn",
-      "PY"
-    ],
-    "pth": [
-      "Latn",
-      "BR"
-    ],
-    "pti": [
-      "Latn",
-      "AU"
-    ],
-    "ptn": [
-      "Latn",
-      "ID"
-    ],
-    "pto": [
-      "Latn",
-      "BR"
-    ],
-    "ptp": [
-      "Latn",
-      "ZZ"
-    ],
-    "ptr": [
-      "Latn",
-      "VU"
-    ],
-    "ptt": [
-      "Latn",
-      "ID"
-    ],
-    "ptu": [
-      "Latn",
-      "ID"
-    ],
-    "ptv": [
-      "Latn",
-      "VU"
-    ],
-    "pua": [
-      "Latn",
-      "MX"
-    ],
-    "pub": [
-      "Latn",
-      "IN"
-    ],
-    "puc": [
-      "Latn",
-      "ID"
-    ],
-    "pud": [
-      "Latn",
-      "ID"
-    ],
-    "pue": [
-      "Latn",
-      "AR"
-    ],
-    "puf": [
-      "Latn",
-      "ID"
-    ],
-    "pug": [
-      "Latn",
-      "BF"
-    ],
-    "pui": [
-      "Latn",
-      "CO"
-    ],
-    "puj": [
-      "Latn",
-      "ID"
-    ],
-    "pum": [
-      "Deva",
-      "NP"
-    ],
-    "puo": [
-      "Latn",
-      "VN"
-    ],
-    "pup": [
-      "Latn",
-      "PG"
-    ],
-    "puq": [
-      "Latn",
-      "PE"
-    ],
-    "pur": [
-      "Latn",
-      "BR"
-    ],
-    "put": [
-      "Latn",
-      "ID"
-    ],
-    "puu": [
-      "Latn",
-      "GA"
-    ],
-    "puw": [
-      "Latn",
-      "FM"
-    ],
-    "pux": [
-      "Latn",
-      "PG"
-    ],
-    "puy": [
-      "Latn",
-      "US"
-    ],
-    "pwa": [
-      "Latn",
-      "ZZ"
-    ],
-    "pwb": [
-      "Latn",
-      "NG"
-    ],
-    "pwg": [
-      "Latn",
-      "PG"
-    ],
-    "pwm": [
-      "Latn",
-      "PH"
-    ],
-    "pwn": [
-      "Latn",
-      "TW"
-    ],
-    "pwo": [
-      "Mymr",
-      "MM"
-    ],
-    "pwr": [
-      "Deva",
-      "IN"
-    ],
-    "pww": [
-      "Thai",
-      "TH"
-    ],
-    "pxm": [
-      "Latn",
-      "MX"
-    ],
-    "pye": [
-      "Latn",
-      "CI"
-    ],
-    "pym": [
-      "Latn",
-      "NG"
-    ],
-    "pyn": [
-      "Latn",
-      "BR"
-    ],
-    "pyu": [
-      "Latn",
-      "TW"
-    ],
-    "pyx": [
-      "Mymr",
-      "MM"
-    ],
-    "pyy": [
-      "Latn",
-      "MM"
-    ],
-    "pzh": [
-      "Latn",
-      "TW"
-    ],
-    "pzn": [
-      "Latn",
-      "MM"
-    ],
-    "qu": [
-      "Latn",
-      "PE"
-    ],
-    "qua": [
-      "Latn",
-      "US"
-    ],
-    "qub": [
-      "Latn",
-      "PE"
-    ],
-    "quc": [
-      "Latn",
-      "GT"
-    ],
-    "qud": [
-      "Latn",
-      "EC"
-    ],
-    "quf": [
-      "Latn",
-      "PE"
-    ],
-    "qug": [
-      "Latn",
-      "EC"
-    ],
-    "qui": [
-      "Latn",
-      "US"
-    ],
-    "quk": [
-      "Latn",
-      "PE"
-    ],
-    "qul": [
-      "Latn",
-      "BO"
-    ],
-    "qum": [
-      "Latn",
-      "GT"
-    ],
-    "qun": [
-      "Latn",
-      "US"
-    ],
-    "qup": [
-      "Latn",
-      "PE"
-    ],
-    "quq": [
-      "Latn",
-      "ES"
-    ],
-    "qur": [
-      "Latn",
-      "PE"
-    ],
-    "qus": [
-      "Latn",
-      "AR"
-    ],
-    "quv": [
-      "Latn",
-      "GT"
-    ],
-    "quw": [
-      "Latn",
-      "EC"
-    ],
-    "qux": [
-      "Latn",
-      "PE"
-    ],
-    "quy": [
-      "Latn",
-      "PE"
-    ],
-    "qva": [
-      "Latn",
-      "PE"
-    ],
-    "qvc": [
-      "Latn",
-      "PE"
-    ],
-    "qve": [
-      "Latn",
-      "PE"
-    ],
-    "qvh": [
-      "Latn",
-      "PE"
-    ],
-    "qvi": [
-      "Latn",
-      "EC"
-    ],
-    "qvj": [
-      "Latn",
-      "EC"
-    ],
-    "qvl": [
-      "Latn",
-      "PE"
-    ],
-    "qvm": [
-      "Latn",
-      "PE"
-    ],
-    "qvn": [
-      "Latn",
-      "PE"
-    ],
-    "qvo": [
-      "Latn",
-      "PE"
-    ],
-    "qvp": [
-      "Latn",
-      "PE"
-    ],
-    "qvs": [
-      "Latn",
-      "PE"
-    ],
-    "qvw": [
-      "Latn",
-      "PE"
-    ],
-    "qvz": [
-      "Latn",
-      "EC"
-    ],
-    "qwa": [
-      "Latn",
-      "PE"
-    ],
-    "qwc": [
-      "Latn",
-      "PE"
-    ],
-    "qwh": [
-      "Latn",
-      "PE"
-    ],
-    "qwm": [
-      "Latn",
-      "RU"
-    ],
-    "qws": [
-      "Latn",
-      "PE"
-    ],
-    "qwt": [
-      "Latn",
-      "US"
-    ],
-    "qxa": [
-      "Latn",
-      "PE"
-    ],
-    "qxc": [
-      "Latn",
-      "PE"
-    ],
-    "qxh": [
-      "Latn",
-      "PE"
-    ],
-    "qxl": [
-      "Latn",
-      "EC"
-    ],
-    "qxn": [
-      "Latn",
-      "PE"
-    ],
-    "qxo": [
-      "Latn",
-      "PE"
-    ],
-    "qxp": [
-      "Latn",
-      "PE"
-    ],
-    "qxq": [
-      "Arab",
-      "IR"
-    ],
-    "qxr": [
-      "Latn",
-      "EC"
-    ],
-    "qxt": [
-      "Latn",
-      "PE"
-    ],
-    "qxu": [
-      "Latn",
-      "PE"
-    ],
-    "qxw": [
-      "Latn",
-      "PE"
-    ],
-    "qya": [
-      "Latn",
-      "001"
-    ],
-    "qyp": [
-      "Latn",
-      "US"
-    ],
-    "raa": [
-      "Deva",
-      "NP"
-    ],
-    "rab": [
-      "Deva",
-      "NP"
-    ],
-    "rac": [
-      "Latn",
-      "ID"
-    ],
-    "rad": [
-      "Latn",
-      "VN"
-    ],
-    "raf": [
-      "Deva",
-      "NP"
-    ],
-    "rag": [
-      "Latn",
-      "KE"
-    ],
-    "rah": [
-      "Beng",
-      "IN"
-    ],
-    "rai": [
-      "Latn",
-      "ZZ"
-    ],
-    "raj": [
-      "Deva",
-      "IN"
-    ],
-    "rak": [
-      "Latn",
-      "PG"
-    ],
-    "ram": [
-      "Latn",
-      "BR"
-    ],
-    "ran": [
-      "Latn",
-      "ID"
-    ],
-    "rao": [
-      "Latn",
-      "ZZ"
-    ],
-    "rap": [
-      "Latn",
-      "CL"
-    ],
-    "rar": [
-      "Latn",
-      "CK"
-    ],
-    "rav": [
-      "Deva",
-      "NP"
-    ],
-    "raw": [
-      "Latn",
-      "MM"
-    ],
-    "rax": [
-      "Latn",
-      "NG"
-    ],
-    "ray": [
-      "Latn",
-      "PF"
-    ],
-    "raz": [
-      "Latn",
-      "ID"
-    ],
-    "rbb": [
-      "Mymr",
-      "MM"
-    ],
-    "rbk": [
-      "Latn",
-      "PH"
-    ],
-    "rbl": [
-      "Latn",
-      "PH"
-    ],
-    "rbp": [
-      "Latn",
-      "AU"
-    ],
-    "rcf": [
-      "Latn",
-      "RE"
-    ],
-    "rdb": [
-      "Arab",
-      "IR"
-    ],
-    "rea": [
-      "Latn",
-      "PG"
-    ],
-    "reb": [
-      "Latn",
-      "ID"
-    ],
-    "ree": [
-      "Latn",
-      "MY"
-    ],
-    "reg": [
-      "Latn",
-      "TZ"
-    ],
-    "rei": [
-      "Orya",
-      "IN"
-    ],
-    "rej": [
-      "Latn",
-      "ID"
-    ],
-    "rel": [
-      "Latn",
-      "ZZ"
-    ],
-    "rem": [
-      "Latn",
-      "PE"
-    ],
-    "ren": [
-      "Latn",
-      "VN"
-    ],
-    "res": [
-      "Latn",
-      "ZZ"
-    ],
-    "ret": [
-      "Latn",
-      "ID"
-    ],
-    "rey": [
-      "Latn",
-      "BO"
-    ],
-    "rga": [
-      "Latn",
-      "VU"
-    ],
-    "rgn": [
-      "Latn",
-      "IT"
-    ],
-    "rgr": [
-      "Latn",
-      "PE"
-    ],
-    "rgs": [
-      "Latn",
-      "VN"
-    ],
-    "rgu": [
-      "Latn",
-      "ID"
-    ],
-    "rhg": [
-      "Rohg",
-      "MM"
-    ],
-    "rhp": [
-      "Latn",
-      "PG"
-    ],
-    "ria": [
-      "Latn",
-      "IN"
-    ],
-    "rif": [
-      "Latn",
-      "MA"
-    ],
-    "ril": [
-      "Latn",
-      "MM"
-    ],
-    "rim": [
-      "Latn",
-      "TZ"
-    ],
-    "rin": [
-      "Latn",
-      "NG"
-    ],
-    "rir": [
-      "Latn",
-      "ID"
-    ],
-    "rit": [
-      "Latn",
-      "AU"
-    ],
-    "riu": [
-      "Latn",
-      "ID"
-    ],
-    "rjg": [
-      "Latn",
-      "ID"
-    ],
-    "rji": [
-      "Deva",
-      "NP"
-    ],
-    "rjs": [
-      "Deva",
-      "NP"
-    ],
-    "rka": [
-      "Khmr",
-      "KH"
-    ],
-    "rkb": [
-      "Latn",
-      "BR"
-    ],
-    "rkh": [
-      "Latn",
-      "CK"
-    ],
-    "rki": [
-      "Mymr",
-      "MM"
-    ],
-    "rkm": [
-      "Latn",
-      "BF"
-    ],
-    "rkt": [
-      "Beng",
-      "BD"
-    ],
-    "rkw": [
-      "Latn",
-      "AU"
-    ],
-    "rm": [
-      "Latn",
-      "CH"
-    ],
-    "rma": [
-      "Latn",
-      "NI"
-    ],
-    "rmb": [
-      "Latn",
-      "AU"
-    ],
-    "rmc": [
-      "Latn",
-      "SK"
-    ],
-    "rmd": [
-      "Latn",
-      "DK"
-    ],
-    "rme": [
-      "Latn",
-      "GB"
-    ],
-    "rmf": [
-      "Latn",
-      "FI"
-    ],
-    "rmg": [
-      "Latn",
-      "NO"
-    ],
-    "rmh": [
-      "Latn",
-      "ID"
-    ],
-    "rmi": [
-      "Armn",
-      "AM"
-    ],
-    "rmk": [
-      "Latn",
-      "PG"
-    ],
-    "rml": [
-      "Latn",
-      "PL"
-    ],
-    "rmm": [
-      "Latn",
-      "ID"
-    ],
-    "rmn": [
-      "Latn",
-      "RS"
-    ],
-    "rmo": [
-      "Latn",
-      "CH"
-    ],
-    "rmp": [
-      "Latn",
-      "PG"
-    ],
-    "rmq": [
-      "Latn",
-      "ES"
-    ],
-    "rmt": [
-      "Arab",
-      "IR"
-    ],
-    "rmu": [
-      "Latn",
-      "SE"
-    ],
-    "rmw": [
-      "Latn",
-      "GB"
-    ],
-    "rmx": [
-      "Latn",
-      "VN"
-    ],
-    "rmz": [
-      "Mymr",
-      "IN"
-    ],
-    "rn": [
-      "Latn",
-      "BI"
-    ],
-    "rna": [
-      "Latn",
-      "ZZ"
-    ],
-    "rnd": [
-      "Latn",
-      "CD"
-    ],
-    "rng": [
-      "Latn",
-      "MZ"
-    ],
-    "rnl": [
-      "Latn",
-      "IN"
-    ],
-    "rnn": [
-      "Latn",
-      "ID"
-    ],
-    "rnr": [
-      "Latn",
-      "AU"
-    ],
-    "rnw": [
-      "Latn",
-      "TZ"
-    ],
-    "ro": [
-      "Latn",
-      "RO"
-    ],
-    "rob": [
-      "Latn",
-      "ID"
-    ],
-    "roc": [
-      "Latn",
-      "VN"
-    ],
-    "rod": [
-      "Latn",
-      "NG"
-    ],
-    "roe": [
-      "Latn",
-      "PG"
-    ],
-    "rof": [
-      "Latn",
-      "TZ"
-    ],
-    "rog": [
-      "Latn",
-      "VN"
-    ],
-    "rol": [
-      "Latn",
-      "PH"
-    ],
-    "rom": [
-      "Latn",
-      "RO"
-    ],
-    "roo": [
-      "Latn",
-      "ZZ"
-    ],
-    "rop": [
-      "Latn",
-      "AU"
-    ],
-    "ror": [
-      "Latn",
-      "ID"
-    ],
-    "rou": [
-      "Latn",
-      "TD"
-    ],
-    "row": [
-      "Latn",
-      "ID"
-    ],
-    "rpn": [
-      "Latn",
-      "VU"
-    ],
-    "rpt": [
-      "Latn",
-      "PG"
-    ],
-    "rri": [
-      "Latn",
-      "SB"
-    ],
-    "rro": [
-      "Latn",
-      "ZZ"
-    ],
-    "rrt": [
-      "Latn",
-      "AU"
-    ],
-    "rsk": [
-      "Cyrl",
-      "RS"
-    ],
-    "rtc": [
-      "Latn",
-      "MM"
-    ],
-    "rth": [
-      "Latn",
-      "ID"
-    ],
-    "rtm": [
-      "Latn",
-      "FJ"
-    ],
-    "rtw": [
-      "Deva",
-      "IN"
-    ],
-    "ru": [
-      "Cyrl",
-      "RU"
-    ],
-    "rub": [
-      "Latn",
-      "UG"
-    ],
-    "ruc": [
-      "Latn",
-      "UG"
-    ],
-    "rue": [
-      "Cyrl",
-      "UA"
-    ],
-    "ruf": [
-      "Latn",
-      "TZ"
-    ],
-    "rug": [
-      "Latn",
-      "SB"
-    ],
-    "rui": [
-      "Latn",
-      "TZ"
-    ],
-    "ruk": [
-      "Latn",
-      "NG"
-    ],
-    "ruo": [
-      "Latn",
-      "HR"
-    ],
-    "rup": [
-      "Latn",
-      "RO"
-    ],
-    "ruq": [
-      "Latn",
-      "GR"
-    ],
-    "rut": [
-      "Cyrl",
-      "RU"
-    ],
-    "ruu": [
-      "Latn",
-      "MY"
-    ],
-    "ruy": [
-      "Latn",
-      "NG"
-    ],
-    "ruz": [
-      "Latn",
-      "NG"
-    ],
-    "rw": [
-      "Latn",
-      "RW"
-    ],
-    "rwa": [
-      "Latn",
-      "PG"
-    ],
-    "rwk": [
-      "Latn",
-      "TZ"
-    ],
-    "rwl": [
-      "Latn",
-      "TZ"
-    ],
-    "rwm": [
-      "Latn",
-      "UG"
-    ],
-    "rwo": [
-      "Latn",
-      "ZZ"
-    ],
-    "rwr": [
-      "Deva",
-      "IN"
-    ],
-    "rxd": [
-      "Latn",
-      "AU"
-    ],
-    "rxw": [
-      "Latn",
-      "AU"
-    ],
-    "ryu": [
-      "Kana",
-      "JP"
-    ],
-    "sa": [
-      "Deva",
-      "IN"
-    ],
-    "saa": [
-      "Latn",
-      "TD"
-    ],
-    "sab": [
-      "Latn",
-      "PA"
-    ],
-    "sac": [
-      "Latn",
-      "US"
-    ],
-    "sad": [
-      "Latn",
-      "TZ"
-    ],
-    "sae": [
-      "Latn",
-      "BR"
-    ],
-    "saf": [
-      "Latn",
-      "GH"
-    ],
-    "sah": [
-      "Cyrl",
-      "RU"
-    ],
-    "saj": [
-      "Latn",
-      "ID"
-    ],
-    "sak": [
-      "Latn",
-      "GA"
-    ],
-    "sam": [
-      "Samr",
-      "PS"
-    ],
-    "sao": [
-      "Latn",
-      "ID"
-    ],
-    "saq": [
-      "Latn",
-      "KE"
-    ],
-    "sar": [
-      "Latn",
-      "BO"
-    ],
-    "sas": [
-      "Latn",
-      "ID"
-    ],
-    "sat": [
-      "Olck",
-      "IN"
-    ],
-    "sau": [
-      "Latn",
-      "ID"
-    ],
-    "sav": [
-      "Latn",
-      "SN"
-    ],
-    "saw": [
-      "Latn",
-      "ID"
-    ],
-    "sax": [
-      "Latn",
-      "VU"
-    ],
-    "say": [
-      "Latn",
-      "NG"
-    ],
-    "saz": [
-      "Saur",
-      "IN"
-    ],
-    "sba": [
-      "Latn",
-      "ZZ"
-    ],
-    "sbb": [
-      "Latn",
-      "SB"
-    ],
-    "sbc": [
-      "Latn",
-      "PG"
-    ],
-    "sbd": [
-      "Latn",
-      "BF"
-    ],
-    "sbe": [
-      "Latn",
-      "ZZ"
-    ],
-    "sbg": [
-      "Latn",
-      "ID"
-    ],
-    "sbh": [
-      "Latn",
-      "PG"
-    ],
-    "sbi": [
-      "Latn",
-      "PG"
-    ],
-    "sbj": [
-      "Latn",
-      "TD"
-    ],
-    "sbk": [
-      "Latn",
-      "TZ"
-    ],
-    "sbl": [
-      "Latn",
-      "PH"
-    ],
-    "sbm": [
-      "Latn",
-      "TZ"
-    ],
-    "sbn": [
-      "Arab",
-      "PK"
-    ],
-    "sbo": [
-      "Latn",
-      "MY"
-    ],
-    "sbp": [
-      "Latn",
-      "TZ"
-    ],
-    "sbq": [
-      "Latn",
-      "PG"
-    ],
-    "sbr": [
-      "Latn",
-      "ID"
-    ],
-    "sbs": [
-      "Latn",
-      "NA"
-    ],
-    "sbt": [
-      "Latn",
-      "ID"
-    ],
-    "sbu": [
-      "Tibt",
-      "IN"
-    ],
-    "sbv": [
-      "Latn",
-      "IT"
-    ],
-    "sbw": [
-      "Latn",
-      "GA"
-    ],
-    "sbx": [
-      "Latn",
-      "ID"
-    ],
-    "sby": [
-      "Latn",
-      "ZM"
-    ],
-    "sbz": [
-      "Latn",
-      "CF"
-    ],
-    "sc": [
-      "Latn",
-      "IT"
-    ],
-    "scb": [
-      "Latn",
-      "VN"
-    ],
-    "sce": [
-      "Latn",
-      "CN"
-    ],
-    "scf": [
-      "Latn",
-      "PA"
-    ],
-    "scg": [
-      "Latn",
-      "ID"
-    ],
-    "sch": [
-      "Latn",
-      "IN"
-    ],
-    "sci": [
-      "Latn",
-      "LK"
-    ],
-    "sck": [
-      "Deva",
-      "IN"
-    ],
-    "scl": [
-      "Arab",
-      "ZZ"
-    ],
-    "scn": [
-      "Latn",
-      "IT"
-    ],
-    "sco": [
-      "Latn",
-      "GB"
-    ],
-    "scp": [
-      "Deva",
-      "NP"
-    ],
-    "scs": [
-      "Latn",
-      "CA"
-    ],
-    "sct": [
-      "Laoo",
-      "LA"
-    ],
-    "scu": [
-      "Takr",
-      "IN"
-    ],
-    "scv": [
-      "Latn",
-      "NG"
-    ],
-    "scw": [
-      "Latn",
-      "NG"
-    ],
-    "scx": [
-      "Grek",
-      "IT"
-    ],
-    "sd": [
-      "Arab",
-      "PK"
-    ],
-    "sda": [
-      "Latn",
-      "ID"
-    ],
-    "sdb": [
-      "Arab",
-      "IQ"
-    ],
-    "sdc": [
-      "Latn",
-      "IT"
-    ],
-    "sde": [
-      "Latn",
-      "NG"
-    ],
-    "sdf": [
-      "Arab",
-      "IQ"
-    ],
-    "sdg": [
-      "Arab",
-      "AF"
-    ],
-    "sdh": [
-      "Arab",
-      "IR"
-    ],
-    "sdj": [
-      "Latn",
-      "CG"
-    ],
-    "sdk": [
-      "Latn",
-      "PG"
-    ],
-    "sdn": [
-      "Latn",
-      "IT"
-    ],
-    "sdo": [
-      "Latn",
-      "MY"
-    ],
-    "sdq": [
-      "Latn",
-      "ID"
-    ],
-    "sds": [
-      "Arab",
-      "TN"
-    ],
-    "sdu": [
-      "Latn",
-      "ID"
-    ],
-    "sdx": [
-      "Latn",
-      "MY"
-    ],
-    "se": [
-      "Latn",
-      "NO"
-    ],
-    "sea": [
-      "Latn",
-      "MY"
-    ],
-    "seb": [
-      "Latn",
-      "CI"
-    ],
-    "sec": [
-      "Latn",
-      "CA"
-    ],
-    "sed": [
-      "Latn",
-      "VN"
-    ],
-    "see": [
-      "Latn",
-      "US"
-    ],
-    "sef": [
-      "Latn",
-      "CI"
-    ],
-    "seg": [
-      "Latn",
-      "TZ"
-    ],
-    "seh": [
-      "Latn",
-      "MZ"
-    ],
-    "sei": [
-      "Latn",
-      "MX"
-    ],
-    "sej": [
-      "Latn",
-      "PG"
-    ],
-    "sek": [
-      "Latn",
-      "CA"
-    ],
-    "sel": [
-      "Cyrl",
-      "RU"
-    ],
-    "sen": [
-      "Latn",
-      "BF"
-    ],
-    "seo": [
-      "Latn",
-      "PG"
-    ],
-    "sep": [
-      "Latn",
-      "BF"
-    ],
-    "seq": [
-      "Latn",
-      "BF"
-    ],
-    "ser": [
-      "Latn",
-      "US"
-    ],
-    "ses": [
-      "Latn",
-      "ML"
-    ],
-    "set": [
-      "Latn",
-      "ID"
-    ],
-    "seu": [
-      "Latn",
-      "ID"
-    ],
-    "sev": [
-      "Latn",
-      "CI"
-    ],
-    "sew": [
-      "Latn",
-      "PG"
-    ],
-    "sey": [
-      "Latn",
-      "EC"
-    ],
-    "sez": [
-      "Latn",
-      "MM"
-    ],
-    "sfe": [
-      "Latn",
-      "PH"
-    ],
-    "sfm": [
-      "Plrd",
-      "CN"
-    ],
-    "sfw": [
-      "Latn",
-      "GH"
-    ],
-    "sg": [
-      "Latn",
-      "CF"
-    ],
-    "sga": [
-      "Ogam",
-      "IE"
-    ],
-    "sgb": [
-      "Latn",
-      "PH"
-    ],
-    "sgc": [
-      "Latn",
-      "KE"
-    ],
-    "sgd": [
-      "Latn",
-      "PH"
-    ],
-    "sge": [
-      "Latn",
-      "ID"
-    ],
-    "sgh": [
-      "Cyrl",
-      "TJ"
-    ],
-    "sgi": [
-      "Latn",
-      "CM"
-    ],
-    "sgj": [
-      "Deva",
-      "IN"
-    ],
-    "sgm": [
-      "Latn",
-      "KE"
-    ],
-    "sgp": [
-      "Latn",
-      "IN"
-    ],
-    "sgr": [
-      "Arab",
-      "IR"
-    ],
-    "sgs": [
-      "Latn",
-      "LT"
-    ],
-    "sgt": [
-      "Tibt",
-      "BT"
-    ],
-    "sgu": [
-      "Latn",
-      "ID"
-    ],
-    "sgw": [
-      "Ethi",
-      "ZZ"
-    ],
-    "sgy": [
-      "Arab",
-      "AF"
-    ],
-    "sgz": [
-      "Latn",
-      "ZZ"
-    ],
-    "sha": [
-      "Latn",
-      "NG"
-    ],
-    "shb": [
-      "Latn",
-      "BR"
-    ],
-    "shc": [
-      "Latn",
-      "CD"
-    ],
-    "shd": [
-      "Arab",
-      "PK"
-    ],
-    "she": [
-      "Latn",
-      "ET"
-    ],
-    "shg": [
-      "Latn",
-      "BW"
-    ],
-    "shh": [
-      "Latn",
-      "US"
-    ],
-    "shi": [
-      "Tfng",
-      "MA"
-    ],
-    "shj": [
-      "Latn",
-      "SD"
-    ],
-    "shk": [
-      "Latn",
-      "ZZ"
-    ],
-    "shm": [
-      "Arab",
-      "IR"
-    ],
-    "shn": [
-      "Mymr",
-      "MM"
-    ],
-    "sho": [
-      "Latn",
-      "NG"
-    ],
-    "shp": [
-      "Latn",
-      "PE"
-    ],
-    "shq": [
-      "Latn",
-      "ZM"
-    ],
-    "shr": [
-      "Latn",
-      "CD"
-    ],
-    "shs": [
-      "Latn",
-      "CA"
-    ],
-    "sht": [
-      "Latn",
-      "US"
-    ],
-    "shu": [
-      "Arab",
-      "ZZ"
-    ],
-    "shv": [
-      "Arab",
-      "OM"
-    ],
-    "shw": [
-      "Latn",
-      "SD"
-    ],
-    "shy": [
-      "Latn",
-      "DZ"
-    ],
-    "shz": [
-      "Latn",
-      "ML"
-    ],
-    "si": [
-      "Sinh",
-      "LK"
-    ],
-    "sia": [
-      "Cyrl",
-      "RU"
-    ],
-    "sib": [
-      "Latn",
-      "MY"
-    ],
-    "sid": [
-      "Latn",
-      "ET"
-    ],
-    "sie": [
-      "Latn",
-      "ZM"
-    ],
-    "sif": [
-      "Latn",
-      "BF"
-    ],
-    "sig": [
-      "Latn",
-      "ZZ"
-    ],
-    "sih": [
-      "Latn",
-      "NC"
-    ],
-    "sii": [
-      "Latn",
-      "IN"
-    ],
-    "sij": [
-      "Latn",
-      "PG"
-    ],
-    "sik": [
-      "Latn",
-      "BR"
-    ],
-    "sil": [
-      "Latn",
-      "ZZ"
-    ],
-    "sim": [
-      "Latn",
-      "ZZ"
-    ],
-    "sip": [
-      "Tibt",
-      "IN"
-    ],
-    "siq": [
-      "Latn",
-      "PG"
-    ],
-    "sir": [
-      "Latn",
-      "NG"
-    ],
-    "sis": [
-      "Latn",
-      "US"
-    ],
-    "siu": [
-      "Latn",
-      "PG"
-    ],
-    "siv": [
-      "Latn",
-      "PG"
-    ],
-    "siw": [
-      "Latn",
-      "PG"
-    ],
-    "six": [
-      "Latn",
-      "PG"
-    ],
-    "siy": [
-      "Arab",
-      "IR"
-    ],
-    "siz": [
-      "Arab",
-      "EG"
-    ],
-    "sja": [
-      "Latn",
-      "CO"
-    ],
-    "sjb": [
-      "Latn",
-      "ID"
-    ],
-    "sjd": [
-      "Cyrl",
-      "RU"
-    ],
-    "sje": [
-      "Latn",
-      "SE"
-    ],
-    "sjg": [
-      "Latn",
-      "TD"
-    ],
-    "sjl": [
-      "Latn",
-      "IN"
-    ],
-    "sjm": [
-      "Latn",
-      "PH"
-    ],
-    "sjp": [
-      "Deva",
-      "IN"
-    ],
-    "sjr": [
-      "Latn",
-      "ZZ"
-    ],
-    "sjt": [
-      "Cyrl",
-      "RU"
-    ],
-    "sju": [
-      "Latn",
-      "SE"
-    ],
-    "sjw": [
-      "Latn",
-      "US"
-    ],
-    "sk": [
-      "Latn",
-      "SK"
-    ],
-    "ska": [
-      "Latn",
-      "US"
-    ],
-    "skb": [
-      "Thai",
-      "TH"
-    ],
-    "skc": [
-      "Latn",
-      "ZZ"
-    ],
-    "skd": [
-      "Latn",
-      "US"
-    ],
-    "ske": [
-      "Latn",
-      "VU"
-    ],
-    "skf": [
-      "Latn",
-      "BR"
-    ],
-    "skg": [
-      "Latn",
-      "MG"
-    ],
-    "skh": [
-      "Latn",
-      "ID"
-    ],
-    "ski": [
-      "Latn",
-      "ID"
-    ],
-    "skj": [
-      "Deva",
-      "NP"
-    ],
-    "skm": [
-      "Latn",
-      "PG"
-    ],
-    "skn": [
-      "Latn",
-      "PH"
-    ],
-    "sko": [
-      "Latn",
-      "ID"
-    ],
-    "skp": [
-      "Latn",
-      "MY"
-    ],
-    "skq": [
-      "Latn",
-      "BF"
-    ],
-    "skr": [
-      "Arab",
-      "PK"
-    ],
-    "sks": [
-      "Latn",
-      "ZZ"
-    ],
-    "skt": [
-      "Latn",
-      "CD"
-    ],
-    "sku": [
-      "Latn",
-      "VU"
-    ],
-    "skv": [
-      "Latn",
-      "ID"
-    ],
-    "skw": [
-      "Latn",
-      "GY"
-    ],
-    "skx": [
-      "Latn",
-      "ID"
-    ],
-    "sky": [
-      "Latn",
-      "SB"
-    ],
-    "skz": [
-      "Latn",
-      "ID"
-    ],
-    "sl": [
-      "Latn",
-      "SI"
-    ],
-    "slc": [
-      "Latn",
-      "CO"
-    ],
-    "sld": [
-      "Latn",
-      "ZZ"
-    ],
-    "slg": [
-      "Latn",
-      "ID"
-    ],
-    "slh": [
-      "Latn",
-      "US"
-    ],
-    "sli": [
-      "Latn",
-      "PL"
-    ],
-    "slj": [
-      "Latn",
-      "BR"
-    ],
-    "sll": [
-      "Latn",
-      "ZZ"
-    ],
-    "slm": [
-      "Latn",
-      "PH"
-    ],
-    "sln": [
-      "Latn",
-      "US"
-    ],
-    "slp": [
-      "Latn",
-      "ID"
-    ],
-    "slq": [
-      "Arab",
-      "IR"
-    ],
-    "slr": [
-      "Latn",
-      "CN"
-    ],
-    "slu": [
-      "Latn",
-      "ID"
-    ],
-    "slw": [
-      "Latn",
-      "PG"
-    ],
-    "slx": [
-      "Latn",
-      "CD"
-    ],
-    "sly": [
-      "Latn",
-      "ID"
-    ],
-    "slz": [
-      "Latn",
-      "ID"
-    ],
-    "sm": [
-      "Latn",
-      "WS"
-    ],
-    "sma": [
-      "Latn",
-      "SE"
-    ],
-    "smb": [
-      "Latn",
-      "PG"
-    ],
-    "smc": [
-      "Latn",
-      "PG"
-    ],
-    "smd": [
-      "Latn",
-      "AO"
-    ],
-    "smf": [
-      "Latn",
-      "PG"
-    ],
-    "smg": [
-      "Latn",
-      "PG"
-    ],
-    "smh": [
-      "Yiii",
-      "CN"
-    ],
-    "smj": [
-      "Latn",
-      "SE"
-    ],
-    "smk": [
-      "Latn",
-      "PH"
-    ],
-    "sml": [
-      "Latn",
-      "PH"
-    ],
-    "smn": [
-      "Latn",
-      "FI"
-    ],
-    "smp": [
-      "Samr",
-      "IL"
-    ],
-    "smq": [
-      "Latn",
-      "ZZ"
-    ],
-    "smr": [
-      "Latn",
-      "ID"
-    ],
-    "sms": [
-      "Latn",
-      "FI"
-    ],
-    "smt": [
-      "Latn",
-      "IN"
-    ],
-    "smu": [
-      "Khmr",
-      "KH"
-    ],
-    "smw": [
-      "Latn",
-      "ID"
-    ],
-    "smx": [
-      "Latn",
-      "CD"
-    ],
-    "smy": [
-      "Arab",
-      "IR"
-    ],
-    "smz": [
-      "Latn",
-      "PG"
-    ],
-    "sn": [
-      "Latn",
-      "ZW"
-    ],
-    "snb": [
-      "Latn",
-      "MY"
-    ],
-    "snc": [
-      "Latn",
-      "ZZ"
-    ],
-    "sne": [
-      "Latn",
-      "MY"
-    ],
-    "snf": [
-      "Latn",
-      "SN"
-    ],
-    "sng": [
-      "Latn",
-      "CD"
-    ],
-    "sni": [
-      "Latn",
-      "PE"
-    ],
-    "snj": [
-      "Latn",
-      "CF"
-    ],
-    "snk": [
-      "Latn",
-      "ML"
-    ],
-    "snl": [
-      "Latn",
-      "PH"
-    ],
-    "snm": [
-      "Latn",
-      "UG"
-    ],
-    "snn": [
-      "Latn",
-      "CO"
-    ],
-    "sno": [
-      "Latn",
-      "US"
-    ],
-    "snp": [
-      "Latn",
-      "ZZ"
-    ],
-    "snq": [
-      "Latn",
-      "GA"
-    ],
-    "snr": [
-      "Latn",
-      "PG"
-    ],
-    "sns": [
-      "Latn",
-      "VU"
-    ],
-    "snu": [
-      "Latn",
-      "ID"
-    ],
-    "snv": [
-      "Latn",
-      "MY"
-    ],
-    "snw": [
-      "Latn",
-      "GH"
-    ],
-    "snx": [
-      "Latn",
-      "ZZ"
-    ],
-    "sny": [
-      "Latn",
-      "ZZ"
-    ],
-    "snz": [
-      "Latn",
-      "PG"
-    ],
-    "so": [
-      "Latn",
-      "SO"
-    ],
-    "soa": [
-      "Tavt",
-      "TH"
-    ],
-    "sob": [
-      "Latn",
-      "ID"
-    ],
-    "soc": [
-      "Latn",
-      "CD"
-    ],
-    "sod": [
-      "Latn",
-      "CD"
-    ],
-    "soe": [
-      "Latn",
-      "CD"
-    ],
-    "sog": [
-      "Sogd",
-      "UZ"
-    ],
-    "soi": [
-      "Deva",
-      "NP"
-    ],
-    "sok": [
-      "Latn",
-      "ZZ"
-    ],
-    "sol": [
-      "Latn",
-      "PG"
-    ],
-    "soo": [
-      "Latn",
-      "CD"
-    ],
-    "sop": [
-      "Latn",
-      "CD"
-    ],
-    "soq": [
-      "Latn",
-      "ZZ"
-    ],
-    "sor": [
-      "Latn",
-      "TD"
-    ],
-    "sos": [
-      "Latn",
-      "BF"
-    ],
-    "sou": [
-      "Thai",
-      "TH"
-    ],
-    "sov": [
-      "Latn",
-      "PW"
-    ],
-    "sow": [
-      "Latn",
-      "PG"
-    ],
-    "sox": [
-      "Latn",
-      "CM"
-    ],
-    "soy": [
-      "Latn",
-      "ZZ"
-    ],
-    "soz": [
-      "Latn",
-      "TZ"
-    ],
-    "spb": [
-      "Latn",
-      "ID"
-    ],
-    "spc": [
-      "Latn",
-      "VE"
-    ],
-    "spd": [
-      "Latn",
-      "ZZ"
-    ],
-    "spe": [
-      "Latn",
-      "PG"
-    ],
-    "spg": [
-      "Latn",
-      "MY"
-    ],
-    "spi": [
-      "Latn",
-      "ID"
-    ],
-    "spk": [
-      "Latn",
-      "PG"
-    ],
-    "spl": [
-      "Latn",
-      "ZZ"
-    ],
-    "spm": [
-      "Latn",
-      "PG"
-    ],
-    "spn": [
-      "Latn",
-      "PY"
-    ],
-    "spo": [
-      "Latn",
-      "US"
-    ],
-    "spp": [
-      "Latn",
-      "ML"
-    ],
-    "spq": [
-      "Latn",
-      "PE"
-    ],
-    "spr": [
-      "Latn",
-      "ID"
-    ],
-    "sps": [
-      "Latn",
-      "ZZ"
-    ],
-    "spt": [
-      "Tibt",
-      "IN"
-    ],
-    "spv": [
-      "Orya",
-      "IN"
-    ],
-    "sq": [
-      "Latn",
-      "AL"
-    ],
-    "sqa": [
-      "Latn",
-      "NG"
-    ],
-    "sqh": [
-      "Latn",
-      "NG"
-    ],
-    "sqm": [
-      "Latn",
-      "CF"
-    ],
-    "sqo": [
-      "Arab",
-      "IR"
-    ],
-    "sqq": [
-      "Laoo",
-      "LA"
-    ],
-    "sqt": [
-      "Arab",
-      "YE"
-    ],
-    "squ": [
-      "Latn",
-      "CA"
-    ],
-    "sr": [
-      "Cyrl",
-      "RS"
-    ],
-    "sra": [
-      "Latn",
-      "PG"
-    ],
-    "srb": [
-      "Sora",
-      "IN"
-    ],
-    "sre": [
-      "Latn",
-      "ID"
-    ],
-    "srf": [
-      "Latn",
-      "PG"
-    ],
-    "srg": [
-      "Latn",
-      "PH"
-    ],
-    "srh": [
-      "Arab",
-      "CN"
-    ],
-    "sri": [
-      "Latn",
-      "CO"
-    ],
-    "srk": [
-      "Latn",
-      "MY"
-    ],
-    "srl": [
-      "Latn",
-      "ID"
-    ],
-    "srm": [
-      "Latn",
-      "SR"
-    ],
-    "srn": [
-      "Latn",
-      "SR"
-    ],
-    "sro": [
-      "Latn",
-      "IT"
-    ],
-    "srq": [
-      "Latn",
-      "BO"
-    ],
-    "srr": [
-      "Latn",
-      "SN"
-    ],
-    "srs": [
-      "Latn",
-      "CA"
-    ],
-    "srt": [
-      "Latn",
-      "ID"
-    ],
-    "sru": [
-      "Latn",
-      "BR"
-    ],
-    "srv": [
-      "Latn",
-      "PH"
-    ],
-    "srw": [
-      "Latn",
-      "ID"
-    ],
-    "srx": [
-      "Deva",
-      "IN"
-    ],
-    "sry": [
-      "Latn",
-      "PG"
-    ],
-    "srz": [
-      "Arab",
-      "IR"
-    ],
-    "ss": [
-      "Latn",
-      "ZA"
-    ],
-    "ssb": [
-      "Latn",
-      "PH"
-    ],
-    "ssc": [
-      "Latn",
-      "TZ"
-    ],
-    "ssd": [
-      "Latn",
-      "ZZ"
-    ],
-    "sse": [
-      "Latn",
-      "PH"
-    ],
-    "ssf": [
-      "Latn",
-      "TW"
-    ],
-    "ssg": [
-      "Latn",
-      "ZZ"
-    ],
-    "ssh": [
-      "Arab",
-      "AE"
-    ],
-    "ssj": [
-      "Latn",
-      "PG"
-    ],
-    "ssl": [
-      "Latn",
-      "GH"
-    ],
-    "ssm": [
-      "Latn",
-      "MY"
-    ],
-    "ssn": [
-      "Latn",
-      "KE"
-    ],
-    "sso": [
-      "Latn",
-      "PG"
-    ],
-    "ssq": [
-      "Latn",
-      "ID"
-    ],
-    "sss": [
-      "Laoo",
-      "LA"
-    ],
-    "sst": [
-      "Latn",
-      "PG"
-    ],
-    "ssu": [
-      "Latn",
-      "PG"
-    ],
-    "ssv": [
-      "Latn",
-      "VU"
-    ],
-    "ssx": [
-      "Latn",
-      "PG"
-    ],
-    "ssy": [
-      "Latn",
-      "ER"
-    ],
-    "ssz": [
-      "Latn",
-      "PG"
-    ],
-    "st": [
-      "Latn",
-      "ZA"
-    ],
-    "sta": [
-      "Latn",
-      "ZM"
-    ],
-    "stb": [
-      "Latn",
-      "PH"
-    ],
-    "ste": [
-      "Latn",
-      "ID"
-    ],
-    "stf": [
-      "Latn",
-      "PG"
-    ],
-    "stg": [
-      "Latn",
-      "VN"
-    ],
-    "sth": [
-      "Latn",
-      "IE"
-    ],
-    "sti": [
-      "Latn",
-      "VN"
-    ],
-    "stj": [
-      "Latn",
-      "BF"
-    ],
-    "stk": [
-      "Latn",
-      "ZZ"
-    ],
-    "stl": [
-      "Latn",
-      "NL"
-    ],
-    "stm": [
-      "Latn",
-      "PG"
-    ],
-    "stn": [
-      "Latn",
-      "SB"
-    ],
-    "sto": [
-      "Latn",
-      "CA"
-    ],
-    "stp": [
-      "Latn",
-      "MX"
-    ],
-    "stq": [
-      "Latn",
-      "DE"
-    ],
-    "str": [
-      "Latn",
-      "CA"
-    ],
-    "sts": [
-      "Arab",
-      "AF"
-    ],
-    "stt": [
-      "Latn",
-      "VN"
-    ],
-    "stv": [
-      "Ethi",
-      "ET"
-    ],
-    "stw": [
-      "Latn",
-      "FM"
-    ],
-    "sty": [
-      "Cyrl",
-      "RU"
-    ],
-    "su": [
-      "Latn",
-      "ID"
-    ],
-    "sua": [
-      "Latn",
-      "ZZ"
-    ],
-    "sub": [
-      "Latn",
-      "CD"
-    ],
-    "suc": [
-      "Latn",
-      "PH"
-    ],
-    "sue": [
-      "Latn",
-      "ZZ"
-    ],
-    "sug": [
-      "Latn",
-      "PG"
-    ],
-    "sui": [
-      "Latn",
-      "PG"
-    ],
-    "suj": [
-      "Latn",
-      "TZ"
-    ],
-    "suk": [
-      "Latn",
-      "TZ"
-    ],
-    "suo": [
-      "Latn",
-      "PG"
-    ],
-    "suq": [
-      "Latn",
-      "ET"
-    ],
-    "sur": [
-      "Latn",
-      "ZZ"
-    ],
-    "sus": [
-      "Latn",
-      "GN"
-    ],
-    "sut": [
-      "Latn",
-      "NI"
-    ],
-    "suv": [
-      "Latn",
-      "IN"
-    ],
-    "suw": [
-      "Latn",
-      "TZ"
-    ],
-    "suy": [
-      "Latn",
-      "BR"
-    ],
-    "suz": [
-      "Deva",
-      "NP"
-    ],
-    "sv": [
-      "Latn",
-      "SE"
-    ],
-    "sva": [
-      "Geor",
-      "GE"
-    ],
-    "svb": [
-      "Latn",
-      "PG"
-    ],
-    "svc": [
-      "Latn",
-      "VC"
-    ],
-    "sve": [
-      "Latn",
-      "ID"
-    ],
-    "svm": [
-      "Latn",
-      "IT"
-    ],
-    "svs": [
-      "Latn",
-      "SB"
-    ],
-    "sw": [
-      "Latn",
-      "TZ"
-    ],
-    "swb": [
-      "Arab",
-      "YT"
-    ],
-    "swc": [
-      "Latn",
-      "CD"
-    ],
-    "swf": [
-      "Latn",
-      "CD"
-    ],
-    "swg": [
-      "Latn",
-      "DE"
-    ],
-    "swi": [
-      "Hani",
-      "CN"
-    ],
-    "swj": [
-      "Latn",
-      "GA"
-    ],
-    "swk": [
-      "Latn",
-      "MW"
-    ],
-    "swm": [
-      "Latn",
-      "PG"
-    ],
-    "swo": [
-      "Latn",
-      "BR"
-    ],
-    "swp": [
-      "Latn",
-      "ZZ"
-    ],
-    "swq": [
-      "Latn",
-      "CM"
-    ],
-    "swr": [
-      "Latn",
-      "ID"
-    ],
-    "sws": [
-      "Latn",
-      "ID"
-    ],
-    "swt": [
-      "Latn",
-      "ID"
-    ],
-    "swu": [
-      "Latn",
-      "ID"
-    ],
-    "swv": [
-      "Deva",
-      "IN"
-    ],
-    "sww": [
-      "Latn",
-      "VU"
-    ],
-    "swx": [
-      "Latn",
-      "BR"
-    ],
-    "swy": [
-      "Latn",
-      "TD"
-    ],
-    "sxb": [
-      "Latn",
-      "KE"
-    ],
-    "sxe": [
-      "Latn",
-      "GA"
-    ],
-    "sxn": [
-      "Latn",
-      "ID"
-    ],
-    "sxr": [
-      "Latn",
-      "TW"
-    ],
-    "sxs": [
-      "Latn",
-      "NG"
-    ],
-    "sxu": [
-      "Latn",
-      "DE"
-    ],
-    "sxw": [
-      "Latn",
-      "ZZ"
-    ],
-    "sya": [
-      "Latn",
-      "ID"
-    ],
-    "syb": [
-      "Latn",
-      "PH"
-    ],
-    "syc": [
-      "Syrc",
-      "TR"
-    ],
-    "syi": [
-      "Latn",
-      "GA"
-    ],
-    "syk": [
-      "Latn",
-      "NG"
-    ],
-    "syl": [
-      "Beng",
-      "BD"
-    ],
-    "sym": [
-      "Latn",
-      "BF"
-    ],
-    "syn": [
-      "Syrc",
-      "IR"
-    ],
-    "syo": [
-      "Latn",
-      "KH"
-    ],
-    "syr": [
-      "Syrc",
-      "IQ"
-    ],
-    "sys": [
-      "Latn",
-      "TD"
-    ],
-    "syw": [
-      "Deva",
-      "NP"
-    ],
-    "syx": [
-      "Latn",
-      "GA"
-    ],
-    "sza": [
-      "Latn",
-      "MY"
-    ],
-    "szb": [
-      "Latn",
-      "ID"
-    ],
-    "szc": [
-      "Latn",
-      "MY"
-    ],
-    "szd": [
-      "Latn",
-      "MY"
-    ],
-    "szg": [
-      "Latn",
-      "CD"
-    ],
-    "szl": [
-      "Latn",
-      "PL"
-    ],
-    "szn": [
-      "Latn",
-      "ID"
-    ],
-    "szp": [
-      "Latn",
-      "ID"
-    ],
-    "szv": [
-      "Latn",
-      "CM"
-    ],
-    "szw": [
-      "Latn",
-      "ID"
-    ],
-    "szy": [
-      "Latn",
-      "TW"
-    ],
-    "ta": [
-      "Taml",
-      "IN"
-    ],
-    "taa": [
-      "Latn",
-      "US"
-    ],
-    "tab": [
-      "Cyrl",
-      "RU"
-    ],
-    "tac": [
-      "Latn",
-      "MX"
-    ],
-    "tad": [
-      "Latn",
-      "ID"
-    ],
-    "tae": [
-      "Latn",
-      "BR"
-    ],
-    "taf": [
-      "Latn",
-      "BR"
-    ],
-    "tag": [
-      "Latn",
-      "SD"
-    ],
-    "taj": [
-      "Deva",
-      "NP"
-    ],
-    "tak": [
-      "Latn",
-      "NG"
-    ],
-    "tal": [
-      "Latn",
-      "ZZ"
-    ],
-    "tan": [
-      "Latn",
-      "ZZ"
-    ],
-    "tao": [
-      "Latn",
-      "TW"
-    ],
-    "tap": [
-      "Latn",
-      "CD"
-    ],
-    "taq": [
-      "Latn",
-      "ZZ"
-    ],
-    "tar": [
-      "Latn",
-      "MX"
-    ],
-    "tas": [
-      "Latn",
-      "VN"
-    ],
-    "tau": [
-      "Latn",
-      "US"
-    ],
-    "tav": [
-      "Latn",
-      "CO"
-    ],
-    "taw": [
-      "Latn",
-      "PG"
-    ],
-    "tax": [
-      "Latn",
-      "TD"
-    ],
-    "tay": [
-      "Latn",
-      "TW"
-    ],
-    "taz": [
-      "Latn",
-      "SD"
-    ],
-    "tba": [
-      "Latn",
-      "BR"
-    ],
-    "tbc": [
-      "Latn",
-      "ZZ"
-    ],
-    "tbd": [
-      "Latn",
-      "ZZ"
-    ],
-    "tbe": [
-      "Latn",
-      "SB"
-    ],
-    "tbf": [
-      "Latn",
-      "ZZ"
-    ],
-    "tbg": [
-      "Latn",
-      "ZZ"
-    ],
-    "tbh": [
-      "Latn",
-      "AU"
-    ],
-    "tbi": [
-      "Latn",
-      "SD"
-    ],
-    "tbj": [
-      "Latn",
-      "PG"
-    ],
-    "tbk": [
-      "Tagb",
-      "PH"
-    ],
-    "tbl": [
-      "Latn",
-      "PH"
-    ],
-    "tbm": [
-      "Latn",
-      "CD"
-    ],
-    "tbn": [
-      "Latn",
-      "CO"
-    ],
-    "tbo": [
-      "Latn",
-      "ZZ"
-    ],
-    "tbp": [
-      "Latn",
-      "ID"
-    ],
-    "tbs": [
-      "Latn",
-      "PG"
-    ],
-    "tbt": [
-      "Latn",
-      "CD"
-    ],
-    "tbu": [
-      "Latn",
-      "MX"
-    ],
-    "tbv": [
-      "Latn",
-      "PG"
-    ],
-    "tbw": [
-      "Latn",
-      "PH"
-    ],
-    "tbx": [
-      "Latn",
-      "PG"
-    ],
-    "tby": [
-      "Latn",
-      "ID"
-    ],
-    "tbz": [
-      "Latn",
-      "ZZ"
-    ],
-    "tca": [
-      "Latn",
-      "BR"
-    ],
-    "tcb": [
-      "Latn",
-      "US"
-    ],
-    "tcc": [
-      "Latn",
-      "TZ"
-    ],
-    "tcd": [
-      "Latn",
-      "GH"
-    ],
-    "tce": [
-      "Latn",
-      "CA"
-    ],
-    "tcf": [
-      "Latn",
-      "MX"
-    ],
-    "tcg": [
-      "Latn",
-      "ID"
-    ],
-    "tch": [
-      "Latn",
-      "TC"
-    ],
-    "tci": [
-      "Latn",
-      "ZZ"
-    ],
-    "tck": [
-      "Latn",
-      "GA"
-    ],
-    "tcm": [
-      "Latn",
-      "ID"
-    ],
-    "tcn": [
-      "Tibt",
-      "NP"
-    ],
-    "tco": [
-      "Mymr",
-      "MM"
-    ],
-    "tcp": [
-      "Latn",
-      "MM"
-    ],
-    "tcq": [
-      "Latn",
-      "ID"
-    ],
-    "tcs": [
-      "Latn",
-      "AU"
-    ],
-    "tcu": [
-      "Latn",
-      "MX"
-    ],
-    "tcw": [
-      "Latn",
-      "MX"
-    ],
-    "tcx": [
-      "Taml",
-      "IN"
-    ],
-    "tcy": [
-      "Knda",
-      "IN"
-    ],
-    "tcz": [
-      "Latn",
-      "IN"
-    ],
-    "tda": [
-      "Tfng",
-      "NE"
-    ],
-    "tdb": [
-      "Deva",
-      "IN"
-    ],
-    "tdc": [
-      "Latn",
-      "CO"
-    ],
-    "tdd": [
-      "Tale",
-      "CN"
-    ],
-    "tde": [
-      "Latn",
-      "ML"
-    ],
-    "tdg": [
-      "Deva",
-      "NP"
-    ],
-    "tdh": [
-      "Deva",
-      "NP"
-    ],
-    "tdi": [
-      "Latn",
-      "ID"
-    ],
-    "tdj": [
-      "Latn",
-      "ID"
-    ],
-    "tdk": [
-      "Latn",
-      "NG"
-    ],
-    "tdl": [
-      "Latn",
-      "NG"
-    ],
-    "tdm": [
-      "Latn",
-      "GY"
-    ],
-    "tdn": [
-      "Latn",
-      "ID"
-    ],
-    "tdo": [
-      "Latn",
-      "NG"
-    ],
-    "tdq": [
-      "Latn",
-      "NG"
-    ],
-    "tdr": [
-      "Latn",
-      "VN"
-    ],
-    "tds": [
-      "Latn",
-      "ID"
-    ],
-    "tdt": [
-      "Latn",
-      "TL"
-    ],
-    "tdu": [
-      "Latn",
-      "MY"
-    ],
-    "tdv": [
-      "Latn",
-      "NG"
-    ],
-    "tdx": [
-      "Latn",
-      "MG"
-    ],
-    "tdy": [
-      "Latn",
-      "PH"
-    ],
-    "te": [
-      "Telu",
-      "IN"
-    ],
-    "tea": [
-      "Latn",
-      "MY"
-    ],
-    "teb": [
-      "Latn",
-      "EC"
-    ],
-    "tec": [
-      "Latn",
-      "KE"
-    ],
-    "ted": [
-      "Latn",
-      "ZZ"
-    ],
-    "tee": [
-      "Latn",
-      "MX"
-    ],
-    "teg": [
-      "Latn",
-      "GA"
-    ],
-    "teh": [
-      "Latn",
-      "AR"
-    ],
-    "tei": [
-      "Latn",
-      "PG"
-    ],
-    "tek": [
-      "Latn",
-      "CD"
-    ],
-    "tem": [
-      "Latn",
-      "SL"
-    ],
-    "ten": [
-      "Latn",
-      "CO"
-    ],
-    "teo": [
-      "Latn",
-      "UG"
-    ],
-    "tep": [
-      "Latn",
-      "MX"
-    ],
-    "teq": [
-      "Latn",
-      "SD"
-    ],
-    "ter": [
-      "Latn",
-      "BR"
-    ],
-    "tes": [
-      "Java",
-      "ID"
-    ],
-    "tet": [
-      "Latn",
-      "TL"
-    ],
-    "teu": [
-      "Latn",
-      "UG"
-    ],
-    "tev": [
-      "Latn",
-      "ID"
-    ],
-    "tew": [
-      "Latn",
-      "US"
-    ],
-    "tex": [
-      "Latn",
-      "SS"
-    ],
-    "tey": [
-      "Latn",
-      "SD"
-    ],
-    "tfi": [
-=======
       "Hant"
     ]
   ],
@@ -26216,41 +497,9 @@
       "GR"
     ],
     "en": [
->>>>>>> c55c4b44
       "Latn",
       "US"
     ],
-<<<<<<< HEAD
-    "tfn": [
-      "Latn",
-      "US"
-    ],
-    "tfo": [
-      "Latn",
-      "ID"
-    ],
-    "tfr": [
-      "Latn",
-      "PA"
-    ],
-    "tft": [
-      "Latn",
-      "ID"
-    ],
-    "tg": [
-      "Cyrl",
-      "TJ"
-    ],
-    "tga": [
-      "Latn",
-      "KE"
-    ],
-    "tgb": [
-      "Latn",
-      "MY"
-    ],
-    "tgc": [
-=======
     "es": [
       "Latn",
       "ES"
@@ -26288,41 +537,9 @@
       "FR"
     ],
     "ga": [
->>>>>>> c55c4b44
       "Latn",
       "IE"
     ],
-<<<<<<< HEAD
-    "tgd": [
-      "Latn",
-      "NG"
-    ],
-    "tge": [
-      "Deva",
-      "NP"
-    ],
-    "tgf": [
-      "Tibt",
-      "BT"
-    ],
-    "tgh": [
-      "Latn",
-      "TT"
-    ],
-    "tgi": [
-      "Latn",
-      "PG"
-    ],
-    "tgj": [
-      "Latn",
-      "IN"
-    ],
-    "tgn": [
-      "Latn",
-      "PH"
-    ],
-    "tgo": [
-=======
     "gd": [
       "Latn",
       "GB"
@@ -26364,5657 +581,312 @@
       "AM"
     ],
     "ia": [
->>>>>>> c55c4b44
       "Latn",
       "001"
     ],
-<<<<<<< HEAD
-    "tgp": [
-      "Latn",
-      "VU"
-    ],
-    "tgq": [
-=======
     "id": [
       "Latn",
       "ID"
     ],
     "ig": [
->>>>>>> c55c4b44
+      "Latn",
+      "NG"
+    ],
+    "is": [
+      "Latn",
+      "IS"
+    ],
+    "it": [
+      "Latn",
+      "IT"
+    ],
+    "ja": [
+      "Jpan",
+      "JP"
+    ],
+    "jv": [
+      "Latn",
+      "ID"
+    ],
+    "ka": [
+      "Geor",
+      "GE"
+    ],
+    "kea": [
+      "Latn",
+      "CV"
+    ],
+    "kgp": [
+      "Latn",
+      "BR"
+    ],
+    "kk": [
+      "Cyrl",
+      "KZ"
+    ],
+    "km": [
+      "Khmr",
+      "KH"
+    ],
+    "kn": [
+      "Knda",
+      "IN"
+    ],
+    "ko": [
+      "Kore",
+      "KR"
+    ],
+    "kok": [
+      "Deva",
+      "IN"
+    ],
+    "ks": [
+      "Arab",
+      "IN"
+    ],
+    "ky": [
+      "Cyrl",
+      "KG"
+    ],
+    "lo": [
+      "Laoo",
+      "LA"
+    ],
+    "lt": [
+      "Latn",
+      "LT"
+    ],
+    "lv": [
+      "Latn",
+      "LV"
+    ],
+    "mai": [
+      "Deva",
+      "IN"
+    ],
+    "mi": [
+      "Latn",
+      "NZ"
+    ],
+    "mk": [
+      "Cyrl",
+      "MK"
+    ],
+    "ml": [
+      "Mlym",
+      "IN"
+    ],
+    "mn": [
+      "Cyrl",
+      "MN"
+    ],
+    "mni": [
+      "Beng",
+      "IN"
+    ],
+    "mr": [
+      "Deva",
+      "IN"
+    ],
+    "ms": [
       "Latn",
       "MY"
     ],
-<<<<<<< HEAD
-    "tgs": [
-      "Latn",
-      "VU"
-    ],
-    "tgt": [
-      "Latn",
-      "PH"
-    ],
-    "tgu": [
-      "Latn",
-      "ZZ"
-    ],
-    "tgv": [
+    "my": [
+      "Mymr",
+      "MM"
+    ],
+    "ne": [
+      "Deva",
+      "NP"
+    ],
+    "nl": [
+      "Latn",
+      "NL"
+    ],
+    "nn": [
+      "Latn",
+      "NO"
+    ],
+    "no": [
+      "Latn",
+      "NO"
+    ],
+    "or": [
+      "Orya",
+      "IN"
+    ],
+    "pa": [
+      "Guru",
+      "IN"
+    ],
+    "pcm": [
+      "Latn",
+      "NG"
+    ],
+    "pl": [
+      "Latn",
+      "PL"
+    ],
+    "ps": [
+      "Arab",
+      "AF"
+    ],
+    "pt": [
       "Latn",
       "BR"
     ],
-    "tgw": [
-      "Latn",
-      "CI"
-    ],
-    "tgx": [
-      "Latn",
-      "CA"
-    ],
-    "tgy": [
-      "Latn",
-      "SS"
-    ],
-    "tgz": [
-      "Latn",
-      "AU"
+    "qu": [
+      "Latn",
+      "PE"
+    ],
+    "raj": [
+      "Deva",
+      "IN"
+    ],
+    "rm": [
+      "Latn",
+      "CH"
+    ],
+    "ro": [
+      "Latn",
+      "RO"
+    ],
+    "ru": [
+      "Cyrl",
+      "RU"
+    ],
+    "sa": [
+      "Deva",
+      "IN"
+    ],
+    "sat": [
+      "Olck",
+      "IN"
+    ],
+    "sc": [
+      "Latn",
+      "IT"
+    ],
+    "sd": [
+      "Arab",
+      "PK"
+    ],
+    "si": [
+      "Sinh",
+      "LK"
+    ],
+    "sk": [
+      "Latn",
+      "SK"
+    ],
+    "sl": [
+      "Latn",
+      "SI"
+    ],
+    "so": [
+      "Latn",
+      "SO"
+    ],
+    "sq": [
+      "Latn",
+      "AL"
+    ],
+    "sr": [
+      "Cyrl",
+      "RS"
+    ],
+    "su": [
+      "Latn",
+      "ID"
+    ],
+    "sv": [
+      "Latn",
+      "SE"
+    ],
+    "sw": [
+      "Latn",
+      "TZ"
+    ],
+    "ta": [
+      "Taml",
+      "IN"
+    ],
+    "te": [
+      "Telu",
+      "IN"
+    ],
+    "tg": [
+      "Cyrl",
+      "TJ"
     ],
     "th": [
       "Thai",
       "TH"
     ],
-    "thd": [
-      "Latn",
-      "AU"
-    ],
-    "the": [
-      "Deva",
-      "NP"
-    ],
-    "thf": [
-      "Deva",
-      "NP"
-    ],
-    "thh": [
-      "Latn",
-      "MX"
-    ],
-    "thi": [
-      "Tale",
-      "LA"
-    ],
-    "thk": [
-      "Latn",
-      "KE"
-    ],
-    "thl": [
-      "Deva",
-      "NP"
-    ],
-    "thm": [
-      "Thai",
-      "TH"
-    ],
-    "thp": [
-      "Latn",
-      "CA"
-    ],
-    "thq": [
-      "Deva",
-      "NP"
-    ],
-    "thr": [
-      "Deva",
-      "NP"
-    ],
-    "ths": [
-      "Deva",
-      "NP"
-    ],
-    "tht": [
-      "Latn",
-      "CA"
-    ],
-    "thu": [
-      "Latn",
-      "SS"
-    ],
-    "thv": [
-      "Latn",
-      "DZ"
-    ],
-    "thy": [
-      "Latn",
-      "NG"
-    ],
-    "thz": [
-      "Latn",
-      "NE"
-    ],
     "ti": [
       "Ethi",
       "ET"
     ],
-    "tic": [
-      "Latn",
-      "SD"
-    ],
-    "tif": [
-      "Latn",
-      "ZZ"
-    ],
-    "tig": [
-      "Ethi",
-      "ER"
-    ],
-    "tih": [
-      "Latn",
-      "MY"
-    ],
-    "tii": [
-      "Latn",
-      "CD"
-    ],
-    "tij": [
-      "Deva",
-      "NP"
-    ],
-    "tik": [
-      "Latn",
-      "ZZ"
-    ],
-    "til": [
-      "Latn",
-      "US"
-    ],
-    "tim": [
-      "Latn",
-      "ZZ"
-    ],
-    "tin": [
+    "tk": [
+      "Latn",
+      "TM"
+    ],
+    "to": [
+      "Latn",
+      "TO"
+    ],
+    "tr": [
+      "Latn",
+      "TR"
+    ],
+    "tt": [
       "Cyrl",
       "RU"
     ],
-    "tio": [
-      "Latn",
-      "ZZ"
-    ],
-    "tip": [
-      "Latn",
-      "ID"
-    ],
-    "tiq": [
-      "Latn",
-      "BF"
-    ],
-    "tis": [
-      "Latn",
-      "PH"
-    ],
-    "tit": [
-      "Latn",
-      "CO"
-    ],
-    "tiu": [
-      "Latn",
-      "PH"
-    ],
-    "tiv": [
-      "Latn",
-      "NG"
-    ],
-    "tiw": [
-      "Latn",
-      "AU"
-    ],
-    "tix": [
-      "Latn",
-      "US"
-    ],
-    "tiy": [
-      "Latn",
-      "PH"
-    ],
-    "tja": [
-      "Latn",
-      "LR"
-    ],
-    "tjg": [
-      "Latn",
-      "ID"
-    ],
-    "tji": [
-      "Latn",
-      "CN"
-    ],
-    "tjj": [
-      "Latn",
-      "AU"
-    ],
-    "tjl": [
-      "Mymr",
-      "MM"
-    ],
-    "tjn": [
-      "Latn",
-      "CI"
-    ],
-    "tjo": [
-      "Arab",
-      "DZ"
-    ],
-    "tjp": [
-      "Latn",
-      "AU"
-    ],
-    "tjs": [
-      "Latn",
-      "CN"
-    ],
-    "tju": [
-      "Latn",
-      "AU"
-    ],
-    "tjw": [
-      "Latn",
-      "AU"
-    ],
-    "tk": [
-      "Latn",
-      "TM"
-    ],
-    "tka": [
-      "Latn",
-      "BR"
-    ],
-    "tkb": [
-      "Deva",
-      "IN"
-    ],
-    "tkd": [
-      "Latn",
-      "TL"
-    ],
-    "tke": [
-      "Latn",
-      "MZ"
-    ],
-    "tkf": [
-      "Latn",
-      "BR"
-    ],
-    "tkg": [
-      "Latn",
-      "MG"
-    ],
-    "tkl": [
-      "Latn",
-      "TK"
-    ],
-    "tkp": [
-      "Latn",
-      "SB"
-    ],
-    "tkq": [
-      "Latn",
-      "NG"
-    ],
-    "tkr": [
-      "Latn",
-      "AZ"
-    ],
-    "tks": [
-      "Arab",
-      "IR"
-    ],
-    "tkt": [
-      "Deva",
-      "NP"
-    ],
-    "tku": [
-      "Latn",
-      "MX"
-    ],
-    "tkv": [
-      "Latn",
-      "PG"
-    ],
-    "tkw": [
-      "Latn",
-      "SB"
-    ],
-    "tkx": [
-      "Latn",
-      "ID"
-    ],
-    "tkz": [
-      "Latn",
-      "VN"
-    ],
-    "tl": [
-      "Latn",
-      "PH"
-    ],
-    "tla": [
-      "Latn",
-      "MX"
-    ],
-    "tlb": [
-      "Latn",
-      "ID"
-    ],
-    "tlc": [
-      "Latn",
-      "MX"
-    ],
-    "tld": [
-      "Latn",
-      "ID"
-    ],
-    "tlf": [
-      "Latn",
-      "ZZ"
-    ],
-    "tlg": [
-      "Latn",
-      "ID"
-    ],
-    "tli": [
-      "Latn",
-      "US"
-    ],
-    "tlj": [
-      "Latn",
-      "UG"
-    ],
-    "tlk": [
-      "Latn",
-      "ID"
-    ],
-    "tll": [
-      "Latn",
-      "CD"
-    ],
-    "tlm": [
-      "Latn",
-      "VU"
-    ],
-    "tln": [
-      "Latn",
-      "ID"
-    ],
-    "tlp": [
-      "Latn",
-      "MX"
-    ],
-    "tlq": [
-      "Latn",
-      "MM"
-    ],
-    "tlr": [
-      "Latn",
-      "SB"
-    ],
-    "tls": [
-      "Latn",
-      "VU"
-    ],
-    "tlt": [
-      "Latn",
-      "ID"
-    ],
-    "tlu": [
-      "Latn",
-      "ID"
-    ],
-    "tlv": [
-      "Latn",
-      "ID"
-    ],
-    "tlx": [
-      "Latn",
-      "ZZ"
-    ],
-    "tly": [
-      "Latn",
-      "AZ"
-    ],
-    "tma": [
-      "Latn",
-      "TD"
-    ],
-    "tmb": [
-      "Latn",
-      "VU"
-    ],
-    "tmc": [
-      "Latn",
-      "TD"
-    ],
-    "tmd": [
-      "Latn",
-      "PG"
-    ],
-    "tme": [
-      "Latn",
-      "BR"
-    ],
-    "tmf": [
-      "Latn",
-      "PY"
-    ],
-    "tmg": [
-      "Latn",
-      "ID"
-    ],
-    "tmh": [
-      "Latn",
-      "NE"
-    ],
-    "tmi": [
-      "Latn",
-      "VU"
-    ],
-    "tmj": [
-      "Latn",
-      "ID"
-    ],
-    "tmk": [
-      "Deva",
-      "NP"
-    ],
-    "tml": [
-      "Latn",
-      "ID"
-    ],
-    "tmm": [
-      "Latn",
-      "VN"
-    ],
-    "tmn": [
-      "Latn",
-      "ID"
-    ],
-    "tmo": [
-      "Latn",
-      "MY"
-    ],
-    "tmq": [
-      "Latn",
-      "PG"
-    ],
-    "tmr": [
-      "Syrc",
-      "IL"
-    ],
-    "tmt": [
-      "Latn",
-      "VU"
-    ],
-    "tmu": [
-      "Latn",
-      "ID"
-    ],
-    "tmv": [
-      "Latn",
-      "CD"
-    ],
-    "tmw": [
-      "Latn",
-      "MY"
-    ],
-    "tmy": [
-      "Latn",
-      "ZZ"
-    ],
-    "tmz": [
-      "Latn",
-      "VE"
-    ],
-    "tn": [
-      "Latn",
-      "ZA"
-    ],
-    "tna": [
-      "Latn",
-      "BO"
-    ],
-    "tnb": [
-      "Latn",
-      "CO"
-    ],
-    "tnc": [
-      "Latn",
-      "CO"
-    ],
-    "tnd": [
-      "Latn",
-      "CO"
-    ],
-    "tng": [
-      "Latn",
-      "TD"
-    ],
-    "tnh": [
-      "Latn",
-      "ZZ"
-    ],
-    "tni": [
-      "Latn",
-      "ID"
-    ],
-    "tnk": [
-      "Latn",
-      "VU"
-    ],
-    "tnl": [
-      "Latn",
-      "VU"
-    ],
-    "tnm": [
-      "Latn",
-      "ID"
-    ],
-    "tnn": [
-      "Latn",
-      "VU"
-    ],
-    "tno": [
-      "Latn",
-      "BO"
-    ],
-    "tnp": [
-      "Latn",
-      "VU"
-    ],
-    "tnq": [
-      "Latn",
-      "PR"
-    ],
-    "tnr": [
-      "Latn",
-      "SN"
-    ],
-    "tns": [
-      "Latn",
-      "PG"
-    ],
-    "tnt": [
-      "Latn",
-      "ID"
-    ],
-    "tnv": [
-      "Cakm",
-      "BD"
-    ],
-    "tnw": [
-      "Latn",
-      "ID"
-    ],
-    "tnx": [
-      "Latn",
-      "SB"
-    ],
-    "tny": [
-      "Latn",
-      "TZ"
-    ],
-    "to": [
-      "Latn",
-      "TO"
-    ],
-    "tob": [
-      "Latn",
-      "AR"
-    ],
-    "toc": [
-      "Latn",
-      "MX"
-    ],
-    "tod": [
-      "Latn",
-      "GN"
-    ],
-    "tof": [
-      "Latn",
-      "ZZ"
-    ],
-    "tog": [
-      "Latn",
-      "MW"
-    ],
-    "toh": [
-      "Latn",
-      "MZ"
-    ],
-    "toi": [
-      "Latn",
-      "ZM"
-    ],
-    "toj": [
-      "Latn",
-      "MX"
-    ],
-    "tok": [
-      "Latn",
-      "001"
-    ],
-    "tol": [
-      "Latn",
-      "US"
-    ],
-    "tom": [
-      "Latn",
-      "ID"
-    ],
-    "too": [
-      "Latn",
-      "MX"
-    ],
-    "top": [
-      "Latn",
-      "MX"
-    ],
-    "toq": [
-      "Latn",
-      "ZZ"
-    ],
-    "tor": [
-      "Latn",
-      "CD"
-    ],
-    "tos": [
-      "Latn",
-      "MX"
-    ],
-    "tou": [
-      "Latn",
-      "VN"
-    ],
-    "tov": [
-      "Arab",
-      "IR"
-    ],
-    "tow": [
-      "Latn",
-      "US"
-    ],
-    "tox": [
-      "Latn",
-      "PW"
-    ],
-    "toy": [
-      "Latn",
-      "ID"
-    ],
-    "toz": [
-      "Latn",
-      "CM"
-    ],
-    "tpa": [
-      "Latn",
-      "PG"
-    ],
-    "tpc": [
-      "Latn",
-      "MX"
-    ],
-    "tpe": [
-      "Latn",
-      "BD"
-    ],
-    "tpf": [
-      "Latn",
-      "ID"
-    ],
-    "tpg": [
-      "Latn",
-      "ID"
-    ],
-    "tpi": [
-      "Latn",
-      "PG"
-    ],
-    "tpj": [
-      "Latn",
-      "PY"
-    ],
-    "tpk": [
-      "Latn",
-      "BR"
-    ],
-    "tpl": [
-      "Latn",
-      "MX"
-    ],
-    "tpm": [
-      "Latn",
-      "ZZ"
-    ],
-    "tpn": [
-      "Latn",
-      "BR"
-    ],
-    "tpp": [
-      "Latn",
-      "MX"
-    ],
-    "tpr": [
-      "Latn",
-      "BR"
-    ],
-    "tpt": [
-      "Latn",
-      "MX"
-    ],
-    "tpu": [
-      "Khmr",
-      "KH"
-    ],
-    "tpv": [
-      "Latn",
-      "MP"
-    ],
-    "tpx": [
-      "Latn",
-      "MX"
-    ],
-    "tpy": [
-      "Latn",
-      "BR"
-    ],
-    "tpz": [
-      "Latn",
-      "ZZ"
-    ],
-    "tqb": [
-      "Latn",
-      "BR"
-    ],
-    "tql": [
-      "Latn",
-      "VU"
-    ],
-    "tqm": [
-      "Latn",
-      "PG"
-    ],
-    "tqn": [
-      "Latn",
-      "US"
-    ],
-    "tqo": [
-      "Latn",
-      "ZZ"
-    ],
-    "tqp": [
-      "Latn",
-      "PG"
-    ],
-    "tqt": [
-      "Latn",
-      "MX"
-    ],
-    "tqu": [
-      "Latn",
-      "SB"
-    ],
-    "tqw": [
-      "Latn",
-      "US"
-    ],
-    "tr": [
-      "Latn",
-      "TR"
-    ],
-    "tra": [
-      "Arab",
-      "AF"
-    ],
-    "trb": [
-      "Latn",
-      "PG"
-    ],
-    "trc": [
-      "Latn",
-      "MX"
-    ],
-    "tre": [
-      "Latn",
-      "ID"
-    ],
-    "trf": [
-      "Latn",
-      "TT"
-    ],
-    "trg": [
-      "Hebr",
-      "IL"
-    ],
-    "trh": [
-      "Latn",
-      "PG"
-    ],
-    "tri": [
-      "Latn",
-      "SR"
-    ],
-    "trj": [
-      "Latn",
-      "TD"
-    ],
-    "trl": [
-      "Latn",
-      "GB"
-    ],
-    "trm": [
-      "Arab",
-      "AF"
-    ],
-    "trn": [
-      "Latn",
-      "BO"
-    ],
-    "tro": [
-      "Latn",
-      "IN"
-    ],
-    "trp": [
-      "Latn",
-      "IN"
-    ],
-    "trq": [
-      "Latn",
-      "MX"
-    ],
-    "trr": [
-      "Latn",
-      "PE"
-    ],
-    "trs": [
-      "Latn",
-      "MX"
-    ],
-    "trt": [
-      "Latn",
-      "ID"
-    ],
-    "tru": [
-      "Latn",
-      "TR"
-    ],
-    "trv": [
-      "Latn",
-      "TW"
-    ],
-    "trw": [
-      "Arab",
-      "PK"
-    ],
-    "trx": [
-      "Latn",
-      "MY"
-    ],
-    "try": [
-      "Latn",
-      "IN"
-    ],
-    "trz": [
-      "Latn",
-      "BR"
-    ],
-    "ts": [
-      "Latn",
-      "ZA"
-    ],
-    "tsa": [
-      "Latn",
-      "CG"
-    ],
-    "tsb": [
-      "Latn",
-      "ET"
-    ],
-    "tsc": [
-      "Latn",
-      "MZ"
-    ],
-    "tsd": [
-      "Grek",
-      "GR"
-    ],
-    "tsf": [
-      "Deva",
-      "NP"
-    ],
-    "tsg": [
-      "Latn",
-      "PH"
-    ],
-    "tsh": [
-      "Latn",
-      "CM"
-    ],
-    "tsi": [
-      "Latn",
-      "CA"
-    ],
-    "tsj": [
-      "Tibt",
-      "BT"
-    ],
-    "tsl": [
-      "Latn",
-      "VN"
-    ],
-    "tsp": [
-      "Latn",
-      "BF"
-    ],
-    "tsr": [
-      "Latn",
-      "VU"
-    ],
-    "tst": [
-      "Latn",
-      "ML"
-    ],
-    "tsu": [
-      "Latn",
-      "TW"
-    ],
-    "tsv": [
-      "Latn",
-      "GA"
-    ],
-    "tsw": [
-      "Latn",
-      "ZZ"
-    ],
-    "tsx": [
-      "Latn",
-      "PG"
-    ],
-    "tsz": [
-      "Latn",
-      "MX"
-    ],
-    "tt": [
-      "Cyrl",
-      "RU"
-    ],
-    "ttb": [
-      "Latn",
-      "NG"
-    ],
-    "ttc": [
-      "Latn",
-      "GT"
-    ],
-    "ttd": [
-      "Latn",
-      "ZZ"
-    ],
-    "tte": [
-      "Latn",
-      "ZZ"
-    ],
-    "ttf": [
-      "Latn",
-      "CM"
-    ],
-    "tth": [
-      "Laoo",
-      "LA"
-    ],
-    "tti": [
-      "Latn",
-      "ID"
-    ],
-    "ttj": [
-      "Latn",
-      "UG"
-    ],
-    "ttk": [
-      "Latn",
-      "CO"
-    ],
-    "ttl": [
-      "Latn",
-      "ZM"
-    ],
-    "ttm": [
-      "Latn",
-      "CA"
-    ],
-    "ttn": [
-      "Latn",
-      "ID"
-    ],
-    "tto": [
-      "Laoo",
-      "LA"
-    ],
-    "ttp": [
-      "Latn",
-      "ID"
-    ],
-    "ttr": [
-      "Latn",
-      "ZZ"
-    ],
-    "tts": [
-      "Thai",
-      "TH"
-    ],
-    "ttt": [
-      "Latn",
-      "AZ"
-    ],
-    "ttu": [
-      "Latn",
-      "PG"
-    ],
-    "ttv": [
-      "Latn",
-      "PG"
-    ],
-    "ttw": [
-      "Latn",
-      "MY"
-    ],
-    "tty": [
-      "Latn",
-      "ID"
-    ],
-    "tua": [
-      "Latn",
-      "PG"
-    ],
-    "tub": [
-      "Latn",
-      "US"
-    ],
-    "tuc": [
-      "Latn",
-      "PG"
-    ],
-    "tud": [
-      "Latn",
-      "BR"
-    ],
-    "tue": [
-      "Latn",
-      "CO"
-    ],
-    "tuf": [
-      "Latn",
-      "CO"
-    ],
-    "tug": [
-      "Latn",
-      "TD"
-    ],
-    "tuh": [
-      "Latn",
-      "ZZ"
-    ],
-    "tui": [
-      "Latn",
-      "CM"
-    ],
-    "tuj": [
-      "Latn",
-      "ID"
-    ],
-    "tul": [
-      "Latn",
-      "ZZ"
-    ],
-    "tum": [
-      "Latn",
-      "MW"
-    ],
-    "tun": [
-      "Latn",
-      "US"
-    ],
-    "tuo": [
-      "Latn",
-      "BR"
-    ],
-    "tuq": [
-      "Latn",
-      "ZZ"
-    ],
-    "tus": [
-      "Latn",
-      "CA"
-    ],
-    "tuu": [
-      "Latn",
-      "US"
-    ],
-    "tuv": [
-      "Latn",
-      "KE"
-    ],
-    "tux": [
-      "Latn",
-      "BR"
-    ],
-    "tuy": [
-      "Latn",
-      "KE"
-    ],
-    "tuz": [
-      "Latn",
-      "BF"
-    ],
-    "tva": [
-      "Latn",
-      "SB"
-    ],
-    "tvd": [
-      "Latn",
-      "ZZ"
-    ],
-    "tve": [
-      "Latn",
-      "ID"
-    ],
-    "tvk": [
-      "Latn",
-      "VU"
-    ],
-    "tvl": [
-      "Latn",
-      "TV"
-    ],
-    "tvm": [
-      "Latn",
-      "ID"
-    ],
-    "tvn": [
-      "Mymr",
-      "MM"
-    ],
-    "tvo": [
-      "Latn",
-      "ID"
-    ],
-    "tvs": [
-      "Latn",
-      "KE"
-    ],
-    "tvt": [
-      "Latn",
-      "IN"
-    ],
-    "tvu": [
-      "Latn",
-      "ZZ"
-    ],
-    "tvw": [
-      "Latn",
-      "ID"
-    ],
-    "tvx": [
-      "Latn",
-      "TW"
-    ],
-    "twa": [
-      "Latn",
-      "US"
-    ],
-    "twb": [
-      "Latn",
-      "PH"
-    ],
-    "twd": [
-      "Latn",
-      "NL"
-    ],
-    "twe": [
-      "Latn",
-      "ID"
-    ],
-    "twf": [
-      "Latn",
-      "US"
-    ],
-    "twg": [
-      "Latn",
-      "ID"
-    ],
-    "twh": [
-      "Latn",
-      "ZZ"
-    ],
-    "twl": [
-      "Latn",
-      "MZ"
-    ],
-    "twm": [
-      "Deva",
-      "IN"
-    ],
-    "twn": [
-      "Latn",
-      "CM"
-    ],
-    "two": [
-      "Latn",
-      "BW"
-    ],
-    "twp": [
-      "Latn",
-      "PG"
-    ],
-    "twq": [
-      "Latn",
-      "NE"
-    ],
-    "twr": [
-      "Latn",
-      "MX"
-    ],
-    "twt": [
-      "Latn",
-      "BR"
-    ],
-    "twu": [
-      "Latn",
-      "ID"
-    ],
-    "tww": [
-      "Latn",
-      "PG"
-    ],
-    "twx": [
-      "Latn",
-      "MZ"
-    ],
-    "twy": [
-      "Latn",
-      "ID"
-    ],
-    "txa": [
-      "Latn",
-      "MY"
-    ],
-    "txe": [
-      "Latn",
-      "ID"
-    ],
-    "txg": [
-      "Tang",
-      "CN"
-    ],
-    "txi": [
-      "Latn",
-      "BR"
-    ],
-    "txj": [
-      "Latn",
-      "NG"
-    ],
-    "txm": [
-      "Latn",
-      "ID"
-    ],
-    "txn": [
-      "Latn",
-      "ID"
-    ],
-    "txo": [
-      "Toto",
-      "IN"
-    ],
-    "txq": [
-      "Latn",
-      "ID"
-    ],
-    "txs": [
-      "Latn",
-      "ID"
-    ],
-    "txt": [
-      "Latn",
-      "ID"
-    ],
-    "txu": [
-      "Latn",
-      "BR"
-    ],
-    "txx": [
-      "Latn",
-      "MY"
-    ],
-    "txy": [
-      "Latn",
-      "MG"
-    ],
-    "ty": [
-      "Latn",
-      "PF"
-    ],
-    "tya": [
-      "Latn",
-      "ZZ"
-    ],
-    "tye": [
-      "Latn",
-      "NG"
-    ],
-    "tyh": [
-      "Latn",
-      "VN"
-    ],
-    "tyi": [
-      "Latn",
-      "CG"
-    ],
-    "tyj": [
-      "Latn",
-      "VN"
-    ],
-    "tyl": [
-      "Latn",
-      "VN"
-    ],
-    "tyn": [
-      "Latn",
-      "ID"
-    ],
-    "typ": [
-      "Latn",
-      "AU"
-    ],
-    "tyr": [
-      "Tavt",
-      "VN"
-    ],
-    "tys": [
-      "Latn",
-      "VN"
-    ],
-    "tyt": [
-      "Latn",
-      "VN"
-    ],
-    "tyu": [
-      "Latn",
-      "BW"
-    ],
-    "tyv": [
-      "Cyrl",
-      "RU"
-    ],
-    "tyx": [
-      "Latn",
-      "CG"
-    ],
-    "tyy": [
-      "Latn",
-      "NG"
-    ],
-    "tyz": [
-      "Latn",
-      "VN"
-    ],
-    "tzh": [
-      "Latn",
-      "MX"
-    ],
-    "tzj": [
-      "Latn",
-      "GT"
-    ],
-    "tzl": [
-      "Latn",
-      "001"
-    ],
-    "tzm": [
-      "Latn",
-      "MA"
-    ],
-    "tzn": [
-      "Latn",
-      "ID"
-    ],
-    "tzo": [
-      "Latn",
-      "MX"
-    ],
-    "tzx": [
-      "Latn",
-      "PG"
-    ],
-    "uam": [
-      "Latn",
-      "BR"
-    ],
-    "uar": [
-      "Latn",
-      "PG"
-    ],
-    "uba": [
-      "Latn",
-      "NG"
-    ],
-    "ubi": [
-      "Latn",
-      "TD"
-    ],
-    "ubl": [
-      "Latn",
-      "PH"
-    ],
-    "ubr": [
-      "Latn",
-      "PG"
-    ],
-    "ubu": [
-      "Latn",
-      "ZZ"
-    ],
-    "uda": [
-      "Latn",
-      "NG"
-    ],
-    "ude": [
-      "Cyrl",
-      "RU"
-    ],
-    "udg": [
-      "Mlym",
-      "IN"
-    ],
-    "udi": [
-      "Aghb",
-      "RU"
-    ],
-    "udj": [
-      "Latn",
-      "ID"
-    ],
-    "udl": [
-      "Latn",
-      "CM"
-    ],
-    "udm": [
-      "Cyrl",
-      "RU"
-    ],
-    "udu": [
-      "Latn",
-      "SD"
-    ],
-    "ues": [
-      "Latn",
-      "ID"
-    ],
-    "ufi": [
-      "Latn",
-      "PG"
-    ],
-    "ug": [
-      "Arab",
-      "CN"
-    ],
-    "uga": [
-      "Ugar",
-      "SY"
-    ],
-    "ugb": [
-      "Latn",
-      "AU"
-    ],
-    "uge": [
-      "Latn",
-      "SB"
-    ],
-    "ugh": [
-      "Cyrl",
-      "RU"
-    ],
-    "ugo": [
-      "Thai",
-      "TH"
-    ],
-    "uha": [
-      "Latn",
-      "NG"
-    ],
-    "uhn": [
-      "Latn",
-      "ID"
-    ],
-    "uis": [
-      "Latn",
-      "PG"
-    ],
-    "uiv": [
-      "Latn",
-      "CM"
-    ],
-    "uji": [
-      "Latn",
-      "NG"
-    ],
     "uk": [
       "Cyrl",
       "UA"
-    ],
-    "uka": [
-      "Latn",
-      "ID"
-    ],
-    "ukg": [
-      "Latn",
-      "PG"
-    ],
-    "ukh": [
-      "Latn",
-      "CF"
-    ],
-    "uki": [
-      "Orya",
-      "IN"
-    ],
-    "ukk": [
-      "Latn",
-      "MM"
-    ],
-    "ukp": [
-      "Latn",
-      "NG"
-    ],
-    "ukq": [
-      "Latn",
-      "NG"
-    ],
-    "uku": [
-      "Latn",
-      "NG"
-    ],
-    "ukv": [
-      "Latn",
-      "SS"
-    ],
-    "ukw": [
-      "Latn",
-      "NG"
-    ],
-    "uky": [
-      "Latn",
-      "AU"
-    ],
-    "ula": [
-      "Latn",
-      "NG"
-    ],
-    "ulb": [
-      "Latn",
-      "NG"
-    ],
-    "ulc": [
-      "Cyrl",
-      "RU"
-    ],
-    "ule": [
-      "Latn",
-      "AR"
-    ],
-    "ulf": [
-      "Latn",
-      "ID"
-    ],
-    "uli": [
-      "Latn",
-      "FM"
-    ],
-    "ulk": [
-      "Latn",
-      "AU"
-    ],
-    "ulm": [
-      "Latn",
-      "ID"
-    ],
-    "uln": [
-      "Latn",
-      "PG"
-    ],
-    "ulu": [
-      "Latn",
-      "ID"
-    ],
-    "ulw": [
-      "Latn",
-      "NI"
-    ],
-    "uma": [
-      "Latn",
-      "US"
-    ],
-    "umb": [
-      "Latn",
-      "AO"
-    ],
-    "umd": [
-      "Latn",
-      "AU"
-    ],
-    "umg": [
-      "Latn",
-      "AU"
-    ],
-    "umi": [
-      "Latn",
-      "MY"
-    ],
-    "umm": [
-      "Latn",
-      "NG"
-    ],
-    "umn": [
-      "Latn",
-      "MM"
-    ],
-    "umo": [
-      "Latn",
-      "BR"
-    ],
-    "ump": [
-      "Latn",
-      "AU"
-    ],
-    "umr": [
-      "Latn",
-      "AU"
-    ],
-    "ums": [
-      "Latn",
-      "ID"
-    ],
-    "una": [
-      "Latn",
-      "PG"
-    ],
-    "une": [
-      "Latn",
-      "NG"
-    ],
-    "ung": [
-      "Latn",
-      "AU"
-    ],
-    "uni": [
-      "Latn",
-      "PG"
-    ],
-    "unk": [
-      "Latn",
-      "BR"
-    ],
-    "unm": [
-      "Latn",
-      "US"
-    ],
-    "unn": [
-      "Latn",
-      "AU"
-    ],
-    "unr": [
-      "Beng",
-      "IN"
-    ],
-    "unu": [
-      "Latn",
-      "PG"
-    ],
-    "unx": [
-      "Beng",
-      "IN"
-    ],
-    "unz": [
-      "Latn",
-      "ID"
-    ],
-    "uok": [
-      "Latn",
-      "ZZ"
-    ],
-    "uon": [
-      "Latn",
-      "TW"
-    ],
-    "upi": [
-      "Latn",
-      "PG"
-    ],
-    "upv": [
-      "Latn",
-      "VU"
     ],
     "ur": [
       "Arab",
       "PK"
     ],
-    "ura": [
-      "Latn",
-      "PE"
-    ],
-    "urb": [
+    "uz": [
+      "Latn",
+      "UZ"
+    ],
+    "vi": [
+      "Latn",
+      "VN"
+    ],
+    "wo": [
+      "Latn",
+      "SN"
+    ],
+    "xh": [
+      "Latn",
+      "ZA"
+    ],
+    "yo": [
+      "Latn",
+      "NG"
+    ],
+    "yrl": [
       "Latn",
       "BR"
-    ],
-    "urc": [
-      "Latn",
-      "AU"
-    ],
-    "ure": [
-      "Latn",
-      "BO"
-    ],
-    "urf": [
-      "Latn",
-      "AU"
-    ],
-    "urg": [
-      "Latn",
-      "PG"
-    ],
-    "urh": [
-      "Latn",
-      "NG"
-    ],
-    "uri": [
-      "Latn",
-      "ZZ"
-    ],
-    "urk": [
-      "Thai",
-      "TH"
-    ],
-    "urm": [
-      "Latn",
-      "PG"
-    ],
-    "urn": [
-      "Latn",
-      "ID"
-    ],
-    "uro": [
-      "Latn",
-      "PG"
-    ],
-    "urp": [
-      "Latn",
-      "BR"
-    ],
-    "urr": [
-      "Latn",
-      "VU"
-    ],
-    "urt": [
-      "Latn",
-      "ZZ"
-    ],
-    "uru": [
-      "Latn",
-      "BR"
-    ],
-    "urv": [
-      "Latn",
-      "PG"
-    ],
-    "urw": [
-      "Latn",
-      "ZZ"
-    ],
-    "urx": [
-      "Latn",
-      "PG"
-    ],
-    "ury": [
-      "Latn",
-      "ID"
-    ],
-    "urz": [
-      "Latn",
-      "BR"
-    ],
-    "usa": [
-      "Latn",
-      "ZZ"
-    ],
-    "ush": [
-      "Arab",
-      "PK"
-    ],
-    "usi": [
-      "Latn",
-      "BD"
-    ],
-    "usk": [
-      "Latn",
-      "CM"
-    ],
-    "usp": [
-      "Latn",
-      "GT"
-    ],
-    "uss": [
-      "Latn",
-      "NG"
-    ],
-    "usu": [
-      "Latn",
-      "PG"
-    ],
-    "uta": [
-      "Latn",
-      "NG"
-    ],
-    "ute": [
-      "Latn",
-      "US"
-    ],
-    "uth": [
-      "Latn",
-      "ZZ"
-    ],
-    "utp": [
-      "Latn",
-      "SB"
-    ],
-    "utr": [
-      "Latn",
-      "ZZ"
-    ],
-    "utu": [
-      "Latn",
-      "PG"
-    ],
-    "uum": [
-      "Grek",
-      "GE"
-    ],
-    "uur": [
-      "Latn",
-      "VU"
-    ],
-    "uve": [
-      "Latn",
-      "NC"
-    ],
-    "uvh": [
-      "Latn",
-      "ZZ"
-    ],
-    "uvl": [
-      "Latn",
-      "ZZ"
-    ],
-    "uwa": [
-      "Latn",
-      "AU"
-    ],
-    "uya": [
-      "Latn",
-      "NG"
-    ],
-    "uz": [
-      "Latn",
-      "UZ"
-    ],
-    "uzs": [
-      "Arab",
-      "AF"
-    ],
-    "vaa": [
-      "Taml",
-      "IN"
-    ],
-    "vae": [
-      "Latn",
-      "CF"
-    ],
-    "vaf": [
-      "Arab",
-      "IR"
-    ],
-    "vag": [
-      "Latn",
-      "ZZ"
-    ],
-    "vah": [
-      "Deva",
-      "IN"
-    ],
-    "vai": [
-      "Vaii",
-      "LR"
-    ],
-    "vaj": [
-      "Latn",
-      "NA"
-    ],
-    "val": [
-      "Latn",
-      "PG"
-    ],
-    "vam": [
-      "Latn",
-      "PG"
-    ],
-    "van": [
-      "Latn",
-      "ZZ"
-    ],
-    "vao": [
-      "Latn",
-      "VU"
-    ],
-    "vap": [
-      "Latn",
-      "IN"
-    ],
-    "var": [
-      "Latn",
-      "MX"
-    ],
-    "vas": [
-      "Deva",
-      "IN"
-    ],
-    "vau": [
-      "Latn",
-      "CD"
-    ],
-    "vav": [
-      "Deva",
-      "IN"
-    ],
-    "vay": [
-      "Deva",
-      "NP"
-    ],
-    "vbb": [
-      "Latn",
-      "ID"
-    ],
-    "vbk": [
-      "Latn",
-      "PH"
-    ],
-    "ve": [
-      "Latn",
-      "ZA"
-    ],
-    "vec": [
-      "Latn",
-      "IT"
-    ],
-    "vem": [
-      "Latn",
-      "NG"
-    ],
-    "veo": [
-      "Latn",
-      "US"
-    ],
-    "vep": [
-      "Latn",
-      "RU"
-    ],
-    "ver": [
-      "Latn",
-      "NG"
-    ],
-    "vgr": [
-      "Arab",
-      "PK"
-    ],
-    "vi": [
-      "Latn",
-      "VN"
-    ],
-    "vic": [
-      "Latn",
-      "SX"
-    ],
-    "vid": [
-      "Latn",
-      "TZ"
-    ],
-    "vif": [
-      "Latn",
-      "CG"
-    ],
-    "vig": [
-      "Latn",
-      "BF"
-    ],
-    "vil": [
-      "Latn",
-      "AR"
-    ],
-    "vin": [
-      "Latn",
-      "TZ"
-    ],
-    "vit": [
-      "Latn",
-      "NG"
-    ],
-    "viv": [
-      "Latn",
-      "ZZ"
-    ],
-    "vka": [
-      "Latn",
-      "AU"
-    ],
-    "vkj": [
-      "Latn",
-      "TD"
-    ],
-    "vkk": [
-      "Latn",
-      "ID"
-    ],
-    "vkl": [
-      "Latn",
-      "ID"
-    ],
-    "vkm": [
-      "Latn",
-      "BR"
-    ],
-    "vkn": [
-      "Latn",
-      "NG"
-    ],
-    "vko": [
-      "Latn",
-      "ID"
-    ],
-    "vkp": [
-      "Latn",
-      "IN"
-    ],
-    "vkt": [
-      "Latn",
-      "ID"
-    ],
-    "vku": [
-      "Latn",
-      "AU"
-    ],
-    "vkz": [
-      "Latn",
-      "NG"
-    ],
-    "vlp": [
-      "Latn",
-      "VU"
-    ],
-    "vls": [
-      "Latn",
-      "BE"
-    ],
-    "vma": [
-      "Latn",
-      "AU"
-    ],
-    "vmb": [
-      "Latn",
-      "AU"
-    ],
-    "vmc": [
-      "Latn",
-      "MX"
-    ],
-    "vmd": [
-      "Knda",
-      "IN"
-    ],
-    "vme": [
-      "Latn",
-      "ID"
-    ],
-    "vmf": [
-      "Latn",
-      "DE"
-    ],
-    "vmg": [
-      "Latn",
-      "PG"
-    ],
-    "vmh": [
-      "Arab",
-      "IR"
-    ],
-    "vmi": [
-      "Latn",
-      "AU"
-    ],
-    "vmj": [
-      "Latn",
-      "MX"
-    ],
-    "vmk": [
-      "Latn",
-      "MZ"
-    ],
-    "vml": [
-      "Latn",
-      "AU"
-    ],
-    "vmm": [
-      "Latn",
-      "MX"
-    ],
-    "vmp": [
-      "Latn",
-      "MX"
-    ],
-    "vmq": [
-      "Latn",
-      "MX"
-    ],
-    "vmr": [
-      "Latn",
-      "MZ"
-    ],
-    "vms": [
-      "Latn",
-      "ID"
-    ],
-    "vmu": [
-      "Latn",
-      "AU"
-    ],
-    "vmw": [
-      "Latn",
-      "MZ"
-    ],
-    "vmx": [
-      "Latn",
-      "MX"
-    ],
-    "vmy": [
-      "Latn",
-      "MX"
-    ],
-    "vmz": [
-      "Latn",
-      "MX"
-    ],
-    "vnk": [
-      "Latn",
-      "SB"
-    ],
-    "vnm": [
-      "Latn",
-      "VU"
-    ],
-    "vnp": [
-      "Latn",
-      "VU"
-    ],
-    "vo": [
-      "Latn",
-      "001"
-    ],
-    "vor": [
-      "Latn",
-      "NG"
-    ],
-    "vot": [
-      "Latn",
-      "RU"
-    ],
-    "vra": [
-      "Latn",
-      "VU"
-    ],
-    "vro": [
-      "Latn",
-      "EE"
-    ],
-    "vrs": [
-      "Latn",
-      "SB"
-    ],
-    "vrt": [
-      "Latn",
-      "VU"
-    ],
-    "vto": [
-      "Latn",
-      "ID"
-    ],
-    "vum": [
-      "Latn",
-      "GA"
-    ],
-    "vun": [
-      "Latn",
-      "TZ"
-    ],
-    "vut": [
-      "Latn",
-      "ZZ"
-    ],
-    "vwa": [
-      "Latn",
-      "CN"
-    ],
-    "wa": [
-      "Latn",
-      "BE"
-    ],
-    "waa": [
-      "Latn",
-      "US"
-    ],
-    "wab": [
-      "Latn",
-      "PG"
-    ],
-    "wac": [
-      "Latn",
-      "US"
-    ],
-    "wad": [
-      "Latn",
-      "ID"
-    ],
-    "wae": [
-      "Latn",
-      "CH"
-    ],
-    "waf": [
-      "Latn",
-      "BR"
-    ],
-    "wag": [
-      "Latn",
-      "PG"
-    ],
-    "wah": [
-      "Latn",
-      "ID"
-    ],
-    "wai": [
-      "Latn",
-      "ID"
-    ],
-    "waj": [
-      "Latn",
-      "ZZ"
-    ],
-    "wal": [
-      "Ethi",
-      "ET"
-    ],
-    "wam": [
-      "Latn",
-      "US"
-    ],
-    "wan": [
-      "Latn",
-      "ZZ"
-    ],
-    "wap": [
-      "Latn",
-      "GY"
-    ],
-    "waq": [
-      "Latn",
-      "AU"
-    ],
-    "war": [
-      "Latn",
-      "PH"
-    ],
-    "was": [
-      "Latn",
-      "US"
-    ],
-    "wat": [
-      "Latn",
-      "PG"
-    ],
-    "wau": [
-      "Latn",
-      "BR"
-    ],
-    "wav": [
-      "Latn",
-      "NG"
-    ],
-    "waw": [
-      "Latn",
-      "BR"
-    ],
-    "wax": [
-      "Latn",
-      "PG"
-    ],
-    "way": [
-      "Latn",
-      "SR"
-    ],
-    "waz": [
-      "Latn",
-      "PG"
-    ],
-    "wba": [
-      "Latn",
-      "VE"
-    ],
-    "wbb": [
-      "Latn",
-      "ID"
-    ],
-    "wbe": [
-      "Latn",
-      "ID"
-    ],
-    "wbf": [
-      "Latn",
-      "BF"
-    ],
-    "wbh": [
-      "Latn",
-      "TZ"
-    ],
-    "wbi": [
-      "Latn",
-      "TZ"
-    ],
-    "wbj": [
-      "Latn",
-      "TZ"
-    ],
-    "wbk": [
-      "Arab",
-      "AF"
-    ],
-    "wbl": [
-      "Latn",
-      "PK"
-    ],
-    "wbm": [
-      "Latn",
-      "CN"
-    ],
-    "wbp": [
-      "Latn",
-      "AU"
-    ],
-    "wbq": [
-      "Telu",
-      "IN"
-    ],
-    "wbr": [
-      "Deva",
-      "IN"
-    ],
-    "wbt": [
-      "Latn",
-      "AU"
-    ],
-    "wbv": [
-      "Latn",
-      "AU"
-    ],
-    "wbw": [
-      "Latn",
-      "ID"
-    ],
-    "wca": [
-      "Latn",
-      "BR"
-    ],
-    "wci": [
-      "Latn",
-      "ZZ"
-    ],
-    "wdd": [
-      "Latn",
-      "GA"
-    ],
-    "wdg": [
-      "Latn",
-      "PG"
-    ],
-    "wdj": [
-      "Latn",
-      "AU"
-    ],
-    "wdk": [
-      "Latn",
-      "AU"
-    ],
-    "wdt": [
-      "Latn",
-      "CA"
-    ],
-    "wdu": [
-      "Latn",
-      "AU"
-    ],
-    "wdy": [
-      "Latn",
-      "AU"
-    ],
-    "wec": [
-      "Latn",
-      "CI"
-    ],
-    "wed": [
-      "Latn",
-      "PG"
-    ],
-    "weg": [
-      "Latn",
-      "AU"
-    ],
-    "weh": [
-      "Latn",
-      "CM"
-    ],
-    "wei": [
-      "Latn",
-      "PG"
-    ],
-    "wem": [
-      "Latn",
-      "BJ"
-    ],
-    "weo": [
-      "Latn",
-      "ID"
-    ],
-    "wep": [
-      "Latn",
-      "DE"
-    ],
-    "wer": [
-      "Latn",
-      "ZZ"
-    ],
-    "wes": [
-      "Latn",
-      "CM"
-    ],
-    "wet": [
-      "Latn",
-      "ID"
-    ],
-    "weu": [
-      "Latn",
-      "MM"
-    ],
-    "wew": [
-      "Latn",
-      "ID"
-    ],
-    "wfg": [
-      "Latn",
-      "ID"
-    ],
-    "wga": [
-      "Latn",
-      "AU"
-    ],
-    "wgb": [
-      "Latn",
-      "PG"
-    ],
-    "wgg": [
-      "Latn",
-      "AU"
-    ],
-    "wgi": [
-      "Latn",
-      "ZZ"
-    ],
-    "wgo": [
-      "Latn",
-      "ID"
-    ],
-    "wgu": [
-      "Latn",
-      "AU"
-    ],
-    "wgy": [
-      "Latn",
-      "AU"
-    ],
-    "wha": [
-      "Latn",
-      "ID"
-    ],
-    "whg": [
-      "Latn",
-      "ZZ"
-    ],
-    "whk": [
-      "Latn",
-      "ID"
-    ],
-    "whu": [
-      "Latn",
-      "ID"
-    ],
-    "wib": [
-      "Latn",
-      "ZZ"
-    ],
-    "wic": [
-      "Latn",
-      "US"
-    ],
-    "wie": [
-      "Latn",
-      "AU"
-    ],
-    "wif": [
-      "Latn",
-      "AU"
-    ],
-    "wig": [
-      "Latn",
-      "AU"
-    ],
-    "wih": [
-      "Latn",
-      "AU"
-    ],
-    "wii": [
-      "Latn",
-      "PG"
-    ],
-    "wij": [
-      "Latn",
-      "AU"
-    ],
-    "wik": [
-      "Latn",
-      "AU"
-    ],
-    "wil": [
-      "Latn",
-      "AU"
-    ],
-    "wim": [
-      "Latn",
-      "AU"
-    ],
-    "win": [
-      "Latn",
-      "US"
-    ],
-    "wir": [
-      "Latn",
-      "BR"
-    ],
-    "wiu": [
-      "Latn",
-      "ZZ"
-    ],
-    "wiv": [
-      "Latn",
-      "ZZ"
-    ],
-    "wiy": [
-      "Latn",
-      "US"
-    ],
-    "wja": [
-      "Latn",
-      "ZZ"
-    ],
-    "wji": [
-      "Latn",
-      "ZZ"
-    ],
-    "wka": [
-      "Latn",
-      "TZ"
-    ],
-    "wkd": [
-      "Latn",
-      "ID"
-    ],
-    "wkr": [
-      "Latn",
-      "AU"
-    ],
-    "wkw": [
-      "Latn",
-      "AU"
-    ],
-    "wky": [
-      "Latn",
-      "AU"
-    ],
-    "wla": [
-      "Latn",
-      "PG"
-    ],
-    "wlg": [
-      "Latn",
-      "AU"
-    ],
-    "wlh": [
-      "Latn",
-      "TL"
-    ],
-    "wli": [
-      "Latn",
-      "ID"
-    ],
-    "wlm": [
-      "Latn",
-      "GB"
-    ],
-    "wlo": [
-      "Arab",
-      "ID"
-    ],
-    "wlr": [
-      "Latn",
-      "VU"
-    ],
-    "wls": [
-      "Latn",
-      "WF"
-    ],
-    "wlu": [
-      "Latn",
-      "AU"
-    ],
-    "wlv": [
-      "Latn",
-      "AR"
-    ],
-    "wlw": [
-      "Latn",
-      "ID"
-    ],
-    "wlx": [
-      "Latn",
-      "GH"
-    ],
-    "wma": [
-      "Latn",
-      "NG"
-    ],
-    "wmb": [
-      "Latn",
-      "AU"
-    ],
-    "wmc": [
-      "Latn",
-      "PG"
-    ],
-    "wmd": [
-      "Latn",
-      "BR"
-    ],
-    "wme": [
-      "Deva",
-      "NP"
-    ],
-    "wmh": [
-      "Latn",
-      "TL"
-    ],
-    "wmi": [
-      "Latn",
-      "AU"
-    ],
-    "wmm": [
-      "Latn",
-      "ID"
-    ],
-    "wmn": [
-      "Latn",
-      "NC"
-    ],
-    "wmo": [
-      "Latn",
-      "ZZ"
-    ],
-    "wms": [
-      "Latn",
-      "ID"
-    ],
-    "wmt": [
-      "Latn",
-      "AU"
-    ],
-    "wmw": [
-      "Latn",
-      "MZ"
-    ],
-    "wmx": [
-      "Latn",
-      "PG"
-    ],
-    "wnb": [
-      "Latn",
-      "PG"
-    ],
-    "wnc": [
-      "Latn",
-      "ZZ"
-    ],
-    "wnd": [
-      "Latn",
-      "AU"
-    ],
-    "wne": [
-      "Arab",
-      "PK"
-    ],
-    "wng": [
-      "Latn",
-      "ID"
-    ],
-    "wni": [
-      "Arab",
-      "KM"
-    ],
-    "wnk": [
-      "Latn",
-      "ID"
-    ],
-    "wnm": [
-      "Latn",
-      "AU"
-    ],
-    "wnn": [
-      "Latn",
-      "AU"
-    ],
-    "wno": [
-      "Latn",
-      "ID"
-    ],
-    "wnp": [
-      "Latn",
-      "PG"
-    ],
-    "wnu": [
-      "Latn",
-      "ZZ"
-    ],
-    "wnw": [
-      "Latn",
-      "US"
-    ],
-    "wny": [
-      "Latn",
-      "AU"
-    ],
-    "wo": [
-      "Latn",
-      "SN"
-    ],
-    "woa": [
-      "Latn",
-      "AU"
-    ],
-    "wob": [
-      "Latn",
-      "ZZ"
-    ],
-    "woc": [
-      "Latn",
-      "PG"
-    ],
-    "wod": [
-      "Latn",
-      "ID"
-    ],
-    "woe": [
-      "Latn",
-      "FM"
-    ],
-    "wof": [
-      "Latn",
-      "GM"
-    ],
-    "wog": [
-      "Latn",
-      "PG"
-    ],
-    "woi": [
-      "Latn",
-      "ID"
-    ],
-    "wok": [
-      "Latn",
-      "CM"
-    ],
-    "wom": [
-      "Latn",
-      "NG"
-    ],
-    "won": [
-      "Latn",
-      "CD"
-    ],
-    "woo": [
-      "Latn",
-      "ID"
-    ],
-    "wor": [
-      "Latn",
-      "ID"
-    ],
-    "wos": [
-      "Latn",
-      "ZZ"
-    ],
-    "wow": [
-      "Latn",
-      "ID"
-    ],
-    "wpc": [
-      "Latn",
-      "VE"
-    ],
-    "wrb": [
-      "Latn",
-      "AU"
-    ],
-    "wrg": [
-      "Latn",
-      "AU"
-    ],
-    "wrh": [
-      "Latn",
-      "AU"
-    ],
-    "wri": [
-      "Latn",
-      "AU"
-    ],
-    "wrk": [
-      "Latn",
-      "AU"
-    ],
-    "wrl": [
-      "Latn",
-      "AU"
-    ],
-    "wrm": [
-      "Latn",
-      "AU"
-    ],
-    "wro": [
-      "Latn",
-      "AU"
-    ],
-    "wrp": [
-      "Latn",
-      "ID"
-    ],
-    "wrr": [
-      "Latn",
-      "AU"
-    ],
-    "wrs": [
-      "Latn",
-      "ZZ"
-    ],
-    "wru": [
-      "Latn",
-      "ID"
-    ],
-    "wrv": [
-      "Latn",
-      "PG"
-    ],
-    "wrw": [
-      "Latn",
-      "AU"
-    ],
-    "wrx": [
-      "Latn",
-      "ID"
-    ],
-    "wrz": [
-      "Latn",
-      "AU"
-    ],
-    "wsa": [
-      "Latn",
-      "ID"
-    ],
-    "wsg": [
-      "Gong",
-      "IN"
-    ],
-    "wsi": [
-      "Latn",
-      "VU"
-    ],
-    "wsk": [
-      "Latn",
-      "ZZ"
-    ],
-    "wsr": [
-      "Latn",
-      "PG"
-    ],
-    "wss": [
-      "Latn",
-      "GH"
-    ],
-    "wsu": [
-      "Latn",
-      "BR"
-    ],
-    "wsv": [
-      "Arab",
-      "AF"
-    ],
-    "wtf": [
-      "Latn",
-      "PG"
-    ],
-    "wth": [
-      "Latn",
-      "AU"
-    ],
-    "wti": [
-      "Latn",
-      "ET"
-    ],
-    "wtk": [
-      "Latn",
-      "PG"
-    ],
-    "wtm": [
-      "Deva",
-      "IN"
-    ],
-    "wtw": [
-      "Latn",
-      "ID"
-    ],
-    "wua": [
-      "Latn",
-      "AU"
-    ],
-    "wub": [
-      "Latn",
-      "AU"
-    ],
-    "wud": [
-      "Latn",
-      "TG"
-    ],
-    "wul": [
-      "Latn",
-      "ID"
-    ],
-    "wum": [
-      "Latn",
-      "GA"
-    ],
-    "wun": [
-      "Latn",
-      "TZ"
-    ],
-    "wur": [
-      "Latn",
-      "AU"
-    ],
-    "wut": [
-      "Latn",
-      "PG"
-    ],
-    "wuu": [
-      "Hans",
-      "CN"
-    ],
-    "wuv": [
-      "Latn",
-      "ZZ"
-    ],
-    "wux": [
-      "Latn",
-      "AU"
-    ],
-    "wuy": [
-      "Latn",
-      "ID"
-    ],
-    "wwa": [
-      "Latn",
-      "ZZ"
-    ],
-    "wwb": [
-      "Latn",
-      "AU"
-    ],
-    "wwo": [
-      "Latn",
-      "VU"
-    ],
-    "wwr": [
-      "Latn",
-      "AU"
-    ],
-    "www": [
-      "Latn",
-      "CM"
-    ],
-    "wxw": [
-      "Latn",
-      "AU"
-    ],
-    "wyb": [
-      "Latn",
-      "AU"
-    ],
-    "wyi": [
-      "Latn",
-      "AU"
-    ],
-    "wym": [
-      "Latn",
-      "PL"
-    ],
-    "wyn": [
-      "Latn",
-      "US"
-    ],
-    "wyr": [
-      "Latn",
-      "BR"
-    ],
-    "wyy": [
-      "Latn",
-      "FJ"
-    ],
-    "xaa": [
-      "Latn",
-      "ES"
-    ],
-    "xab": [
-      "Latn",
-      "NG"
-    ],
-    "xai": [
-      "Latn",
-      "BR"
-    ],
-    "xaj": [
-      "Latn",
-      "BR"
-    ],
-    "xak": [
-      "Latn",
-      "VE"
-    ],
-    "xal": [
-      "Cyrl",
-      "RU"
-    ],
-    "xam": [
-      "Latn",
-      "ZA"
-    ],
-    "xan": [
-      "Ethi",
-      "ET"
-    ],
-    "xao": [
-      "Latn",
-      "VN"
-    ],
-    "xar": [
-      "Latn",
-      "PG"
-    ],
-    "xas": [
-      "Cyrl",
-      "RU"
-    ],
-    "xat": [
-      "Latn",
-      "BR"
-    ],
-    "xau": [
-      "Latn",
-      "ID"
-    ],
-    "xav": [
-      "Latn",
-      "BR"
-    ],
-    "xaw": [
-      "Latn",
-      "US"
-    ],
-    "xay": [
-      "Latn",
-      "ID"
-    ],
-    "xbb": [
-      "Latn",
-      "AU"
-    ],
-    "xbd": [
-      "Latn",
-      "AU"
-    ],
-    "xbe": [
-      "Latn",
-      "AU"
-    ],
-    "xbg": [
-      "Latn",
-      "AU"
-    ],
-    "xbi": [
-      "Latn",
-      "ZZ"
-    ],
-    "xbj": [
-      "Latn",
-      "AU"
-    ],
-    "xbm": [
-      "Latn",
-      "FR"
-    ],
-    "xbn": [
-      "Latn",
-      "MY"
-    ],
-    "xbp": [
-      "Latn",
-      "AU"
-    ],
-    "xbr": [
-      "Latn",
-      "ID"
-    ],
-    "xbw": [
-      "Latn",
-      "BR"
-    ],
-    "xby": [
-      "Latn",
-      "AU"
-    ],
-    "xch": [
-      "Latn",
-      "US"
-    ],
-    "xco": [
-      "Chrs",
-      "UZ"
-    ],
-    "xcr": [
-      "Cari",
-      "TR"
-    ],
-    "xda": [
-      "Latn",
-      "AU"
-    ],
-    "xdk": [
-      "Latn",
-      "AU"
-    ],
-    "xdo": [
-      "Latn",
-      "AO"
-    ],
-    "xdq": [
-      "Cyrl",
-      "RU"
-    ],
-    "xdy": [
-      "Latn",
-      "ID"
-    ],
-    "xed": [
-      "Latn",
-      "CM"
-    ],
-    "xeg": [
-      "Latn",
-      "ZA"
-    ],
-    "xem": [
-      "Latn",
-      "ID"
-    ],
-    "xer": [
-      "Latn",
-      "BR"
-    ],
-    "xes": [
-      "Latn",
-      "ZZ"
-    ],
-    "xet": [
-      "Latn",
-      "BR"
-    ],
-    "xeu": [
-      "Latn",
-      "PG"
-    ],
-    "xgb": [
-      "Latn",
-      "CI"
-    ],
-    "xgd": [
-      "Latn",
-      "AU"
-    ],
-    "xgg": [
-      "Latn",
-      "AU"
-    ],
-    "xgi": [
-      "Latn",
-      "AU"
-    ],
-    "xgm": [
-      "Latn",
-      "AU"
-    ],
-    "xgu": [
-      "Latn",
-      "AU"
-    ],
-    "xgw": [
-      "Latn",
-      "AU"
-    ],
-    "xh": [
-      "Latn",
-      "ZA"
-    ],
-    "xhe": [
-      "Arab",
-      "PK"
-    ],
-    "xhm": [
-      "Khmr",
-      "KH"
-    ],
-    "xhv": [
-      "Latn",
-      "VN"
-    ],
-    "xii": [
-      "Latn",
-      "ZA"
-    ],
-    "xin": [
-      "Latn",
-      "GT"
-    ],
-    "xir": [
-      "Latn",
-      "BR"
-    ],
-    "xis": [
-      "Orya",
-      "IN"
-    ],
-    "xiy": [
-      "Latn",
-      "BR"
-    ],
-    "xjb": [
-      "Latn",
-      "AU"
-    ],
-    "xjt": [
-      "Latn",
-      "AU"
-    ],
-    "xka": [
-      "Arab",
-      "PK"
-    ],
-    "xkb": [
-      "Latn",
-      "BJ"
-    ],
-    "xkc": [
-      "Arab",
-      "IR"
-    ],
-    "xkd": [
-      "Latn",
-      "ID"
-    ],
-    "xke": [
-      "Latn",
-      "ID"
-    ],
-    "xkg": [
-      "Latn",
-      "ML"
-    ],
-    "xkj": [
-      "Arab",
-      "IR"
-    ],
-    "xkl": [
-      "Latn",
-      "ID"
-    ],
-    "xkn": [
-      "Latn",
-      "ID"
-    ],
-    "xkp": [
-      "Arab",
-      "IR"
-    ],
-    "xkq": [
-      "Latn",
-      "ID"
-    ],
-    "xkr": [
-      "Latn",
-      "BR"
-    ],
-    "xks": [
-      "Latn",
-      "ID"
-    ],
-    "xkt": [
-      "Latn",
-      "GH"
-    ],
-    "xku": [
-      "Latn",
-      "CG"
-    ],
-    "xkv": [
-      "Latn",
-      "BW"
-    ],
-    "xkw": [
-      "Latn",
-      "ID"
-    ],
-    "xkx": [
-      "Latn",
-      "PG"
-    ],
-    "xky": [
-      "Latn",
-      "MY"
-    ],
-    "xkz": [
-      "Latn",
-      "BT"
-    ],
-    "xla": [
-      "Latn",
-      "ZZ"
-    ],
-    "xlc": [
-      "Lyci",
-      "TR"
-    ],
-    "xld": [
-      "Lydi",
-      "TR"
-    ],
-    "xly": [
-      "Elym",
-      "IR"
-    ],
-    "xma": [
-      "Latn",
-      "SO"
-    ],
-    "xmb": [
-      "Latn",
-      "CM"
-    ],
-    "xmc": [
-      "Latn",
-      "MZ"
-    ],
-    "xmd": [
-      "Latn",
-      "CM"
-    ],
-    "xmf": [
-      "Geor",
-      "GE"
-    ],
-    "xmg": [
-      "Latn",
-      "CM"
-    ],
-    "xmh": [
-      "Latn",
-      "AU"
-    ],
-    "xmj": [
-      "Latn",
-      "CM"
-    ],
-    "xmm": [
-      "Latn",
-      "ID"
-    ],
-    "xmn": [
-      "Mani",
-      "CN"
-    ],
-    "xmo": [
-      "Latn",
-      "BR"
-    ],
-    "xmp": [
-      "Latn",
-      "AU"
-    ],
-    "xmq": [
-      "Latn",
-      "AU"
-    ],
-    "xmr": [
-      "Merc",
-      "SD"
-    ],
-    "xmt": [
-      "Latn",
-      "ID"
-    ],
-    "xmu": [
-      "Latn",
-      "AU"
-    ],
-    "xmv": [
-      "Latn",
-      "MG"
-    ],
-    "xmw": [
-      "Latn",
-      "MG"
-    ],
-    "xmx": [
-      "Latn",
-      "ID"
-    ],
-    "xmy": [
-      "Latn",
-      "AU"
-    ],
-    "xmz": [
-      "Latn",
-      "ID"
-    ],
-    "xna": [
-      "Narb",
-      "SA"
-    ],
-    "xnb": [
-      "Latn",
-      "TW"
-    ],
-    "xni": [
-      "Latn",
-      "AU"
-    ],
-    "xnj": [
-      "Latn",
-      "TZ"
-    ],
-    "xnk": [
-      "Latn",
-      "AU"
-    ],
-    "xnm": [
-      "Latn",
-      "AU"
-    ],
-    "xnn": [
-      "Latn",
-      "PH"
-    ],
-    "xnq": [
-      "Latn",
-      "MZ"
-    ],
-    "xnr": [
-      "Deva",
-      "IN"
-    ],
-    "xnt": [
-      "Latn",
-      "US"
-    ],
-    "xnu": [
-      "Latn",
-      "AU"
-    ],
-    "xny": [
-      "Latn",
-      "AU"
-    ],
-    "xnz": [
-      "Latn",
-      "EG"
-    ],
-    "xoc": [
-      "Latn",
-      "NG"
-    ],
-    "xod": [
-      "Latn",
-      "ID"
-    ],
-    "xog": [
-      "Latn",
-      "UG"
-    ],
-    "xoi": [
-      "Latn",
-      "PG"
-    ],
-    "xok": [
-      "Latn",
-      "BR"
-    ],
-    "xom": [
-      "Latn",
-      "SD"
-    ],
-    "xon": [
-      "Latn",
-      "ZZ"
-    ],
-    "xoo": [
-      "Latn",
-      "BR"
-    ],
-    "xop": [
-      "Latn",
-      "PG"
-    ],
-    "xor": [
-      "Latn",
-      "BR"
-    ],
-    "xow": [
-      "Latn",
-      "PG"
-    ],
-    "xpa": [
-      "Latn",
-      "AU"
-    ],
-    "xpb": [
-      "Latn",
-      "AU"
-    ],
-    "xpd": [
-      "Latn",
-      "AU"
-    ],
-    "xpf": [
-      "Latn",
-      "AU"
-    ],
-    "xpg": [
-      "Grek",
-      "TR"
-    ],
-    "xph": [
-      "Latn",
-      "AU"
-    ],
-    "xpi": [
-      "Ogam",
-      "GB"
-    ],
-    "xpj": [
-      "Latn",
-      "AU"
-    ],
-    "xpk": [
-      "Latn",
-      "BR"
-    ],
-    "xpl": [
-      "Latn",
-      "AU"
-    ],
-    "xpm": [
-      "Cyrl",
-      "RU"
-    ],
-    "xpn": [
-      "Latn",
-      "BR"
-    ],
-    "xpo": [
-      "Latn",
-      "MX"
-    ],
-    "xpq": [
-      "Latn",
-      "US"
-    ],
-    "xpr": [
-      "Prti",
-      "IR"
-    ],
-    "xpt": [
-      "Latn",
-      "AU"
-    ],
-    "xpv": [
-      "Latn",
-      "AU"
-    ],
-    "xpw": [
-      "Latn",
-      "AU"
-    ],
-    "xpx": [
-      "Latn",
-      "AU"
-    ],
-    "xpz": [
-      "Latn",
-      "AU"
-    ],
-    "xra": [
-      "Latn",
-      "BR"
-    ],
-    "xrb": [
-      "Latn",
-      "ZZ"
-    ],
-    "xrd": [
-      "Latn",
-      "AU"
-    ],
-    "xre": [
-      "Latn",
-      "BR"
-    ],
-    "xrg": [
-      "Latn",
-      "AU"
-    ],
-    "xri": [
-      "Latn",
-      "BR"
-    ],
-    "xrm": [
-      "Cyrl",
-      "RU"
-    ],
-    "xrn": [
-      "Cyrl",
-      "RU"
-    ],
-    "xrr": [
-      "Latn",
-      "IT"
-    ],
-    "xru": [
-      "Latn",
-      "AU"
-    ],
-    "xrw": [
-      "Latn",
-      "PG"
-    ],
-    "xsa": [
-      "Sarb",
-      "YE"
-    ],
-    "xsb": [
-      "Latn",
-      "PH"
-    ],
-    "xse": [
-      "Latn",
-      "ID"
-    ],
-    "xsh": [
-      "Latn",
-      "NG"
-    ],
-    "xsi": [
-      "Latn",
-      "ZZ"
-    ],
-    "xsm": [
-      "Latn",
-      "ZZ"
-    ],
-    "xsn": [
-      "Latn",
-      "NG"
-    ],
-    "xsp": [
-      "Latn",
-      "PG"
-    ],
-    "xsq": [
-      "Latn",
-      "MZ"
-    ],
-    "xsr": [
-      "Deva",
-      "NP"
-    ],
-    "xss": [
-      "Cyrl",
-      "RU"
-    ],
-    "xsu": [
-      "Latn",
-      "VE"
-    ],
-    "xsy": [
-      "Latn",
-      "TW"
-    ],
-    "xta": [
-      "Latn",
-      "MX"
-    ],
-    "xtb": [
-      "Latn",
-      "MX"
-    ],
-    "xtc": [
-      "Latn",
-      "SD"
-    ],
-    "xtd": [
-      "Latn",
-      "MX"
-    ],
-    "xte": [
-      "Latn",
-      "ID"
-    ],
-    "xth": [
-      "Latn",
-      "AU"
-    ],
-    "xti": [
-      "Latn",
-      "MX"
-    ],
-    "xtj": [
-      "Latn",
-      "MX"
-    ],
-    "xtl": [
-      "Latn",
-      "MX"
-    ],
-    "xtm": [
-      "Latn",
-      "MX"
-    ],
-    "xtn": [
-      "Latn",
-      "MX"
-    ],
-    "xtp": [
-      "Latn",
-      "MX"
-    ],
-    "xts": [
-      "Latn",
-      "MX"
-    ],
-    "xtt": [
-      "Latn",
-      "MX"
-    ],
-    "xtu": [
-      "Latn",
-      "MX"
-    ],
-    "xtv": [
-      "Latn",
-      "AU"
-    ],
-    "xtw": [
-      "Latn",
-      "BR"
-    ],
-    "xty": [
-      "Latn",
-      "MX"
-    ],
-    "xub": [
-      "Taml",
-      "IN"
-    ],
-    "xud": [
-      "Latn",
-      "AU"
-    ],
-    "xuj": [
-      "Taml",
-      "IN"
-    ],
-    "xul": [
-      "Latn",
-      "AU"
-    ],
-    "xum": [
-      "Latn",
-      "IT"
-    ],
-    "xun": [
-      "Latn",
-      "AU"
-    ],
-    "xuo": [
-      "Latn",
-      "TD"
-    ],
-    "xut": [
-      "Latn",
-      "AU"
-    ],
-    "xuu": [
-      "Latn",
-      "NA"
-    ],
-    "xve": [
-      "Ital",
-      "IT"
-    ],
-    "xvi": [
-      "Arab",
-      "AF"
-    ],
-    "xvn": [
-      "Latn",
-      "ES"
-    ],
-    "xvo": [
-      "Latn",
-      "IT"
-    ],
-    "xvs": [
-      "Latn",
-      "IT"
-    ],
-    "xwa": [
-      "Latn",
-      "BR"
-    ],
-    "xwd": [
-      "Latn",
-      "AU"
-    ],
-    "xwe": [
-      "Latn",
-      "ZZ"
-    ],
-    "xwj": [
-      "Latn",
-      "AU"
-    ],
-    "xwk": [
-      "Latn",
-      "AU"
-    ],
-    "xwl": [
-      "Latn",
-      "BJ"
-    ],
-    "xwo": [
-      "Cyrl",
-      "RU"
-    ],
-    "xwr": [
-      "Latn",
-      "ID"
-    ],
-    "xwt": [
-      "Latn",
-      "AU"
-    ],
-    "xww": [
-      "Latn",
-      "AU"
-    ],
-    "xxb": [
-      "Latn",
-      "GH"
-    ],
-    "xxk": [
-      "Latn",
-      "ID"
-    ],
-    "xxm": [
-      "Latn",
-      "AU"
-    ],
-    "xxr": [
-      "Latn",
-      "BR"
-    ],
-    "xxt": [
-      "Latn",
-      "ID"
-    ],
-    "xya": [
-      "Latn",
-      "AU"
-    ],
-    "xyb": [
-      "Latn",
-      "AU"
-    ],
-    "xyj": [
-      "Latn",
-      "AU"
-    ],
-    "xyk": [
-      "Latn",
-      "AU"
-    ],
-    "xyl": [
-      "Latn",
-      "BR"
-    ],
-    "xyt": [
-      "Latn",
-      "AU"
-    ],
-    "xyy": [
-      "Latn",
-      "AU"
-    ],
-    "xzh": [
-      "Marc",
-      "CN"
-    ],
-    "xzp": [
-      "Latn",
-      "MX"
-    ],
-    "yaa": [
-      "Latn",
-      "PE"
-    ],
-    "yab": [
-      "Latn",
-      "BR"
-    ],
-    "yac": [
-      "Latn",
-      "ID"
-    ],
-    "yad": [
-      "Latn",
-      "PE"
-    ],
-    "yae": [
-      "Latn",
-      "VE"
-    ],
-    "yaf": [
-      "Latn",
-      "CD"
-    ],
-    "yag": [
-      "Latn",
-      "CL"
-    ],
-    "yai": [
-      "Cyrl",
-      "TJ"
-    ],
-    "yaj": [
-      "Latn",
-      "CF"
-    ],
-    "yak": [
-      "Latn",
-      "US"
-    ],
-    "yal": [
-      "Latn",
-      "GN"
-    ],
-    "yam": [
-      "Latn",
-      "ZZ"
-    ],
-    "yan": [
-      "Latn",
-      "NI"
-    ],
-    "yao": [
-      "Latn",
-      "MZ"
-    ],
-    "yap": [
-      "Latn",
-      "FM"
-    ],
-    "yaq": [
-      "Latn",
-      "MX"
-    ],
-    "yar": [
-      "Latn",
-      "VE"
-    ],
-    "yas": [
-      "Latn",
-      "ZZ"
-    ],
-    "yat": [
-      "Latn",
-      "ZZ"
-    ],
-    "yau": [
-      "Latn",
-      "VE"
-    ],
-    "yav": [
-      "Latn",
-      "CM"
-    ],
-    "yaw": [
-      "Latn",
-      "BR"
-    ],
-    "yax": [
-      "Latn",
-      "AO"
-    ],
-    "yay": [
-      "Latn",
-      "ZZ"
-    ],
-    "yaz": [
-      "Latn",
-      "ZZ"
-    ],
-    "yba": [
-      "Latn",
-      "ZZ"
-    ],
-    "ybb": [
-      "Latn",
-      "CM"
-    ],
-    "ybe": [
-      "Latn",
-      "CN"
-    ],
-    "ybh": [
-      "Deva",
-      "NP"
-    ],
-    "ybi": [
-      "Deva",
-      "NP"
-    ],
-    "ybj": [
-      "Latn",
-      "NG"
-    ],
-    "ybl": [
-      "Latn",
-      "NG"
-    ],
-    "ybm": [
-      "Latn",
-      "PG"
-    ],
-    "ybn": [
-      "Latn",
-      "BR"
-    ],
-    "ybo": [
-      "Latn",
-      "PG"
-    ],
-    "ybx": [
-      "Latn",
-      "PG"
-    ],
-    "yby": [
-      "Latn",
-      "ZZ"
-    ],
-    "ycl": [
-      "Latn",
-      "CN"
-    ],
-    "ycn": [
-      "Latn",
-      "CO"
-    ],
-    "yda": [
-      "Latn",
-      "AU"
-    ],
-    "yde": [
-      "Latn",
-      "PG"
-    ],
-    "ydg": [
-      "Arab",
-      "PK"
-    ],
-    "ydk": [
-      "Latn",
-      "PG"
-    ],
-    "yea": [
-      "Mlym",
-      "IN"
-    ],
-    "yec": [
-      "Latn",
-      "DE"
-    ],
-    "yee": [
-      "Latn",
-      "PG"
-    ],
-    "yei": [
-      "Latn",
-      "CM"
-    ],
-    "yej": [
-      "Grek",
-      "IL"
-    ],
-    "yel": [
-      "Latn",
-      "CD"
-    ],
-    "yer": [
-      "Latn",
-      "ZZ"
-    ],
-    "yes": [
-      "Latn",
-      "NG"
-    ],
-    "yet": [
-      "Latn",
-      "ID"
-    ],
-    "yeu": [
-      "Telu",
-      "IN"
-    ],
-    "yev": [
-      "Latn",
-      "PG"
-    ],
-    "yey": [
-      "Latn",
-      "BW"
-    ],
-    "yga": [
-      "Latn",
-      "AU"
-    ],
-    "ygi": [
-      "Latn",
-      "AU"
-    ],
-    "ygl": [
-      "Latn",
-      "PG"
-    ],
-    "ygm": [
-      "Latn",
-      "PG"
-    ],
-    "ygp": [
-      "Plrd",
-      "CN"
-    ],
-    "ygr": [
-      "Latn",
-      "ZZ"
-    ],
-    "ygu": [
-      "Latn",
-      "AU"
-    ],
-    "ygw": [
-      "Latn",
-      "ZZ"
-    ],
-    "yhd": [
-      "Hebr",
-      "IL"
-    ],
-    "yi": [
-      "Hebr",
-      "001"
-    ],
-    "yia": [
-      "Latn",
-      "AU"
-    ],
-    "yig": [
-      "Yiii",
-      "CN"
-    ],
-    "yih": [
-      "Hebr",
-      "DE"
-    ],
-    "yii": [
-      "Latn",
-      "AU"
-    ],
-    "yij": [
-      "Latn",
-      "AU"
-    ],
-    "yil": [
-      "Latn",
-      "AU"
-    ],
-    "yim": [
-      "Latn",
-      "IN"
-    ],
-    "yir": [
-      "Latn",
-      "ID"
-    ],
-    "yis": [
-      "Latn",
-      "PG"
-    ],
-    "yiv": [
-      "Yiii",
-      "CN"
-    ],
-    "yka": [
-      "Latn",
-      "PH"
-    ],
-    "ykg": [
-      "Cyrl",
-      "RU"
-    ],
-    "yki": [
-      "Latn",
-      "ID"
-    ],
-    "ykk": [
-      "Latn",
-      "PG"
-    ],
-    "ykm": [
-      "Latn",
-      "PG"
-    ],
-    "yko": [
-      "Latn",
-      "ZZ"
-    ],
-    "ykr": [
-      "Latn",
-      "PG"
-    ],
-    "yky": [
-      "Latn",
-      "CF"
-    ],
-    "yla": [
-      "Latn",
-      "PG"
-    ],
-    "ylb": [
-      "Latn",
-      "PG"
-    ],
-    "yle": [
-      "Latn",
-      "ZZ"
-    ],
-    "ylg": [
-      "Latn",
-      "ZZ"
-    ],
-    "yli": [
-      "Latn",
-      "ID"
-    ],
-    "yll": [
-      "Latn",
-      "ZZ"
-    ],
-    "ylr": [
-      "Latn",
-      "AU"
-    ],
-    "ylu": [
-      "Latn",
-      "PG"
-    ],
-    "yly": [
-      "Latn",
-      "NC"
-    ],
-    "ymb": [
-      "Latn",
-      "PG"
-    ],
-    "yme": [
-      "Latn",
-      "PE"
-    ],
-    "ymg": [
-      "Latn",
-      "CD"
-    ],
-    "ymk": [
-      "Latn",
-      "MZ"
-    ],
-    "yml": [
-      "Latn",
-      "ZZ"
-    ],
-    "ymm": [
-      "Latn",
-      "SO"
-    ],
-    "ymn": [
-      "Latn",
-      "ID"
-    ],
-    "ymo": [
-      "Latn",
-      "PG"
-    ],
-    "ymp": [
-      "Latn",
-      "PG"
-    ],
-    "yna": [
-      "Plrd",
-      "CN"
-    ],
-    "ynd": [
-      "Latn",
-      "AU"
-    ],
-    "yng": [
-      "Latn",
-      "CD"
-    ],
-    "ynk": [
-      "Cyrl",
-      "RU"
-    ],
-    "ynl": [
-      "Latn",
-      "PG"
-    ],
-    "ynq": [
-      "Latn",
-      "NG"
-    ],
-    "yns": [
-      "Latn",
-      "CD"
-    ],
-    "ynu": [
-      "Latn",
-      "CO"
-    ],
-    "yo": [
-      "Latn",
-      "NG"
-    ],
-    "yob": [
-      "Latn",
-      "PG"
-    ],
-    "yog": [
-      "Latn",
-      "PH"
-    ],
-    "yoi": [
-      "Jpan",
-      "JP"
-    ],
-    "yok": [
-      "Latn",
-      "US"
-    ],
-    "yol": [
-      "Latn",
-      "GB"
-    ],
-    "yom": [
-      "Latn",
-      "CD"
-    ],
-    "yon": [
-      "Latn",
-      "ZZ"
-    ],
-    "yot": [
-      "Latn",
-      "NG"
-    ],
-    "yoy": [
-      "Thai",
-      "TH"
-    ],
-    "yra": [
-      "Latn",
-      "PG"
-    ],
-    "yrb": [
-      "Latn",
-      "ZZ"
-    ],
-    "yre": [
-      "Latn",
-      "ZZ"
-    ],
-    "yrk": [
-      "Cyrl",
-      "RU"
-    ],
-    "yrl": [
-      "Latn",
-      "BR"
-    ],
-    "yrm": [
-      "Latn",
-      "AU"
-    ],
-    "yro": [
-      "Latn",
-      "BR"
-    ],
-    "yrs": [
-      "Latn",
-      "ID"
-    ],
-    "yrw": [
-      "Latn",
-      "PG"
-    ],
-    "yry": [
-      "Latn",
-      "AU"
-    ],
-    "ysd": [
-      "Yiii",
-      "CN"
-    ],
-    "ysn": [
-      "Yiii",
-      "CN"
-    ],
-    "ysp": [
-      "Yiii",
-      "CN"
-    ],
-    "ysr": [
-      "Cyrl",
-      "RU"
-    ],
-    "yss": [
-      "Latn",
-      "ZZ"
-    ],
-    "ysy": [
-      "Plrd",
-      "CN"
-    ],
-    "ytw": [
-      "Latn",
-      "PG"
-    ],
-    "yty": [
-      "Latn",
-      "AU"
-    ],
-    "yua": [
-      "Latn",
-      "MX"
-    ],
-    "yub": [
-      "Latn",
-      "AU"
-    ],
-    "yuc": [
-      "Latn",
-      "US"
-    ],
-    "yud": [
-      "Hebr",
-      "IL"
     ],
     "yue": [
       "Hant",
       "HK"
     ],
-    "yuf": [
-      "Latn",
-      "US"
-    ],
-    "yug": [
-      "Cyrl",
-      "RU"
-    ],
-    "yui": [
-      "Latn",
-      "CO"
-    ],
-    "yuj": [
-      "Latn",
-      "ZZ"
-    ],
-    "yul": [
-      "Latn",
-      "CF"
-    ],
-    "yum": [
-      "Latn",
-      "US"
-    ],
-    "yun": [
-      "Latn",
-      "NG"
-    ],
-    "yup": [
-      "Latn",
-      "CO"
-    ],
-    "yuq": [
-      "Latn",
-      "BO"
-    ],
-    "yur": [
-      "Latn",
-      "US"
-    ],
-    "yut": [
-      "Latn",
-      "ZZ"
-    ],
-    "yuw": [
-      "Latn",
-      "ZZ"
-    ],
-    "yux": [
-      "Cyrl",
-      "RU"
-    ],
-    "yuz": [
-      "Latn",
-      "BO"
-    ],
-    "yva": [
-      "Latn",
-      "ID"
-    ],
-    "yvt": [
-      "Latn",
-      "VE"
-    ],
-    "ywa": [
-      "Latn",
-      "PG"
-    ],
-    "ywg": [
-      "Latn",
-      "AU"
-    ],
-    "ywn": [
-      "Latn",
-      "BR"
-    ],
-    "ywq": [
-      "Plrd",
-      "CN"
-    ],
-    "ywr": [
-      "Latn",
-      "AU"
-    ],
-    "ywu": [
-      "Plrd",
-      "CN"
-    ],
-    "yww": [
-      "Latn",
-      "AU"
-    ],
-    "yxa": [
-      "Latn",
-      "AU"
-    ],
-    "yxg": [
-      "Latn",
-      "AU"
-    ],
-    "yxl": [
-      "Latn",
-      "AU"
-    ],
-    "yxm": [
-      "Latn",
-      "AU"
-    ],
-    "yxu": [
-      "Latn",
-      "AU"
-    ],
-    "yxy": [
-      "Latn",
-      "AU"
-    ],
-    "yyr": [
-      "Latn",
-      "AU"
-    ],
-    "yyu": [
-      "Latn",
-      "PG"
-    ],
-    "za": [
-      "Latn",
-      "CN"
-    ],
-    "zaa": [
-      "Latn",
-      "MX"
-    ],
-    "zab": [
-      "Latn",
-      "MX"
-    ],
-    "zac": [
-      "Latn",
-      "MX"
-    ],
-    "zad": [
-      "Latn",
-      "MX"
-    ],
-    "zae": [
-      "Latn",
-      "MX"
-    ],
-    "zaf": [
-      "Latn",
-      "MX"
-    ],
-    "zag": [
-      "Latn",
-      "SD"
-    ],
-    "zah": [
-      "Latn",
-      "NG"
-    ],
-    "zaj": [
-      "Latn",
-      "TZ"
-    ],
-    "zak": [
-      "Latn",
-      "TZ"
-    ],
-    "zam": [
-      "Latn",
-      "MX"
-    ],
-    "zao": [
-      "Latn",
-      "MX"
-    ],
-    "zap": [
-      "Latn",
-      "MX"
-    ],
-    "zaq": [
-      "Latn",
-      "MX"
-    ],
-    "zar": [
-      "Latn",
-      "MX"
-    ],
-    "zas": [
-      "Latn",
-      "MX"
-    ],
-    "zat": [
-      "Latn",
-      "MX"
-    ],
-    "zau": [
-      "Tibt",
-      "IN"
-    ],
-    "zav": [
-      "Latn",
-      "MX"
-    ],
-    "zaw": [
-      "Latn",
-      "MX"
-    ],
-    "zax": [
-      "Latn",
-      "MX"
-    ],
-    "zay": [
-      "Latn",
-      "ET"
-    ],
-    "zaz": [
-      "Latn",
-      "NG"
-    ],
-    "zba": [
-      "Arab",
-      "001"
-    ],
-    "zbc": [
-      "Latn",
-      "MY"
-    ],
-    "zbe": [
-      "Latn",
-      "MY"
-    ],
-    "zbt": [
-      "Latn",
-      "ID"
-    ],
-    "zbu": [
-      "Latn",
-      "NG"
-    ],
-    "zbw": [
-      "Latn",
-      "MY"
-    ],
-    "zca": [
-      "Latn",
-      "MX"
-    ],
-    "zch": [
-      "Hani",
-      "CN"
-    ],
-    "zdj": [
-      "Arab",
-      "KM"
-    ],
-    "zea": [
-      "Latn",
-      "NL"
-    ],
-    "zeg": [
-      "Latn",
-      "PG"
-    ],
-    "zeh": [
-      "Hani",
-      "CN"
-    ],
-    "zen": [
-      "Tfng",
-      "MR"
-    ],
-    "zga": [
-      "Latn",
-      "TZ"
-    ],
-    "zgb": [
-      "Hani",
-      "CN"
-    ],
-    "zgh": [
-      "Tfng",
-      "MA"
-    ],
-    "zgm": [
-      "Hani",
-      "CN"
-    ],
-    "zgn": [
-      "Hani",
-      "CN"
-    ],
-    "zgr": [
-      "Latn",
-      "PG"
-    ],
     "zh": [
       "Hans",
       "CN"
     ],
-    "zhd": [
-      "Hani",
-      "CN"
-    ],
-    "zhi": [
-      "Latn",
-      "NG"
-    ],
-    "zhn": [
-      "Latn",
-      "CN"
-    ],
-    "zhw": [
-      "Latn",
-      "CM"
-    ],
-    "zhx": [
-      "Nshu",
-      "CN"
-    ],
-    "zia": [
-      "Latn",
-      "ZZ"
-    ],
-    "zik": [
-      "Latn",
-      "PG"
-    ],
-    "zil": [
-      "Latn",
-      "GN"
-    ],
-    "zim": [
-      "Latn",
-      "TD"
-    ],
-    "zin": [
-      "Latn",
-      "TZ"
-    ],
-    "ziw": [
-      "Latn",
-      "TZ"
-    ],
-    "ziz": [
-      "Latn",
-      "NG"
-    ],
-    "zka": [
-      "Latn",
-      "ID"
-    ],
-    "zkb": [
-      "Cyrl",
-      "RU"
-    ],
-    "zkd": [
-      "Latn",
-      "MM"
-    ],
-    "zko": [
-      "Cyrl",
-      "RU"
-    ],
-    "zkp": [
-      "Latn",
-      "BR"
-    ],
-    "zkt": [
-      "Kits",
-      "CN"
-    ],
-    "zku": [
-      "Latn",
-      "AU"
-    ],
-    "zkz": [
-      "Cyrl",
-      "RU"
-    ],
-    "zla": [
-      "Latn",
-      "CD"
-    ],
-    "zlj": [
-      "Hani",
-      "CN"
-    ],
-    "zlm": [
-      "Latn",
-      "TG"
-    ],
-    "zln": [
-      "Hani",
-      "CN"
-    ],
-    "zlq": [
-      "Hani",
-      "CN"
-    ],
-    "zma": [
-      "Latn",
-      "AU"
-    ],
-    "zmb": [
-      "Latn",
-      "CD"
-    ],
-    "zmc": [
-      "Latn",
-      "AU"
-    ],
-    "zmd": [
-      "Latn",
-      "AU"
-    ],
-    "zme": [
-      "Latn",
-      "AU"
-    ],
-    "zmf": [
-      "Latn",
-      "CD"
-    ],
-    "zmg": [
-      "Latn",
-      "AU"
-    ],
-    "zmh": [
-      "Latn",
-      "PG"
-    ],
-    "zmi": [
-      "Latn",
-      "MY"
-    ],
-    "zmj": [
-      "Latn",
-      "AU"
-    ],
-    "zmk": [
-      "Latn",
-      "AU"
-    ],
-    "zml": [
-      "Latn",
-      "AU"
-    ],
-    "zmm": [
-      "Latn",
-      "AU"
-    ],
-    "zmn": [
-      "Latn",
-      "GA"
-    ],
-    "zmo": [
-      "Latn",
-      "SD"
-    ],
-    "zmp": [
-      "Latn",
-      "CD"
-    ],
-    "zmq": [
-      "Latn",
-      "CD"
-    ],
-    "zmr": [
-      "Latn",
-      "AU"
-    ],
-    "zms": [
-      "Latn",
-      "CD"
-    ],
-    "zmt": [
-      "Latn",
-      "AU"
-    ],
-    "zmu": [
-      "Latn",
-      "AU"
-    ],
-    "zmv": [
-      "Latn",
-      "AU"
-    ],
-    "zmw": [
-      "Latn",
-      "CD"
-    ],
-    "zmx": [
-      "Latn",
-      "CG"
-    ],
-    "zmy": [
-      "Latn",
-      "AU"
-    ],
-    "zmz": [
-      "Latn",
-      "CD"
-    ],
-    "zna": [
-      "Latn",
-      "TD"
-    ],
-    "zne": [
-=======
-    "is": [
-      "Latn",
-      "IS"
-    ],
-    "it": [
-      "Latn",
-      "IT"
-    ],
-    "ja": [
-      "Jpan",
-      "JP"
-    ],
-    "jv": [
-      "Latn",
-      "ID"
-    ],
-    "ka": [
-      "Geor",
-      "GE"
-    ],
-    "kea": [
-      "Latn",
-      "CV"
-    ],
-    "kgp": [
-      "Latn",
-      "BR"
-    ],
-    "kk": [
-      "Cyrl",
-      "KZ"
-    ],
-    "km": [
-      "Khmr",
-      "KH"
-    ],
-    "kn": [
-      "Knda",
-      "IN"
-    ],
-    "ko": [
-      "Kore",
-      "KR"
-    ],
-    "kok": [
-      "Deva",
-      "IN"
-    ],
-    "ks": [
-      "Arab",
-      "IN"
-    ],
-    "ky": [
-      "Cyrl",
-      "KG"
-    ],
-    "lo": [
-      "Laoo",
-      "LA"
-    ],
-    "lt": [
-      "Latn",
-      "LT"
-    ],
-    "lv": [
-      "Latn",
-      "LV"
-    ],
-    "mai": [
-      "Deva",
-      "IN"
-    ],
-    "mi": [
-      "Latn",
-      "NZ"
-    ],
-    "mk": [
-      "Cyrl",
-      "MK"
-    ],
-    "ml": [
-      "Mlym",
-      "IN"
-    ],
-    "mn": [
-      "Cyrl",
-      "MN"
-    ],
-    "mni": [
-      "Beng",
-      "IN"
-    ],
-    "mr": [
-      "Deva",
-      "IN"
-    ],
-    "ms": [
-      "Latn",
-      "MY"
-    ],
-    "my": [
-      "Mymr",
-      "MM"
-    ],
-    "ne": [
-      "Deva",
-      "NP"
-    ],
-    "nl": [
-      "Latn",
-      "NL"
-    ],
-    "nn": [
-      "Latn",
-      "NO"
-    ],
-    "no": [
-      "Latn",
-      "NO"
-    ],
-    "or": [
-      "Orya",
-      "IN"
-    ],
-    "pa": [
-      "Guru",
-      "IN"
-    ],
-    "pcm": [
->>>>>>> c55c4b44
-      "Latn",
-      "NG"
-    ],
-<<<<<<< HEAD
-    "zng": [
-      "Latn",
-      "VN"
-    ],
-    "znk": [
-=======
-    "pl": [
-      "Latn",
-      "PL"
-    ],
-    "ps": [
-      "Arab",
-      "AF"
-    ],
-    "pt": [
->>>>>>> c55c4b44
-      "Latn",
-      "AU"
-    ],
-<<<<<<< HEAD
-    "zns": [
-      "Latn",
-      "NG"
-    ],
-    "zoc": [
-      "Latn",
-      "MX"
-    ],
-    "zoh": [
-      "Latn",
-      "MX"
-    ],
-    "zom": [
-      "Latn",
-      "IN"
-    ],
-    "zoo": [
-      "Latn",
-      "MX"
-    ],
-    "zoq": [
-      "Latn",
-      "MX"
-    ],
-    "zor": [
-      "Latn",
-      "MX"
-    ],
-    "zos": [
-      "Latn",
-      "MX"
-    ],
-    "zpa": [
-      "Latn",
-      "MX"
-    ],
-    "zpb": [
-      "Latn",
-      "MX"
-    ],
-    "zpc": [
-      "Latn",
-      "MX"
-    ],
-    "zpd": [
-      "Latn",
-      "MX"
-    ],
-    "zpe": [
-      "Latn",
-      "MX"
-    ],
-    "zpf": [
-      "Latn",
-      "MX"
-    ],
-    "zpg": [
-      "Latn",
-      "MX"
-    ],
-    "zph": [
-      "Latn",
-      "MX"
-    ],
-    "zpi": [
-      "Latn",
-      "MX"
-    ],
-    "zpj": [
-      "Latn",
-      "MX"
-    ],
-    "zpk": [
-      "Latn",
-      "MX"
-    ],
-    "zpl": [
-      "Latn",
-      "MX"
-    ],
-    "zpm": [
-      "Latn",
-      "MX"
-    ],
-    "zpn": [
-      "Latn",
-      "MX"
-    ],
-    "zpo": [
-      "Latn",
-      "MX"
-    ],
-    "zpp": [
-      "Latn",
-      "MX"
-    ],
-    "zpq": [
-      "Latn",
-      "MX"
-    ],
-    "zpr": [
-      "Latn",
-      "MX"
-    ],
-    "zps": [
-      "Latn",
-      "MX"
-    ],
-    "zpt": [
-      "Latn",
-      "MX"
-    ],
-    "zpu": [
-      "Latn",
-      "MX"
-    ],
-    "zpv": [
-      "Latn",
-      "MX"
-    ],
-    "zpw": [
-      "Latn",
-      "MX"
-    ],
-    "zpx": [
-      "Latn",
-      "MX"
-    ],
-    "zpy": [
-      "Latn",
-      "MX"
-    ],
-    "zpz": [
-      "Latn",
-      "MX"
-    ],
-    "zqe": [
-      "Hani",
-      "CN"
-    ],
-    "zrn": [
-      "Latn",
-      "TD"
-    ],
-    "zro": [
-      "Latn",
-      "EC"
-    ],
-    "zrp": [
-      "Hebr",
-      "FR"
-    ],
-    "zrs": [
-      "Latn",
-      "ID"
-    ],
-    "zsa": [
-      "Latn",
-      "PG"
-    ],
-    "zsr": [
-      "Latn",
-      "MX"
-    ],
-    "zsu": [
-      "Latn",
-      "PG"
-    ],
-    "zte": [
-      "Latn",
-      "MX"
-=======
-    "qu": [
-      "Latn",
-      "PE"
-    ],
-    "raj": [
-      "Deva",
-      "IN"
-    ],
-    "rm": [
-      "Latn",
-      "CH"
-    ],
-    "ro": [
-      "Latn",
-      "RO"
-    ],
-    "ru": [
-      "Cyrl",
-      "RU"
-    ],
-    "sa": [
-      "Deva",
-      "IN"
-    ],
-    "sat": [
-      "Olck",
-      "IN"
-    ],
-    "sc": [
-      "Latn",
-      "IT"
-    ],
-    "sd": [
-      "Arab",
-      "PK"
-    ],
-    "si": [
-      "Sinh",
-      "LK"
-    ],
-    "sk": [
-      "Latn",
-      "SK"
-    ],
-    "sl": [
-      "Latn",
-      "SI"
-    ],
-    "so": [
-      "Latn",
-      "SO"
-    ],
-    "sq": [
-      "Latn",
-      "AL"
-    ],
-    "sr": [
-      "Cyrl",
-      "RS"
-    ],
-    "su": [
-      "Latn",
-      "ID"
-    ],
-    "sv": [
-      "Latn",
-      "SE"
-    ],
-    "sw": [
-      "Latn",
-      "TZ"
-    ],
-    "ta": [
-      "Taml",
-      "IN"
-    ],
-    "te": [
-      "Telu",
-      "IN"
-    ],
-    "tg": [
-      "Cyrl",
-      "TJ"
-    ],
-    "th": [
-      "Thai",
-      "TH"
-    ],
-    "ti": [
-      "Ethi",
-      "ET"
-    ],
-    "tk": [
-      "Latn",
-      "TM"
-    ],
-    "to": [
-      "Latn",
-      "TO"
-    ],
-    "tr": [
-      "Latn",
-      "TR"
-    ],
-    "tt": [
-      "Cyrl",
-      "RU"
-    ],
-    "uk": [
-      "Cyrl",
-      "UA"
-    ],
-    "ur": [
-      "Arab",
-      "PK"
-    ],
-    "uz": [
-      "Latn",
-      "UZ"
-    ],
-    "vi": [
-      "Latn",
-      "VN"
-    ],
-    "wo": [
-      "Latn",
-      "SN"
-    ],
-    "xh": [
+    "zu": [
       "Latn",
       "ZA"
->>>>>>> c55c4b44
-    ],
-    "ztg": [
-      "Latn",
-      "MX"
-    ],
-<<<<<<< HEAD
-    "ztl": [
-      "Latn",
-      "MX"
-    ],
-    "ztm": [
-      "Latn",
-      "MX"
-    ],
-    "ztn": [
-      "Latn",
-      "MX"
-    ],
-    "ztp": [
-=======
-    "yrl": [
->>>>>>> c55c4b44
-      "Latn",
-      "MX"
-    ],
-<<<<<<< HEAD
-    "ztq": [
-      "Latn",
-      "MX"
-    ],
-    "zts": [
-      "Latn",
-      "MX"
-    ],
-    "ztt": [
-      "Latn",
-      "MX"
-    ],
-    "ztu": [
-      "Latn",
-      "MX"
-    ],
-    "ztx": [
-      "Latn",
-      "MX"
-    ],
-    "zty": [
-      "Latn",
-      "MX"
-    ],
-    "zu": [
-      "Latn",
-      "ZA"
-    ],
-    "zua": [
-      "Latn",
-      "NG"
-    ],
-    "zuh": [
-      "Latn",
-      "PG"
-    ],
-    "zum": [
-      "Arab",
-      "OM"
-    ],
-    "zun": [
-      "Latn",
-      "US"
-    ],
-    "zuy": [
-      "Latn",
-      "CM"
-    ],
-    "zyg": [
-      "Hani",
-      "CN"
-    ],
-    "zyj": [
-      "Latn",
-      "CN"
-    ],
-    "zyn": [
-      "Hani",
-      "CN"
-    ],
-    "zyp": [
-      "Latn",
-      "MM"
-    ],
-    "zza": [
-      "Latn",
-      "TR"
-    ],
-    "zzj": [
-      "Hani",
-      "CN"
-=======
-    "yue": [
-      "Hant",
-      "HK"
-    ],
-    "zh": [
-      "Hans",
-      "CN"
-    ],
-    "zu": [
-      "Latn",
-      "ZA"
->>>>>>> c55c4b44
     ]
   },
   "und": [
