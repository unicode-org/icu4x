# This file is part of ICU4X. For terms of use, please see the file
# called LICENSE at the top level of the ICU4X source tree
# (online at: https://github.com/unicode-org/icu4x/blob/main/LICENSE ).

[package]
name = "icu_testdata_scripts"
publish = false
version = "0.0.0"
edition = "2021"

[dependencies]
<<<<<<< HEAD
icu_testdata = { version = "1.0", path = "..", features = ["metadata", "std", "internal_ignore_baked"]}
icu_datagen = { version = "1.0.0", path = "../../datagen" }
=======
icu_testdata = { version = "1.0", path = "..", features = ["std", "internal_ignore_baked"]}
icu_datagen = { version = "1.0.0", path = "../../datagen", features = ["experimental"] }
>>>>>>> 89cb6758
icu_provider = { version = "1.0.0", path = "../../core" }

bytes = "1.1.0"
clap = "2.33"
eyre = "0.6"
futures = "0.3"
log = "0.4"
reqwest = { version = "0.11", features = ["stream"] }
simple_logger = { version = "1.12", default-features = false }
tokio = { version = "1.13", features = ["rt-multi-thread", "macros", "fs"] }
zip = "0.5"<|MERGE_RESOLUTION|>--- conflicted
+++ resolved
@@ -9,13 +9,8 @@
 edition = "2021"
 
 [dependencies]
-<<<<<<< HEAD
-icu_testdata = { version = "1.0", path = "..", features = ["metadata", "std", "internal_ignore_baked"]}
+icu_testdata = { version = "1.0", path = "..", features = ["std", "internal_ignore_baked"]}
 icu_datagen = { version = "1.0.0", path = "../../datagen" }
-=======
-icu_testdata = { version = "1.0", path = "..", features = ["std", "internal_ignore_baked"]}
-icu_datagen = { version = "1.0.0", path = "../../datagen", features = ["experimental"] }
->>>>>>> 89cb6758
 icu_provider = { version = "1.0.0", path = "../../core" }
 
 bytes = "1.1.0"
