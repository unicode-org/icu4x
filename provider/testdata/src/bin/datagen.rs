--- conflicted
+++ resolved
@@ -64,12 +64,8 @@
     let mod_out = icu_datagen::Out::Module {
         mod_directory: paths::data_root().join("baked"),
         pretty: true,
-<<<<<<< HEAD
         insert_feature_gates: true,
-=======
-        insert_feature_gates: false,
         use_separate_crates: true,
->>>>>>> a0f97298
     };
 
     icu_datagen::datagen(
