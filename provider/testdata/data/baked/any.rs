// @generated
<<<<<<< HEAD
impl AnyProvider for BakedDataProvider {
    fn load_any(&self, key: DataKey, req: DataRequest) -> Result<AnyResponse, DataError> {
        #[cfg(feature = "icu_calendar")]
        const JAPANESEERASV1MARKER: ::icu_provider::DataKeyHash =
            ::icu_calendar::provider::JapaneseErasV1Marker::KEY.hashed();
        #[cfg(feature = "icu_calendar")]
        const JAPANESEEXTENDEDERASV1MARKER: ::icu_provider::DataKeyHash =
            ::icu_calendar::provider::JapaneseExtendedErasV1Marker::KEY.hashed();
        #[cfg(feature = "icu_calendar")]
        const WEEKDATAV1MARKER: ::icu_provider::DataKeyHash =
            ::icu_calendar::provider::WeekDataV1Marker::KEY.hashed();
        #[cfg(feature = "icu_casemapping")]
        const CASEMAPPINGV1MARKER: ::icu_provider::DataKeyHash =
            ::icu_casemapping::provider::CaseMappingV1Marker::KEY.hashed();
        #[cfg(feature = "icu_collator")]
        const COLLATIONDATAV1MARKER: ::icu_provider::DataKeyHash =
            ::icu_collator::provider::CollationDataV1Marker::KEY.hashed();
        #[cfg(feature = "icu_collator")]
        const COLLATIONDIACRITICSV1MARKER: ::icu_provider::DataKeyHash =
            ::icu_collator::provider::CollationDiacriticsV1Marker::KEY.hashed();
        #[cfg(feature = "icu_collator")]
        const COLLATIONJAMOV1MARKER: ::icu_provider::DataKeyHash =
            ::icu_collator::provider::CollationJamoV1Marker::KEY.hashed();
        #[cfg(feature = "icu_collator")]
        const COLLATIONMETADATAV1MARKER: ::icu_provider::DataKeyHash =
            ::icu_collator::provider::CollationMetadataV1Marker::KEY.hashed();
        #[cfg(feature = "icu_collator")]
        const COLLATIONREORDERINGV1MARKER: ::icu_provider::DataKeyHash =
            ::icu_collator::provider::CollationReorderingV1Marker::KEY.hashed();
        #[cfg(feature = "icu_collator")]
        const COLLATIONSPECIALPRIMARIESV1MARKER: ::icu_provider::DataKeyHash =
            ::icu_collator::provider::CollationSpecialPrimariesV1Marker::KEY.hashed();
        #[cfg(feature = "icu_datetime")]
        const BUDDHISTDATELENGTHSV1MARKER: ::icu_provider::DataKeyHash =
            ::icu_datetime::provider::calendar::BuddhistDateLengthsV1Marker::KEY.hashed();
        #[cfg(feature = "icu_datetime")]
        const BUDDHISTDATESYMBOLSV1MARKER: ::icu_provider::DataKeyHash =
            ::icu_datetime::provider::calendar::BuddhistDateSymbolsV1Marker::KEY.hashed();
        #[cfg(feature = "icu_datetime")]
        const COPTICDATELENGTHSV1MARKER: ::icu_provider::DataKeyHash =
            ::icu_datetime::provider::calendar::CopticDateLengthsV1Marker::KEY.hashed();
        #[cfg(feature = "icu_datetime")]
        const COPTICDATESYMBOLSV1MARKER: ::icu_provider::DataKeyHash =
            ::icu_datetime::provider::calendar::CopticDateSymbolsV1Marker::KEY.hashed();
        #[cfg(feature = "icu_datetime_experimental")]
        const DATESKELETONPATTERNSV1MARKER: ::icu_provider::DataKeyHash =
            ::icu_datetime::provider::calendar::DateSkeletonPatternsV1Marker::KEY.hashed();
        #[cfg(feature = "icu_datetime")]
        const ETHIOPIANDATELENGTHSV1MARKER: ::icu_provider::DataKeyHash =
            ::icu_datetime::provider::calendar::EthiopianDateLengthsV1Marker::KEY.hashed();
        #[cfg(feature = "icu_datetime")]
        const ETHIOPIANDATESYMBOLSV1MARKER: ::icu_provider::DataKeyHash =
            ::icu_datetime::provider::calendar::EthiopianDateSymbolsV1Marker::KEY.hashed();
        #[cfg(feature = "icu_datetime")]
        const GREGORIANDATELENGTHSV1MARKER: ::icu_provider::DataKeyHash =
            ::icu_datetime::provider::calendar::GregorianDateLengthsV1Marker::KEY.hashed();
        #[cfg(feature = "icu_datetime")]
        const GREGORIANDATESYMBOLSV1MARKER: ::icu_provider::DataKeyHash =
            ::icu_datetime::provider::calendar::GregorianDateSymbolsV1Marker::KEY.hashed();
        #[cfg(feature = "icu_datetime")]
        const INDIANDATELENGTHSV1MARKER: ::icu_provider::DataKeyHash =
            ::icu_datetime::provider::calendar::IndianDateLengthsV1Marker::KEY.hashed();
        #[cfg(feature = "icu_datetime")]
        const INDIANDATESYMBOLSV1MARKER: ::icu_provider::DataKeyHash =
            ::icu_datetime::provider::calendar::IndianDateSymbolsV1Marker::KEY.hashed();
        #[cfg(feature = "icu_datetime")]
        const JAPANESEDATELENGTHSV1MARKER: ::icu_provider::DataKeyHash =
            ::icu_datetime::provider::calendar::JapaneseDateLengthsV1Marker::KEY.hashed();
        #[cfg(feature = "icu_datetime")]
        const JAPANESEDATESYMBOLSV1MARKER: ::icu_provider::DataKeyHash =
            ::icu_datetime::provider::calendar::JapaneseDateSymbolsV1Marker::KEY.hashed();
        #[cfg(feature = "icu_datetime")]
        const JAPANESEEXTENDEDDATELENGTHSV1MARKER: ::icu_provider::DataKeyHash =
            ::icu_datetime::provider::calendar::JapaneseExtendedDateLengthsV1Marker::KEY.hashed();
        #[cfg(feature = "icu_datetime")]
        const JAPANESEEXTENDEDDATESYMBOLSV1MARKER: ::icu_provider::DataKeyHash =
            ::icu_datetime::provider::calendar::JapaneseExtendedDateSymbolsV1Marker::KEY.hashed();
        #[cfg(feature = "icu_datetime")]
        const TIMELENGTHSV1MARKER: ::icu_provider::DataKeyHash =
            ::icu_datetime::provider::calendar::TimeLengthsV1Marker::KEY.hashed();
        #[cfg(feature = "icu_datetime")]
        const TIMESYMBOLSV1MARKER: ::icu_provider::DataKeyHash =
            ::icu_datetime::provider::calendar::TimeSymbolsV1Marker::KEY.hashed();
        #[cfg(feature = "icu_datetime")]
        const EXEMPLARCITIESV1MARKER: ::icu_provider::DataKeyHash =
            ::icu_datetime::provider::time_zones::ExemplarCitiesV1Marker::KEY.hashed();
        #[cfg(feature = "icu_datetime")]
        const METAZONEGENERICNAMESLONGV1MARKER: ::icu_provider::DataKeyHash =
            ::icu_datetime::provider::time_zones::MetazoneGenericNamesLongV1Marker::KEY.hashed();
        #[cfg(feature = "icu_datetime")]
        const METAZONEGENERICNAMESSHORTV1MARKER: ::icu_provider::DataKeyHash =
            ::icu_datetime::provider::time_zones::MetazoneGenericNamesShortV1Marker::KEY.hashed();
        #[cfg(feature = "icu_datetime")]
        const METAZONESPECIFICNAMESLONGV1MARKER: ::icu_provider::DataKeyHash =
            ::icu_datetime::provider::time_zones::MetazoneSpecificNamesLongV1Marker::KEY.hashed();
        #[cfg(feature = "icu_datetime")]
        const METAZONESPECIFICNAMESSHORTV1MARKER: ::icu_provider::DataKeyHash =
            ::icu_datetime::provider::time_zones::MetazoneSpecificNamesShortV1Marker::KEY.hashed();
        #[cfg(feature = "icu_datetime")]
        const TIMEZONEFORMATSV1MARKER: ::icu_provider::DataKeyHash =
            ::icu_datetime::provider::time_zones::TimeZoneFormatsV1Marker::KEY.hashed();
        #[cfg(feature = "icu_decimal")]
        const DECIMALSYMBOLSV1MARKER: ::icu_provider::DataKeyHash =
            ::icu_decimal::provider::DecimalSymbolsV1Marker::KEY.hashed();
        #[cfg(feature = "icu_displaynames")]
        const LANGUAGEDISPLAYNAMESV1MARKER: ::icu_provider::DataKeyHash =
            ::icu_displaynames::provider::LanguageDisplayNamesV1Marker::KEY.hashed();
        #[cfg(feature = "icu_displaynames")]
        const TERRITORYDISPLAYNAMESV1MARKER: ::icu_provider::DataKeyHash =
            ::icu_displaynames::provider::TerritoryDisplayNamesV1Marker::KEY.hashed();
        #[cfg(feature = "icu_list")]
        const ANDLISTV1MARKER: ::icu_provider::DataKeyHash =
            ::icu_list::provider::AndListV1Marker::KEY.hashed();
        #[cfg(feature = "icu_list")]
        const ORLISTV1MARKER: ::icu_provider::DataKeyHash =
            ::icu_list::provider::OrListV1Marker::KEY.hashed();
        #[cfg(feature = "icu_list")]
        const UNITLISTV1MARKER: ::icu_provider::DataKeyHash =
            ::icu_list::provider::UnitListV1Marker::KEY.hashed();
        #[cfg(feature = "icu_locid_transform")]
        const ALIASESV1MARKER: ::icu_provider::DataKeyHash =
            ::icu_locid_transform::provider::AliasesV1Marker::KEY.hashed();
        #[cfg(feature = "icu_locid_transform")]
        const LIKELYSUBTAGSV1MARKER: ::icu_provider::DataKeyHash =
            ::icu_locid_transform::provider::LikelySubtagsV1Marker::KEY.hashed();
        #[cfg(feature = "icu_normalizer")]
        const CANONICALCOMPOSITIONSV1MARKER: ::icu_provider::DataKeyHash =
            ::icu_normalizer::provider::CanonicalCompositionsV1Marker::KEY.hashed();
        #[cfg(feature = "icu_normalizer")]
        const CANONICALDECOMPOSITIONDATAV1MARKER: ::icu_provider::DataKeyHash =
            ::icu_normalizer::provider::CanonicalDecompositionDataV1Marker::KEY.hashed();
        #[cfg(feature = "icu_normalizer")]
        const CANONICALDECOMPOSITIONTABLESV1MARKER: ::icu_provider::DataKeyHash =
            ::icu_normalizer::provider::CanonicalDecompositionTablesV1Marker::KEY.hashed();
        #[cfg(feature = "icu_normalizer")]
        const COMPATIBILITYDECOMPOSITIONSUPPLEMENTV1MARKER: ::icu_provider::DataKeyHash =
            ::icu_normalizer::provider::CompatibilityDecompositionSupplementV1Marker::KEY.hashed();
        #[cfg(feature = "icu_normalizer")]
        const COMPATIBILITYDECOMPOSITIONTABLESV1MARKER: ::icu_provider::DataKeyHash =
            ::icu_normalizer::provider::CompatibilityDecompositionTablesV1Marker::KEY.hashed();
        #[cfg(feature = "icu_normalizer")]
        const NONRECURSIVEDECOMPOSITIONSUPPLEMENTV1MARKER: ::icu_provider::DataKeyHash =
            ::icu_normalizer::provider::NonRecursiveDecompositionSupplementV1Marker::KEY.hashed();
        #[cfg(feature = "icu_normalizer")]
        const UTS46DECOMPOSITIONSUPPLEMENTV1MARKER: ::icu_provider::DataKeyHash =
            ::icu_normalizer::provider::Uts46DecompositionSupplementV1Marker::KEY.hashed();
        #[cfg(feature = "icu_plurals")]
        const CARDINALV1MARKER: ::icu_provider::DataKeyHash =
            ::icu_plurals::provider::CardinalV1Marker::KEY.hashed();
        #[cfg(feature = "icu_plurals")]
        const ORDINALV1MARKER: ::icu_provider::DataKeyHash =
            ::icu_plurals::provider::OrdinalV1Marker::KEY.hashed();
        #[cfg(feature = "icu_properties")]
        const ALPHABETICV1MARKER: ::icu_provider::DataKeyHash =
            ::icu_properties::provider::AlphabeticV1Marker::KEY.hashed();
        #[cfg(feature = "icu_properties")]
        const ASCIIHEXDIGITV1MARKER: ::icu_provider::DataKeyHash =
            ::icu_properties::provider::AsciiHexDigitV1Marker::KEY.hashed();
        #[cfg(feature = "icu_properties")]
        const BASICEMOJIV1MARKER: ::icu_provider::DataKeyHash =
            ::icu_properties::provider::BasicEmojiV1Marker::KEY.hashed();
        #[cfg(feature = "icu_properties")]
        const BIDICLASSV1MARKER: ::icu_provider::DataKeyHash =
            ::icu_properties::provider::BidiClassV1Marker::KEY.hashed();
        #[cfg(feature = "icu_properties")]
        const BIDICONTROLV1MARKER: ::icu_provider::DataKeyHash =
            ::icu_properties::provider::BidiControlV1Marker::KEY.hashed();
        #[cfg(feature = "icu_properties")]
        const BIDIMIRROREDV1MARKER: ::icu_provider::DataKeyHash =
            ::icu_properties::provider::BidiMirroredV1Marker::KEY.hashed();
        #[cfg(feature = "icu_properties")]
        const CANONICALCOMBININGCLASSV1MARKER: ::icu_provider::DataKeyHash =
            ::icu_properties::provider::CanonicalCombiningClassV1Marker::KEY.hashed();
        #[cfg(feature = "icu_properties")]
        const CASEIGNORABLEV1MARKER: ::icu_provider::DataKeyHash =
            ::icu_properties::provider::CaseIgnorableV1Marker::KEY.hashed();
        #[cfg(feature = "icu_properties")]
        const CASEDV1MARKER: ::icu_provider::DataKeyHash =
            ::icu_properties::provider::CasedV1Marker::KEY.hashed();
        #[cfg(feature = "icu_properties")]
        const CHANGESWHENCASEFOLDEDV1MARKER: ::icu_provider::DataKeyHash =
            ::icu_properties::provider::ChangesWhenCasefoldedV1Marker::KEY.hashed();
        #[cfg(feature = "icu_properties")]
        const CHANGESWHENLOWERCASEDV1MARKER: ::icu_provider::DataKeyHash =
            ::icu_properties::provider::ChangesWhenLowercasedV1Marker::KEY.hashed();
        #[cfg(feature = "icu_properties")]
        const CHANGESWHENNFKCCASEFOLDEDV1MARKER: ::icu_provider::DataKeyHash =
            ::icu_properties::provider::ChangesWhenNfkcCasefoldedV1Marker::KEY.hashed();
        #[cfg(feature = "icu_properties")]
        const CHANGESWHENTITLECASEDV1MARKER: ::icu_provider::DataKeyHash =
            ::icu_properties::provider::ChangesWhenTitlecasedV1Marker::KEY.hashed();
        #[cfg(feature = "icu_properties")]
        const CHANGESWHENUPPERCASEDV1MARKER: ::icu_provider::DataKeyHash =
            ::icu_properties::provider::ChangesWhenUppercasedV1Marker::KEY.hashed();
        #[cfg(feature = "icu_properties")]
        const DASHV1MARKER: ::icu_provider::DataKeyHash =
            ::icu_properties::provider::DashV1Marker::KEY.hashed();
        #[cfg(feature = "icu_properties")]
        const DEFAULTIGNORABLECODEPOINTV1MARKER: ::icu_provider::DataKeyHash =
            ::icu_properties::provider::DefaultIgnorableCodePointV1Marker::KEY.hashed();
        #[cfg(feature = "icu_properties")]
        const DEPRECATEDV1MARKER: ::icu_provider::DataKeyHash =
            ::icu_properties::provider::DeprecatedV1Marker::KEY.hashed();
        #[cfg(feature = "icu_properties")]
        const DIACRITICV1MARKER: ::icu_provider::DataKeyHash =
            ::icu_properties::provider::DiacriticV1Marker::KEY.hashed();
        #[cfg(feature = "icu_properties")]
        const EASTASIANWIDTHV1MARKER: ::icu_provider::DataKeyHash =
            ::icu_properties::provider::EastAsianWidthV1Marker::KEY.hashed();
        #[cfg(feature = "icu_properties")]
        const EMOJICOMPONENTV1MARKER: ::icu_provider::DataKeyHash =
            ::icu_properties::provider::EmojiComponentV1Marker::KEY.hashed();
        #[cfg(feature = "icu_properties")]
        const EMOJIMODIFIERBASEV1MARKER: ::icu_provider::DataKeyHash =
            ::icu_properties::provider::EmojiModifierBaseV1Marker::KEY.hashed();
        #[cfg(feature = "icu_properties")]
        const EMOJIMODIFIERV1MARKER: ::icu_provider::DataKeyHash =
            ::icu_properties::provider::EmojiModifierV1Marker::KEY.hashed();
        #[cfg(feature = "icu_properties")]
        const EMOJIPRESENTATIONV1MARKER: ::icu_provider::DataKeyHash =
            ::icu_properties::provider::EmojiPresentationV1Marker::KEY.hashed();
        #[cfg(feature = "icu_properties")]
        const EMOJIV1MARKER: ::icu_provider::DataKeyHash =
            ::icu_properties::provider::EmojiV1Marker::KEY.hashed();
        #[cfg(feature = "icu_properties")]
        const EXEMPLARCHARACTERSAUXILIARYV1MARKER: ::icu_provider::DataKeyHash =
            ::icu_properties::provider::ExemplarCharactersAuxiliaryV1Marker::KEY.hashed();
        #[cfg(feature = "icu_properties")]
        const EXEMPLARCHARACTERSINDEXV1MARKER: ::icu_provider::DataKeyHash =
            ::icu_properties::provider::ExemplarCharactersIndexV1Marker::KEY.hashed();
        #[cfg(feature = "icu_properties")]
        const EXEMPLARCHARACTERSMAINV1MARKER: ::icu_provider::DataKeyHash =
            ::icu_properties::provider::ExemplarCharactersMainV1Marker::KEY.hashed();
        #[cfg(feature = "icu_properties")]
        const EXEMPLARCHARACTERSNUMBERSV1MARKER: ::icu_provider::DataKeyHash =
            ::icu_properties::provider::ExemplarCharactersNumbersV1Marker::KEY.hashed();
        #[cfg(feature = "icu_properties")]
        const EXEMPLARCHARACTERSPUNCTUATIONV1MARKER: ::icu_provider::DataKeyHash =
            ::icu_properties::provider::ExemplarCharactersPunctuationV1Marker::KEY.hashed();
        #[cfg(feature = "icu_properties")]
        const EXTENDEDPICTOGRAPHICV1MARKER: ::icu_provider::DataKeyHash =
            ::icu_properties::provider::ExtendedPictographicV1Marker::KEY.hashed();
        #[cfg(feature = "icu_properties")]
        const EXTENDERV1MARKER: ::icu_provider::DataKeyHash =
            ::icu_properties::provider::ExtenderV1Marker::KEY.hashed();
        #[cfg(feature = "icu_properties")]
        const GENERALCATEGORYV1MARKER: ::icu_provider::DataKeyHash =
            ::icu_properties::provider::GeneralCategoryV1Marker::KEY.hashed();
        #[cfg(feature = "icu_properties")]
        const GRAPHEMEBASEV1MARKER: ::icu_provider::DataKeyHash =
            ::icu_properties::provider::GraphemeBaseV1Marker::KEY.hashed();
        #[cfg(feature = "icu_properties")]
        const GRAPHEMECLUSTERBREAKV1MARKER: ::icu_provider::DataKeyHash =
            ::icu_properties::provider::GraphemeClusterBreakV1Marker::KEY.hashed();
        #[cfg(feature = "icu_properties")]
        const GRAPHEMEEXTENDV1MARKER: ::icu_provider::DataKeyHash =
            ::icu_properties::provider::GraphemeExtendV1Marker::KEY.hashed();
        #[cfg(feature = "icu_properties")]
        const HEXDIGITV1MARKER: ::icu_provider::DataKeyHash =
            ::icu_properties::provider::HexDigitV1Marker::KEY.hashed();
        #[cfg(feature = "icu_properties")]
        const IDCONTINUEV1MARKER: ::icu_provider::DataKeyHash =
            ::icu_properties::provider::IdContinueV1Marker::KEY.hashed();
        #[cfg(feature = "icu_properties")]
        const IDSTARTV1MARKER: ::icu_provider::DataKeyHash =
            ::icu_properties::provider::IdStartV1Marker::KEY.hashed();
        #[cfg(feature = "icu_properties")]
        const IDEOGRAPHICV1MARKER: ::icu_provider::DataKeyHash =
            ::icu_properties::provider::IdeographicV1Marker::KEY.hashed();
        #[cfg(feature = "icu_properties")]
        const IDSBINARYOPERATORV1MARKER: ::icu_provider::DataKeyHash =
            ::icu_properties::provider::IdsBinaryOperatorV1Marker::KEY.hashed();
        #[cfg(feature = "icu_properties")]
        const IDSTRINARYOPERATORV1MARKER: ::icu_provider::DataKeyHash =
            ::icu_properties::provider::IdsTrinaryOperatorV1Marker::KEY.hashed();
        #[cfg(feature = "icu_properties")]
        const JOINCONTROLV1MARKER: ::icu_provider::DataKeyHash =
            ::icu_properties::provider::JoinControlV1Marker::KEY.hashed();
        #[cfg(feature = "icu_properties")]
        const LINEBREAKV1MARKER: ::icu_provider::DataKeyHash =
            ::icu_properties::provider::LineBreakV1Marker::KEY.hashed();
        #[cfg(feature = "icu_properties")]
        const LOGICALORDEREXCEPTIONV1MARKER: ::icu_provider::DataKeyHash =
            ::icu_properties::provider::LogicalOrderExceptionV1Marker::KEY.hashed();
        #[cfg(feature = "icu_properties")]
        const LOWERCASEV1MARKER: ::icu_provider::DataKeyHash =
            ::icu_properties::provider::LowercaseV1Marker::KEY.hashed();
        #[cfg(feature = "icu_properties")]
        const MATHV1MARKER: ::icu_provider::DataKeyHash =
            ::icu_properties::provider::MathV1Marker::KEY.hashed();
        #[cfg(feature = "icu_properties")]
        const NONCHARACTERCODEPOINTV1MARKER: ::icu_provider::DataKeyHash =
            ::icu_properties::provider::NoncharacterCodePointV1Marker::KEY.hashed();
        #[cfg(feature = "icu_properties")]
        const PATTERNSYNTAXV1MARKER: ::icu_provider::DataKeyHash =
            ::icu_properties::provider::PatternSyntaxV1Marker::KEY.hashed();
        #[cfg(feature = "icu_properties")]
        const PATTERNWHITESPACEV1MARKER: ::icu_provider::DataKeyHash =
            ::icu_properties::provider::PatternWhiteSpaceV1Marker::KEY.hashed();
        #[cfg(feature = "icu_properties")]
        const QUOTATIONMARKV1MARKER: ::icu_provider::DataKeyHash =
            ::icu_properties::provider::QuotationMarkV1Marker::KEY.hashed();
        #[cfg(feature = "icu_properties")]
        const RADICALV1MARKER: ::icu_provider::DataKeyHash =
            ::icu_properties::provider::RadicalV1Marker::KEY.hashed();
        #[cfg(feature = "icu_properties")]
        const REGIONALINDICATORV1MARKER: ::icu_provider::DataKeyHash =
            ::icu_properties::provider::RegionalIndicatorV1Marker::KEY.hashed();
        #[cfg(feature = "icu_properties")]
        const SCRIPTV1MARKER: ::icu_provider::DataKeyHash =
            ::icu_properties::provider::ScriptV1Marker::KEY.hashed();
        #[cfg(feature = "icu_properties")]
        const SCRIPTWITHEXTENSIONSPROPERTYV1MARKER: ::icu_provider::DataKeyHash =
            ::icu_properties::provider::ScriptWithExtensionsPropertyV1Marker::KEY.hashed();
        #[cfg(feature = "icu_properties")]
        const SENTENCEBREAKV1MARKER: ::icu_provider::DataKeyHash =
            ::icu_properties::provider::SentenceBreakV1Marker::KEY.hashed();
        #[cfg(feature = "icu_properties")]
        const SENTENCETERMINALV1MARKER: ::icu_provider::DataKeyHash =
            ::icu_properties::provider::SentenceTerminalV1Marker::KEY.hashed();
        #[cfg(feature = "icu_properties")]
        const SOFTDOTTEDV1MARKER: ::icu_provider::DataKeyHash =
            ::icu_properties::provider::SoftDottedV1Marker::KEY.hashed();
        #[cfg(feature = "icu_properties")]
        const TERMINALPUNCTUATIONV1MARKER: ::icu_provider::DataKeyHash =
            ::icu_properties::provider::TerminalPunctuationV1Marker::KEY.hashed();
        #[cfg(feature = "icu_properties")]
        const UNIFIEDIDEOGRAPHV1MARKER: ::icu_provider::DataKeyHash =
            ::icu_properties::provider::UnifiedIdeographV1Marker::KEY.hashed();
        #[cfg(feature = "icu_properties")]
        const UPPERCASEV1MARKER: ::icu_provider::DataKeyHash =
            ::icu_properties::provider::UppercaseV1Marker::KEY.hashed();
        #[cfg(feature = "icu_properties")]
        const VARIATIONSELECTORV1MARKER: ::icu_provider::DataKeyHash =
            ::icu_properties::provider::VariationSelectorV1Marker::KEY.hashed();
        #[cfg(feature = "icu_properties")]
        const WHITESPACEV1MARKER: ::icu_provider::DataKeyHash =
            ::icu_properties::provider::WhiteSpaceV1Marker::KEY.hashed();
        #[cfg(feature = "icu_properties")]
        const WORDBREAKV1MARKER: ::icu_provider::DataKeyHash =
            ::icu_properties::provider::WordBreakV1Marker::KEY.hashed();
        #[cfg(feature = "icu_properties")]
        const XIDCONTINUEV1MARKER: ::icu_provider::DataKeyHash =
            ::icu_properties::provider::XidContinueV1Marker::KEY.hashed();
        #[cfg(feature = "icu_properties")]
        const XIDSTARTV1MARKER: ::icu_provider::DataKeyHash =
            ::icu_properties::provider::XidStartV1Marker::KEY.hashed();
        const HELLOWORLDV1MARKER: ::icu_provider::DataKeyHash =
            ::icu_provider::hello_world::HelloWorldV1Marker::KEY.hashed();
        const COLLATIONFALLBACKSUPPLEMENTV1MARKER: ::icu_provider::DataKeyHash =
            ::icu_provider_adapters::fallback::provider::CollationFallbackSupplementV1Marker::KEY
                .hashed();
        const LOCALEFALLBACKLIKELYSUBTAGSV1MARKER: ::icu_provider::DataKeyHash =
            ::icu_provider_adapters::fallback::provider::LocaleFallbackLikelySubtagsV1Marker::KEY
                .hashed();
        const LOCALEFALLBACKPARENTSV1MARKER: ::icu_provider::DataKeyHash =
            ::icu_provider_adapters::fallback::provider::LocaleFallbackParentsV1Marker::KEY
                .hashed();
        #[cfg(feature = "icu_relativetime")]
        const LONGDAYRELATIVETIMEFORMATDATAV1MARKER: ::icu_provider::DataKeyHash =
            ::icu_relativetime::provider::LongDayRelativeTimeFormatDataV1Marker::KEY.hashed();
        #[cfg(feature = "icu_relativetime")]
        const LONGHOURRELATIVETIMEFORMATDATAV1MARKER: ::icu_provider::DataKeyHash =
            ::icu_relativetime::provider::LongHourRelativeTimeFormatDataV1Marker::KEY.hashed();
        #[cfg(feature = "icu_relativetime")]
        const LONGMINUTERELATIVETIMEFORMATDATAV1MARKER: ::icu_provider::DataKeyHash =
            ::icu_relativetime::provider::LongMinuteRelativeTimeFormatDataV1Marker::KEY.hashed();
        #[cfg(feature = "icu_relativetime")]
        const LONGMONTHRELATIVETIMEFORMATDATAV1MARKER: ::icu_provider::DataKeyHash =
            ::icu_relativetime::provider::LongMonthRelativeTimeFormatDataV1Marker::KEY.hashed();
        #[cfg(feature = "icu_relativetime")]
        const LONGQUARTERRELATIVETIMEFORMATDATAV1MARKER: ::icu_provider::DataKeyHash =
            ::icu_relativetime::provider::LongQuarterRelativeTimeFormatDataV1Marker::KEY.hashed();
        #[cfg(feature = "icu_relativetime")]
        const LONGSECONDRELATIVETIMEFORMATDATAV1MARKER: ::icu_provider::DataKeyHash =
            ::icu_relativetime::provider::LongSecondRelativeTimeFormatDataV1Marker::KEY.hashed();
        #[cfg(feature = "icu_relativetime")]
        const LONGWEEKRELATIVETIMEFORMATDATAV1MARKER: ::icu_provider::DataKeyHash =
            ::icu_relativetime::provider::LongWeekRelativeTimeFormatDataV1Marker::KEY.hashed();
        #[cfg(feature = "icu_relativetime")]
        const LONGYEARRELATIVETIMEFORMATDATAV1MARKER: ::icu_provider::DataKeyHash =
            ::icu_relativetime::provider::LongYearRelativeTimeFormatDataV1Marker::KEY.hashed();
        #[cfg(feature = "icu_relativetime")]
        const NARROWDAYRELATIVETIMEFORMATDATAV1MARKER: ::icu_provider::DataKeyHash =
            ::icu_relativetime::provider::NarrowDayRelativeTimeFormatDataV1Marker::KEY.hashed();
        #[cfg(feature = "icu_relativetime")]
        const NARROWHOURRELATIVETIMEFORMATDATAV1MARKER: ::icu_provider::DataKeyHash =
            ::icu_relativetime::provider::NarrowHourRelativeTimeFormatDataV1Marker::KEY.hashed();
        #[cfg(feature = "icu_relativetime")]
        const NARROWMINUTERELATIVETIMEFORMATDATAV1MARKER: ::icu_provider::DataKeyHash =
            ::icu_relativetime::provider::NarrowMinuteRelativeTimeFormatDataV1Marker::KEY.hashed();
        #[cfg(feature = "icu_relativetime")]
        const NARROWMONTHRELATIVETIMEFORMATDATAV1MARKER: ::icu_provider::DataKeyHash =
            ::icu_relativetime::provider::NarrowMonthRelativeTimeFormatDataV1Marker::KEY.hashed();
        #[cfg(feature = "icu_relativetime")]
        const NARROWQUARTERRELATIVETIMEFORMATDATAV1MARKER: ::icu_provider::DataKeyHash =
            ::icu_relativetime::provider::NarrowQuarterRelativeTimeFormatDataV1Marker::KEY.hashed();
        #[cfg(feature = "icu_relativetime")]
        const NARROWSECONDRELATIVETIMEFORMATDATAV1MARKER: ::icu_provider::DataKeyHash =
            ::icu_relativetime::provider::NarrowSecondRelativeTimeFormatDataV1Marker::KEY.hashed();
        #[cfg(feature = "icu_relativetime")]
        const NARROWWEEKRELATIVETIMEFORMATDATAV1MARKER: ::icu_provider::DataKeyHash =
            ::icu_relativetime::provider::NarrowWeekRelativeTimeFormatDataV1Marker::KEY.hashed();
        #[cfg(feature = "icu_relativetime")]
        const NARROWYEARRELATIVETIMEFORMATDATAV1MARKER: ::icu_provider::DataKeyHash =
            ::icu_relativetime::provider::NarrowYearRelativeTimeFormatDataV1Marker::KEY.hashed();
        #[cfg(feature = "icu_relativetime")]
        const SHORTDAYRELATIVETIMEFORMATDATAV1MARKER: ::icu_provider::DataKeyHash =
            ::icu_relativetime::provider::ShortDayRelativeTimeFormatDataV1Marker::KEY.hashed();
        #[cfg(feature = "icu_relativetime")]
        const SHORTHOURRELATIVETIMEFORMATDATAV1MARKER: ::icu_provider::DataKeyHash =
            ::icu_relativetime::provider::ShortHourRelativeTimeFormatDataV1Marker::KEY.hashed();
        #[cfg(feature = "icu_relativetime")]
        const SHORTMINUTERELATIVETIMEFORMATDATAV1MARKER: ::icu_provider::DataKeyHash =
            ::icu_relativetime::provider::ShortMinuteRelativeTimeFormatDataV1Marker::KEY.hashed();
        #[cfg(feature = "icu_relativetime")]
        const SHORTMONTHRELATIVETIMEFORMATDATAV1MARKER: ::icu_provider::DataKeyHash =
            ::icu_relativetime::provider::ShortMonthRelativeTimeFormatDataV1Marker::KEY.hashed();
        #[cfg(feature = "icu_relativetime")]
        const SHORTQUARTERRELATIVETIMEFORMATDATAV1MARKER: ::icu_provider::DataKeyHash =
            ::icu_relativetime::provider::ShortQuarterRelativeTimeFormatDataV1Marker::KEY.hashed();
        #[cfg(feature = "icu_relativetime")]
        const SHORTSECONDRELATIVETIMEFORMATDATAV1MARKER: ::icu_provider::DataKeyHash =
            ::icu_relativetime::provider::ShortSecondRelativeTimeFormatDataV1Marker::KEY.hashed();
        #[cfg(feature = "icu_relativetime")]
        const SHORTWEEKRELATIVETIMEFORMATDATAV1MARKER: ::icu_provider::DataKeyHash =
            ::icu_relativetime::provider::ShortWeekRelativeTimeFormatDataV1Marker::KEY.hashed();
        #[cfg(feature = "icu_relativetime")]
        const SHORTYEARRELATIVETIMEFORMATDATAV1MARKER: ::icu_provider::DataKeyHash =
            ::icu_relativetime::provider::ShortYearRelativeTimeFormatDataV1Marker::KEY.hashed();
        #[cfg(feature = "icu_segmenter")]
        const GRAPHEMECLUSTERBREAKDATAV1MARKER: ::icu_provider::DataKeyHash =
            ::icu_segmenter::provider::GraphemeClusterBreakDataV1Marker::KEY.hashed();
        #[cfg(feature = "icu_segmenter")]
        const LINEBREAKDATAV1MARKER: ::icu_provider::DataKeyHash =
            ::icu_segmenter::provider::LineBreakDataV1Marker::KEY.hashed();
        #[cfg(feature = "icu_segmenter")]
        const LSTMDATAV1MARKER: ::icu_provider::DataKeyHash =
            ::icu_segmenter::provider::LstmDataV1Marker::KEY.hashed();
        #[cfg(feature = "icu_segmenter")]
        const SENTENCEBREAKDATAV1MARKER: ::icu_provider::DataKeyHash =
            ::icu_segmenter::provider::SentenceBreakDataV1Marker::KEY.hashed();
        #[cfg(feature = "icu_segmenter")]
        const UCHARDICTIONARYBREAKDATAV1MARKER: ::icu_provider::DataKeyHash =
            ::icu_segmenter::provider::UCharDictionaryBreakDataV1Marker::KEY.hashed();
        #[cfg(feature = "icu_segmenter")]
        const WORDBREAKDATAV1MARKER: ::icu_provider::DataKeyHash =
            ::icu_segmenter::provider::WordBreakDataV1Marker::KEY.hashed();
        #[cfg(feature = "icu_singlenumberformatter")]
        const CURRENCYESSENTIALUSDV1MARKER: ::icu_provider::DataKeyHash =
            ::icu_singlenumberformatter::provider::CurrencyEssentialUsdV1Marker::KEY.hashed();
        #[cfg(feature = "icu_timezone")]
        const METAZONEPERIODV1MARKER: ::icu_provider::DataKeyHash =
            ::icu_timezone::provider::MetazonePeriodV1Marker::KEY.hashed();
        #[allow(clippy::match_single_binding)]
        match key.hashed() {
            #[cfg(feature = "icu_calendar")]
            JAPANESEERASV1MARKER => calendar::japanese_v1::DATA
                .get_by(|k| req.locale.strict_cmp(k.as_bytes()).reverse())
                .copied()
                .map(AnyPayload::from_static_ref)
                .ok_or(DataErrorKind::MissingLocale),
            #[cfg(feature = "icu_calendar")]
            JAPANESEEXTENDEDERASV1MARKER => calendar::japanext_v1::DATA
                .get_by(|k| req.locale.strict_cmp(k.as_bytes()).reverse())
                .copied()
                .map(AnyPayload::from_static_ref)
                .ok_or(DataErrorKind::MissingLocale),
            #[cfg(feature = "icu_calendar")]
            WEEKDATAV1MARKER => datetime::week_data_v1::DATA
                .get_by(|k| req.locale.strict_cmp(k.as_bytes()).reverse())
                .copied()
                .map(AnyPayload::from_static_ref)
                .ok_or(DataErrorKind::MissingLocale),
            #[cfg(feature = "icu_casemapping")]
            CASEMAPPINGV1MARKER => props::casemap_v1::DATA
                .get_by(|k| req.locale.strict_cmp(k.as_bytes()).reverse())
                .copied()
                .map(AnyPayload::from_static_ref)
                .ok_or(DataErrorKind::MissingLocale),
            #[cfg(feature = "icu_collator")]
            COLLATIONDATAV1MARKER => collator::data_v1::DATA
                .get_by(|k| req.locale.strict_cmp(k.as_bytes()).reverse())
                .copied()
                .map(AnyPayload::from_static_ref)
                .ok_or(DataErrorKind::MissingLocale),
            #[cfg(feature = "icu_collator")]
            COLLATIONDIACRITICSV1MARKER => collator::dia_v1::DATA
                .get_by(|k| req.locale.strict_cmp(k.as_bytes()).reverse())
                .copied()
                .map(AnyPayload::from_static_ref)
                .ok_or(DataErrorKind::MissingLocale),
            #[cfg(feature = "icu_collator")]
            COLLATIONJAMOV1MARKER => collator::jamo_v1::DATA
                .get_by(|k| req.locale.strict_cmp(k.as_bytes()).reverse())
                .copied()
                .map(AnyPayload::from_static_ref)
                .ok_or(DataErrorKind::MissingLocale),
            #[cfg(feature = "icu_collator")]
            COLLATIONMETADATAV1MARKER => collator::meta_v1::DATA
                .get_by(|k| req.locale.strict_cmp(k.as_bytes()).reverse())
                .copied()
                .map(AnyPayload::from_static_ref)
                .ok_or(DataErrorKind::MissingLocale),
            #[cfg(feature = "icu_collator")]
            COLLATIONREORDERINGV1MARKER => collator::reord_v1::DATA
                .get_by(|k| req.locale.strict_cmp(k.as_bytes()).reverse())
                .copied()
                .map(AnyPayload::from_static_ref)
                .ok_or(DataErrorKind::MissingLocale),
            #[cfg(feature = "icu_collator")]
            COLLATIONSPECIALPRIMARIESV1MARKER => collator::prim_v1::DATA
                .get_by(|k| req.locale.strict_cmp(k.as_bytes()).reverse())
                .copied()
                .map(AnyPayload::from_static_ref)
                .ok_or(DataErrorKind::MissingLocale),
            #[cfg(feature = "icu_datetime")]
            BUDDHISTDATELENGTHSV1MARKER => datetime::buddhist::datelengths_v1::DATA
                .get_by(|k| req.locale.strict_cmp(k.as_bytes()).reverse())
                .copied()
                .map(AnyPayload::from_static_ref)
                .ok_or(DataErrorKind::MissingLocale),
            #[cfg(feature = "icu_datetime")]
            BUDDHISTDATESYMBOLSV1MARKER => datetime::buddhist::datesymbols_v1::DATA
                .get_by(|k| req.locale.strict_cmp(k.as_bytes()).reverse())
                .copied()
                .map(AnyPayload::from_static_ref)
                .ok_or(DataErrorKind::MissingLocale),
            #[cfg(feature = "icu_datetime")]
            COPTICDATELENGTHSV1MARKER => datetime::coptic::datelengths_v1::DATA
                .get_by(|k| req.locale.strict_cmp(k.as_bytes()).reverse())
                .copied()
                .map(AnyPayload::from_static_ref)
                .ok_or(DataErrorKind::MissingLocale),
            #[cfg(feature = "icu_datetime")]
            COPTICDATESYMBOLSV1MARKER => datetime::coptic::datesymbols_v1::DATA
                .get_by(|k| req.locale.strict_cmp(k.as_bytes()).reverse())
                .copied()
                .map(AnyPayload::from_static_ref)
                .ok_or(DataErrorKind::MissingLocale),
            #[cfg(feature = "icu_datetime_experimental")]
            DATESKELETONPATTERNSV1MARKER => {
                datetime::skeletons_v1::DATA
                    .get_by(|k| req.locale.strict_cmp(k.as_bytes()).reverse())
                    .copied()
                    .map(zerofrom::ZeroFrom::zero_from)
                    .map(
                        DataPayload::<
                            ::icu_datetime::provider::calendar::DateSkeletonPatternsV1Marker,
                        >::from_owned,
                    )
                    .map(DataPayload::wrap_into_any_payload)
                    .ok_or(DataErrorKind::MissingLocale)
            }
            #[cfg(feature = "icu_datetime")]
            ETHIOPIANDATELENGTHSV1MARKER => datetime::ethiopic::datelengths_v1::DATA
                .get_by(|k| req.locale.strict_cmp(k.as_bytes()).reverse())
                .copied()
                .map(AnyPayload::from_static_ref)
                .ok_or(DataErrorKind::MissingLocale),
            #[cfg(feature = "icu_datetime")]
            ETHIOPIANDATESYMBOLSV1MARKER => datetime::ethiopic::datesymbols_v1::DATA
                .get_by(|k| req.locale.strict_cmp(k.as_bytes()).reverse())
                .copied()
                .map(AnyPayload::from_static_ref)
                .ok_or(DataErrorKind::MissingLocale),
            #[cfg(feature = "icu_datetime")]
            GREGORIANDATELENGTHSV1MARKER => datetime::gregory::datelengths_v1::DATA
                .get_by(|k| req.locale.strict_cmp(k.as_bytes()).reverse())
                .copied()
                .map(AnyPayload::from_static_ref)
                .ok_or(DataErrorKind::MissingLocale),
            #[cfg(feature = "icu_datetime")]
            GREGORIANDATESYMBOLSV1MARKER => datetime::gregory::datesymbols_v1::DATA
                .get_by(|k| req.locale.strict_cmp(k.as_bytes()).reverse())
                .copied()
                .map(AnyPayload::from_static_ref)
                .ok_or(DataErrorKind::MissingLocale),
            #[cfg(feature = "icu_datetime")]
            INDIANDATELENGTHSV1MARKER => datetime::indian::datelengths_v1::DATA
                .get_by(|k| req.locale.strict_cmp(k.as_bytes()).reverse())
                .copied()
                .map(AnyPayload::from_static_ref)
                .ok_or(DataErrorKind::MissingLocale),
            #[cfg(feature = "icu_datetime")]
            INDIANDATESYMBOLSV1MARKER => datetime::indian::datesymbols_v1::DATA
                .get_by(|k| req.locale.strict_cmp(k.as_bytes()).reverse())
                .copied()
                .map(AnyPayload::from_static_ref)
                .ok_or(DataErrorKind::MissingLocale),
            #[cfg(feature = "icu_datetime")]
            JAPANESEDATELENGTHSV1MARKER => datetime::japanese::datelengths_v1::DATA
                .get_by(|k| req.locale.strict_cmp(k.as_bytes()).reverse())
                .copied()
                .map(AnyPayload::from_static_ref)
                .ok_or(DataErrorKind::MissingLocale),
            #[cfg(feature = "icu_datetime")]
            JAPANESEDATESYMBOLSV1MARKER => datetime::japanese::datesymbols_v1::DATA
                .get_by(|k| req.locale.strict_cmp(k.as_bytes()).reverse())
                .copied()
                .map(AnyPayload::from_static_ref)
                .ok_or(DataErrorKind::MissingLocale),
            #[cfg(feature = "icu_datetime")]
            JAPANESEEXTENDEDDATELENGTHSV1MARKER => datetime::japanext::datelengths_v1::DATA
                .get_by(|k| req.locale.strict_cmp(k.as_bytes()).reverse())
                .copied()
                .map(AnyPayload::from_static_ref)
                .ok_or(DataErrorKind::MissingLocale),
            #[cfg(feature = "icu_datetime")]
            JAPANESEEXTENDEDDATESYMBOLSV1MARKER => datetime::japanext::datesymbols_v1::DATA
                .get_by(|k| req.locale.strict_cmp(k.as_bytes()).reverse())
                .copied()
                .map(AnyPayload::from_static_ref)
                .ok_or(DataErrorKind::MissingLocale),
            #[cfg(feature = "icu_datetime")]
            TIMELENGTHSV1MARKER => datetime::timelengths_v1::DATA
                .get_by(|k| req.locale.strict_cmp(k.as_bytes()).reverse())
                .copied()
                .map(AnyPayload::from_static_ref)
                .ok_or(DataErrorKind::MissingLocale),
            #[cfg(feature = "icu_datetime")]
            TIMESYMBOLSV1MARKER => datetime::timesymbols_v1::DATA
                .get_by(|k| req.locale.strict_cmp(k.as_bytes()).reverse())
                .copied()
                .map(AnyPayload::from_static_ref)
                .ok_or(DataErrorKind::MissingLocale),
            #[cfg(feature = "icu_datetime")]
            EXEMPLARCITIESV1MARKER => time_zone::exemplar_cities_v1::DATA
                .get_by(|k| req.locale.strict_cmp(k.as_bytes()).reverse())
                .copied()
                .map(AnyPayload::from_static_ref)
                .ok_or(DataErrorKind::MissingLocale),
            #[cfg(feature = "icu_datetime")]
            METAZONEGENERICNAMESLONGV1MARKER => time_zone::generic_long_v1::DATA
                .get_by(|k| req.locale.strict_cmp(k.as_bytes()).reverse())
                .copied()
                .map(AnyPayload::from_static_ref)
                .ok_or(DataErrorKind::MissingLocale),
            #[cfg(feature = "icu_datetime")]
            METAZONEGENERICNAMESSHORTV1MARKER => time_zone::generic_short_v1::DATA
                .get_by(|k| req.locale.strict_cmp(k.as_bytes()).reverse())
                .copied()
                .map(AnyPayload::from_static_ref)
                .ok_or(DataErrorKind::MissingLocale),
            #[cfg(feature = "icu_datetime")]
            METAZONESPECIFICNAMESLONGV1MARKER => time_zone::specific_long_v1::DATA
                .get_by(|k| req.locale.strict_cmp(k.as_bytes()).reverse())
                .copied()
                .map(AnyPayload::from_static_ref)
                .ok_or(DataErrorKind::MissingLocale),
            #[cfg(feature = "icu_datetime")]
            METAZONESPECIFICNAMESSHORTV1MARKER => time_zone::specific_short_v1::DATA
                .get_by(|k| req.locale.strict_cmp(k.as_bytes()).reverse())
                .copied()
                .map(AnyPayload::from_static_ref)
                .ok_or(DataErrorKind::MissingLocale),
            #[cfg(feature = "icu_datetime")]
            TIMEZONEFORMATSV1MARKER => time_zone::formats_v1::DATA
                .get_by(|k| req.locale.strict_cmp(k.as_bytes()).reverse())
                .copied()
                .map(AnyPayload::from_static_ref)
                .ok_or(DataErrorKind::MissingLocale),
            #[cfg(feature = "icu_decimal")]
            DECIMALSYMBOLSV1MARKER => decimal::symbols_v1::DATA
                .get_by(|k| req.locale.strict_cmp(k.as_bytes()).reverse())
                .copied()
                .map(AnyPayload::from_static_ref)
                .ok_or(DataErrorKind::MissingLocale),
            #[cfg(feature = "icu_displaynames")]
            LANGUAGEDISPLAYNAMESV1MARKER => displaynames::languages_v1::DATA
                .get_by(|k| req.locale.strict_cmp(k.as_bytes()).reverse())
                .copied()
                .map(AnyPayload::from_static_ref)
                .ok_or(DataErrorKind::MissingLocale),
            #[cfg(feature = "icu_displaynames")]
            TERRITORYDISPLAYNAMESV1MARKER => displaynames::territories_v1::DATA
                .get_by(|k| req.locale.strict_cmp(k.as_bytes()).reverse())
                .copied()
                .map(AnyPayload::from_static_ref)
                .ok_or(DataErrorKind::MissingLocale),
            #[cfg(feature = "icu_list")]
            ANDLISTV1MARKER => list::and_v1::DATA
                .get_by(|k| req.locale.strict_cmp(k.as_bytes()).reverse())
                .copied()
                .map(AnyPayload::from_static_ref)
                .ok_or(DataErrorKind::MissingLocale),
            #[cfg(feature = "icu_list")]
            ORLISTV1MARKER => list::or_v1::DATA
                .get_by(|k| req.locale.strict_cmp(k.as_bytes()).reverse())
                .copied()
                .map(AnyPayload::from_static_ref)
                .ok_or(DataErrorKind::MissingLocale),
            #[cfg(feature = "icu_list")]
            UNITLISTV1MARKER => list::unit_v1::DATA
                .get_by(|k| req.locale.strict_cmp(k.as_bytes()).reverse())
                .copied()
                .map(AnyPayload::from_static_ref)
                .ok_or(DataErrorKind::MissingLocale),
            #[cfg(feature = "icu_locid_transform")]
            ALIASESV1MARKER => locid_transform::aliases_v1::DATA
                .get_by(|k| req.locale.strict_cmp(k.as_bytes()).reverse())
                .copied()
                .map(AnyPayload::from_static_ref)
                .ok_or(DataErrorKind::MissingLocale),
            #[cfg(feature = "icu_locid_transform")]
            LIKELYSUBTAGSV1MARKER => locid_transform::likelysubtags_v1::DATA
                .get_by(|k| req.locale.strict_cmp(k.as_bytes()).reverse())
                .copied()
                .map(AnyPayload::from_static_ref)
                .ok_or(DataErrorKind::MissingLocale),
            #[cfg(feature = "icu_normalizer")]
            CANONICALCOMPOSITIONSV1MARKER => normalizer::comp_v1::DATA
                .get_by(|k| req.locale.strict_cmp(k.as_bytes()).reverse())
                .copied()
                .map(AnyPayload::from_static_ref)
                .ok_or(DataErrorKind::MissingLocale),
            #[cfg(feature = "icu_normalizer")]
            CANONICALDECOMPOSITIONDATAV1MARKER => normalizer::nfd_v1::DATA
                .get_by(|k| req.locale.strict_cmp(k.as_bytes()).reverse())
                .copied()
                .map(AnyPayload::from_static_ref)
                .ok_or(DataErrorKind::MissingLocale),
            #[cfg(feature = "icu_normalizer")]
            CANONICALDECOMPOSITIONTABLESV1MARKER => normalizer::nfdex_v1::DATA
                .get_by(|k| req.locale.strict_cmp(k.as_bytes()).reverse())
                .copied()
                .map(AnyPayload::from_static_ref)
                .ok_or(DataErrorKind::MissingLocale),
            #[cfg(feature = "icu_normalizer")]
            COMPATIBILITYDECOMPOSITIONSUPPLEMENTV1MARKER => normalizer::nfkd_v1::DATA
                .get_by(|k| req.locale.strict_cmp(k.as_bytes()).reverse())
                .copied()
                .map(AnyPayload::from_static_ref)
                .ok_or(DataErrorKind::MissingLocale),
            #[cfg(feature = "icu_normalizer")]
            COMPATIBILITYDECOMPOSITIONTABLESV1MARKER => normalizer::nfkdex_v1::DATA
                .get_by(|k| req.locale.strict_cmp(k.as_bytes()).reverse())
                .copied()
                .map(AnyPayload::from_static_ref)
                .ok_or(DataErrorKind::MissingLocale),
            #[cfg(feature = "icu_normalizer")]
            NONRECURSIVEDECOMPOSITIONSUPPLEMENTV1MARKER => normalizer::decomp_v1::DATA
                .get_by(|k| req.locale.strict_cmp(k.as_bytes()).reverse())
                .copied()
                .map(AnyPayload::from_static_ref)
                .ok_or(DataErrorKind::MissingLocale),
            #[cfg(feature = "icu_normalizer")]
            UTS46DECOMPOSITIONSUPPLEMENTV1MARKER => normalizer::uts46d_v1::DATA
                .get_by(|k| req.locale.strict_cmp(k.as_bytes()).reverse())
                .copied()
                .map(AnyPayload::from_static_ref)
                .ok_or(DataErrorKind::MissingLocale),
            #[cfg(feature = "icu_plurals")]
            CARDINALV1MARKER => plurals::cardinal_v1::DATA
                .get_by(|k| req.locale.strict_cmp(k.as_bytes()).reverse())
                .copied()
                .map(AnyPayload::from_static_ref)
                .ok_or(DataErrorKind::MissingLocale),
            #[cfg(feature = "icu_plurals")]
            ORDINALV1MARKER => plurals::ordinal_v1::DATA
                .get_by(|k| req.locale.strict_cmp(k.as_bytes()).reverse())
                .copied()
                .map(AnyPayload::from_static_ref)
                .ok_or(DataErrorKind::MissingLocale),
            #[cfg(feature = "icu_properties")]
            ALPHABETICV1MARKER => props::alpha_v1::DATA
                .get_by(|k| req.locale.strict_cmp(k.as_bytes()).reverse())
                .copied()
                .map(AnyPayload::from_static_ref)
                .ok_or(DataErrorKind::MissingLocale),
            #[cfg(feature = "icu_properties")]
            ASCIIHEXDIGITV1MARKER => props::ahex_v1::DATA
                .get_by(|k| req.locale.strict_cmp(k.as_bytes()).reverse())
                .copied()
                .map(AnyPayload::from_static_ref)
                .ok_or(DataErrorKind::MissingLocale),
            #[cfg(feature = "icu_properties")]
            BASICEMOJIV1MARKER => props::basic_emoji_v1::DATA
                .get_by(|k| req.locale.strict_cmp(k.as_bytes()).reverse())
                .copied()
                .map(AnyPayload::from_static_ref)
                .ok_or(DataErrorKind::MissingLocale),
            #[cfg(feature = "icu_properties")]
            BIDICLASSV1MARKER => props::bc_v1::DATA
                .get_by(|k| req.locale.strict_cmp(k.as_bytes()).reverse())
                .copied()
                .map(AnyPayload::from_static_ref)
                .ok_or(DataErrorKind::MissingLocale),
            #[cfg(feature = "icu_properties")]
            BIDICONTROLV1MARKER => props::bidi_c_v1::DATA
                .get_by(|k| req.locale.strict_cmp(k.as_bytes()).reverse())
                .copied()
                .map(AnyPayload::from_static_ref)
                .ok_or(DataErrorKind::MissingLocale),
            #[cfg(feature = "icu_properties")]
            BIDIMIRROREDV1MARKER => props::bidi_m_v1::DATA
                .get_by(|k| req.locale.strict_cmp(k.as_bytes()).reverse())
                .copied()
                .map(AnyPayload::from_static_ref)
                .ok_or(DataErrorKind::MissingLocale),
            #[cfg(feature = "icu_properties")]
            CANONICALCOMBININGCLASSV1MARKER => props::ccc_v1::DATA
                .get_by(|k| req.locale.strict_cmp(k.as_bytes()).reverse())
                .copied()
                .map(AnyPayload::from_static_ref)
                .ok_or(DataErrorKind::MissingLocale),
            #[cfg(feature = "icu_properties")]
            CASEIGNORABLEV1MARKER => props::ci_v1::DATA
                .get_by(|k| req.locale.strict_cmp(k.as_bytes()).reverse())
                .copied()
                .map(AnyPayload::from_static_ref)
                .ok_or(DataErrorKind::MissingLocale),
            #[cfg(feature = "icu_properties")]
            CASEDV1MARKER => props::cased_v1::DATA
                .get_by(|k| req.locale.strict_cmp(k.as_bytes()).reverse())
                .copied()
                .map(AnyPayload::from_static_ref)
                .ok_or(DataErrorKind::MissingLocale),
            #[cfg(feature = "icu_properties")]
            CHANGESWHENCASEFOLDEDV1MARKER => props::cwcf_v1::DATA
                .get_by(|k| req.locale.strict_cmp(k.as_bytes()).reverse())
                .copied()
                .map(AnyPayload::from_static_ref)
                .ok_or(DataErrorKind::MissingLocale),
            #[cfg(feature = "icu_properties")]
            CHANGESWHENLOWERCASEDV1MARKER => props::cwl_v1::DATA
                .get_by(|k| req.locale.strict_cmp(k.as_bytes()).reverse())
                .copied()
                .map(AnyPayload::from_static_ref)
                .ok_or(DataErrorKind::MissingLocale),
            #[cfg(feature = "icu_properties")]
            CHANGESWHENNFKCCASEFOLDEDV1MARKER => props::cwkcf_v1::DATA
                .get_by(|k| req.locale.strict_cmp(k.as_bytes()).reverse())
                .copied()
                .map(AnyPayload::from_static_ref)
                .ok_or(DataErrorKind::MissingLocale),
            #[cfg(feature = "icu_properties")]
            CHANGESWHENTITLECASEDV1MARKER => props::cwt_v1::DATA
                .get_by(|k| req.locale.strict_cmp(k.as_bytes()).reverse())
                .copied()
                .map(AnyPayload::from_static_ref)
                .ok_or(DataErrorKind::MissingLocale),
            #[cfg(feature = "icu_properties")]
            CHANGESWHENUPPERCASEDV1MARKER => props::cwu_v1::DATA
                .get_by(|k| req.locale.strict_cmp(k.as_bytes()).reverse())
                .copied()
                .map(AnyPayload::from_static_ref)
                .ok_or(DataErrorKind::MissingLocale),
            #[cfg(feature = "icu_properties")]
            DASHV1MARKER => props::dash_v1::DATA
                .get_by(|k| req.locale.strict_cmp(k.as_bytes()).reverse())
                .copied()
                .map(AnyPayload::from_static_ref)
                .ok_or(DataErrorKind::MissingLocale),
            #[cfg(feature = "icu_properties")]
            DEFAULTIGNORABLECODEPOINTV1MARKER => props::di_v1::DATA
                .get_by(|k| req.locale.strict_cmp(k.as_bytes()).reverse())
                .copied()
                .map(AnyPayload::from_static_ref)
                .ok_or(DataErrorKind::MissingLocale),
            #[cfg(feature = "icu_properties")]
            DEPRECATEDV1MARKER => props::dep_v1::DATA
                .get_by(|k| req.locale.strict_cmp(k.as_bytes()).reverse())
                .copied()
                .map(AnyPayload::from_static_ref)
                .ok_or(DataErrorKind::MissingLocale),
            #[cfg(feature = "icu_properties")]
            DIACRITICV1MARKER => props::dia_v1::DATA
                .get_by(|k| req.locale.strict_cmp(k.as_bytes()).reverse())
                .copied()
                .map(AnyPayload::from_static_ref)
                .ok_or(DataErrorKind::MissingLocale),
            #[cfg(feature = "icu_properties")]
            EASTASIANWIDTHV1MARKER => props::ea_v1::DATA
                .get_by(|k| req.locale.strict_cmp(k.as_bytes()).reverse())
                .copied()
                .map(AnyPayload::from_static_ref)
                .ok_or(DataErrorKind::MissingLocale),
            #[cfg(feature = "icu_properties")]
            EMOJICOMPONENTV1MARKER => props::ecomp_v1::DATA
                .get_by(|k| req.locale.strict_cmp(k.as_bytes()).reverse())
                .copied()
                .map(AnyPayload::from_static_ref)
                .ok_or(DataErrorKind::MissingLocale),
            #[cfg(feature = "icu_properties")]
            EMOJIMODIFIERBASEV1MARKER => props::ebase_v1::DATA
                .get_by(|k| req.locale.strict_cmp(k.as_bytes()).reverse())
                .copied()
                .map(AnyPayload::from_static_ref)
                .ok_or(DataErrorKind::MissingLocale),
            #[cfg(feature = "icu_properties")]
            EMOJIMODIFIERV1MARKER => props::emod_v1::DATA
                .get_by(|k| req.locale.strict_cmp(k.as_bytes()).reverse())
                .copied()
                .map(AnyPayload::from_static_ref)
                .ok_or(DataErrorKind::MissingLocale),
            #[cfg(feature = "icu_properties")]
            EMOJIPRESENTATIONV1MARKER => props::epres_v1::DATA
                .get_by(|k| req.locale.strict_cmp(k.as_bytes()).reverse())
                .copied()
                .map(AnyPayload::from_static_ref)
                .ok_or(DataErrorKind::MissingLocale),
            #[cfg(feature = "icu_properties")]
            EMOJIV1MARKER => props::emoji_v1::DATA
                .get_by(|k| req.locale.strict_cmp(k.as_bytes()).reverse())
                .copied()
                .map(AnyPayload::from_static_ref)
                .ok_or(DataErrorKind::MissingLocale),
            #[cfg(feature = "icu_properties")]
            EXEMPLARCHARACTERSAUXILIARYV1MARKER => props::exemplarchars::auxiliary_v1::DATA
                .get_by(|k| req.locale.strict_cmp(k.as_bytes()).reverse())
                .copied()
                .map(AnyPayload::from_static_ref)
                .ok_or(DataErrorKind::MissingLocale),
            #[cfg(feature = "icu_properties")]
            EXEMPLARCHARACTERSINDEXV1MARKER => props::exemplarchars::index_v1::DATA
                .get_by(|k| req.locale.strict_cmp(k.as_bytes()).reverse())
                .copied()
                .map(AnyPayload::from_static_ref)
                .ok_or(DataErrorKind::MissingLocale),
            #[cfg(feature = "icu_properties")]
            EXEMPLARCHARACTERSMAINV1MARKER => props::exemplarchars::main_v1::DATA
                .get_by(|k| req.locale.strict_cmp(k.as_bytes()).reverse())
                .copied()
                .map(AnyPayload::from_static_ref)
                .ok_or(DataErrorKind::MissingLocale),
            #[cfg(feature = "icu_properties")]
            EXEMPLARCHARACTERSNUMBERSV1MARKER => props::exemplarchars::numbers_v1::DATA
                .get_by(|k| req.locale.strict_cmp(k.as_bytes()).reverse())
                .copied()
                .map(AnyPayload::from_static_ref)
                .ok_or(DataErrorKind::MissingLocale),
            #[cfg(feature = "icu_properties")]
            EXEMPLARCHARACTERSPUNCTUATIONV1MARKER => props::exemplarchars::punctuation_v1::DATA
                .get_by(|k| req.locale.strict_cmp(k.as_bytes()).reverse())
                .copied()
                .map(AnyPayload::from_static_ref)
                .ok_or(DataErrorKind::MissingLocale),
            #[cfg(feature = "icu_properties")]
            EXTENDEDPICTOGRAPHICV1MARKER => props::extpict_v1::DATA
                .get_by(|k| req.locale.strict_cmp(k.as_bytes()).reverse())
                .copied()
                .map(AnyPayload::from_static_ref)
                .ok_or(DataErrorKind::MissingLocale),
            #[cfg(feature = "icu_properties")]
            EXTENDERV1MARKER => props::ext_v1::DATA
                .get_by(|k| req.locale.strict_cmp(k.as_bytes()).reverse())
                .copied()
                .map(AnyPayload::from_static_ref)
                .ok_or(DataErrorKind::MissingLocale),
            #[cfg(feature = "icu_properties")]
            GENERALCATEGORYV1MARKER => props::gc_v1::DATA
                .get_by(|k| req.locale.strict_cmp(k.as_bytes()).reverse())
                .copied()
                .map(AnyPayload::from_static_ref)
                .ok_or(DataErrorKind::MissingLocale),
            #[cfg(feature = "icu_properties")]
            GRAPHEMEBASEV1MARKER => props::gr_base_v1::DATA
                .get_by(|k| req.locale.strict_cmp(k.as_bytes()).reverse())
                .copied()
                .map(AnyPayload::from_static_ref)
                .ok_or(DataErrorKind::MissingLocale),
            #[cfg(feature = "icu_properties")]
            GRAPHEMECLUSTERBREAKV1MARKER => props::gcb_v1::DATA
                .get_by(|k| req.locale.strict_cmp(k.as_bytes()).reverse())
                .copied()
                .map(AnyPayload::from_static_ref)
                .ok_or(DataErrorKind::MissingLocale),
            #[cfg(feature = "icu_properties")]
            GRAPHEMEEXTENDV1MARKER => props::gr_ext_v1::DATA
                .get_by(|k| req.locale.strict_cmp(k.as_bytes()).reverse())
                .copied()
                .map(AnyPayload::from_static_ref)
                .ok_or(DataErrorKind::MissingLocale),
            #[cfg(feature = "icu_properties")]
            HEXDIGITV1MARKER => props::hex_v1::DATA
                .get_by(|k| req.locale.strict_cmp(k.as_bytes()).reverse())
                .copied()
                .map(AnyPayload::from_static_ref)
                .ok_or(DataErrorKind::MissingLocale),
            #[cfg(feature = "icu_properties")]
            IDCONTINUEV1MARKER => props::idc_v1::DATA
                .get_by(|k| req.locale.strict_cmp(k.as_bytes()).reverse())
                .copied()
                .map(AnyPayload::from_static_ref)
                .ok_or(DataErrorKind::MissingLocale),
            #[cfg(feature = "icu_properties")]
            IDSTARTV1MARKER => props::ids_v1::DATA
                .get_by(|k| req.locale.strict_cmp(k.as_bytes()).reverse())
                .copied()
                .map(AnyPayload::from_static_ref)
                .ok_or(DataErrorKind::MissingLocale),
            #[cfg(feature = "icu_properties")]
            IDEOGRAPHICV1MARKER => props::ideo_v1::DATA
                .get_by(|k| req.locale.strict_cmp(k.as_bytes()).reverse())
                .copied()
                .map(AnyPayload::from_static_ref)
                .ok_or(DataErrorKind::MissingLocale),
            #[cfg(feature = "icu_properties")]
            IDSBINARYOPERATORV1MARKER => props::idsb_v1::DATA
                .get_by(|k| req.locale.strict_cmp(k.as_bytes()).reverse())
                .copied()
                .map(AnyPayload::from_static_ref)
                .ok_or(DataErrorKind::MissingLocale),
            #[cfg(feature = "icu_properties")]
            IDSTRINARYOPERATORV1MARKER => props::idst_v1::DATA
                .get_by(|k| req.locale.strict_cmp(k.as_bytes()).reverse())
                .copied()
                .map(AnyPayload::from_static_ref)
                .ok_or(DataErrorKind::MissingLocale),
            #[cfg(feature = "icu_properties")]
            JOINCONTROLV1MARKER => props::join_c_v1::DATA
                .get_by(|k| req.locale.strict_cmp(k.as_bytes()).reverse())
                .copied()
                .map(AnyPayload::from_static_ref)
                .ok_or(DataErrorKind::MissingLocale),
            #[cfg(feature = "icu_properties")]
            LINEBREAKV1MARKER => props::lb_v1::DATA
                .get_by(|k| req.locale.strict_cmp(k.as_bytes()).reverse())
                .copied()
                .map(AnyPayload::from_static_ref)
                .ok_or(DataErrorKind::MissingLocale),
            #[cfg(feature = "icu_properties")]
            LOGICALORDEREXCEPTIONV1MARKER => props::loe_v1::DATA
                .get_by(|k| req.locale.strict_cmp(k.as_bytes()).reverse())
                .copied()
                .map(AnyPayload::from_static_ref)
                .ok_or(DataErrorKind::MissingLocale),
            #[cfg(feature = "icu_properties")]
            LOWERCASEV1MARKER => props::lower_v1::DATA
                .get_by(|k| req.locale.strict_cmp(k.as_bytes()).reverse())
                .copied()
                .map(AnyPayload::from_static_ref)
                .ok_or(DataErrorKind::MissingLocale),
            #[cfg(feature = "icu_properties")]
            MATHV1MARKER => props::math_v1::DATA
                .get_by(|k| req.locale.strict_cmp(k.as_bytes()).reverse())
                .copied()
                .map(AnyPayload::from_static_ref)
                .ok_or(DataErrorKind::MissingLocale),
            #[cfg(feature = "icu_properties")]
            NONCHARACTERCODEPOINTV1MARKER => props::nchar_v1::DATA
                .get_by(|k| req.locale.strict_cmp(k.as_bytes()).reverse())
                .copied()
                .map(AnyPayload::from_static_ref)
                .ok_or(DataErrorKind::MissingLocale),
            #[cfg(feature = "icu_properties")]
            PATTERNSYNTAXV1MARKER => props::pat_syn_v1::DATA
                .get_by(|k| req.locale.strict_cmp(k.as_bytes()).reverse())
                .copied()
                .map(AnyPayload::from_static_ref)
                .ok_or(DataErrorKind::MissingLocale),
            #[cfg(feature = "icu_properties")]
            PATTERNWHITESPACEV1MARKER => props::pat_ws_v1::DATA
                .get_by(|k| req.locale.strict_cmp(k.as_bytes()).reverse())
                .copied()
                .map(AnyPayload::from_static_ref)
                .ok_or(DataErrorKind::MissingLocale),
            #[cfg(feature = "icu_properties")]
            QUOTATIONMARKV1MARKER => props::qmark_v1::DATA
                .get_by(|k| req.locale.strict_cmp(k.as_bytes()).reverse())
                .copied()
                .map(AnyPayload::from_static_ref)
                .ok_or(DataErrorKind::MissingLocale),
            #[cfg(feature = "icu_properties")]
            RADICALV1MARKER => props::radical_v1::DATA
                .get_by(|k| req.locale.strict_cmp(k.as_bytes()).reverse())
                .copied()
                .map(AnyPayload::from_static_ref)
                .ok_or(DataErrorKind::MissingLocale),
            #[cfg(feature = "icu_properties")]
            REGIONALINDICATORV1MARKER => props::ri_v1::DATA
                .get_by(|k| req.locale.strict_cmp(k.as_bytes()).reverse())
                .copied()
                .map(AnyPayload::from_static_ref)
                .ok_or(DataErrorKind::MissingLocale),
            #[cfg(feature = "icu_properties")]
            SCRIPTV1MARKER => props::sc_v1::DATA
                .get_by(|k| req.locale.strict_cmp(k.as_bytes()).reverse())
                .copied()
                .map(AnyPayload::from_static_ref)
                .ok_or(DataErrorKind::MissingLocale),
            #[cfg(feature = "icu_properties")]
            SCRIPTWITHEXTENSIONSPROPERTYV1MARKER => props::scx_v1::DATA
                .get_by(|k| req.locale.strict_cmp(k.as_bytes()).reverse())
                .copied()
                .map(AnyPayload::from_static_ref)
                .ok_or(DataErrorKind::MissingLocale),
            #[cfg(feature = "icu_properties")]
            SENTENCEBREAKV1MARKER => props::sb_v1::DATA
                .get_by(|k| req.locale.strict_cmp(k.as_bytes()).reverse())
                .copied()
                .map(AnyPayload::from_static_ref)
                .ok_or(DataErrorKind::MissingLocale),
            #[cfg(feature = "icu_properties")]
            SENTENCETERMINALV1MARKER => props::sterm_v1::DATA
                .get_by(|k| req.locale.strict_cmp(k.as_bytes()).reverse())
                .copied()
                .map(AnyPayload::from_static_ref)
                .ok_or(DataErrorKind::MissingLocale),
            #[cfg(feature = "icu_properties")]
            SOFTDOTTEDV1MARKER => props::sd_v1::DATA
                .get_by(|k| req.locale.strict_cmp(k.as_bytes()).reverse())
                .copied()
                .map(AnyPayload::from_static_ref)
                .ok_or(DataErrorKind::MissingLocale),
            #[cfg(feature = "icu_properties")]
            TERMINALPUNCTUATIONV1MARKER => props::term_v1::DATA
                .get_by(|k| req.locale.strict_cmp(k.as_bytes()).reverse())
                .copied()
                .map(AnyPayload::from_static_ref)
                .ok_or(DataErrorKind::MissingLocale),
            #[cfg(feature = "icu_properties")]
            UNIFIEDIDEOGRAPHV1MARKER => props::uideo_v1::DATA
                .get_by(|k| req.locale.strict_cmp(k.as_bytes()).reverse())
                .copied()
                .map(AnyPayload::from_static_ref)
                .ok_or(DataErrorKind::MissingLocale),
            #[cfg(feature = "icu_properties")]
            UPPERCASEV1MARKER => props::upper_v1::DATA
                .get_by(|k| req.locale.strict_cmp(k.as_bytes()).reverse())
                .copied()
                .map(AnyPayload::from_static_ref)
                .ok_or(DataErrorKind::MissingLocale),
            #[cfg(feature = "icu_properties")]
            VARIATIONSELECTORV1MARKER => props::vs_v1::DATA
                .get_by(|k| req.locale.strict_cmp(k.as_bytes()).reverse())
                .copied()
                .map(AnyPayload::from_static_ref)
                .ok_or(DataErrorKind::MissingLocale),
            #[cfg(feature = "icu_properties")]
            WHITESPACEV1MARKER => props::wspace_v1::DATA
                .get_by(|k| req.locale.strict_cmp(k.as_bytes()).reverse())
                .copied()
                .map(AnyPayload::from_static_ref)
                .ok_or(DataErrorKind::MissingLocale),
            #[cfg(feature = "icu_properties")]
            WORDBREAKV1MARKER => props::wb_v1::DATA
                .get_by(|k| req.locale.strict_cmp(k.as_bytes()).reverse())
                .copied()
                .map(AnyPayload::from_static_ref)
                .ok_or(DataErrorKind::MissingLocale),
            #[cfg(feature = "icu_properties")]
            XIDCONTINUEV1MARKER => props::xidc_v1::DATA
                .get_by(|k| req.locale.strict_cmp(k.as_bytes()).reverse())
                .copied()
                .map(AnyPayload::from_static_ref)
                .ok_or(DataErrorKind::MissingLocale),
            #[cfg(feature = "icu_properties")]
            XIDSTARTV1MARKER => props::xids_v1::DATA
                .get_by(|k| req.locale.strict_cmp(k.as_bytes()).reverse())
                .copied()
                .map(AnyPayload::from_static_ref)
                .ok_or(DataErrorKind::MissingLocale),
            HELLOWORLDV1MARKER => core::helloworld_v1::DATA
                .get_by(|k| req.locale.strict_cmp(k.as_bytes()).reverse())
                .copied()
                .map(AnyPayload::from_static_ref)
                .ok_or(DataErrorKind::MissingLocale),
            COLLATIONFALLBACKSUPPLEMENTV1MARKER => fallback::supplement::co_v1::DATA
                .get_by(|k| req.locale.strict_cmp(k.as_bytes()).reverse())
                .copied()
                .map(AnyPayload::from_static_ref)
                .ok_or(DataErrorKind::MissingLocale),
            LOCALEFALLBACKLIKELYSUBTAGSV1MARKER => fallback::likelysubtags_v1::DATA
                .get_by(|k| req.locale.strict_cmp(k.as_bytes()).reverse())
                .copied()
                .map(AnyPayload::from_static_ref)
                .ok_or(DataErrorKind::MissingLocale),
            LOCALEFALLBACKPARENTSV1MARKER => fallback::parents_v1::DATA
                .get_by(|k| req.locale.strict_cmp(k.as_bytes()).reverse())
                .copied()
                .map(AnyPayload::from_static_ref)
                .ok_or(DataErrorKind::MissingLocale),
            #[cfg(feature = "icu_relativetime")]
            LONGDAYRELATIVETIMEFORMATDATAV1MARKER => relativetime::long::day_v1::DATA
                .get_by(|k| req.locale.strict_cmp(k.as_bytes()).reverse())
                .copied()
                .map(AnyPayload::from_static_ref)
                .ok_or(DataErrorKind::MissingLocale),
            #[cfg(feature = "icu_relativetime")]
            LONGHOURRELATIVETIMEFORMATDATAV1MARKER => relativetime::long::hour_v1::DATA
                .get_by(|k| req.locale.strict_cmp(k.as_bytes()).reverse())
                .copied()
                .map(AnyPayload::from_static_ref)
                .ok_or(DataErrorKind::MissingLocale),
            #[cfg(feature = "icu_relativetime")]
            LONGMINUTERELATIVETIMEFORMATDATAV1MARKER => relativetime::long::minute_v1::DATA
                .get_by(|k| req.locale.strict_cmp(k.as_bytes()).reverse())
                .copied()
                .map(AnyPayload::from_static_ref)
                .ok_or(DataErrorKind::MissingLocale),
            #[cfg(feature = "icu_relativetime")]
            LONGMONTHRELATIVETIMEFORMATDATAV1MARKER => relativetime::long::month_v1::DATA
                .get_by(|k| req.locale.strict_cmp(k.as_bytes()).reverse())
                .copied()
                .map(AnyPayload::from_static_ref)
                .ok_or(DataErrorKind::MissingLocale),
            #[cfg(feature = "icu_relativetime")]
            LONGQUARTERRELATIVETIMEFORMATDATAV1MARKER => relativetime::long::quarter_v1::DATA
                .get_by(|k| req.locale.strict_cmp(k.as_bytes()).reverse())
                .copied()
                .map(AnyPayload::from_static_ref)
                .ok_or(DataErrorKind::MissingLocale),
            #[cfg(feature = "icu_relativetime")]
            LONGSECONDRELATIVETIMEFORMATDATAV1MARKER => relativetime::long::second_v1::DATA
                .get_by(|k| req.locale.strict_cmp(k.as_bytes()).reverse())
                .copied()
                .map(AnyPayload::from_static_ref)
                .ok_or(DataErrorKind::MissingLocale),
            #[cfg(feature = "icu_relativetime")]
            LONGWEEKRELATIVETIMEFORMATDATAV1MARKER => relativetime::long::week_v1::DATA
                .get_by(|k| req.locale.strict_cmp(k.as_bytes()).reverse())
                .copied()
                .map(AnyPayload::from_static_ref)
                .ok_or(DataErrorKind::MissingLocale),
            #[cfg(feature = "icu_relativetime")]
            LONGYEARRELATIVETIMEFORMATDATAV1MARKER => relativetime::long::year_v1::DATA
                .get_by(|k| req.locale.strict_cmp(k.as_bytes()).reverse())
                .copied()
                .map(AnyPayload::from_static_ref)
                .ok_or(DataErrorKind::MissingLocale),
            #[cfg(feature = "icu_relativetime")]
            NARROWDAYRELATIVETIMEFORMATDATAV1MARKER => relativetime::narrow::day_v1::DATA
                .get_by(|k| req.locale.strict_cmp(k.as_bytes()).reverse())
                .copied()
                .map(AnyPayload::from_static_ref)
                .ok_or(DataErrorKind::MissingLocale),
            #[cfg(feature = "icu_relativetime")]
            NARROWHOURRELATIVETIMEFORMATDATAV1MARKER => relativetime::narrow::hour_v1::DATA
                .get_by(|k| req.locale.strict_cmp(k.as_bytes()).reverse())
                .copied()
                .map(AnyPayload::from_static_ref)
                .ok_or(DataErrorKind::MissingLocale),
            #[cfg(feature = "icu_relativetime")]
            NARROWMINUTERELATIVETIMEFORMATDATAV1MARKER => relativetime::narrow::minute_v1::DATA
                .get_by(|k| req.locale.strict_cmp(k.as_bytes()).reverse())
                .copied()
                .map(AnyPayload::from_static_ref)
                .ok_or(DataErrorKind::MissingLocale),
            #[cfg(feature = "icu_relativetime")]
            NARROWMONTHRELATIVETIMEFORMATDATAV1MARKER => relativetime::narrow::month_v1::DATA
                .get_by(|k| req.locale.strict_cmp(k.as_bytes()).reverse())
                .copied()
                .map(AnyPayload::from_static_ref)
                .ok_or(DataErrorKind::MissingLocale),
            #[cfg(feature = "icu_relativetime")]
            NARROWQUARTERRELATIVETIMEFORMATDATAV1MARKER => relativetime::narrow::quarter_v1::DATA
                .get_by(|k| req.locale.strict_cmp(k.as_bytes()).reverse())
                .copied()
                .map(AnyPayload::from_static_ref)
                .ok_or(DataErrorKind::MissingLocale),
            #[cfg(feature = "icu_relativetime")]
            NARROWSECONDRELATIVETIMEFORMATDATAV1MARKER => relativetime::narrow::second_v1::DATA
                .get_by(|k| req.locale.strict_cmp(k.as_bytes()).reverse())
                .copied()
                .map(AnyPayload::from_static_ref)
                .ok_or(DataErrorKind::MissingLocale),
            #[cfg(feature = "icu_relativetime")]
            NARROWWEEKRELATIVETIMEFORMATDATAV1MARKER => relativetime::narrow::week_v1::DATA
                .get_by(|k| req.locale.strict_cmp(k.as_bytes()).reverse())
                .copied()
                .map(AnyPayload::from_static_ref)
                .ok_or(DataErrorKind::MissingLocale),
            #[cfg(feature = "icu_relativetime")]
            NARROWYEARRELATIVETIMEFORMATDATAV1MARKER => relativetime::narrow::year_v1::DATA
                .get_by(|k| req.locale.strict_cmp(k.as_bytes()).reverse())
                .copied()
                .map(AnyPayload::from_static_ref)
                .ok_or(DataErrorKind::MissingLocale),
            #[cfg(feature = "icu_relativetime")]
            SHORTDAYRELATIVETIMEFORMATDATAV1MARKER => relativetime::short::day_v1::DATA
                .get_by(|k| req.locale.strict_cmp(k.as_bytes()).reverse())
                .copied()
                .map(AnyPayload::from_static_ref)
                .ok_or(DataErrorKind::MissingLocale),
            #[cfg(feature = "icu_relativetime")]
            SHORTHOURRELATIVETIMEFORMATDATAV1MARKER => relativetime::short::hour_v1::DATA
                .get_by(|k| req.locale.strict_cmp(k.as_bytes()).reverse())
                .copied()
                .map(AnyPayload::from_static_ref)
                .ok_or(DataErrorKind::MissingLocale),
            #[cfg(feature = "icu_relativetime")]
            SHORTMINUTERELATIVETIMEFORMATDATAV1MARKER => relativetime::short::minute_v1::DATA
                .get_by(|k| req.locale.strict_cmp(k.as_bytes()).reverse())
                .copied()
                .map(AnyPayload::from_static_ref)
                .ok_or(DataErrorKind::MissingLocale),
            #[cfg(feature = "icu_relativetime")]
            SHORTMONTHRELATIVETIMEFORMATDATAV1MARKER => relativetime::short::month_v1::DATA
                .get_by(|k| req.locale.strict_cmp(k.as_bytes()).reverse())
                .copied()
                .map(AnyPayload::from_static_ref)
                .ok_or(DataErrorKind::MissingLocale),
            #[cfg(feature = "icu_relativetime")]
            SHORTQUARTERRELATIVETIMEFORMATDATAV1MARKER => relativetime::short::quarter_v1::DATA
                .get_by(|k| req.locale.strict_cmp(k.as_bytes()).reverse())
                .copied()
                .map(AnyPayload::from_static_ref)
                .ok_or(DataErrorKind::MissingLocale),
            #[cfg(feature = "icu_relativetime")]
            SHORTSECONDRELATIVETIMEFORMATDATAV1MARKER => relativetime::short::second_v1::DATA
                .get_by(|k| req.locale.strict_cmp(k.as_bytes()).reverse())
                .copied()
                .map(AnyPayload::from_static_ref)
                .ok_or(DataErrorKind::MissingLocale),
            #[cfg(feature = "icu_relativetime")]
            SHORTWEEKRELATIVETIMEFORMATDATAV1MARKER => relativetime::short::week_v1::DATA
                .get_by(|k| req.locale.strict_cmp(k.as_bytes()).reverse())
                .copied()
                .map(AnyPayload::from_static_ref)
                .ok_or(DataErrorKind::MissingLocale),
            #[cfg(feature = "icu_relativetime")]
            SHORTYEARRELATIVETIMEFORMATDATAV1MARKER => relativetime::short::year_v1::DATA
                .get_by(|k| req.locale.strict_cmp(k.as_bytes()).reverse())
                .copied()
                .map(AnyPayload::from_static_ref)
                .ok_or(DataErrorKind::MissingLocale),
            #[cfg(feature = "icu_segmenter")]
            GRAPHEMECLUSTERBREAKDATAV1MARKER => segmenter::grapheme_v1::DATA
                .get_by(|k| req.locale.strict_cmp(k.as_bytes()).reverse())
                .copied()
                .map(AnyPayload::from_static_ref)
                .ok_or(DataErrorKind::MissingLocale),
            #[cfg(feature = "icu_segmenter")]
            LINEBREAKDATAV1MARKER => segmenter::line_v1::DATA
                .get_by(|k| req.locale.strict_cmp(k.as_bytes()).reverse())
                .copied()
                .map(AnyPayload::from_static_ref)
                .ok_or(DataErrorKind::MissingLocale),
            #[cfg(feature = "icu_segmenter")]
            LSTMDATAV1MARKER => segmenter::lstm_v1::DATA
                .get_by(|k| req.locale.strict_cmp(k.as_bytes()).reverse())
                .copied()
                .map(AnyPayload::from_static_ref)
                .ok_or(DataErrorKind::MissingLocale),
            #[cfg(feature = "icu_segmenter")]
            SENTENCEBREAKDATAV1MARKER => segmenter::sentence_v1::DATA
                .get_by(|k| req.locale.strict_cmp(k.as_bytes()).reverse())
                .copied()
                .map(AnyPayload::from_static_ref)
                .ok_or(DataErrorKind::MissingLocale),
            #[cfg(feature = "icu_segmenter")]
            UCHARDICTIONARYBREAKDATAV1MARKER => segmenter::dictionary_v1::DATA
                .get_by(|k| req.locale.strict_cmp(k.as_bytes()).reverse())
                .copied()
                .map(AnyPayload::from_static_ref)
                .ok_or(DataErrorKind::MissingLocale),
            #[cfg(feature = "icu_segmenter")]
            WORDBREAKDATAV1MARKER => segmenter::word_v1::DATA
                .get_by(|k| req.locale.strict_cmp(k.as_bytes()).reverse())
                .copied()
                .map(AnyPayload::from_static_ref)
                .ok_or(DataErrorKind::MissingLocale),
            #[cfg(feature = "icu_singlenumberformatter")]
            CURRENCYESSENTIALUSDV1MARKER => currency::usd::essential_v1::DATA
                .get_by(|k| req.locale.strict_cmp(k.as_bytes()).reverse())
                .copied()
                .map(AnyPayload::from_static_ref)
                .ok_or(DataErrorKind::MissingLocale),
            #[cfg(feature = "icu_timezone")]
            METAZONEPERIODV1MARKER => time_zone::metazone_period_v1::DATA
                .get_by(|k| req.locale.strict_cmp(k.as_bytes()).reverse())
                .copied()
                .map(AnyPayload::from_static_ref)
                .ok_or(DataErrorKind::MissingLocale),
            _ => Err(DataErrorKind::MissingDataKey),
        }
        .map_err(|e| e.with_req(key, req))
        .map(|payload| AnyResponse {
            payload: Some(payload),
            metadata: Default::default(),
        })
    }
}
=======
impl_any_provider!(BakedDataProvider);
>>>>>>> cee3ca93
<|MERGE_RESOLUTION|>--- conflicted
+++ resolved
@@ -1,1380 +1,2 @@
 // @generated
-<<<<<<< HEAD
-impl AnyProvider for BakedDataProvider {
-    fn load_any(&self, key: DataKey, req: DataRequest) -> Result<AnyResponse, DataError> {
-        #[cfg(feature = "icu_calendar")]
-        const JAPANESEERASV1MARKER: ::icu_provider::DataKeyHash =
-            ::icu_calendar::provider::JapaneseErasV1Marker::KEY.hashed();
-        #[cfg(feature = "icu_calendar")]
-        const JAPANESEEXTENDEDERASV1MARKER: ::icu_provider::DataKeyHash =
-            ::icu_calendar::provider::JapaneseExtendedErasV1Marker::KEY.hashed();
-        #[cfg(feature = "icu_calendar")]
-        const WEEKDATAV1MARKER: ::icu_provider::DataKeyHash =
-            ::icu_calendar::provider::WeekDataV1Marker::KEY.hashed();
-        #[cfg(feature = "icu_casemapping")]
-        const CASEMAPPINGV1MARKER: ::icu_provider::DataKeyHash =
-            ::icu_casemapping::provider::CaseMappingV1Marker::KEY.hashed();
-        #[cfg(feature = "icu_collator")]
-        const COLLATIONDATAV1MARKER: ::icu_provider::DataKeyHash =
-            ::icu_collator::provider::CollationDataV1Marker::KEY.hashed();
-        #[cfg(feature = "icu_collator")]
-        const COLLATIONDIACRITICSV1MARKER: ::icu_provider::DataKeyHash =
-            ::icu_collator::provider::CollationDiacriticsV1Marker::KEY.hashed();
-        #[cfg(feature = "icu_collator")]
-        const COLLATIONJAMOV1MARKER: ::icu_provider::DataKeyHash =
-            ::icu_collator::provider::CollationJamoV1Marker::KEY.hashed();
-        #[cfg(feature = "icu_collator")]
-        const COLLATIONMETADATAV1MARKER: ::icu_provider::DataKeyHash =
-            ::icu_collator::provider::CollationMetadataV1Marker::KEY.hashed();
-        #[cfg(feature = "icu_collator")]
-        const COLLATIONREORDERINGV1MARKER: ::icu_provider::DataKeyHash =
-            ::icu_collator::provider::CollationReorderingV1Marker::KEY.hashed();
-        #[cfg(feature = "icu_collator")]
-        const COLLATIONSPECIALPRIMARIESV1MARKER: ::icu_provider::DataKeyHash =
-            ::icu_collator::provider::CollationSpecialPrimariesV1Marker::KEY.hashed();
-        #[cfg(feature = "icu_datetime")]
-        const BUDDHISTDATELENGTHSV1MARKER: ::icu_provider::DataKeyHash =
-            ::icu_datetime::provider::calendar::BuddhistDateLengthsV1Marker::KEY.hashed();
-        #[cfg(feature = "icu_datetime")]
-        const BUDDHISTDATESYMBOLSV1MARKER: ::icu_provider::DataKeyHash =
-            ::icu_datetime::provider::calendar::BuddhistDateSymbolsV1Marker::KEY.hashed();
-        #[cfg(feature = "icu_datetime")]
-        const COPTICDATELENGTHSV1MARKER: ::icu_provider::DataKeyHash =
-            ::icu_datetime::provider::calendar::CopticDateLengthsV1Marker::KEY.hashed();
-        #[cfg(feature = "icu_datetime")]
-        const COPTICDATESYMBOLSV1MARKER: ::icu_provider::DataKeyHash =
-            ::icu_datetime::provider::calendar::CopticDateSymbolsV1Marker::KEY.hashed();
-        #[cfg(feature = "icu_datetime_experimental")]
-        const DATESKELETONPATTERNSV1MARKER: ::icu_provider::DataKeyHash =
-            ::icu_datetime::provider::calendar::DateSkeletonPatternsV1Marker::KEY.hashed();
-        #[cfg(feature = "icu_datetime")]
-        const ETHIOPIANDATELENGTHSV1MARKER: ::icu_provider::DataKeyHash =
-            ::icu_datetime::provider::calendar::EthiopianDateLengthsV1Marker::KEY.hashed();
-        #[cfg(feature = "icu_datetime")]
-        const ETHIOPIANDATESYMBOLSV1MARKER: ::icu_provider::DataKeyHash =
-            ::icu_datetime::provider::calendar::EthiopianDateSymbolsV1Marker::KEY.hashed();
-        #[cfg(feature = "icu_datetime")]
-        const GREGORIANDATELENGTHSV1MARKER: ::icu_provider::DataKeyHash =
-            ::icu_datetime::provider::calendar::GregorianDateLengthsV1Marker::KEY.hashed();
-        #[cfg(feature = "icu_datetime")]
-        const GREGORIANDATESYMBOLSV1MARKER: ::icu_provider::DataKeyHash =
-            ::icu_datetime::provider::calendar::GregorianDateSymbolsV1Marker::KEY.hashed();
-        #[cfg(feature = "icu_datetime")]
-        const INDIANDATELENGTHSV1MARKER: ::icu_provider::DataKeyHash =
-            ::icu_datetime::provider::calendar::IndianDateLengthsV1Marker::KEY.hashed();
-        #[cfg(feature = "icu_datetime")]
-        const INDIANDATESYMBOLSV1MARKER: ::icu_provider::DataKeyHash =
-            ::icu_datetime::provider::calendar::IndianDateSymbolsV1Marker::KEY.hashed();
-        #[cfg(feature = "icu_datetime")]
-        const JAPANESEDATELENGTHSV1MARKER: ::icu_provider::DataKeyHash =
-            ::icu_datetime::provider::calendar::JapaneseDateLengthsV1Marker::KEY.hashed();
-        #[cfg(feature = "icu_datetime")]
-        const JAPANESEDATESYMBOLSV1MARKER: ::icu_provider::DataKeyHash =
-            ::icu_datetime::provider::calendar::JapaneseDateSymbolsV1Marker::KEY.hashed();
-        #[cfg(feature = "icu_datetime")]
-        const JAPANESEEXTENDEDDATELENGTHSV1MARKER: ::icu_provider::DataKeyHash =
-            ::icu_datetime::provider::calendar::JapaneseExtendedDateLengthsV1Marker::KEY.hashed();
-        #[cfg(feature = "icu_datetime")]
-        const JAPANESEEXTENDEDDATESYMBOLSV1MARKER: ::icu_provider::DataKeyHash =
-            ::icu_datetime::provider::calendar::JapaneseExtendedDateSymbolsV1Marker::KEY.hashed();
-        #[cfg(feature = "icu_datetime")]
-        const TIMELENGTHSV1MARKER: ::icu_provider::DataKeyHash =
-            ::icu_datetime::provider::calendar::TimeLengthsV1Marker::KEY.hashed();
-        #[cfg(feature = "icu_datetime")]
-        const TIMESYMBOLSV1MARKER: ::icu_provider::DataKeyHash =
-            ::icu_datetime::provider::calendar::TimeSymbolsV1Marker::KEY.hashed();
-        #[cfg(feature = "icu_datetime")]
-        const EXEMPLARCITIESV1MARKER: ::icu_provider::DataKeyHash =
-            ::icu_datetime::provider::time_zones::ExemplarCitiesV1Marker::KEY.hashed();
-        #[cfg(feature = "icu_datetime")]
-        const METAZONEGENERICNAMESLONGV1MARKER: ::icu_provider::DataKeyHash =
-            ::icu_datetime::provider::time_zones::MetazoneGenericNamesLongV1Marker::KEY.hashed();
-        #[cfg(feature = "icu_datetime")]
-        const METAZONEGENERICNAMESSHORTV1MARKER: ::icu_provider::DataKeyHash =
-            ::icu_datetime::provider::time_zones::MetazoneGenericNamesShortV1Marker::KEY.hashed();
-        #[cfg(feature = "icu_datetime")]
-        const METAZONESPECIFICNAMESLONGV1MARKER: ::icu_provider::DataKeyHash =
-            ::icu_datetime::provider::time_zones::MetazoneSpecificNamesLongV1Marker::KEY.hashed();
-        #[cfg(feature = "icu_datetime")]
-        const METAZONESPECIFICNAMESSHORTV1MARKER: ::icu_provider::DataKeyHash =
-            ::icu_datetime::provider::time_zones::MetazoneSpecificNamesShortV1Marker::KEY.hashed();
-        #[cfg(feature = "icu_datetime")]
-        const TIMEZONEFORMATSV1MARKER: ::icu_provider::DataKeyHash =
-            ::icu_datetime::provider::time_zones::TimeZoneFormatsV1Marker::KEY.hashed();
-        #[cfg(feature = "icu_decimal")]
-        const DECIMALSYMBOLSV1MARKER: ::icu_provider::DataKeyHash =
-            ::icu_decimal::provider::DecimalSymbolsV1Marker::KEY.hashed();
-        #[cfg(feature = "icu_displaynames")]
-        const LANGUAGEDISPLAYNAMESV1MARKER: ::icu_provider::DataKeyHash =
-            ::icu_displaynames::provider::LanguageDisplayNamesV1Marker::KEY.hashed();
-        #[cfg(feature = "icu_displaynames")]
-        const TERRITORYDISPLAYNAMESV1MARKER: ::icu_provider::DataKeyHash =
-            ::icu_displaynames::provider::TerritoryDisplayNamesV1Marker::KEY.hashed();
-        #[cfg(feature = "icu_list")]
-        const ANDLISTV1MARKER: ::icu_provider::DataKeyHash =
-            ::icu_list::provider::AndListV1Marker::KEY.hashed();
-        #[cfg(feature = "icu_list")]
-        const ORLISTV1MARKER: ::icu_provider::DataKeyHash =
-            ::icu_list::provider::OrListV1Marker::KEY.hashed();
-        #[cfg(feature = "icu_list")]
-        const UNITLISTV1MARKER: ::icu_provider::DataKeyHash =
-            ::icu_list::provider::UnitListV1Marker::KEY.hashed();
-        #[cfg(feature = "icu_locid_transform")]
-        const ALIASESV1MARKER: ::icu_provider::DataKeyHash =
-            ::icu_locid_transform::provider::AliasesV1Marker::KEY.hashed();
-        #[cfg(feature = "icu_locid_transform")]
-        const LIKELYSUBTAGSV1MARKER: ::icu_provider::DataKeyHash =
-            ::icu_locid_transform::provider::LikelySubtagsV1Marker::KEY.hashed();
-        #[cfg(feature = "icu_normalizer")]
-        const CANONICALCOMPOSITIONSV1MARKER: ::icu_provider::DataKeyHash =
-            ::icu_normalizer::provider::CanonicalCompositionsV1Marker::KEY.hashed();
-        #[cfg(feature = "icu_normalizer")]
-        const CANONICALDECOMPOSITIONDATAV1MARKER: ::icu_provider::DataKeyHash =
-            ::icu_normalizer::provider::CanonicalDecompositionDataV1Marker::KEY.hashed();
-        #[cfg(feature = "icu_normalizer")]
-        const CANONICALDECOMPOSITIONTABLESV1MARKER: ::icu_provider::DataKeyHash =
-            ::icu_normalizer::provider::CanonicalDecompositionTablesV1Marker::KEY.hashed();
-        #[cfg(feature = "icu_normalizer")]
-        const COMPATIBILITYDECOMPOSITIONSUPPLEMENTV1MARKER: ::icu_provider::DataKeyHash =
-            ::icu_normalizer::provider::CompatibilityDecompositionSupplementV1Marker::KEY.hashed();
-        #[cfg(feature = "icu_normalizer")]
-        const COMPATIBILITYDECOMPOSITIONTABLESV1MARKER: ::icu_provider::DataKeyHash =
-            ::icu_normalizer::provider::CompatibilityDecompositionTablesV1Marker::KEY.hashed();
-        #[cfg(feature = "icu_normalizer")]
-        const NONRECURSIVEDECOMPOSITIONSUPPLEMENTV1MARKER: ::icu_provider::DataKeyHash =
-            ::icu_normalizer::provider::NonRecursiveDecompositionSupplementV1Marker::KEY.hashed();
-        #[cfg(feature = "icu_normalizer")]
-        const UTS46DECOMPOSITIONSUPPLEMENTV1MARKER: ::icu_provider::DataKeyHash =
-            ::icu_normalizer::provider::Uts46DecompositionSupplementV1Marker::KEY.hashed();
-        #[cfg(feature = "icu_plurals")]
-        const CARDINALV1MARKER: ::icu_provider::DataKeyHash =
-            ::icu_plurals::provider::CardinalV1Marker::KEY.hashed();
-        #[cfg(feature = "icu_plurals")]
-        const ORDINALV1MARKER: ::icu_provider::DataKeyHash =
-            ::icu_plurals::provider::OrdinalV1Marker::KEY.hashed();
-        #[cfg(feature = "icu_properties")]
-        const ALPHABETICV1MARKER: ::icu_provider::DataKeyHash =
-            ::icu_properties::provider::AlphabeticV1Marker::KEY.hashed();
-        #[cfg(feature = "icu_properties")]
-        const ASCIIHEXDIGITV1MARKER: ::icu_provider::DataKeyHash =
-            ::icu_properties::provider::AsciiHexDigitV1Marker::KEY.hashed();
-        #[cfg(feature = "icu_properties")]
-        const BASICEMOJIV1MARKER: ::icu_provider::DataKeyHash =
-            ::icu_properties::provider::BasicEmojiV1Marker::KEY.hashed();
-        #[cfg(feature = "icu_properties")]
-        const BIDICLASSV1MARKER: ::icu_provider::DataKeyHash =
-            ::icu_properties::provider::BidiClassV1Marker::KEY.hashed();
-        #[cfg(feature = "icu_properties")]
-        const BIDICONTROLV1MARKER: ::icu_provider::DataKeyHash =
-            ::icu_properties::provider::BidiControlV1Marker::KEY.hashed();
-        #[cfg(feature = "icu_properties")]
-        const BIDIMIRROREDV1MARKER: ::icu_provider::DataKeyHash =
-            ::icu_properties::provider::BidiMirroredV1Marker::KEY.hashed();
-        #[cfg(feature = "icu_properties")]
-        const CANONICALCOMBININGCLASSV1MARKER: ::icu_provider::DataKeyHash =
-            ::icu_properties::provider::CanonicalCombiningClassV1Marker::KEY.hashed();
-        #[cfg(feature = "icu_properties")]
-        const CASEIGNORABLEV1MARKER: ::icu_provider::DataKeyHash =
-            ::icu_properties::provider::CaseIgnorableV1Marker::KEY.hashed();
-        #[cfg(feature = "icu_properties")]
-        const CASEDV1MARKER: ::icu_provider::DataKeyHash =
-            ::icu_properties::provider::CasedV1Marker::KEY.hashed();
-        #[cfg(feature = "icu_properties")]
-        const CHANGESWHENCASEFOLDEDV1MARKER: ::icu_provider::DataKeyHash =
-            ::icu_properties::provider::ChangesWhenCasefoldedV1Marker::KEY.hashed();
-        #[cfg(feature = "icu_properties")]
-        const CHANGESWHENLOWERCASEDV1MARKER: ::icu_provider::DataKeyHash =
-            ::icu_properties::provider::ChangesWhenLowercasedV1Marker::KEY.hashed();
-        #[cfg(feature = "icu_properties")]
-        const CHANGESWHENNFKCCASEFOLDEDV1MARKER: ::icu_provider::DataKeyHash =
-            ::icu_properties::provider::ChangesWhenNfkcCasefoldedV1Marker::KEY.hashed();
-        #[cfg(feature = "icu_properties")]
-        const CHANGESWHENTITLECASEDV1MARKER: ::icu_provider::DataKeyHash =
-            ::icu_properties::provider::ChangesWhenTitlecasedV1Marker::KEY.hashed();
-        #[cfg(feature = "icu_properties")]
-        const CHANGESWHENUPPERCASEDV1MARKER: ::icu_provider::DataKeyHash =
-            ::icu_properties::provider::ChangesWhenUppercasedV1Marker::KEY.hashed();
-        #[cfg(feature = "icu_properties")]
-        const DASHV1MARKER: ::icu_provider::DataKeyHash =
-            ::icu_properties::provider::DashV1Marker::KEY.hashed();
-        #[cfg(feature = "icu_properties")]
-        const DEFAULTIGNORABLECODEPOINTV1MARKER: ::icu_provider::DataKeyHash =
-            ::icu_properties::provider::DefaultIgnorableCodePointV1Marker::KEY.hashed();
-        #[cfg(feature = "icu_properties")]
-        const DEPRECATEDV1MARKER: ::icu_provider::DataKeyHash =
-            ::icu_properties::provider::DeprecatedV1Marker::KEY.hashed();
-        #[cfg(feature = "icu_properties")]
-        const DIACRITICV1MARKER: ::icu_provider::DataKeyHash =
-            ::icu_properties::provider::DiacriticV1Marker::KEY.hashed();
-        #[cfg(feature = "icu_properties")]
-        const EASTASIANWIDTHV1MARKER: ::icu_provider::DataKeyHash =
-            ::icu_properties::provider::EastAsianWidthV1Marker::KEY.hashed();
-        #[cfg(feature = "icu_properties")]
-        const EMOJICOMPONENTV1MARKER: ::icu_provider::DataKeyHash =
-            ::icu_properties::provider::EmojiComponentV1Marker::KEY.hashed();
-        #[cfg(feature = "icu_properties")]
-        const EMOJIMODIFIERBASEV1MARKER: ::icu_provider::DataKeyHash =
-            ::icu_properties::provider::EmojiModifierBaseV1Marker::KEY.hashed();
-        #[cfg(feature = "icu_properties")]
-        const EMOJIMODIFIERV1MARKER: ::icu_provider::DataKeyHash =
-            ::icu_properties::provider::EmojiModifierV1Marker::KEY.hashed();
-        #[cfg(feature = "icu_properties")]
-        const EMOJIPRESENTATIONV1MARKER: ::icu_provider::DataKeyHash =
-            ::icu_properties::provider::EmojiPresentationV1Marker::KEY.hashed();
-        #[cfg(feature = "icu_properties")]
-        const EMOJIV1MARKER: ::icu_provider::DataKeyHash =
-            ::icu_properties::provider::EmojiV1Marker::KEY.hashed();
-        #[cfg(feature = "icu_properties")]
-        const EXEMPLARCHARACTERSAUXILIARYV1MARKER: ::icu_provider::DataKeyHash =
-            ::icu_properties::provider::ExemplarCharactersAuxiliaryV1Marker::KEY.hashed();
-        #[cfg(feature = "icu_properties")]
-        const EXEMPLARCHARACTERSINDEXV1MARKER: ::icu_provider::DataKeyHash =
-            ::icu_properties::provider::ExemplarCharactersIndexV1Marker::KEY.hashed();
-        #[cfg(feature = "icu_properties")]
-        const EXEMPLARCHARACTERSMAINV1MARKER: ::icu_provider::DataKeyHash =
-            ::icu_properties::provider::ExemplarCharactersMainV1Marker::KEY.hashed();
-        #[cfg(feature = "icu_properties")]
-        const EXEMPLARCHARACTERSNUMBERSV1MARKER: ::icu_provider::DataKeyHash =
-            ::icu_properties::provider::ExemplarCharactersNumbersV1Marker::KEY.hashed();
-        #[cfg(feature = "icu_properties")]
-        const EXEMPLARCHARACTERSPUNCTUATIONV1MARKER: ::icu_provider::DataKeyHash =
-            ::icu_properties::provider::ExemplarCharactersPunctuationV1Marker::KEY.hashed();
-        #[cfg(feature = "icu_properties")]
-        const EXTENDEDPICTOGRAPHICV1MARKER: ::icu_provider::DataKeyHash =
-            ::icu_properties::provider::ExtendedPictographicV1Marker::KEY.hashed();
-        #[cfg(feature = "icu_properties")]
-        const EXTENDERV1MARKER: ::icu_provider::DataKeyHash =
-            ::icu_properties::provider::ExtenderV1Marker::KEY.hashed();
-        #[cfg(feature = "icu_properties")]
-        const GENERALCATEGORYV1MARKER: ::icu_provider::DataKeyHash =
-            ::icu_properties::provider::GeneralCategoryV1Marker::KEY.hashed();
-        #[cfg(feature = "icu_properties")]
-        const GRAPHEMEBASEV1MARKER: ::icu_provider::DataKeyHash =
-            ::icu_properties::provider::GraphemeBaseV1Marker::KEY.hashed();
-        #[cfg(feature = "icu_properties")]
-        const GRAPHEMECLUSTERBREAKV1MARKER: ::icu_provider::DataKeyHash =
-            ::icu_properties::provider::GraphemeClusterBreakV1Marker::KEY.hashed();
-        #[cfg(feature = "icu_properties")]
-        const GRAPHEMEEXTENDV1MARKER: ::icu_provider::DataKeyHash =
-            ::icu_properties::provider::GraphemeExtendV1Marker::KEY.hashed();
-        #[cfg(feature = "icu_properties")]
-        const HEXDIGITV1MARKER: ::icu_provider::DataKeyHash =
-            ::icu_properties::provider::HexDigitV1Marker::KEY.hashed();
-        #[cfg(feature = "icu_properties")]
-        const IDCONTINUEV1MARKER: ::icu_provider::DataKeyHash =
-            ::icu_properties::provider::IdContinueV1Marker::KEY.hashed();
-        #[cfg(feature = "icu_properties")]
-        const IDSTARTV1MARKER: ::icu_provider::DataKeyHash =
-            ::icu_properties::provider::IdStartV1Marker::KEY.hashed();
-        #[cfg(feature = "icu_properties")]
-        const IDEOGRAPHICV1MARKER: ::icu_provider::DataKeyHash =
-            ::icu_properties::provider::IdeographicV1Marker::KEY.hashed();
-        #[cfg(feature = "icu_properties")]
-        const IDSBINARYOPERATORV1MARKER: ::icu_provider::DataKeyHash =
-            ::icu_properties::provider::IdsBinaryOperatorV1Marker::KEY.hashed();
-        #[cfg(feature = "icu_properties")]
-        const IDSTRINARYOPERATORV1MARKER: ::icu_provider::DataKeyHash =
-            ::icu_properties::provider::IdsTrinaryOperatorV1Marker::KEY.hashed();
-        #[cfg(feature = "icu_properties")]
-        const JOINCONTROLV1MARKER: ::icu_provider::DataKeyHash =
-            ::icu_properties::provider::JoinControlV1Marker::KEY.hashed();
-        #[cfg(feature = "icu_properties")]
-        const LINEBREAKV1MARKER: ::icu_provider::DataKeyHash =
-            ::icu_properties::provider::LineBreakV1Marker::KEY.hashed();
-        #[cfg(feature = "icu_properties")]
-        const LOGICALORDEREXCEPTIONV1MARKER: ::icu_provider::DataKeyHash =
-            ::icu_properties::provider::LogicalOrderExceptionV1Marker::KEY.hashed();
-        #[cfg(feature = "icu_properties")]
-        const LOWERCASEV1MARKER: ::icu_provider::DataKeyHash =
-            ::icu_properties::provider::LowercaseV1Marker::KEY.hashed();
-        #[cfg(feature = "icu_properties")]
-        const MATHV1MARKER: ::icu_provider::DataKeyHash =
-            ::icu_properties::provider::MathV1Marker::KEY.hashed();
-        #[cfg(feature = "icu_properties")]
-        const NONCHARACTERCODEPOINTV1MARKER: ::icu_provider::DataKeyHash =
-            ::icu_properties::provider::NoncharacterCodePointV1Marker::KEY.hashed();
-        #[cfg(feature = "icu_properties")]
-        const PATTERNSYNTAXV1MARKER: ::icu_provider::DataKeyHash =
-            ::icu_properties::provider::PatternSyntaxV1Marker::KEY.hashed();
-        #[cfg(feature = "icu_properties")]
-        const PATTERNWHITESPACEV1MARKER: ::icu_provider::DataKeyHash =
-            ::icu_properties::provider::PatternWhiteSpaceV1Marker::KEY.hashed();
-        #[cfg(feature = "icu_properties")]
-        const QUOTATIONMARKV1MARKER: ::icu_provider::DataKeyHash =
-            ::icu_properties::provider::QuotationMarkV1Marker::KEY.hashed();
-        #[cfg(feature = "icu_properties")]
-        const RADICALV1MARKER: ::icu_provider::DataKeyHash =
-            ::icu_properties::provider::RadicalV1Marker::KEY.hashed();
-        #[cfg(feature = "icu_properties")]
-        const REGIONALINDICATORV1MARKER: ::icu_provider::DataKeyHash =
-            ::icu_properties::provider::RegionalIndicatorV1Marker::KEY.hashed();
-        #[cfg(feature = "icu_properties")]
-        const SCRIPTV1MARKER: ::icu_provider::DataKeyHash =
-            ::icu_properties::provider::ScriptV1Marker::KEY.hashed();
-        #[cfg(feature = "icu_properties")]
-        const SCRIPTWITHEXTENSIONSPROPERTYV1MARKER: ::icu_provider::DataKeyHash =
-            ::icu_properties::provider::ScriptWithExtensionsPropertyV1Marker::KEY.hashed();
-        #[cfg(feature = "icu_properties")]
-        const SENTENCEBREAKV1MARKER: ::icu_provider::DataKeyHash =
-            ::icu_properties::provider::SentenceBreakV1Marker::KEY.hashed();
-        #[cfg(feature = "icu_properties")]
-        const SENTENCETERMINALV1MARKER: ::icu_provider::DataKeyHash =
-            ::icu_properties::provider::SentenceTerminalV1Marker::KEY.hashed();
-        #[cfg(feature = "icu_properties")]
-        const SOFTDOTTEDV1MARKER: ::icu_provider::DataKeyHash =
-            ::icu_properties::provider::SoftDottedV1Marker::KEY.hashed();
-        #[cfg(feature = "icu_properties")]
-        const TERMINALPUNCTUATIONV1MARKER: ::icu_provider::DataKeyHash =
-            ::icu_properties::provider::TerminalPunctuationV1Marker::KEY.hashed();
-        #[cfg(feature = "icu_properties")]
-        const UNIFIEDIDEOGRAPHV1MARKER: ::icu_provider::DataKeyHash =
-            ::icu_properties::provider::UnifiedIdeographV1Marker::KEY.hashed();
-        #[cfg(feature = "icu_properties")]
-        const UPPERCASEV1MARKER: ::icu_provider::DataKeyHash =
-            ::icu_properties::provider::UppercaseV1Marker::KEY.hashed();
-        #[cfg(feature = "icu_properties")]
-        const VARIATIONSELECTORV1MARKER: ::icu_provider::DataKeyHash =
-            ::icu_properties::provider::VariationSelectorV1Marker::KEY.hashed();
-        #[cfg(feature = "icu_properties")]
-        const WHITESPACEV1MARKER: ::icu_provider::DataKeyHash =
-            ::icu_properties::provider::WhiteSpaceV1Marker::KEY.hashed();
-        #[cfg(feature = "icu_properties")]
-        const WORDBREAKV1MARKER: ::icu_provider::DataKeyHash =
-            ::icu_properties::provider::WordBreakV1Marker::KEY.hashed();
-        #[cfg(feature = "icu_properties")]
-        const XIDCONTINUEV1MARKER: ::icu_provider::DataKeyHash =
-            ::icu_properties::provider::XidContinueV1Marker::KEY.hashed();
-        #[cfg(feature = "icu_properties")]
-        const XIDSTARTV1MARKER: ::icu_provider::DataKeyHash =
-            ::icu_properties::provider::XidStartV1Marker::KEY.hashed();
-        const HELLOWORLDV1MARKER: ::icu_provider::DataKeyHash =
-            ::icu_provider::hello_world::HelloWorldV1Marker::KEY.hashed();
-        const COLLATIONFALLBACKSUPPLEMENTV1MARKER: ::icu_provider::DataKeyHash =
-            ::icu_provider_adapters::fallback::provider::CollationFallbackSupplementV1Marker::KEY
-                .hashed();
-        const LOCALEFALLBACKLIKELYSUBTAGSV1MARKER: ::icu_provider::DataKeyHash =
-            ::icu_provider_adapters::fallback::provider::LocaleFallbackLikelySubtagsV1Marker::KEY
-                .hashed();
-        const LOCALEFALLBACKPARENTSV1MARKER: ::icu_provider::DataKeyHash =
-            ::icu_provider_adapters::fallback::provider::LocaleFallbackParentsV1Marker::KEY
-                .hashed();
-        #[cfg(feature = "icu_relativetime")]
-        const LONGDAYRELATIVETIMEFORMATDATAV1MARKER: ::icu_provider::DataKeyHash =
-            ::icu_relativetime::provider::LongDayRelativeTimeFormatDataV1Marker::KEY.hashed();
-        #[cfg(feature = "icu_relativetime")]
-        const LONGHOURRELATIVETIMEFORMATDATAV1MARKER: ::icu_provider::DataKeyHash =
-            ::icu_relativetime::provider::LongHourRelativeTimeFormatDataV1Marker::KEY.hashed();
-        #[cfg(feature = "icu_relativetime")]
-        const LONGMINUTERELATIVETIMEFORMATDATAV1MARKER: ::icu_provider::DataKeyHash =
-            ::icu_relativetime::provider::LongMinuteRelativeTimeFormatDataV1Marker::KEY.hashed();
-        #[cfg(feature = "icu_relativetime")]
-        const LONGMONTHRELATIVETIMEFORMATDATAV1MARKER: ::icu_provider::DataKeyHash =
-            ::icu_relativetime::provider::LongMonthRelativeTimeFormatDataV1Marker::KEY.hashed();
-        #[cfg(feature = "icu_relativetime")]
-        const LONGQUARTERRELATIVETIMEFORMATDATAV1MARKER: ::icu_provider::DataKeyHash =
-            ::icu_relativetime::provider::LongQuarterRelativeTimeFormatDataV1Marker::KEY.hashed();
-        #[cfg(feature = "icu_relativetime")]
-        const LONGSECONDRELATIVETIMEFORMATDATAV1MARKER: ::icu_provider::DataKeyHash =
-            ::icu_relativetime::provider::LongSecondRelativeTimeFormatDataV1Marker::KEY.hashed();
-        #[cfg(feature = "icu_relativetime")]
-        const LONGWEEKRELATIVETIMEFORMATDATAV1MARKER: ::icu_provider::DataKeyHash =
-            ::icu_relativetime::provider::LongWeekRelativeTimeFormatDataV1Marker::KEY.hashed();
-        #[cfg(feature = "icu_relativetime")]
-        const LONGYEARRELATIVETIMEFORMATDATAV1MARKER: ::icu_provider::DataKeyHash =
-            ::icu_relativetime::provider::LongYearRelativeTimeFormatDataV1Marker::KEY.hashed();
-        #[cfg(feature = "icu_relativetime")]
-        const NARROWDAYRELATIVETIMEFORMATDATAV1MARKER: ::icu_provider::DataKeyHash =
-            ::icu_relativetime::provider::NarrowDayRelativeTimeFormatDataV1Marker::KEY.hashed();
-        #[cfg(feature = "icu_relativetime")]
-        const NARROWHOURRELATIVETIMEFORMATDATAV1MARKER: ::icu_provider::DataKeyHash =
-            ::icu_relativetime::provider::NarrowHourRelativeTimeFormatDataV1Marker::KEY.hashed();
-        #[cfg(feature = "icu_relativetime")]
-        const NARROWMINUTERELATIVETIMEFORMATDATAV1MARKER: ::icu_provider::DataKeyHash =
-            ::icu_relativetime::provider::NarrowMinuteRelativeTimeFormatDataV1Marker::KEY.hashed();
-        #[cfg(feature = "icu_relativetime")]
-        const NARROWMONTHRELATIVETIMEFORMATDATAV1MARKER: ::icu_provider::DataKeyHash =
-            ::icu_relativetime::provider::NarrowMonthRelativeTimeFormatDataV1Marker::KEY.hashed();
-        #[cfg(feature = "icu_relativetime")]
-        const NARROWQUARTERRELATIVETIMEFORMATDATAV1MARKER: ::icu_provider::DataKeyHash =
-            ::icu_relativetime::provider::NarrowQuarterRelativeTimeFormatDataV1Marker::KEY.hashed();
-        #[cfg(feature = "icu_relativetime")]
-        const NARROWSECONDRELATIVETIMEFORMATDATAV1MARKER: ::icu_provider::DataKeyHash =
-            ::icu_relativetime::provider::NarrowSecondRelativeTimeFormatDataV1Marker::KEY.hashed();
-        #[cfg(feature = "icu_relativetime")]
-        const NARROWWEEKRELATIVETIMEFORMATDATAV1MARKER: ::icu_provider::DataKeyHash =
-            ::icu_relativetime::provider::NarrowWeekRelativeTimeFormatDataV1Marker::KEY.hashed();
-        #[cfg(feature = "icu_relativetime")]
-        const NARROWYEARRELATIVETIMEFORMATDATAV1MARKER: ::icu_provider::DataKeyHash =
-            ::icu_relativetime::provider::NarrowYearRelativeTimeFormatDataV1Marker::KEY.hashed();
-        #[cfg(feature = "icu_relativetime")]
-        const SHORTDAYRELATIVETIMEFORMATDATAV1MARKER: ::icu_provider::DataKeyHash =
-            ::icu_relativetime::provider::ShortDayRelativeTimeFormatDataV1Marker::KEY.hashed();
-        #[cfg(feature = "icu_relativetime")]
-        const SHORTHOURRELATIVETIMEFORMATDATAV1MARKER: ::icu_provider::DataKeyHash =
-            ::icu_relativetime::provider::ShortHourRelativeTimeFormatDataV1Marker::KEY.hashed();
-        #[cfg(feature = "icu_relativetime")]
-        const SHORTMINUTERELATIVETIMEFORMATDATAV1MARKER: ::icu_provider::DataKeyHash =
-            ::icu_relativetime::provider::ShortMinuteRelativeTimeFormatDataV1Marker::KEY.hashed();
-        #[cfg(feature = "icu_relativetime")]
-        const SHORTMONTHRELATIVETIMEFORMATDATAV1MARKER: ::icu_provider::DataKeyHash =
-            ::icu_relativetime::provider::ShortMonthRelativeTimeFormatDataV1Marker::KEY.hashed();
-        #[cfg(feature = "icu_relativetime")]
-        const SHORTQUARTERRELATIVETIMEFORMATDATAV1MARKER: ::icu_provider::DataKeyHash =
-            ::icu_relativetime::provider::ShortQuarterRelativeTimeFormatDataV1Marker::KEY.hashed();
-        #[cfg(feature = "icu_relativetime")]
-        const SHORTSECONDRELATIVETIMEFORMATDATAV1MARKER: ::icu_provider::DataKeyHash =
-            ::icu_relativetime::provider::ShortSecondRelativeTimeFormatDataV1Marker::KEY.hashed();
-        #[cfg(feature = "icu_relativetime")]
-        const SHORTWEEKRELATIVETIMEFORMATDATAV1MARKER: ::icu_provider::DataKeyHash =
-            ::icu_relativetime::provider::ShortWeekRelativeTimeFormatDataV1Marker::KEY.hashed();
-        #[cfg(feature = "icu_relativetime")]
-        const SHORTYEARRELATIVETIMEFORMATDATAV1MARKER: ::icu_provider::DataKeyHash =
-            ::icu_relativetime::provider::ShortYearRelativeTimeFormatDataV1Marker::KEY.hashed();
-        #[cfg(feature = "icu_segmenter")]
-        const GRAPHEMECLUSTERBREAKDATAV1MARKER: ::icu_provider::DataKeyHash =
-            ::icu_segmenter::provider::GraphemeClusterBreakDataV1Marker::KEY.hashed();
-        #[cfg(feature = "icu_segmenter")]
-        const LINEBREAKDATAV1MARKER: ::icu_provider::DataKeyHash =
-            ::icu_segmenter::provider::LineBreakDataV1Marker::KEY.hashed();
-        #[cfg(feature = "icu_segmenter")]
-        const LSTMDATAV1MARKER: ::icu_provider::DataKeyHash =
-            ::icu_segmenter::provider::LstmDataV1Marker::KEY.hashed();
-        #[cfg(feature = "icu_segmenter")]
-        const SENTENCEBREAKDATAV1MARKER: ::icu_provider::DataKeyHash =
-            ::icu_segmenter::provider::SentenceBreakDataV1Marker::KEY.hashed();
-        #[cfg(feature = "icu_segmenter")]
-        const UCHARDICTIONARYBREAKDATAV1MARKER: ::icu_provider::DataKeyHash =
-            ::icu_segmenter::provider::UCharDictionaryBreakDataV1Marker::KEY.hashed();
-        #[cfg(feature = "icu_segmenter")]
-        const WORDBREAKDATAV1MARKER: ::icu_provider::DataKeyHash =
-            ::icu_segmenter::provider::WordBreakDataV1Marker::KEY.hashed();
-        #[cfg(feature = "icu_singlenumberformatter")]
-        const CURRENCYESSENTIALUSDV1MARKER: ::icu_provider::DataKeyHash =
-            ::icu_singlenumberformatter::provider::CurrencyEssentialUsdV1Marker::KEY.hashed();
-        #[cfg(feature = "icu_timezone")]
-        const METAZONEPERIODV1MARKER: ::icu_provider::DataKeyHash =
-            ::icu_timezone::provider::MetazonePeriodV1Marker::KEY.hashed();
-        #[allow(clippy::match_single_binding)]
-        match key.hashed() {
-            #[cfg(feature = "icu_calendar")]
-            JAPANESEERASV1MARKER => calendar::japanese_v1::DATA
-                .get_by(|k| req.locale.strict_cmp(k.as_bytes()).reverse())
-                .copied()
-                .map(AnyPayload::from_static_ref)
-                .ok_or(DataErrorKind::MissingLocale),
-            #[cfg(feature = "icu_calendar")]
-            JAPANESEEXTENDEDERASV1MARKER => calendar::japanext_v1::DATA
-                .get_by(|k| req.locale.strict_cmp(k.as_bytes()).reverse())
-                .copied()
-                .map(AnyPayload::from_static_ref)
-                .ok_or(DataErrorKind::MissingLocale),
-            #[cfg(feature = "icu_calendar")]
-            WEEKDATAV1MARKER => datetime::week_data_v1::DATA
-                .get_by(|k| req.locale.strict_cmp(k.as_bytes()).reverse())
-                .copied()
-                .map(AnyPayload::from_static_ref)
-                .ok_or(DataErrorKind::MissingLocale),
-            #[cfg(feature = "icu_casemapping")]
-            CASEMAPPINGV1MARKER => props::casemap_v1::DATA
-                .get_by(|k| req.locale.strict_cmp(k.as_bytes()).reverse())
-                .copied()
-                .map(AnyPayload::from_static_ref)
-                .ok_or(DataErrorKind::MissingLocale),
-            #[cfg(feature = "icu_collator")]
-            COLLATIONDATAV1MARKER => collator::data_v1::DATA
-                .get_by(|k| req.locale.strict_cmp(k.as_bytes()).reverse())
-                .copied()
-                .map(AnyPayload::from_static_ref)
-                .ok_or(DataErrorKind::MissingLocale),
-            #[cfg(feature = "icu_collator")]
-            COLLATIONDIACRITICSV1MARKER => collator::dia_v1::DATA
-                .get_by(|k| req.locale.strict_cmp(k.as_bytes()).reverse())
-                .copied()
-                .map(AnyPayload::from_static_ref)
-                .ok_or(DataErrorKind::MissingLocale),
-            #[cfg(feature = "icu_collator")]
-            COLLATIONJAMOV1MARKER => collator::jamo_v1::DATA
-                .get_by(|k| req.locale.strict_cmp(k.as_bytes()).reverse())
-                .copied()
-                .map(AnyPayload::from_static_ref)
-                .ok_or(DataErrorKind::MissingLocale),
-            #[cfg(feature = "icu_collator")]
-            COLLATIONMETADATAV1MARKER => collator::meta_v1::DATA
-                .get_by(|k| req.locale.strict_cmp(k.as_bytes()).reverse())
-                .copied()
-                .map(AnyPayload::from_static_ref)
-                .ok_or(DataErrorKind::MissingLocale),
-            #[cfg(feature = "icu_collator")]
-            COLLATIONREORDERINGV1MARKER => collator::reord_v1::DATA
-                .get_by(|k| req.locale.strict_cmp(k.as_bytes()).reverse())
-                .copied()
-                .map(AnyPayload::from_static_ref)
-                .ok_or(DataErrorKind::MissingLocale),
-            #[cfg(feature = "icu_collator")]
-            COLLATIONSPECIALPRIMARIESV1MARKER => collator::prim_v1::DATA
-                .get_by(|k| req.locale.strict_cmp(k.as_bytes()).reverse())
-                .copied()
-                .map(AnyPayload::from_static_ref)
-                .ok_or(DataErrorKind::MissingLocale),
-            #[cfg(feature = "icu_datetime")]
-            BUDDHISTDATELENGTHSV1MARKER => datetime::buddhist::datelengths_v1::DATA
-                .get_by(|k| req.locale.strict_cmp(k.as_bytes()).reverse())
-                .copied()
-                .map(AnyPayload::from_static_ref)
-                .ok_or(DataErrorKind::MissingLocale),
-            #[cfg(feature = "icu_datetime")]
-            BUDDHISTDATESYMBOLSV1MARKER => datetime::buddhist::datesymbols_v1::DATA
-                .get_by(|k| req.locale.strict_cmp(k.as_bytes()).reverse())
-                .copied()
-                .map(AnyPayload::from_static_ref)
-                .ok_or(DataErrorKind::MissingLocale),
-            #[cfg(feature = "icu_datetime")]
-            COPTICDATELENGTHSV1MARKER => datetime::coptic::datelengths_v1::DATA
-                .get_by(|k| req.locale.strict_cmp(k.as_bytes()).reverse())
-                .copied()
-                .map(AnyPayload::from_static_ref)
-                .ok_or(DataErrorKind::MissingLocale),
-            #[cfg(feature = "icu_datetime")]
-            COPTICDATESYMBOLSV1MARKER => datetime::coptic::datesymbols_v1::DATA
-                .get_by(|k| req.locale.strict_cmp(k.as_bytes()).reverse())
-                .copied()
-                .map(AnyPayload::from_static_ref)
-                .ok_or(DataErrorKind::MissingLocale),
-            #[cfg(feature = "icu_datetime_experimental")]
-            DATESKELETONPATTERNSV1MARKER => {
-                datetime::skeletons_v1::DATA
-                    .get_by(|k| req.locale.strict_cmp(k.as_bytes()).reverse())
-                    .copied()
-                    .map(zerofrom::ZeroFrom::zero_from)
-                    .map(
-                        DataPayload::<
-                            ::icu_datetime::provider::calendar::DateSkeletonPatternsV1Marker,
-                        >::from_owned,
-                    )
-                    .map(DataPayload::wrap_into_any_payload)
-                    .ok_or(DataErrorKind::MissingLocale)
-            }
-            #[cfg(feature = "icu_datetime")]
-            ETHIOPIANDATELENGTHSV1MARKER => datetime::ethiopic::datelengths_v1::DATA
-                .get_by(|k| req.locale.strict_cmp(k.as_bytes()).reverse())
-                .copied()
-                .map(AnyPayload::from_static_ref)
-                .ok_or(DataErrorKind::MissingLocale),
-            #[cfg(feature = "icu_datetime")]
-            ETHIOPIANDATESYMBOLSV1MARKER => datetime::ethiopic::datesymbols_v1::DATA
-                .get_by(|k| req.locale.strict_cmp(k.as_bytes()).reverse())
-                .copied()
-                .map(AnyPayload::from_static_ref)
-                .ok_or(DataErrorKind::MissingLocale),
-            #[cfg(feature = "icu_datetime")]
-            GREGORIANDATELENGTHSV1MARKER => datetime::gregory::datelengths_v1::DATA
-                .get_by(|k| req.locale.strict_cmp(k.as_bytes()).reverse())
-                .copied()
-                .map(AnyPayload::from_static_ref)
-                .ok_or(DataErrorKind::MissingLocale),
-            #[cfg(feature = "icu_datetime")]
-            GREGORIANDATESYMBOLSV1MARKER => datetime::gregory::datesymbols_v1::DATA
-                .get_by(|k| req.locale.strict_cmp(k.as_bytes()).reverse())
-                .copied()
-                .map(AnyPayload::from_static_ref)
-                .ok_or(DataErrorKind::MissingLocale),
-            #[cfg(feature = "icu_datetime")]
-            INDIANDATELENGTHSV1MARKER => datetime::indian::datelengths_v1::DATA
-                .get_by(|k| req.locale.strict_cmp(k.as_bytes()).reverse())
-                .copied()
-                .map(AnyPayload::from_static_ref)
-                .ok_or(DataErrorKind::MissingLocale),
-            #[cfg(feature = "icu_datetime")]
-            INDIANDATESYMBOLSV1MARKER => datetime::indian::datesymbols_v1::DATA
-                .get_by(|k| req.locale.strict_cmp(k.as_bytes()).reverse())
-                .copied()
-                .map(AnyPayload::from_static_ref)
-                .ok_or(DataErrorKind::MissingLocale),
-            #[cfg(feature = "icu_datetime")]
-            JAPANESEDATELENGTHSV1MARKER => datetime::japanese::datelengths_v1::DATA
-                .get_by(|k| req.locale.strict_cmp(k.as_bytes()).reverse())
-                .copied()
-                .map(AnyPayload::from_static_ref)
-                .ok_or(DataErrorKind::MissingLocale),
-            #[cfg(feature = "icu_datetime")]
-            JAPANESEDATESYMBOLSV1MARKER => datetime::japanese::datesymbols_v1::DATA
-                .get_by(|k| req.locale.strict_cmp(k.as_bytes()).reverse())
-                .copied()
-                .map(AnyPayload::from_static_ref)
-                .ok_or(DataErrorKind::MissingLocale),
-            #[cfg(feature = "icu_datetime")]
-            JAPANESEEXTENDEDDATELENGTHSV1MARKER => datetime::japanext::datelengths_v1::DATA
-                .get_by(|k| req.locale.strict_cmp(k.as_bytes()).reverse())
-                .copied()
-                .map(AnyPayload::from_static_ref)
-                .ok_or(DataErrorKind::MissingLocale),
-            #[cfg(feature = "icu_datetime")]
-            JAPANESEEXTENDEDDATESYMBOLSV1MARKER => datetime::japanext::datesymbols_v1::DATA
-                .get_by(|k| req.locale.strict_cmp(k.as_bytes()).reverse())
-                .copied()
-                .map(AnyPayload::from_static_ref)
-                .ok_or(DataErrorKind::MissingLocale),
-            #[cfg(feature = "icu_datetime")]
-            TIMELENGTHSV1MARKER => datetime::timelengths_v1::DATA
-                .get_by(|k| req.locale.strict_cmp(k.as_bytes()).reverse())
-                .copied()
-                .map(AnyPayload::from_static_ref)
-                .ok_or(DataErrorKind::MissingLocale),
-            #[cfg(feature = "icu_datetime")]
-            TIMESYMBOLSV1MARKER => datetime::timesymbols_v1::DATA
-                .get_by(|k| req.locale.strict_cmp(k.as_bytes()).reverse())
-                .copied()
-                .map(AnyPayload::from_static_ref)
-                .ok_or(DataErrorKind::MissingLocale),
-            #[cfg(feature = "icu_datetime")]
-            EXEMPLARCITIESV1MARKER => time_zone::exemplar_cities_v1::DATA
-                .get_by(|k| req.locale.strict_cmp(k.as_bytes()).reverse())
-                .copied()
-                .map(AnyPayload::from_static_ref)
-                .ok_or(DataErrorKind::MissingLocale),
-            #[cfg(feature = "icu_datetime")]
-            METAZONEGENERICNAMESLONGV1MARKER => time_zone::generic_long_v1::DATA
-                .get_by(|k| req.locale.strict_cmp(k.as_bytes()).reverse())
-                .copied()
-                .map(AnyPayload::from_static_ref)
-                .ok_or(DataErrorKind::MissingLocale),
-            #[cfg(feature = "icu_datetime")]
-            METAZONEGENERICNAMESSHORTV1MARKER => time_zone::generic_short_v1::DATA
-                .get_by(|k| req.locale.strict_cmp(k.as_bytes()).reverse())
-                .copied()
-                .map(AnyPayload::from_static_ref)
-                .ok_or(DataErrorKind::MissingLocale),
-            #[cfg(feature = "icu_datetime")]
-            METAZONESPECIFICNAMESLONGV1MARKER => time_zone::specific_long_v1::DATA
-                .get_by(|k| req.locale.strict_cmp(k.as_bytes()).reverse())
-                .copied()
-                .map(AnyPayload::from_static_ref)
-                .ok_or(DataErrorKind::MissingLocale),
-            #[cfg(feature = "icu_datetime")]
-            METAZONESPECIFICNAMESSHORTV1MARKER => time_zone::specific_short_v1::DATA
-                .get_by(|k| req.locale.strict_cmp(k.as_bytes()).reverse())
-                .copied()
-                .map(AnyPayload::from_static_ref)
-                .ok_or(DataErrorKind::MissingLocale),
-            #[cfg(feature = "icu_datetime")]
-            TIMEZONEFORMATSV1MARKER => time_zone::formats_v1::DATA
-                .get_by(|k| req.locale.strict_cmp(k.as_bytes()).reverse())
-                .copied()
-                .map(AnyPayload::from_static_ref)
-                .ok_or(DataErrorKind::MissingLocale),
-            #[cfg(feature = "icu_decimal")]
-            DECIMALSYMBOLSV1MARKER => decimal::symbols_v1::DATA
-                .get_by(|k| req.locale.strict_cmp(k.as_bytes()).reverse())
-                .copied()
-                .map(AnyPayload::from_static_ref)
-                .ok_or(DataErrorKind::MissingLocale),
-            #[cfg(feature = "icu_displaynames")]
-            LANGUAGEDISPLAYNAMESV1MARKER => displaynames::languages_v1::DATA
-                .get_by(|k| req.locale.strict_cmp(k.as_bytes()).reverse())
-                .copied()
-                .map(AnyPayload::from_static_ref)
-                .ok_or(DataErrorKind::MissingLocale),
-            #[cfg(feature = "icu_displaynames")]
-            TERRITORYDISPLAYNAMESV1MARKER => displaynames::territories_v1::DATA
-                .get_by(|k| req.locale.strict_cmp(k.as_bytes()).reverse())
-                .copied()
-                .map(AnyPayload::from_static_ref)
-                .ok_or(DataErrorKind::MissingLocale),
-            #[cfg(feature = "icu_list")]
-            ANDLISTV1MARKER => list::and_v1::DATA
-                .get_by(|k| req.locale.strict_cmp(k.as_bytes()).reverse())
-                .copied()
-                .map(AnyPayload::from_static_ref)
-                .ok_or(DataErrorKind::MissingLocale),
-            #[cfg(feature = "icu_list")]
-            ORLISTV1MARKER => list::or_v1::DATA
-                .get_by(|k| req.locale.strict_cmp(k.as_bytes()).reverse())
-                .copied()
-                .map(AnyPayload::from_static_ref)
-                .ok_or(DataErrorKind::MissingLocale),
-            #[cfg(feature = "icu_list")]
-            UNITLISTV1MARKER => list::unit_v1::DATA
-                .get_by(|k| req.locale.strict_cmp(k.as_bytes()).reverse())
-                .copied()
-                .map(AnyPayload::from_static_ref)
-                .ok_or(DataErrorKind::MissingLocale),
-            #[cfg(feature = "icu_locid_transform")]
-            ALIASESV1MARKER => locid_transform::aliases_v1::DATA
-                .get_by(|k| req.locale.strict_cmp(k.as_bytes()).reverse())
-                .copied()
-                .map(AnyPayload::from_static_ref)
-                .ok_or(DataErrorKind::MissingLocale),
-            #[cfg(feature = "icu_locid_transform")]
-            LIKELYSUBTAGSV1MARKER => locid_transform::likelysubtags_v1::DATA
-                .get_by(|k| req.locale.strict_cmp(k.as_bytes()).reverse())
-                .copied()
-                .map(AnyPayload::from_static_ref)
-                .ok_or(DataErrorKind::MissingLocale),
-            #[cfg(feature = "icu_normalizer")]
-            CANONICALCOMPOSITIONSV1MARKER => normalizer::comp_v1::DATA
-                .get_by(|k| req.locale.strict_cmp(k.as_bytes()).reverse())
-                .copied()
-                .map(AnyPayload::from_static_ref)
-                .ok_or(DataErrorKind::MissingLocale),
-            #[cfg(feature = "icu_normalizer")]
-            CANONICALDECOMPOSITIONDATAV1MARKER => normalizer::nfd_v1::DATA
-                .get_by(|k| req.locale.strict_cmp(k.as_bytes()).reverse())
-                .copied()
-                .map(AnyPayload::from_static_ref)
-                .ok_or(DataErrorKind::MissingLocale),
-            #[cfg(feature = "icu_normalizer")]
-            CANONICALDECOMPOSITIONTABLESV1MARKER => normalizer::nfdex_v1::DATA
-                .get_by(|k| req.locale.strict_cmp(k.as_bytes()).reverse())
-                .copied()
-                .map(AnyPayload::from_static_ref)
-                .ok_or(DataErrorKind::MissingLocale),
-            #[cfg(feature = "icu_normalizer")]
-            COMPATIBILITYDECOMPOSITIONSUPPLEMENTV1MARKER => normalizer::nfkd_v1::DATA
-                .get_by(|k| req.locale.strict_cmp(k.as_bytes()).reverse())
-                .copied()
-                .map(AnyPayload::from_static_ref)
-                .ok_or(DataErrorKind::MissingLocale),
-            #[cfg(feature = "icu_normalizer")]
-            COMPATIBILITYDECOMPOSITIONTABLESV1MARKER => normalizer::nfkdex_v1::DATA
-                .get_by(|k| req.locale.strict_cmp(k.as_bytes()).reverse())
-                .copied()
-                .map(AnyPayload::from_static_ref)
-                .ok_or(DataErrorKind::MissingLocale),
-            #[cfg(feature = "icu_normalizer")]
-            NONRECURSIVEDECOMPOSITIONSUPPLEMENTV1MARKER => normalizer::decomp_v1::DATA
-                .get_by(|k| req.locale.strict_cmp(k.as_bytes()).reverse())
-                .copied()
-                .map(AnyPayload::from_static_ref)
-                .ok_or(DataErrorKind::MissingLocale),
-            #[cfg(feature = "icu_normalizer")]
-            UTS46DECOMPOSITIONSUPPLEMENTV1MARKER => normalizer::uts46d_v1::DATA
-                .get_by(|k| req.locale.strict_cmp(k.as_bytes()).reverse())
-                .copied()
-                .map(AnyPayload::from_static_ref)
-                .ok_or(DataErrorKind::MissingLocale),
-            #[cfg(feature = "icu_plurals")]
-            CARDINALV1MARKER => plurals::cardinal_v1::DATA
-                .get_by(|k| req.locale.strict_cmp(k.as_bytes()).reverse())
-                .copied()
-                .map(AnyPayload::from_static_ref)
-                .ok_or(DataErrorKind::MissingLocale),
-            #[cfg(feature = "icu_plurals")]
-            ORDINALV1MARKER => plurals::ordinal_v1::DATA
-                .get_by(|k| req.locale.strict_cmp(k.as_bytes()).reverse())
-                .copied()
-                .map(AnyPayload::from_static_ref)
-                .ok_or(DataErrorKind::MissingLocale),
-            #[cfg(feature = "icu_properties")]
-            ALPHABETICV1MARKER => props::alpha_v1::DATA
-                .get_by(|k| req.locale.strict_cmp(k.as_bytes()).reverse())
-                .copied()
-                .map(AnyPayload::from_static_ref)
-                .ok_or(DataErrorKind::MissingLocale),
-            #[cfg(feature = "icu_properties")]
-            ASCIIHEXDIGITV1MARKER => props::ahex_v1::DATA
-                .get_by(|k| req.locale.strict_cmp(k.as_bytes()).reverse())
-                .copied()
-                .map(AnyPayload::from_static_ref)
-                .ok_or(DataErrorKind::MissingLocale),
-            #[cfg(feature = "icu_properties")]
-            BASICEMOJIV1MARKER => props::basic_emoji_v1::DATA
-                .get_by(|k| req.locale.strict_cmp(k.as_bytes()).reverse())
-                .copied()
-                .map(AnyPayload::from_static_ref)
-                .ok_or(DataErrorKind::MissingLocale),
-            #[cfg(feature = "icu_properties")]
-            BIDICLASSV1MARKER => props::bc_v1::DATA
-                .get_by(|k| req.locale.strict_cmp(k.as_bytes()).reverse())
-                .copied()
-                .map(AnyPayload::from_static_ref)
-                .ok_or(DataErrorKind::MissingLocale),
-            #[cfg(feature = "icu_properties")]
-            BIDICONTROLV1MARKER => props::bidi_c_v1::DATA
-                .get_by(|k| req.locale.strict_cmp(k.as_bytes()).reverse())
-                .copied()
-                .map(AnyPayload::from_static_ref)
-                .ok_or(DataErrorKind::MissingLocale),
-            #[cfg(feature = "icu_properties")]
-            BIDIMIRROREDV1MARKER => props::bidi_m_v1::DATA
-                .get_by(|k| req.locale.strict_cmp(k.as_bytes()).reverse())
-                .copied()
-                .map(AnyPayload::from_static_ref)
-                .ok_or(DataErrorKind::MissingLocale),
-            #[cfg(feature = "icu_properties")]
-            CANONICALCOMBININGCLASSV1MARKER => props::ccc_v1::DATA
-                .get_by(|k| req.locale.strict_cmp(k.as_bytes()).reverse())
-                .copied()
-                .map(AnyPayload::from_static_ref)
-                .ok_or(DataErrorKind::MissingLocale),
-            #[cfg(feature = "icu_properties")]
-            CASEIGNORABLEV1MARKER => props::ci_v1::DATA
-                .get_by(|k| req.locale.strict_cmp(k.as_bytes()).reverse())
-                .copied()
-                .map(AnyPayload::from_static_ref)
-                .ok_or(DataErrorKind::MissingLocale),
-            #[cfg(feature = "icu_properties")]
-            CASEDV1MARKER => props::cased_v1::DATA
-                .get_by(|k| req.locale.strict_cmp(k.as_bytes()).reverse())
-                .copied()
-                .map(AnyPayload::from_static_ref)
-                .ok_or(DataErrorKind::MissingLocale),
-            #[cfg(feature = "icu_properties")]
-            CHANGESWHENCASEFOLDEDV1MARKER => props::cwcf_v1::DATA
-                .get_by(|k| req.locale.strict_cmp(k.as_bytes()).reverse())
-                .copied()
-                .map(AnyPayload::from_static_ref)
-                .ok_or(DataErrorKind::MissingLocale),
-            #[cfg(feature = "icu_properties")]
-            CHANGESWHENLOWERCASEDV1MARKER => props::cwl_v1::DATA
-                .get_by(|k| req.locale.strict_cmp(k.as_bytes()).reverse())
-                .copied()
-                .map(AnyPayload::from_static_ref)
-                .ok_or(DataErrorKind::MissingLocale),
-            #[cfg(feature = "icu_properties")]
-            CHANGESWHENNFKCCASEFOLDEDV1MARKER => props::cwkcf_v1::DATA
-                .get_by(|k| req.locale.strict_cmp(k.as_bytes()).reverse())
-                .copied()
-                .map(AnyPayload::from_static_ref)
-                .ok_or(DataErrorKind::MissingLocale),
-            #[cfg(feature = "icu_properties")]
-            CHANGESWHENTITLECASEDV1MARKER => props::cwt_v1::DATA
-                .get_by(|k| req.locale.strict_cmp(k.as_bytes()).reverse())
-                .copied()
-                .map(AnyPayload::from_static_ref)
-                .ok_or(DataErrorKind::MissingLocale),
-            #[cfg(feature = "icu_properties")]
-            CHANGESWHENUPPERCASEDV1MARKER => props::cwu_v1::DATA
-                .get_by(|k| req.locale.strict_cmp(k.as_bytes()).reverse())
-                .copied()
-                .map(AnyPayload::from_static_ref)
-                .ok_or(DataErrorKind::MissingLocale),
-            #[cfg(feature = "icu_properties")]
-            DASHV1MARKER => props::dash_v1::DATA
-                .get_by(|k| req.locale.strict_cmp(k.as_bytes()).reverse())
-                .copied()
-                .map(AnyPayload::from_static_ref)
-                .ok_or(DataErrorKind::MissingLocale),
-            #[cfg(feature = "icu_properties")]
-            DEFAULTIGNORABLECODEPOINTV1MARKER => props::di_v1::DATA
-                .get_by(|k| req.locale.strict_cmp(k.as_bytes()).reverse())
-                .copied()
-                .map(AnyPayload::from_static_ref)
-                .ok_or(DataErrorKind::MissingLocale),
-            #[cfg(feature = "icu_properties")]
-            DEPRECATEDV1MARKER => props::dep_v1::DATA
-                .get_by(|k| req.locale.strict_cmp(k.as_bytes()).reverse())
-                .copied()
-                .map(AnyPayload::from_static_ref)
-                .ok_or(DataErrorKind::MissingLocale),
-            #[cfg(feature = "icu_properties")]
-            DIACRITICV1MARKER => props::dia_v1::DATA
-                .get_by(|k| req.locale.strict_cmp(k.as_bytes()).reverse())
-                .copied()
-                .map(AnyPayload::from_static_ref)
-                .ok_or(DataErrorKind::MissingLocale),
-            #[cfg(feature = "icu_properties")]
-            EASTASIANWIDTHV1MARKER => props::ea_v1::DATA
-                .get_by(|k| req.locale.strict_cmp(k.as_bytes()).reverse())
-                .copied()
-                .map(AnyPayload::from_static_ref)
-                .ok_or(DataErrorKind::MissingLocale),
-            #[cfg(feature = "icu_properties")]
-            EMOJICOMPONENTV1MARKER => props::ecomp_v1::DATA
-                .get_by(|k| req.locale.strict_cmp(k.as_bytes()).reverse())
-                .copied()
-                .map(AnyPayload::from_static_ref)
-                .ok_or(DataErrorKind::MissingLocale),
-            #[cfg(feature = "icu_properties")]
-            EMOJIMODIFIERBASEV1MARKER => props::ebase_v1::DATA
-                .get_by(|k| req.locale.strict_cmp(k.as_bytes()).reverse())
-                .copied()
-                .map(AnyPayload::from_static_ref)
-                .ok_or(DataErrorKind::MissingLocale),
-            #[cfg(feature = "icu_properties")]
-            EMOJIMODIFIERV1MARKER => props::emod_v1::DATA
-                .get_by(|k| req.locale.strict_cmp(k.as_bytes()).reverse())
-                .copied()
-                .map(AnyPayload::from_static_ref)
-                .ok_or(DataErrorKind::MissingLocale),
-            #[cfg(feature = "icu_properties")]
-            EMOJIPRESENTATIONV1MARKER => props::epres_v1::DATA
-                .get_by(|k| req.locale.strict_cmp(k.as_bytes()).reverse())
-                .copied()
-                .map(AnyPayload::from_static_ref)
-                .ok_or(DataErrorKind::MissingLocale),
-            #[cfg(feature = "icu_properties")]
-            EMOJIV1MARKER => props::emoji_v1::DATA
-                .get_by(|k| req.locale.strict_cmp(k.as_bytes()).reverse())
-                .copied()
-                .map(AnyPayload::from_static_ref)
-                .ok_or(DataErrorKind::MissingLocale),
-            #[cfg(feature = "icu_properties")]
-            EXEMPLARCHARACTERSAUXILIARYV1MARKER => props::exemplarchars::auxiliary_v1::DATA
-                .get_by(|k| req.locale.strict_cmp(k.as_bytes()).reverse())
-                .copied()
-                .map(AnyPayload::from_static_ref)
-                .ok_or(DataErrorKind::MissingLocale),
-            #[cfg(feature = "icu_properties")]
-            EXEMPLARCHARACTERSINDEXV1MARKER => props::exemplarchars::index_v1::DATA
-                .get_by(|k| req.locale.strict_cmp(k.as_bytes()).reverse())
-                .copied()
-                .map(AnyPayload::from_static_ref)
-                .ok_or(DataErrorKind::MissingLocale),
-            #[cfg(feature = "icu_properties")]
-            EXEMPLARCHARACTERSMAINV1MARKER => props::exemplarchars::main_v1::DATA
-                .get_by(|k| req.locale.strict_cmp(k.as_bytes()).reverse())
-                .copied()
-                .map(AnyPayload::from_static_ref)
-                .ok_or(DataErrorKind::MissingLocale),
-            #[cfg(feature = "icu_properties")]
-            EXEMPLARCHARACTERSNUMBERSV1MARKER => props::exemplarchars::numbers_v1::DATA
-                .get_by(|k| req.locale.strict_cmp(k.as_bytes()).reverse())
-                .copied()
-                .map(AnyPayload::from_static_ref)
-                .ok_or(DataErrorKind::MissingLocale),
-            #[cfg(feature = "icu_properties")]
-            EXEMPLARCHARACTERSPUNCTUATIONV1MARKER => props::exemplarchars::punctuation_v1::DATA
-                .get_by(|k| req.locale.strict_cmp(k.as_bytes()).reverse())
-                .copied()
-                .map(AnyPayload::from_static_ref)
-                .ok_or(DataErrorKind::MissingLocale),
-            #[cfg(feature = "icu_properties")]
-            EXTENDEDPICTOGRAPHICV1MARKER => props::extpict_v1::DATA
-                .get_by(|k| req.locale.strict_cmp(k.as_bytes()).reverse())
-                .copied()
-                .map(AnyPayload::from_static_ref)
-                .ok_or(DataErrorKind::MissingLocale),
-            #[cfg(feature = "icu_properties")]
-            EXTENDERV1MARKER => props::ext_v1::DATA
-                .get_by(|k| req.locale.strict_cmp(k.as_bytes()).reverse())
-                .copied()
-                .map(AnyPayload::from_static_ref)
-                .ok_or(DataErrorKind::MissingLocale),
-            #[cfg(feature = "icu_properties")]
-            GENERALCATEGORYV1MARKER => props::gc_v1::DATA
-                .get_by(|k| req.locale.strict_cmp(k.as_bytes()).reverse())
-                .copied()
-                .map(AnyPayload::from_static_ref)
-                .ok_or(DataErrorKind::MissingLocale),
-            #[cfg(feature = "icu_properties")]
-            GRAPHEMEBASEV1MARKER => props::gr_base_v1::DATA
-                .get_by(|k| req.locale.strict_cmp(k.as_bytes()).reverse())
-                .copied()
-                .map(AnyPayload::from_static_ref)
-                .ok_or(DataErrorKind::MissingLocale),
-            #[cfg(feature = "icu_properties")]
-            GRAPHEMECLUSTERBREAKV1MARKER => props::gcb_v1::DATA
-                .get_by(|k| req.locale.strict_cmp(k.as_bytes()).reverse())
-                .copied()
-                .map(AnyPayload::from_static_ref)
-                .ok_or(DataErrorKind::MissingLocale),
-            #[cfg(feature = "icu_properties")]
-            GRAPHEMEEXTENDV1MARKER => props::gr_ext_v1::DATA
-                .get_by(|k| req.locale.strict_cmp(k.as_bytes()).reverse())
-                .copied()
-                .map(AnyPayload::from_static_ref)
-                .ok_or(DataErrorKind::MissingLocale),
-            #[cfg(feature = "icu_properties")]
-            HEXDIGITV1MARKER => props::hex_v1::DATA
-                .get_by(|k| req.locale.strict_cmp(k.as_bytes()).reverse())
-                .copied()
-                .map(AnyPayload::from_static_ref)
-                .ok_or(DataErrorKind::MissingLocale),
-            #[cfg(feature = "icu_properties")]
-            IDCONTINUEV1MARKER => props::idc_v1::DATA
-                .get_by(|k| req.locale.strict_cmp(k.as_bytes()).reverse())
-                .copied()
-                .map(AnyPayload::from_static_ref)
-                .ok_or(DataErrorKind::MissingLocale),
-            #[cfg(feature = "icu_properties")]
-            IDSTARTV1MARKER => props::ids_v1::DATA
-                .get_by(|k| req.locale.strict_cmp(k.as_bytes()).reverse())
-                .copied()
-                .map(AnyPayload::from_static_ref)
-                .ok_or(DataErrorKind::MissingLocale),
-            #[cfg(feature = "icu_properties")]
-            IDEOGRAPHICV1MARKER => props::ideo_v1::DATA
-                .get_by(|k| req.locale.strict_cmp(k.as_bytes()).reverse())
-                .copied()
-                .map(AnyPayload::from_static_ref)
-                .ok_or(DataErrorKind::MissingLocale),
-            #[cfg(feature = "icu_properties")]
-            IDSBINARYOPERATORV1MARKER => props::idsb_v1::DATA
-                .get_by(|k| req.locale.strict_cmp(k.as_bytes()).reverse())
-                .copied()
-                .map(AnyPayload::from_static_ref)
-                .ok_or(DataErrorKind::MissingLocale),
-            #[cfg(feature = "icu_properties")]
-            IDSTRINARYOPERATORV1MARKER => props::idst_v1::DATA
-                .get_by(|k| req.locale.strict_cmp(k.as_bytes()).reverse())
-                .copied()
-                .map(AnyPayload::from_static_ref)
-                .ok_or(DataErrorKind::MissingLocale),
-            #[cfg(feature = "icu_properties")]
-            JOINCONTROLV1MARKER => props::join_c_v1::DATA
-                .get_by(|k| req.locale.strict_cmp(k.as_bytes()).reverse())
-                .copied()
-                .map(AnyPayload::from_static_ref)
-                .ok_or(DataErrorKind::MissingLocale),
-            #[cfg(feature = "icu_properties")]
-            LINEBREAKV1MARKER => props::lb_v1::DATA
-                .get_by(|k| req.locale.strict_cmp(k.as_bytes()).reverse())
-                .copied()
-                .map(AnyPayload::from_static_ref)
-                .ok_or(DataErrorKind::MissingLocale),
-            #[cfg(feature = "icu_properties")]
-            LOGICALORDEREXCEPTIONV1MARKER => props::loe_v1::DATA
-                .get_by(|k| req.locale.strict_cmp(k.as_bytes()).reverse())
-                .copied()
-                .map(AnyPayload::from_static_ref)
-                .ok_or(DataErrorKind::MissingLocale),
-            #[cfg(feature = "icu_properties")]
-            LOWERCASEV1MARKER => props::lower_v1::DATA
-                .get_by(|k| req.locale.strict_cmp(k.as_bytes()).reverse())
-                .copied()
-                .map(AnyPayload::from_static_ref)
-                .ok_or(DataErrorKind::MissingLocale),
-            #[cfg(feature = "icu_properties")]
-            MATHV1MARKER => props::math_v1::DATA
-                .get_by(|k| req.locale.strict_cmp(k.as_bytes()).reverse())
-                .copied()
-                .map(AnyPayload::from_static_ref)
-                .ok_or(DataErrorKind::MissingLocale),
-            #[cfg(feature = "icu_properties")]
-            NONCHARACTERCODEPOINTV1MARKER => props::nchar_v1::DATA
-                .get_by(|k| req.locale.strict_cmp(k.as_bytes()).reverse())
-                .copied()
-                .map(AnyPayload::from_static_ref)
-                .ok_or(DataErrorKind::MissingLocale),
-            #[cfg(feature = "icu_properties")]
-            PATTERNSYNTAXV1MARKER => props::pat_syn_v1::DATA
-                .get_by(|k| req.locale.strict_cmp(k.as_bytes()).reverse())
-                .copied()
-                .map(AnyPayload::from_static_ref)
-                .ok_or(DataErrorKind::MissingLocale),
-            #[cfg(feature = "icu_properties")]
-            PATTERNWHITESPACEV1MARKER => props::pat_ws_v1::DATA
-                .get_by(|k| req.locale.strict_cmp(k.as_bytes()).reverse())
-                .copied()
-                .map(AnyPayload::from_static_ref)
-                .ok_or(DataErrorKind::MissingLocale),
-            #[cfg(feature = "icu_properties")]
-            QUOTATIONMARKV1MARKER => props::qmark_v1::DATA
-                .get_by(|k| req.locale.strict_cmp(k.as_bytes()).reverse())
-                .copied()
-                .map(AnyPayload::from_static_ref)
-                .ok_or(DataErrorKind::MissingLocale),
-            #[cfg(feature = "icu_properties")]
-            RADICALV1MARKER => props::radical_v1::DATA
-                .get_by(|k| req.locale.strict_cmp(k.as_bytes()).reverse())
-                .copied()
-                .map(AnyPayload::from_static_ref)
-                .ok_or(DataErrorKind::MissingLocale),
-            #[cfg(feature = "icu_properties")]
-            REGIONALINDICATORV1MARKER => props::ri_v1::DATA
-                .get_by(|k| req.locale.strict_cmp(k.as_bytes()).reverse())
-                .copied()
-                .map(AnyPayload::from_static_ref)
-                .ok_or(DataErrorKind::MissingLocale),
-            #[cfg(feature = "icu_properties")]
-            SCRIPTV1MARKER => props::sc_v1::DATA
-                .get_by(|k| req.locale.strict_cmp(k.as_bytes()).reverse())
-                .copied()
-                .map(AnyPayload::from_static_ref)
-                .ok_or(DataErrorKind::MissingLocale),
-            #[cfg(feature = "icu_properties")]
-            SCRIPTWITHEXTENSIONSPROPERTYV1MARKER => props::scx_v1::DATA
-                .get_by(|k| req.locale.strict_cmp(k.as_bytes()).reverse())
-                .copied()
-                .map(AnyPayload::from_static_ref)
-                .ok_or(DataErrorKind::MissingLocale),
-            #[cfg(feature = "icu_properties")]
-            SENTENCEBREAKV1MARKER => props::sb_v1::DATA
-                .get_by(|k| req.locale.strict_cmp(k.as_bytes()).reverse())
-                .copied()
-                .map(AnyPayload::from_static_ref)
-                .ok_or(DataErrorKind::MissingLocale),
-            #[cfg(feature = "icu_properties")]
-            SENTENCETERMINALV1MARKER => props::sterm_v1::DATA
-                .get_by(|k| req.locale.strict_cmp(k.as_bytes()).reverse())
-                .copied()
-                .map(AnyPayload::from_static_ref)
-                .ok_or(DataErrorKind::MissingLocale),
-            #[cfg(feature = "icu_properties")]
-            SOFTDOTTEDV1MARKER => props::sd_v1::DATA
-                .get_by(|k| req.locale.strict_cmp(k.as_bytes()).reverse())
-                .copied()
-                .map(AnyPayload::from_static_ref)
-                .ok_or(DataErrorKind::MissingLocale),
-            #[cfg(feature = "icu_properties")]
-            TERMINALPUNCTUATIONV1MARKER => props::term_v1::DATA
-                .get_by(|k| req.locale.strict_cmp(k.as_bytes()).reverse())
-                .copied()
-                .map(AnyPayload::from_static_ref)
-                .ok_or(DataErrorKind::MissingLocale),
-            #[cfg(feature = "icu_properties")]
-            UNIFIEDIDEOGRAPHV1MARKER => props::uideo_v1::DATA
-                .get_by(|k| req.locale.strict_cmp(k.as_bytes()).reverse())
-                .copied()
-                .map(AnyPayload::from_static_ref)
-                .ok_or(DataErrorKind::MissingLocale),
-            #[cfg(feature = "icu_properties")]
-            UPPERCASEV1MARKER => props::upper_v1::DATA
-                .get_by(|k| req.locale.strict_cmp(k.as_bytes()).reverse())
-                .copied()
-                .map(AnyPayload::from_static_ref)
-                .ok_or(DataErrorKind::MissingLocale),
-            #[cfg(feature = "icu_properties")]
-            VARIATIONSELECTORV1MARKER => props::vs_v1::DATA
-                .get_by(|k| req.locale.strict_cmp(k.as_bytes()).reverse())
-                .copied()
-                .map(AnyPayload::from_static_ref)
-                .ok_or(DataErrorKind::MissingLocale),
-            #[cfg(feature = "icu_properties")]
-            WHITESPACEV1MARKER => props::wspace_v1::DATA
-                .get_by(|k| req.locale.strict_cmp(k.as_bytes()).reverse())
-                .copied()
-                .map(AnyPayload::from_static_ref)
-                .ok_or(DataErrorKind::MissingLocale),
-            #[cfg(feature = "icu_properties")]
-            WORDBREAKV1MARKER => props::wb_v1::DATA
-                .get_by(|k| req.locale.strict_cmp(k.as_bytes()).reverse())
-                .copied()
-                .map(AnyPayload::from_static_ref)
-                .ok_or(DataErrorKind::MissingLocale),
-            #[cfg(feature = "icu_properties")]
-            XIDCONTINUEV1MARKER => props::xidc_v1::DATA
-                .get_by(|k| req.locale.strict_cmp(k.as_bytes()).reverse())
-                .copied()
-                .map(AnyPayload::from_static_ref)
-                .ok_or(DataErrorKind::MissingLocale),
-            #[cfg(feature = "icu_properties")]
-            XIDSTARTV1MARKER => props::xids_v1::DATA
-                .get_by(|k| req.locale.strict_cmp(k.as_bytes()).reverse())
-                .copied()
-                .map(AnyPayload::from_static_ref)
-                .ok_or(DataErrorKind::MissingLocale),
-            HELLOWORLDV1MARKER => core::helloworld_v1::DATA
-                .get_by(|k| req.locale.strict_cmp(k.as_bytes()).reverse())
-                .copied()
-                .map(AnyPayload::from_static_ref)
-                .ok_or(DataErrorKind::MissingLocale),
-            COLLATIONFALLBACKSUPPLEMENTV1MARKER => fallback::supplement::co_v1::DATA
-                .get_by(|k| req.locale.strict_cmp(k.as_bytes()).reverse())
-                .copied()
-                .map(AnyPayload::from_static_ref)
-                .ok_or(DataErrorKind::MissingLocale),
-            LOCALEFALLBACKLIKELYSUBTAGSV1MARKER => fallback::likelysubtags_v1::DATA
-                .get_by(|k| req.locale.strict_cmp(k.as_bytes()).reverse())
-                .copied()
-                .map(AnyPayload::from_static_ref)
-                .ok_or(DataErrorKind::MissingLocale),
-            LOCALEFALLBACKPARENTSV1MARKER => fallback::parents_v1::DATA
-                .get_by(|k| req.locale.strict_cmp(k.as_bytes()).reverse())
-                .copied()
-                .map(AnyPayload::from_static_ref)
-                .ok_or(DataErrorKind::MissingLocale),
-            #[cfg(feature = "icu_relativetime")]
-            LONGDAYRELATIVETIMEFORMATDATAV1MARKER => relativetime::long::day_v1::DATA
-                .get_by(|k| req.locale.strict_cmp(k.as_bytes()).reverse())
-                .copied()
-                .map(AnyPayload::from_static_ref)
-                .ok_or(DataErrorKind::MissingLocale),
-            #[cfg(feature = "icu_relativetime")]
-            LONGHOURRELATIVETIMEFORMATDATAV1MARKER => relativetime::long::hour_v1::DATA
-                .get_by(|k| req.locale.strict_cmp(k.as_bytes()).reverse())
-                .copied()
-                .map(AnyPayload::from_static_ref)
-                .ok_or(DataErrorKind::MissingLocale),
-            #[cfg(feature = "icu_relativetime")]
-            LONGMINUTERELATIVETIMEFORMATDATAV1MARKER => relativetime::long::minute_v1::DATA
-                .get_by(|k| req.locale.strict_cmp(k.as_bytes()).reverse())
-                .copied()
-                .map(AnyPayload::from_static_ref)
-                .ok_or(DataErrorKind::MissingLocale),
-            #[cfg(feature = "icu_relativetime")]
-            LONGMONTHRELATIVETIMEFORMATDATAV1MARKER => relativetime::long::month_v1::DATA
-                .get_by(|k| req.locale.strict_cmp(k.as_bytes()).reverse())
-                .copied()
-                .map(AnyPayload::from_static_ref)
-                .ok_or(DataErrorKind::MissingLocale),
-            #[cfg(feature = "icu_relativetime")]
-            LONGQUARTERRELATIVETIMEFORMATDATAV1MARKER => relativetime::long::quarter_v1::DATA
-                .get_by(|k| req.locale.strict_cmp(k.as_bytes()).reverse())
-                .copied()
-                .map(AnyPayload::from_static_ref)
-                .ok_or(DataErrorKind::MissingLocale),
-            #[cfg(feature = "icu_relativetime")]
-            LONGSECONDRELATIVETIMEFORMATDATAV1MARKER => relativetime::long::second_v1::DATA
-                .get_by(|k| req.locale.strict_cmp(k.as_bytes()).reverse())
-                .copied()
-                .map(AnyPayload::from_static_ref)
-                .ok_or(DataErrorKind::MissingLocale),
-            #[cfg(feature = "icu_relativetime")]
-            LONGWEEKRELATIVETIMEFORMATDATAV1MARKER => relativetime::long::week_v1::DATA
-                .get_by(|k| req.locale.strict_cmp(k.as_bytes()).reverse())
-                .copied()
-                .map(AnyPayload::from_static_ref)
-                .ok_or(DataErrorKind::MissingLocale),
-            #[cfg(feature = "icu_relativetime")]
-            LONGYEARRELATIVETIMEFORMATDATAV1MARKER => relativetime::long::year_v1::DATA
-                .get_by(|k| req.locale.strict_cmp(k.as_bytes()).reverse())
-                .copied()
-                .map(AnyPayload::from_static_ref)
-                .ok_or(DataErrorKind::MissingLocale),
-            #[cfg(feature = "icu_relativetime")]
-            NARROWDAYRELATIVETIMEFORMATDATAV1MARKER => relativetime::narrow::day_v1::DATA
-                .get_by(|k| req.locale.strict_cmp(k.as_bytes()).reverse())
-                .copied()
-                .map(AnyPayload::from_static_ref)
-                .ok_or(DataErrorKind::MissingLocale),
-            #[cfg(feature = "icu_relativetime")]
-            NARROWHOURRELATIVETIMEFORMATDATAV1MARKER => relativetime::narrow::hour_v1::DATA
-                .get_by(|k| req.locale.strict_cmp(k.as_bytes()).reverse())
-                .copied()
-                .map(AnyPayload::from_static_ref)
-                .ok_or(DataErrorKind::MissingLocale),
-            #[cfg(feature = "icu_relativetime")]
-            NARROWMINUTERELATIVETIMEFORMATDATAV1MARKER => relativetime::narrow::minute_v1::DATA
-                .get_by(|k| req.locale.strict_cmp(k.as_bytes()).reverse())
-                .copied()
-                .map(AnyPayload::from_static_ref)
-                .ok_or(DataErrorKind::MissingLocale),
-            #[cfg(feature = "icu_relativetime")]
-            NARROWMONTHRELATIVETIMEFORMATDATAV1MARKER => relativetime::narrow::month_v1::DATA
-                .get_by(|k| req.locale.strict_cmp(k.as_bytes()).reverse())
-                .copied()
-                .map(AnyPayload::from_static_ref)
-                .ok_or(DataErrorKind::MissingLocale),
-            #[cfg(feature = "icu_relativetime")]
-            NARROWQUARTERRELATIVETIMEFORMATDATAV1MARKER => relativetime::narrow::quarter_v1::DATA
-                .get_by(|k| req.locale.strict_cmp(k.as_bytes()).reverse())
-                .copied()
-                .map(AnyPayload::from_static_ref)
-                .ok_or(DataErrorKind::MissingLocale),
-            #[cfg(feature = "icu_relativetime")]
-            NARROWSECONDRELATIVETIMEFORMATDATAV1MARKER => relativetime::narrow::second_v1::DATA
-                .get_by(|k| req.locale.strict_cmp(k.as_bytes()).reverse())
-                .copied()
-                .map(AnyPayload::from_static_ref)
-                .ok_or(DataErrorKind::MissingLocale),
-            #[cfg(feature = "icu_relativetime")]
-            NARROWWEEKRELATIVETIMEFORMATDATAV1MARKER => relativetime::narrow::week_v1::DATA
-                .get_by(|k| req.locale.strict_cmp(k.as_bytes()).reverse())
-                .copied()
-                .map(AnyPayload::from_static_ref)
-                .ok_or(DataErrorKind::MissingLocale),
-            #[cfg(feature = "icu_relativetime")]
-            NARROWYEARRELATIVETIMEFORMATDATAV1MARKER => relativetime::narrow::year_v1::DATA
-                .get_by(|k| req.locale.strict_cmp(k.as_bytes()).reverse())
-                .copied()
-                .map(AnyPayload::from_static_ref)
-                .ok_or(DataErrorKind::MissingLocale),
-            #[cfg(feature = "icu_relativetime")]
-            SHORTDAYRELATIVETIMEFORMATDATAV1MARKER => relativetime::short::day_v1::DATA
-                .get_by(|k| req.locale.strict_cmp(k.as_bytes()).reverse())
-                .copied()
-                .map(AnyPayload::from_static_ref)
-                .ok_or(DataErrorKind::MissingLocale),
-            #[cfg(feature = "icu_relativetime")]
-            SHORTHOURRELATIVETIMEFORMATDATAV1MARKER => relativetime::short::hour_v1::DATA
-                .get_by(|k| req.locale.strict_cmp(k.as_bytes()).reverse())
-                .copied()
-                .map(AnyPayload::from_static_ref)
-                .ok_or(DataErrorKind::MissingLocale),
-            #[cfg(feature = "icu_relativetime")]
-            SHORTMINUTERELATIVETIMEFORMATDATAV1MARKER => relativetime::short::minute_v1::DATA
-                .get_by(|k| req.locale.strict_cmp(k.as_bytes()).reverse())
-                .copied()
-                .map(AnyPayload::from_static_ref)
-                .ok_or(DataErrorKind::MissingLocale),
-            #[cfg(feature = "icu_relativetime")]
-            SHORTMONTHRELATIVETIMEFORMATDATAV1MARKER => relativetime::short::month_v1::DATA
-                .get_by(|k| req.locale.strict_cmp(k.as_bytes()).reverse())
-                .copied()
-                .map(AnyPayload::from_static_ref)
-                .ok_or(DataErrorKind::MissingLocale),
-            #[cfg(feature = "icu_relativetime")]
-            SHORTQUARTERRELATIVETIMEFORMATDATAV1MARKER => relativetime::short::quarter_v1::DATA
-                .get_by(|k| req.locale.strict_cmp(k.as_bytes()).reverse())
-                .copied()
-                .map(AnyPayload::from_static_ref)
-                .ok_or(DataErrorKind::MissingLocale),
-            #[cfg(feature = "icu_relativetime")]
-            SHORTSECONDRELATIVETIMEFORMATDATAV1MARKER => relativetime::short::second_v1::DATA
-                .get_by(|k| req.locale.strict_cmp(k.as_bytes()).reverse())
-                .copied()
-                .map(AnyPayload::from_static_ref)
-                .ok_or(DataErrorKind::MissingLocale),
-            #[cfg(feature = "icu_relativetime")]
-            SHORTWEEKRELATIVETIMEFORMATDATAV1MARKER => relativetime::short::week_v1::DATA
-                .get_by(|k| req.locale.strict_cmp(k.as_bytes()).reverse())
-                .copied()
-                .map(AnyPayload::from_static_ref)
-                .ok_or(DataErrorKind::MissingLocale),
-            #[cfg(feature = "icu_relativetime")]
-            SHORTYEARRELATIVETIMEFORMATDATAV1MARKER => relativetime::short::year_v1::DATA
-                .get_by(|k| req.locale.strict_cmp(k.as_bytes()).reverse())
-                .copied()
-                .map(AnyPayload::from_static_ref)
-                .ok_or(DataErrorKind::MissingLocale),
-            #[cfg(feature = "icu_segmenter")]
-            GRAPHEMECLUSTERBREAKDATAV1MARKER => segmenter::grapheme_v1::DATA
-                .get_by(|k| req.locale.strict_cmp(k.as_bytes()).reverse())
-                .copied()
-                .map(AnyPayload::from_static_ref)
-                .ok_or(DataErrorKind::MissingLocale),
-            #[cfg(feature = "icu_segmenter")]
-            LINEBREAKDATAV1MARKER => segmenter::line_v1::DATA
-                .get_by(|k| req.locale.strict_cmp(k.as_bytes()).reverse())
-                .copied()
-                .map(AnyPayload::from_static_ref)
-                .ok_or(DataErrorKind::MissingLocale),
-            #[cfg(feature = "icu_segmenter")]
-            LSTMDATAV1MARKER => segmenter::lstm_v1::DATA
-                .get_by(|k| req.locale.strict_cmp(k.as_bytes()).reverse())
-                .copied()
-                .map(AnyPayload::from_static_ref)
-                .ok_or(DataErrorKind::MissingLocale),
-            #[cfg(feature = "icu_segmenter")]
-            SENTENCEBREAKDATAV1MARKER => segmenter::sentence_v1::DATA
-                .get_by(|k| req.locale.strict_cmp(k.as_bytes()).reverse())
-                .copied()
-                .map(AnyPayload::from_static_ref)
-                .ok_or(DataErrorKind::MissingLocale),
-            #[cfg(feature = "icu_segmenter")]
-            UCHARDICTIONARYBREAKDATAV1MARKER => segmenter::dictionary_v1::DATA
-                .get_by(|k| req.locale.strict_cmp(k.as_bytes()).reverse())
-                .copied()
-                .map(AnyPayload::from_static_ref)
-                .ok_or(DataErrorKind::MissingLocale),
-            #[cfg(feature = "icu_segmenter")]
-            WORDBREAKDATAV1MARKER => segmenter::word_v1::DATA
-                .get_by(|k| req.locale.strict_cmp(k.as_bytes()).reverse())
-                .copied()
-                .map(AnyPayload::from_static_ref)
-                .ok_or(DataErrorKind::MissingLocale),
-            #[cfg(feature = "icu_singlenumberformatter")]
-            CURRENCYESSENTIALUSDV1MARKER => currency::usd::essential_v1::DATA
-                .get_by(|k| req.locale.strict_cmp(k.as_bytes()).reverse())
-                .copied()
-                .map(AnyPayload::from_static_ref)
-                .ok_or(DataErrorKind::MissingLocale),
-            #[cfg(feature = "icu_timezone")]
-            METAZONEPERIODV1MARKER => time_zone::metazone_period_v1::DATA
-                .get_by(|k| req.locale.strict_cmp(k.as_bytes()).reverse())
-                .copied()
-                .map(AnyPayload::from_static_ref)
-                .ok_or(DataErrorKind::MissingLocale),
-            _ => Err(DataErrorKind::MissingDataKey),
-        }
-        .map_err(|e| e.with_req(key, req))
-        .map(|payload| AnyResponse {
-            payload: Some(payload),
-            metadata: Default::default(),
-        })
-    }
-}
-=======
-impl_any_provider!(BakedDataProvider);
->>>>>>> cee3ca93
+impl_any_provider!(BakedDataProvider);