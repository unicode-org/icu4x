--- conflicted
+++ resolved
@@ -7,12 +7,10 @@
         #[cfg(feature = "icu_calendar")]
         const JAPANESEEXTENDEDERASV1MARKER: ::icu_provider::DataKeyHash =
             ::icu_calendar::provider::JapaneseExtendedErasV1Marker::KEY.get_hash();
-<<<<<<< HEAD
-        #[cfg(feature = "icu_casemapping")]
-=======
+        #[cfg(feature = "icu_calendar")]
         const WEEKDATAV1MARKER: ::icu_provider::DataKeyHash =
             ::icu_calendar::provider::WeekDataV1Marker::KEY.get_hash();
->>>>>>> af635e22
+        #[cfg(feature = "icu_casemapping")]
         const CASEMAPPINGV1MARKER: ::icu_provider::DataKeyHash =
             ::icu_casemapping::provider::CaseMappingV1Marker::KEY.get_hash();
         #[cfg(feature = "icu_collator")]
@@ -48,20 +46,13 @@
         #[cfg(feature = "icu_datetime")]
         const DATESKELETONPATTERNSV1MARKER: ::icu_provider::DataKeyHash =
             ::icu_datetime::provider::calendar::DateSkeletonPatternsV1Marker::KEY.get_hash();
-<<<<<<< HEAD
-        #[cfg(feature = "icu_datetime")]
-        const ETHIOPICDATELENGTHSV1MARKER: ::icu_provider::DataKeyHash =
-            ::icu_datetime::provider::calendar::EthiopicDateLengthsV1Marker::KEY.get_hash();
-        #[cfg(feature = "icu_datetime")]
-        const ETHIOPICDATESYMBOLSV1MARKER: ::icu_provider::DataKeyHash =
-            ::icu_datetime::provider::calendar::EthiopicDateSymbolsV1Marker::KEY.get_hash();
-        #[cfg(feature = "icu_datetime")]
-=======
+        #[cfg(feature = "icu_datetime")]
         const ETHIOPIANDATELENGTHSV1MARKER: ::icu_provider::DataKeyHash =
             ::icu_datetime::provider::calendar::EthiopianDateLengthsV1Marker::KEY.get_hash();
+        #[cfg(feature = "icu_datetime")]
         const ETHIOPIANDATESYMBOLSV1MARKER: ::icu_provider::DataKeyHash =
             ::icu_datetime::provider::calendar::EthiopianDateSymbolsV1Marker::KEY.get_hash();
->>>>>>> af635e22
+        #[cfg(feature = "icu_datetime")]
         const GREGORIANDATELENGTHSV1MARKER: ::icu_provider::DataKeyHash =
             ::icu_datetime::provider::calendar::GregorianDateLengthsV1Marker::KEY.get_hash();
         #[cfg(feature = "icu_datetime")]
@@ -110,13 +101,7 @@
         #[cfg(feature = "icu_datetime")]
         const TIMEZONEFORMATSV1MARKER: ::icu_provider::DataKeyHash =
             ::icu_datetime::provider::time_zones::TimeZoneFormatsV1Marker::KEY.get_hash();
-<<<<<<< HEAD
-        #[cfg(feature = "icu_datetime")]
-        const WEEKDATAV1MARKER: ::icu_provider::DataKeyHash =
-            ::icu_datetime::provider::week_data::WeekDataV1Marker::KEY.get_hash();
         #[cfg(feature = "icu_decimal")]
-=======
->>>>>>> af635e22
         const DECIMALSYMBOLSV1MARKER: ::icu_provider::DataKeyHash =
             ::icu_decimal::provider::DecimalSymbolsV1Marker::KEY.get_hash();
         #[cfg(feature = "icu_list")]
@@ -380,13 +365,12 @@
                     .get_by(|k| req.locale.strict_cmp(k.as_bytes()).reverse())
                     .copied()
                     .map(AnyPayload::from_static_ref),
-<<<<<<< HEAD
+                #[cfg(feature = "icu_calendar")]
+                WEEKDATAV1MARKER => datetime::week_data_v1_r::DATA
+                    .get_by(|k| req.locale.strict_cmp(k.as_bytes()).reverse())
+                    .copied()
+                    .map(AnyPayload::from_static_ref),
                 #[cfg(feature = "icu_casemapping")]
-=======
-                WEEKDATAV1MARKER => datetime::week_data_v1_r::DATA
-                    .get_by(|k| req.locale.strict_cmp(k.as_bytes()).reverse())
-                    .map(AnyPayload::from_static_ref),
->>>>>>> af635e22
                 CASEMAPPINGV1MARKER => props::casemap_v1::DATA
                     .get_by(|k| req.locale.strict_cmp(k.as_bytes()).reverse())
                     .copied()
@@ -451,21 +435,13 @@
                             zerofrom::ZeroFrom::zero_from(data),
                         )))
                     }),
-<<<<<<< HEAD
-                #[cfg(feature = "icu_datetime")]
-                ETHIOPICDATELENGTHSV1MARKER => datetime::ethiopic::datelengths_v1::DATA
-=======
+                #[cfg(feature = "icu_datetime")]
                 ETHIOPIANDATELENGTHSV1MARKER => datetime::ethiopic::datelengths_v1::DATA
->>>>>>> af635e22
-                    .get_by(|k| req.locale.strict_cmp(k.as_bytes()).reverse())
-                    .copied()
-                    .map(AnyPayload::from_static_ref),
-<<<<<<< HEAD
-                #[cfg(feature = "icu_datetime")]
-                ETHIOPICDATESYMBOLSV1MARKER => datetime::ethiopic::datesymbols_v1::DATA
-=======
+                    .get_by(|k| req.locale.strict_cmp(k.as_bytes()).reverse())
+                    .copied()
+                    .map(AnyPayload::from_static_ref),
+                #[cfg(feature = "icu_datetime")]
                 ETHIOPIANDATESYMBOLSV1MARKER => datetime::ethiopic::datesymbols_v1::DATA
->>>>>>> af635e22
                     .get_by(|k| req.locale.strict_cmp(k.as_bytes()).reverse())
                     .copied()
                     .map(AnyPayload::from_static_ref),
@@ -549,15 +525,7 @@
                     .get_by(|k| req.locale.strict_cmp(k.as_bytes()).reverse())
                     .copied()
                     .map(AnyPayload::from_static_ref),
-<<<<<<< HEAD
-                #[cfg(feature = "icu_datetime")]
-                WEEKDATAV1MARKER => datetime::week_data_v1_r::DATA
-                    .get_by(|k| req.locale.strict_cmp(k.as_bytes()).reverse())
-                    .copied()
-                    .map(AnyPayload::from_static_ref),
                 #[cfg(feature = "icu_decimal")]
-=======
->>>>>>> af635e22
                 DECIMALSYMBOLSV1MARKER => decimal::symbols_v1_u_nu::DATA
                     .get_by(|k| req.locale.strict_cmp(k.as_bytes()).reverse())
                     .copied()
