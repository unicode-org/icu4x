// @generated
mod calendar;
mod collator;
mod compactdecimal;
mod core;
mod datetime;
mod decimal;
mod displaynames;
mod fallback;
mod list;
mod locid_transform;
mod normalizer;
mod plurals;
mod props;
mod relativetime;
mod segmenter;
mod time_zone;
use ::icu_provider::prelude::*;
/// Implement [`DataProvider<M>`] on the given struct using the data
/// hardcoded in this module. This allows the struct to be used with
/// `icu`'s `_unstable` constructors.
///
/// This macro can only be called from its definition-site, i.e. right
/// after `include!`-ing the generated module.
///
/// ```compile_fail
/// struct MyDataProvider;
/// include!("/path/to/generated/mod.rs");
/// impl_data_provider(MyDataProvider);
/// ```
#[allow(unused_macros)]
macro_rules! impl_data_provider {
    ($ provider : path) => {
        #[cfg(feature = "icu_calendar")]
        impl DataProvider<::icu_calendar::provider::JapaneseErasV1Marker> for $provider {
            fn load(&self, req: DataRequest) -> Result<DataResponse<::icu_calendar::provider::JapaneseErasV1Marker>, DataError> {
                calendar::japanese_v1::lookup(&req.locale)
                    .map(zerofrom::ZeroFrom::zero_from)
                    .map(DataPayload::from_owned)
                    .map(|payload| DataResponse {
                        metadata: Default::default(),
                        payload: Some(payload),
                    })
                    .ok_or_else(|| DataErrorKind::MissingLocale.with_req(::icu_calendar::provider::JapaneseErasV1Marker::KEY, req))
            }
        }
        #[cfg(feature = "icu_calendar")]
        impl DataProvider<::icu_calendar::provider::JapaneseExtendedErasV1Marker> for $provider {
            fn load(&self, req: DataRequest) -> Result<DataResponse<::icu_calendar::provider::JapaneseExtendedErasV1Marker>, DataError> {
                calendar::japanext_v1::lookup(&req.locale)
                    .map(zerofrom::ZeroFrom::zero_from)
                    .map(DataPayload::from_owned)
                    .map(|payload| DataResponse {
                        metadata: Default::default(),
                        payload: Some(payload),
                    })
                    .ok_or_else(|| DataErrorKind::MissingLocale.with_req(::icu_calendar::provider::JapaneseExtendedErasV1Marker::KEY, req))
            }
        }
        #[cfg(feature = "icu_calendar")]
        impl DataProvider<::icu_calendar::provider::WeekDataV1Marker> for $provider {
            fn load(&self, req: DataRequest) -> Result<DataResponse<::icu_calendar::provider::WeekDataV1Marker>, DataError> {
                datetime::week_data_v1::lookup(&req.locale)
                    .map(zerofrom::ZeroFrom::zero_from)
                    .map(DataPayload::from_owned)
                    .map(|payload| DataResponse {
                        metadata: Default::default(),
                        payload: Some(payload),
                    })
                    .ok_or_else(|| DataErrorKind::MissingLocale.with_req(::icu_calendar::provider::WeekDataV1Marker::KEY, req))
            }
        }
        #[cfg(feature = "icu_casemapping")]
        impl DataProvider<::icu_casemapping::provider::CaseMappingV1Marker> for $provider {
            fn load(&self, req: DataRequest) -> Result<DataResponse<::icu_casemapping::provider::CaseMappingV1Marker>, DataError> {
                props::casemap_v1::lookup(&req.locale)
                    .map(zerofrom::ZeroFrom::zero_from)
                    .map(DataPayload::from_owned)
                    .map(|payload| DataResponse {
                        metadata: Default::default(),
                        payload: Some(payload),
                    })
                    .ok_or_else(|| DataErrorKind::MissingLocale.with_req(::icu_casemapping::provider::CaseMappingV1Marker::KEY, req))
            }
        }
        #[cfg(feature = "icu_collator")]
        impl DataProvider<::icu_collator::provider::CollationDataV1Marker> for $provider {
            fn load(&self, req: DataRequest) -> Result<DataResponse<::icu_collator::provider::CollationDataV1Marker>, DataError> {
                collator::data_v1::lookup(&req.locale)
                    .map(zerofrom::ZeroFrom::zero_from)
                    .map(DataPayload::from_owned)
                    .map(|payload| DataResponse {
                        metadata: Default::default(),
                        payload: Some(payload),
                    })
                    .ok_or_else(|| DataErrorKind::MissingLocale.with_req(::icu_collator::provider::CollationDataV1Marker::KEY, req))
            }
        }
        #[cfg(feature = "icu_collator")]
        impl DataProvider<::icu_collator::provider::CollationDiacriticsV1Marker> for $provider {
            fn load(&self, req: DataRequest) -> Result<DataResponse<::icu_collator::provider::CollationDiacriticsV1Marker>, DataError> {
                collator::dia_v1::lookup(&req.locale)
                    .map(zerofrom::ZeroFrom::zero_from)
                    .map(DataPayload::from_owned)
                    .map(|payload| DataResponse {
                        metadata: Default::default(),
                        payload: Some(payload),
                    })
                    .ok_or_else(|| DataErrorKind::MissingLocale.with_req(::icu_collator::provider::CollationDiacriticsV1Marker::KEY, req))
            }
        }
        #[cfg(feature = "icu_collator")]
        impl DataProvider<::icu_collator::provider::CollationJamoV1Marker> for $provider {
            fn load(&self, req: DataRequest) -> Result<DataResponse<::icu_collator::provider::CollationJamoV1Marker>, DataError> {
                collator::jamo_v1::lookup(&req.locale)
                    .map(zerofrom::ZeroFrom::zero_from)
                    .map(DataPayload::from_owned)
                    .map(|payload| DataResponse {
                        metadata: Default::default(),
                        payload: Some(payload),
                    })
                    .ok_or_else(|| DataErrorKind::MissingLocale.with_req(::icu_collator::provider::CollationJamoV1Marker::KEY, req))
            }
        }
        #[cfg(feature = "icu_collator")]
        impl DataProvider<::icu_collator::provider::CollationMetadataV1Marker> for $provider {
            fn load(&self, req: DataRequest) -> Result<DataResponse<::icu_collator::provider::CollationMetadataV1Marker>, DataError> {
                collator::meta_v1::lookup(&req.locale)
                    .map(zerofrom::ZeroFrom::zero_from)
                    .map(DataPayload::from_owned)
                    .map(|payload| DataResponse {
                        metadata: Default::default(),
                        payload: Some(payload),
                    })
                    .ok_or_else(|| DataErrorKind::MissingLocale.with_req(::icu_collator::provider::CollationMetadataV1Marker::KEY, req))
            }
        }
        #[cfg(feature = "icu_collator")]
        impl DataProvider<::icu_collator::provider::CollationReorderingV1Marker> for $provider {
            fn load(&self, req: DataRequest) -> Result<DataResponse<::icu_collator::provider::CollationReorderingV1Marker>, DataError> {
                collator::reord_v1::lookup(&req.locale)
                    .map(zerofrom::ZeroFrom::zero_from)
                    .map(DataPayload::from_owned)
                    .map(|payload| DataResponse {
                        metadata: Default::default(),
                        payload: Some(payload),
                    })
                    .ok_or_else(|| DataErrorKind::MissingLocale.with_req(::icu_collator::provider::CollationReorderingV1Marker::KEY, req))
            }
        }
        #[cfg(feature = "icu_collator")]
        impl DataProvider<::icu_collator::provider::CollationSpecialPrimariesV1Marker> for $provider {
            fn load(&self, req: DataRequest) -> Result<DataResponse<::icu_collator::provider::CollationSpecialPrimariesV1Marker>, DataError> {
                collator::prim_v1::lookup(&req.locale)
                    .map(zerofrom::ZeroFrom::zero_from)
                    .map(DataPayload::from_owned)
                    .map(|payload| DataResponse {
                        metadata: Default::default(),
                        payload: Some(payload),
                    })
                    .ok_or_else(|| DataErrorKind::MissingLocale.with_req(::icu_collator::provider::CollationSpecialPrimariesV1Marker::KEY, req))
            }
        }
        #[cfg(feature = "icu_compactdecimal")]
        impl DataProvider<::icu_compactdecimal::provider::LongCompactDecimalFormatDataV1Marker> for $provider {
            fn load(
                &self,
                req: DataRequest,
            ) -> Result<DataResponse<::icu_compactdecimal::provider::LongCompactDecimalFormatDataV1Marker>, DataError> {
                compactdecimal::long_v1::lookup(&req.locale)
                    .map(zerofrom::ZeroFrom::zero_from)
                    .map(DataPayload::from_owned)
                    .map(|payload| DataResponse {
                        metadata: Default::default(),
                        payload: Some(payload),
                    })
                    .ok_or_else(|| {
                        DataErrorKind::MissingLocale.with_req(::icu_compactdecimal::provider::LongCompactDecimalFormatDataV1Marker::KEY, req)
                    })
            }
        }
        #[cfg(feature = "icu_compactdecimal")]
        impl DataProvider<::icu_compactdecimal::provider::ShortCompactDecimalFormatDataV1Marker> for $provider {
            fn load(
                &self,
                req: DataRequest,
            ) -> Result<DataResponse<::icu_compactdecimal::provider::ShortCompactDecimalFormatDataV1Marker>, DataError> {
                compactdecimal::short_v1::lookup(&req.locale)
                    .map(zerofrom::ZeroFrom::zero_from)
                    .map(DataPayload::from_owned)
                    .map(|payload| DataResponse {
                        metadata: Default::default(),
                        payload: Some(payload),
                    })
                    .ok_or_else(|| {
                        DataErrorKind::MissingLocale.with_req(::icu_compactdecimal::provider::ShortCompactDecimalFormatDataV1Marker::KEY, req)
                    })
            }
        }
        #[cfg(feature = "icu_datetime")]
        impl DataProvider<::icu_datetime::provider::calendar::BuddhistDateLengthsV1Marker> for $provider {
            fn load(&self, req: DataRequest) -> Result<DataResponse<::icu_datetime::provider::calendar::BuddhistDateLengthsV1Marker>, DataError> {
                datetime::buddhist::datelengths_v1::lookup(&req.locale)
                    .map(zerofrom::ZeroFrom::zero_from)
                    .map(DataPayload::from_owned)
                    .map(|payload| DataResponse {
                        metadata: Default::default(),
                        payload: Some(payload),
                    })
                    .ok_or_else(|| DataErrorKind::MissingLocale.with_req(::icu_datetime::provider::calendar::BuddhistDateLengthsV1Marker::KEY, req))
            }
        }
        #[cfg(feature = "icu_datetime")]
        impl DataProvider<::icu_datetime::provider::calendar::BuddhistDateSymbolsV1Marker> for $provider {
            fn load(&self, req: DataRequest) -> Result<DataResponse<::icu_datetime::provider::calendar::BuddhistDateSymbolsV1Marker>, DataError> {
                datetime::buddhist::datesymbols_v1::lookup(&req.locale)
                    .map(zerofrom::ZeroFrom::zero_from)
                    .map(DataPayload::from_owned)
                    .map(|payload| DataResponse {
                        metadata: Default::default(),
                        payload: Some(payload),
                    })
                    .ok_or_else(|| DataErrorKind::MissingLocale.with_req(::icu_datetime::provider::calendar::BuddhistDateSymbolsV1Marker::KEY, req))
            }
        }
        #[cfg(feature = "icu_datetime")]
        impl DataProvider<::icu_datetime::provider::calendar::CopticDateLengthsV1Marker> for $provider {
            fn load(&self, req: DataRequest) -> Result<DataResponse<::icu_datetime::provider::calendar::CopticDateLengthsV1Marker>, DataError> {
                datetime::coptic::datelengths_v1::lookup(&req.locale)
                    .map(zerofrom::ZeroFrom::zero_from)
                    .map(DataPayload::from_owned)
                    .map(|payload| DataResponse {
                        metadata: Default::default(),
                        payload: Some(payload),
                    })
                    .ok_or_else(|| DataErrorKind::MissingLocale.with_req(::icu_datetime::provider::calendar::CopticDateLengthsV1Marker::KEY, req))
            }
        }
        #[cfg(feature = "icu_datetime")]
        impl DataProvider<::icu_datetime::provider::calendar::CopticDateSymbolsV1Marker> for $provider {
            fn load(&self, req: DataRequest) -> Result<DataResponse<::icu_datetime::provider::calendar::CopticDateSymbolsV1Marker>, DataError> {
                datetime::coptic::datesymbols_v1::lookup(&req.locale)
                    .map(zerofrom::ZeroFrom::zero_from)
                    .map(DataPayload::from_owned)
                    .map(|payload| DataResponse {
                        metadata: Default::default(),
                        payload: Some(payload),
                    })
                    .ok_or_else(|| DataErrorKind::MissingLocale.with_req(::icu_datetime::provider::calendar::CopticDateSymbolsV1Marker::KEY, req))
            }
        }
        #[cfg(feature = "icu_datetime_experimental")]
        impl DataProvider<::icu_datetime::provider::calendar::DateSkeletonPatternsV1Marker> for $provider {
            fn load(&self, req: DataRequest) -> Result<DataResponse<::icu_datetime::provider::calendar::DateSkeletonPatternsV1Marker>, DataError> {
                datetime::skeletons_v1::lookup(&req.locale)
                    .map(zerofrom::ZeroFrom::zero_from)
                    .map(DataPayload::from_owned)
                    .map(|payload| DataResponse {
                        metadata: Default::default(),
                        payload: Some(payload),
                    })
                    .ok_or_else(|| DataErrorKind::MissingLocale.with_req(::icu_datetime::provider::calendar::DateSkeletonPatternsV1Marker::KEY, req))
            }
        }
        #[cfg(feature = "icu_datetime")]
        impl DataProvider<::icu_datetime::provider::calendar::EthiopianDateLengthsV1Marker> for $provider {
            fn load(&self, req: DataRequest) -> Result<DataResponse<::icu_datetime::provider::calendar::EthiopianDateLengthsV1Marker>, DataError> {
                datetime::ethiopic::datelengths_v1::lookup(&req.locale)
                    .map(zerofrom::ZeroFrom::zero_from)
                    .map(DataPayload::from_owned)
                    .map(|payload| DataResponse {
                        metadata: Default::default(),
                        payload: Some(payload),
                    })
                    .ok_or_else(|| DataErrorKind::MissingLocale.with_req(::icu_datetime::provider::calendar::EthiopianDateLengthsV1Marker::KEY, req))
            }
        }
        #[cfg(feature = "icu_datetime")]
        impl DataProvider<::icu_datetime::provider::calendar::EthiopianDateSymbolsV1Marker> for $provider {
            fn load(&self, req: DataRequest) -> Result<DataResponse<::icu_datetime::provider::calendar::EthiopianDateSymbolsV1Marker>, DataError> {
                datetime::ethiopic::datesymbols_v1::lookup(&req.locale)
                    .map(zerofrom::ZeroFrom::zero_from)
                    .map(DataPayload::from_owned)
                    .map(|payload| DataResponse {
                        metadata: Default::default(),
                        payload: Some(payload),
                    })
                    .ok_or_else(|| DataErrorKind::MissingLocale.with_req(::icu_datetime::provider::calendar::EthiopianDateSymbolsV1Marker::KEY, req))
            }
        }
        #[cfg(feature = "icu_datetime")]
        impl DataProvider<::icu_datetime::provider::calendar::GregorianDateLengthsV1Marker> for $provider {
            fn load(&self, req: DataRequest) -> Result<DataResponse<::icu_datetime::provider::calendar::GregorianDateLengthsV1Marker>, DataError> {
                datetime::gregory::datelengths_v1::lookup(&req.locale)
                    .map(zerofrom::ZeroFrom::zero_from)
                    .map(DataPayload::from_owned)
                    .map(|payload| DataResponse {
                        metadata: Default::default(),
                        payload: Some(payload),
                    })
                    .ok_or_else(|| DataErrorKind::MissingLocale.with_req(::icu_datetime::provider::calendar::GregorianDateLengthsV1Marker::KEY, req))
            }
        }
        #[cfg(feature = "icu_datetime")]
        impl DataProvider<::icu_datetime::provider::calendar::GregorianDateSymbolsV1Marker> for $provider {
            fn load(&self, req: DataRequest) -> Result<DataResponse<::icu_datetime::provider::calendar::GregorianDateSymbolsV1Marker>, DataError> {
                datetime::gregory::datesymbols_v1::lookup(&req.locale)
                    .map(zerofrom::ZeroFrom::zero_from)
                    .map(DataPayload::from_owned)
                    .map(|payload| DataResponse {
                        metadata: Default::default(),
                        payload: Some(payload),
                    })
                    .ok_or_else(|| DataErrorKind::MissingLocale.with_req(::icu_datetime::provider::calendar::GregorianDateSymbolsV1Marker::KEY, req))
            }
        }
        #[cfg(feature = "icu_datetime")]
        impl DataProvider<::icu_datetime::provider::calendar::IndianDateLengthsV1Marker> for $provider {
            fn load(&self, req: DataRequest) -> Result<DataResponse<::icu_datetime::provider::calendar::IndianDateLengthsV1Marker>, DataError> {
                datetime::indian::datelengths_v1::lookup(&req.locale)
                    .map(zerofrom::ZeroFrom::zero_from)
                    .map(DataPayload::from_owned)
                    .map(|payload| DataResponse {
                        metadata: Default::default(),
                        payload: Some(payload),
                    })
                    .ok_or_else(|| DataErrorKind::MissingLocale.with_req(::icu_datetime::provider::calendar::IndianDateLengthsV1Marker::KEY, req))
            }
        }
        #[cfg(feature = "icu_datetime")]
        impl DataProvider<::icu_datetime::provider::calendar::IndianDateSymbolsV1Marker> for $provider {
            fn load(&self, req: DataRequest) -> Result<DataResponse<::icu_datetime::provider::calendar::IndianDateSymbolsV1Marker>, DataError> {
                datetime::indian::datesymbols_v1::lookup(&req.locale)
                    .map(zerofrom::ZeroFrom::zero_from)
                    .map(DataPayload::from_owned)
                    .map(|payload| DataResponse {
                        metadata: Default::default(),
                        payload: Some(payload),
                    })
                    .ok_or_else(|| DataErrorKind::MissingLocale.with_req(::icu_datetime::provider::calendar::IndianDateSymbolsV1Marker::KEY, req))
            }
        }
        #[cfg(feature = "icu_datetime")]
        impl DataProvider<::icu_datetime::provider::calendar::JapaneseDateLengthsV1Marker> for $provider {
            fn load(&self, req: DataRequest) -> Result<DataResponse<::icu_datetime::provider::calendar::JapaneseDateLengthsV1Marker>, DataError> {
                datetime::japanese::datelengths_v1::lookup(&req.locale)
                    .map(zerofrom::ZeroFrom::zero_from)
                    .map(DataPayload::from_owned)
                    .map(|payload| DataResponse {
                        metadata: Default::default(),
                        payload: Some(payload),
                    })
                    .ok_or_else(|| DataErrorKind::MissingLocale.with_req(::icu_datetime::provider::calendar::JapaneseDateLengthsV1Marker::KEY, req))
            }
        }
        #[cfg(feature = "icu_datetime")]
        impl DataProvider<::icu_datetime::provider::calendar::JapaneseDateSymbolsV1Marker> for $provider {
            fn load(&self, req: DataRequest) -> Result<DataResponse<::icu_datetime::provider::calendar::JapaneseDateSymbolsV1Marker>, DataError> {
                datetime::japanese::datesymbols_v1::lookup(&req.locale)
                    .map(zerofrom::ZeroFrom::zero_from)
                    .map(DataPayload::from_owned)
                    .map(|payload| DataResponse {
                        metadata: Default::default(),
                        payload: Some(payload),
                    })
                    .ok_or_else(|| DataErrorKind::MissingLocale.with_req(::icu_datetime::provider::calendar::JapaneseDateSymbolsV1Marker::KEY, req))
            }
        }
        #[cfg(feature = "icu_datetime")]
        impl DataProvider<::icu_datetime::provider::calendar::JapaneseExtendedDateLengthsV1Marker> for $provider {
            fn load(
                &self,
                req: DataRequest,
            ) -> Result<DataResponse<::icu_datetime::provider::calendar::JapaneseExtendedDateLengthsV1Marker>, DataError> {
                datetime::japanext::datelengths_v1::lookup(&req.locale)
                    .map(zerofrom::ZeroFrom::zero_from)
                    .map(DataPayload::from_owned)
                    .map(|payload| DataResponse {
                        metadata: Default::default(),
                        payload: Some(payload),
                    })
                    .ok_or_else(|| {
                        DataErrorKind::MissingLocale.with_req(::icu_datetime::provider::calendar::JapaneseExtendedDateLengthsV1Marker::KEY, req)
                    })
            }
        }
        #[cfg(feature = "icu_datetime")]
        impl DataProvider<::icu_datetime::provider::calendar::JapaneseExtendedDateSymbolsV1Marker> for $provider {
            fn load(
                &self,
                req: DataRequest,
            ) -> Result<DataResponse<::icu_datetime::provider::calendar::JapaneseExtendedDateSymbolsV1Marker>, DataError> {
                datetime::japanext::datesymbols_v1::lookup(&req.locale)
                    .map(zerofrom::ZeroFrom::zero_from)
                    .map(DataPayload::from_owned)
                    .map(|payload| DataResponse {
                        metadata: Default::default(),
                        payload: Some(payload),
                    })
                    .ok_or_else(|| {
                        DataErrorKind::MissingLocale.with_req(::icu_datetime::provider::calendar::JapaneseExtendedDateSymbolsV1Marker::KEY, req)
                    })
            }
        }
        #[cfg(feature = "icu_datetime")]
        impl DataProvider<::icu_datetime::provider::calendar::TimeLengthsV1Marker> for $provider {
            fn load(&self, req: DataRequest) -> Result<DataResponse<::icu_datetime::provider::calendar::TimeLengthsV1Marker>, DataError> {
                datetime::timelengths_v1::lookup(&req.locale)
                    .map(zerofrom::ZeroFrom::zero_from)
                    .map(DataPayload::from_owned)
                    .map(|payload| DataResponse {
                        metadata: Default::default(),
                        payload: Some(payload),
                    })
                    .ok_or_else(|| DataErrorKind::MissingLocale.with_req(::icu_datetime::provider::calendar::TimeLengthsV1Marker::KEY, req))
            }
        }
        #[cfg(feature = "icu_datetime")]
        impl DataProvider<::icu_datetime::provider::calendar::TimeSymbolsV1Marker> for $provider {
            fn load(&self, req: DataRequest) -> Result<DataResponse<::icu_datetime::provider::calendar::TimeSymbolsV1Marker>, DataError> {
                datetime::timesymbols_v1::lookup(&req.locale)
                    .map(zerofrom::ZeroFrom::zero_from)
                    .map(DataPayload::from_owned)
                    .map(|payload| DataResponse {
                        metadata: Default::default(),
                        payload: Some(payload),
                    })
                    .ok_or_else(|| DataErrorKind::MissingLocale.with_req(::icu_datetime::provider::calendar::TimeSymbolsV1Marker::KEY, req))
            }
        }
        #[cfg(feature = "icu_datetime")]
        impl DataProvider<::icu_datetime::provider::time_zones::ExemplarCitiesV1Marker> for $provider {
            fn load(&self, req: DataRequest) -> Result<DataResponse<::icu_datetime::provider::time_zones::ExemplarCitiesV1Marker>, DataError> {
                time_zone::exemplar_cities_v1::lookup(&req.locale)
                    .map(zerofrom::ZeroFrom::zero_from)
                    .map(DataPayload::from_owned)
                    .map(|payload| DataResponse {
                        metadata: Default::default(),
                        payload: Some(payload),
                    })
                    .ok_or_else(|| DataErrorKind::MissingLocale.with_req(::icu_datetime::provider::time_zones::ExemplarCitiesV1Marker::KEY, req))
            }
        }
        #[cfg(feature = "icu_datetime")]
        impl DataProvider<::icu_datetime::provider::time_zones::MetazoneGenericNamesLongV1Marker> for $provider {
            fn load(
                &self,
                req: DataRequest,
            ) -> Result<DataResponse<::icu_datetime::provider::time_zones::MetazoneGenericNamesLongV1Marker>, DataError> {
                time_zone::generic_long_v1::lookup(&req.locale)
                    .map(zerofrom::ZeroFrom::zero_from)
                    .map(DataPayload::from_owned)
                    .map(|payload| DataResponse {
                        metadata: Default::default(),
                        payload: Some(payload),
                    })
                    .ok_or_else(|| {
                        DataErrorKind::MissingLocale.with_req(::icu_datetime::provider::time_zones::MetazoneGenericNamesLongV1Marker::KEY, req)
                    })
            }
        }
        #[cfg(feature = "icu_datetime")]
        impl DataProvider<::icu_datetime::provider::time_zones::MetazoneGenericNamesShortV1Marker> for $provider {
            fn load(
                &self,
                req: DataRequest,
            ) -> Result<DataResponse<::icu_datetime::provider::time_zones::MetazoneGenericNamesShortV1Marker>, DataError> {
                time_zone::generic_short_v1::lookup(&req.locale)
                    .map(zerofrom::ZeroFrom::zero_from)
                    .map(DataPayload::from_owned)
                    .map(|payload| DataResponse {
                        metadata: Default::default(),
                        payload: Some(payload),
                    })
                    .ok_or_else(|| {
                        DataErrorKind::MissingLocale.with_req(::icu_datetime::provider::time_zones::MetazoneGenericNamesShortV1Marker::KEY, req)
                    })
            }
        }
        #[cfg(feature = "icu_datetime")]
        impl DataProvider<::icu_datetime::provider::time_zones::MetazoneSpecificNamesLongV1Marker> for $provider {
            fn load(
                &self,
                req: DataRequest,
            ) -> Result<DataResponse<::icu_datetime::provider::time_zones::MetazoneSpecificNamesLongV1Marker>, DataError> {
                time_zone::specific_long_v1::lookup(&req.locale)
                    .map(zerofrom::ZeroFrom::zero_from)
                    .map(DataPayload::from_owned)
                    .map(|payload| DataResponse {
                        metadata: Default::default(),
                        payload: Some(payload),
                    })
                    .ok_or_else(|| {
                        DataErrorKind::MissingLocale.with_req(::icu_datetime::provider::time_zones::MetazoneSpecificNamesLongV1Marker::KEY, req)
                    })
            }
        }
        #[cfg(feature = "icu_datetime")]
        impl DataProvider<::icu_datetime::provider::time_zones::MetazoneSpecificNamesShortV1Marker> for $provider {
            fn load(
                &self,
                req: DataRequest,
            ) -> Result<DataResponse<::icu_datetime::provider::time_zones::MetazoneSpecificNamesShortV1Marker>, DataError> {
                time_zone::specific_short_v1::lookup(&req.locale)
                    .map(zerofrom::ZeroFrom::zero_from)
                    .map(DataPayload::from_owned)
                    .map(|payload| DataResponse {
                        metadata: Default::default(),
                        payload: Some(payload),
                    })
                    .ok_or_else(|| {
                        DataErrorKind::MissingLocale.with_req(::icu_datetime::provider::time_zones::MetazoneSpecificNamesShortV1Marker::KEY, req)
<<<<<<< HEAD
                    })
            }
        }
        #[cfg(feature = "icu_datetime")]
        impl DataProvider<::icu_datetime::provider::time_zones::TimeZoneFormatsV1Marker> for $provider {
            fn load(&self, req: DataRequest) -> Result<DataResponse<::icu_datetime::provider::time_zones::TimeZoneFormatsV1Marker>, DataError> {
                time_zone::formats_v1::lookup(&req.locale)
                    .map(zerofrom::ZeroFrom::zero_from)
                    .map(DataPayload::from_owned)
                    .map(|payload| DataResponse {
                        metadata: Default::default(),
                        payload: Some(payload),
                    })
                    .ok_or_else(|| DataErrorKind::MissingLocale.with_req(::icu_datetime::provider::time_zones::TimeZoneFormatsV1Marker::KEY, req))
            }
        }
        #[cfg(feature = "icu_decimal")]
        impl DataProvider<::icu_decimal::provider::DecimalSymbolsV1Marker> for $provider {
            fn load(&self, req: DataRequest) -> Result<DataResponse<::icu_decimal::provider::DecimalSymbolsV1Marker>, DataError> {
                decimal::symbols_v1::lookup(&req.locale)
                    .map(zerofrom::ZeroFrom::zero_from)
                    .map(DataPayload::from_owned)
                    .map(|payload| DataResponse {
                        metadata: Default::default(),
                        payload: Some(payload),
                    })
                    .ok_or_else(|| DataErrorKind::MissingLocale.with_req(::icu_decimal::provider::DecimalSymbolsV1Marker::KEY, req))
            }
        }
        #[cfg(feature = "icu_displaynames")]
        impl DataProvider<::icu_displaynames::provider::LanguageDisplayNamesV1Marker> for $provider {
            fn load(&self, req: DataRequest) -> Result<DataResponse<::icu_displaynames::provider::LanguageDisplayNamesV1Marker>, DataError> {
                displaynames::languages_v1::lookup(&req.locale)
                    .map(zerofrom::ZeroFrom::zero_from)
                    .map(DataPayload::from_owned)
                    .map(|payload| DataResponse {
                        metadata: Default::default(),
                        payload: Some(payload),
                    })
                    .ok_or_else(|| DataErrorKind::MissingLocale.with_req(::icu_displaynames::provider::LanguageDisplayNamesV1Marker::KEY, req))
            }
        }
        #[cfg(feature = "icu_displaynames")]
        impl DataProvider<::icu_displaynames::provider::TerritoryDisplayNamesV1Marker> for $provider {
            fn load(&self, req: DataRequest) -> Result<DataResponse<::icu_displaynames::provider::TerritoryDisplayNamesV1Marker>, DataError> {
                displaynames::territories_v1::lookup(&req.locale)
                    .map(zerofrom::ZeroFrom::zero_from)
                    .map(DataPayload::from_owned)
                    .map(|payload| DataResponse {
                        metadata: Default::default(),
                        payload: Some(payload),
                    })
                    .ok_or_else(|| DataErrorKind::MissingLocale.with_req(::icu_displaynames::provider::TerritoryDisplayNamesV1Marker::KEY, req))
            }
        }
        #[cfg(feature = "icu_list")]
        impl DataProvider<::icu_list::provider::AndListV1Marker> for $provider {
            fn load(&self, req: DataRequest) -> Result<DataResponse<::icu_list::provider::AndListV1Marker>, DataError> {
                list::and_v1::lookup(&req.locale)
                    .map(zerofrom::ZeroFrom::zero_from)
                    .map(DataPayload::from_owned)
                    .map(|payload| DataResponse {
                        metadata: Default::default(),
                        payload: Some(payload),
                    })
                    .ok_or_else(|| DataErrorKind::MissingLocale.with_req(::icu_list::provider::AndListV1Marker::KEY, req))
            }
        }
        #[cfg(feature = "icu_list")]
        impl DataProvider<::icu_list::provider::OrListV1Marker> for $provider {
            fn load(&self, req: DataRequest) -> Result<DataResponse<::icu_list::provider::OrListV1Marker>, DataError> {
                list::or_v1::lookup(&req.locale)
                    .map(zerofrom::ZeroFrom::zero_from)
                    .map(DataPayload::from_owned)
                    .map(|payload| DataResponse {
                        metadata: Default::default(),
                        payload: Some(payload),
                    })
                    .ok_or_else(|| DataErrorKind::MissingLocale.with_req(::icu_list::provider::OrListV1Marker::KEY, req))
            }
        }
        #[cfg(feature = "icu_list")]
        impl DataProvider<::icu_list::provider::UnitListV1Marker> for $provider {
            fn load(&self, req: DataRequest) -> Result<DataResponse<::icu_list::provider::UnitListV1Marker>, DataError> {
                list::unit_v1::lookup(&req.locale)
                    .map(zerofrom::ZeroFrom::zero_from)
                    .map(DataPayload::from_owned)
                    .map(|payload| DataResponse {
                        metadata: Default::default(),
                        payload: Some(payload),
                    })
                    .ok_or_else(|| DataErrorKind::MissingLocale.with_req(::icu_list::provider::UnitListV1Marker::KEY, req))
            }
        }
        #[cfg(feature = "icu_locid_transform")]
        impl DataProvider<::icu_locid_transform::provider::AliasesV1Marker> for $provider {
            fn load(&self, req: DataRequest) -> Result<DataResponse<::icu_locid_transform::provider::AliasesV1Marker>, DataError> {
                locid_transform::aliases_v1::lookup(&req.locale)
                    .map(zerofrom::ZeroFrom::zero_from)
                    .map(DataPayload::from_owned)
                    .map(|payload| DataResponse {
                        metadata: Default::default(),
                        payload: Some(payload),
                    })
                    .ok_or_else(|| DataErrorKind::MissingLocale.with_req(::icu_locid_transform::provider::AliasesV1Marker::KEY, req))
            }
        }
        #[cfg(feature = "icu_locid_transform")]
        impl DataProvider<::icu_locid_transform::provider::LikelySubtagsV1Marker> for $provider {
            fn load(&self, req: DataRequest) -> Result<DataResponse<::icu_locid_transform::provider::LikelySubtagsV1Marker>, DataError> {
                locid_transform::likelysubtags_v1::lookup(&req.locale)
                    .map(zerofrom::ZeroFrom::zero_from)
                    .map(DataPayload::from_owned)
                    .map(|payload| DataResponse {
                        metadata: Default::default(),
                        payload: Some(payload),
                    })
                    .ok_or_else(|| DataErrorKind::MissingLocale.with_req(::icu_locid_transform::provider::LikelySubtagsV1Marker::KEY, req))
            }
        }
        #[cfg(feature = "icu_normalizer")]
        impl DataProvider<::icu_normalizer::provider::CanonicalCompositionsV1Marker> for $provider {
            fn load(&self, req: DataRequest) -> Result<DataResponse<::icu_normalizer::provider::CanonicalCompositionsV1Marker>, DataError> {
                normalizer::comp_v1::lookup(&req.locale)
                    .map(zerofrom::ZeroFrom::zero_from)
                    .map(DataPayload::from_owned)
                    .map(|payload| DataResponse {
                        metadata: Default::default(),
                        payload: Some(payload),
                    })
                    .ok_or_else(|| DataErrorKind::MissingLocale.with_req(::icu_normalizer::provider::CanonicalCompositionsV1Marker::KEY, req))
            }
        }
        #[cfg(feature = "icu_normalizer")]
        impl DataProvider<::icu_normalizer::provider::CanonicalDecompositionDataV1Marker> for $provider {
            fn load(&self, req: DataRequest) -> Result<DataResponse<::icu_normalizer::provider::CanonicalDecompositionDataV1Marker>, DataError> {
                normalizer::nfd_v1::lookup(&req.locale)
                    .map(zerofrom::ZeroFrom::zero_from)
                    .map(DataPayload::from_owned)
                    .map(|payload| DataResponse {
                        metadata: Default::default(),
                        payload: Some(payload),
                    })
                    .ok_or_else(|| DataErrorKind::MissingLocale.with_req(::icu_normalizer::provider::CanonicalDecompositionDataV1Marker::KEY, req))
            }
        }
        #[cfg(feature = "icu_normalizer")]
        impl DataProvider<::icu_normalizer::provider::CanonicalDecompositionTablesV1Marker> for $provider {
            fn load(&self, req: DataRequest) -> Result<DataResponse<::icu_normalizer::provider::CanonicalDecompositionTablesV1Marker>, DataError> {
                normalizer::nfdex_v1::lookup(&req.locale)
                    .map(zerofrom::ZeroFrom::zero_from)
                    .map(DataPayload::from_owned)
                    .map(|payload| DataResponse {
                        metadata: Default::default(),
                        payload: Some(payload),
                    })
                    .ok_or_else(|| DataErrorKind::MissingLocale.with_req(::icu_normalizer::provider::CanonicalDecompositionTablesV1Marker::KEY, req))
            }
        }
        #[cfg(feature = "icu_normalizer")]
        impl DataProvider<::icu_normalizer::provider::CompatibilityDecompositionSupplementV1Marker> for $provider {
            fn load(
                &self,
                req: DataRequest,
            ) -> Result<DataResponse<::icu_normalizer::provider::CompatibilityDecompositionSupplementV1Marker>, DataError> {
                normalizer::nfkd_v1::lookup(&req.locale)
                    .map(zerofrom::ZeroFrom::zero_from)
                    .map(DataPayload::from_owned)
                    .map(|payload| DataResponse {
                        metadata: Default::default(),
                        payload: Some(payload),
                    })
=======
                    })?,
            ))),
        })
    }
}
#[cfg(feature = "icu_datetime")]
impl DataProvider<::icu_datetime::provider::time_zones::TimeZoneFormatsV1Marker> for BakedDataProvider {
    fn load(&self, req: DataRequest) -> Result<DataResponse<::icu_datetime::provider::time_zones::TimeZoneFormatsV1Marker>, DataError> {
        Ok(DataResponse {
            metadata: Default::default(),
            payload: Some(DataPayload::from_owned(zerofrom::ZeroFrom::zero_from(
                *time_zone::formats_v1::DATA
                    .get_by(|k| req.locale.strict_cmp(k.as_bytes()).reverse())
                    .ok_or_else(|| DataErrorKind::MissingLocale.with_req(::icu_datetime::provider::time_zones::TimeZoneFormatsV1Marker::KEY, req))?,
            ))),
        })
    }
}
#[cfg(feature = "icu_decimal")]
impl DataProvider<::icu_decimal::provider::DecimalSymbolsV1Marker> for BakedDataProvider {
    fn load(&self, req: DataRequest) -> Result<DataResponse<::icu_decimal::provider::DecimalSymbolsV1Marker>, DataError> {
        Ok(DataResponse {
            metadata: Default::default(),
            payload: Some(DataPayload::from_owned(zerofrom::ZeroFrom::zero_from(
                *decimal::symbols_v1::DATA
                    .get_by(|k| req.locale.strict_cmp(k.as_bytes()).reverse())
                    .ok_or_else(|| DataErrorKind::MissingLocale.with_req(::icu_decimal::provider::DecimalSymbolsV1Marker::KEY, req))?,
            ))),
        })
    }
}
#[cfg(feature = "icu_displaynames")]
impl DataProvider<::icu_displaynames::provider::LanguageDisplayNamesV1Marker> for BakedDataProvider {
    fn load(&self, req: DataRequest) -> Result<DataResponse<::icu_displaynames::provider::LanguageDisplayNamesV1Marker>, DataError> {
        Ok(DataResponse {
            metadata: Default::default(),
            payload: Some(DataPayload::from_owned(zerofrom::ZeroFrom::zero_from(
                *displaynames::languages_v1::DATA
                    .get_by(|k| req.locale.strict_cmp(k.as_bytes()).reverse())
                    .ok_or_else(|| DataErrorKind::MissingLocale.with_req(::icu_displaynames::provider::LanguageDisplayNamesV1Marker::KEY, req))?,
            ))),
        })
    }
}
#[cfg(feature = "icu_displaynames")]
impl DataProvider<::icu_displaynames::provider::RegionDisplayNamesV1Marker> for BakedDataProvider {
    fn load(&self, req: DataRequest) -> Result<DataResponse<::icu_displaynames::provider::RegionDisplayNamesV1Marker>, DataError> {
        Ok(DataResponse {
            metadata: Default::default(),
            payload: Some(DataPayload::from_owned(zerofrom::ZeroFrom::zero_from(
                *displaynames::regions_v1::DATA
                    .get_by(|k| req.locale.strict_cmp(k.as_bytes()).reverse())
                    .ok_or_else(|| DataErrorKind::MissingLocale.with_req(::icu_displaynames::provider::RegionDisplayNamesV1Marker::KEY, req))?,
            ))),
        })
    }
}
#[cfg(feature = "icu_list")]
impl DataProvider<::icu_list::provider::AndListV1Marker> for BakedDataProvider {
    fn load(&self, req: DataRequest) -> Result<DataResponse<::icu_list::provider::AndListV1Marker>, DataError> {
        Ok(DataResponse {
            metadata: Default::default(),
            payload: Some(DataPayload::from_owned(zerofrom::ZeroFrom::zero_from(
                *list::and_v1::DATA
                    .get_by(|k| req.locale.strict_cmp(k.as_bytes()).reverse())
                    .ok_or_else(|| DataErrorKind::MissingLocale.with_req(::icu_list::provider::AndListV1Marker::KEY, req))?,
            ))),
        })
    }
}
#[cfg(feature = "icu_list")]
impl DataProvider<::icu_list::provider::OrListV1Marker> for BakedDataProvider {
    fn load(&self, req: DataRequest) -> Result<DataResponse<::icu_list::provider::OrListV1Marker>, DataError> {
        Ok(DataResponse {
            metadata: Default::default(),
            payload: Some(DataPayload::from_owned(zerofrom::ZeroFrom::zero_from(
                *list::or_v1::DATA
                    .get_by(|k| req.locale.strict_cmp(k.as_bytes()).reverse())
                    .ok_or_else(|| DataErrorKind::MissingLocale.with_req(::icu_list::provider::OrListV1Marker::KEY, req))?,
            ))),
        })
    }
}
#[cfg(feature = "icu_list")]
impl DataProvider<::icu_list::provider::UnitListV1Marker> for BakedDataProvider {
    fn load(&self, req: DataRequest) -> Result<DataResponse<::icu_list::provider::UnitListV1Marker>, DataError> {
        Ok(DataResponse {
            metadata: Default::default(),
            payload: Some(DataPayload::from_owned(zerofrom::ZeroFrom::zero_from(
                *list::unit_v1::DATA
                    .get_by(|k| req.locale.strict_cmp(k.as_bytes()).reverse())
                    .ok_or_else(|| DataErrorKind::MissingLocale.with_req(::icu_list::provider::UnitListV1Marker::KEY, req))?,
            ))),
        })
    }
}
#[cfg(feature = "icu_locid_transform")]
impl DataProvider<::icu_locid_transform::provider::AliasesV1Marker> for BakedDataProvider {
    fn load(&self, req: DataRequest) -> Result<DataResponse<::icu_locid_transform::provider::AliasesV1Marker>, DataError> {
        Ok(DataResponse {
            metadata: Default::default(),
            payload: Some(DataPayload::from_owned(zerofrom::ZeroFrom::zero_from(
                *locid_transform::aliases_v1::DATA
                    .get_by(|k| req.locale.strict_cmp(k.as_bytes()).reverse())
                    .ok_or_else(|| DataErrorKind::MissingLocale.with_req(::icu_locid_transform::provider::AliasesV1Marker::KEY, req))?,
            ))),
        })
    }
}
#[cfg(feature = "icu_locid_transform")]
impl DataProvider<::icu_locid_transform::provider::LikelySubtagsV1Marker> for BakedDataProvider {
    fn load(&self, req: DataRequest) -> Result<DataResponse<::icu_locid_transform::provider::LikelySubtagsV1Marker>, DataError> {
        Ok(DataResponse {
            metadata: Default::default(),
            payload: Some(DataPayload::from_owned(zerofrom::ZeroFrom::zero_from(
                *locid_transform::likelysubtags_v1::DATA
                    .get_by(|k| req.locale.strict_cmp(k.as_bytes()).reverse())
                    .ok_or_else(|| DataErrorKind::MissingLocale.with_req(::icu_locid_transform::provider::LikelySubtagsV1Marker::KEY, req))?,
            ))),
        })
    }
}
#[cfg(feature = "icu_normalizer")]
impl DataProvider<::icu_normalizer::provider::CanonicalCompositionsV1Marker> for BakedDataProvider {
    fn load(&self, req: DataRequest) -> Result<DataResponse<::icu_normalizer::provider::CanonicalCompositionsV1Marker>, DataError> {
        Ok(DataResponse {
            metadata: Default::default(),
            payload: Some(DataPayload::from_owned(zerofrom::ZeroFrom::zero_from(
                *normalizer::comp_v1::DATA
                    .get_by(|k| req.locale.strict_cmp(k.as_bytes()).reverse())
                    .ok_or_else(|| DataErrorKind::MissingLocale.with_req(::icu_normalizer::provider::CanonicalCompositionsV1Marker::KEY, req))?,
            ))),
        })
    }
}
#[cfg(feature = "icu_normalizer")]
impl DataProvider<::icu_normalizer::provider::CanonicalDecompositionDataV1Marker> for BakedDataProvider {
    fn load(&self, req: DataRequest) -> Result<DataResponse<::icu_normalizer::provider::CanonicalDecompositionDataV1Marker>, DataError> {
        Ok(DataResponse {
            metadata: Default::default(),
            payload: Some(DataPayload::from_owned(zerofrom::ZeroFrom::zero_from(
                *normalizer::nfd_v1::DATA
                    .get_by(|k| req.locale.strict_cmp(k.as_bytes()).reverse())
                    .ok_or_else(|| DataErrorKind::MissingLocale.with_req(::icu_normalizer::provider::CanonicalDecompositionDataV1Marker::KEY, req))?,
            ))),
        })
    }
}
#[cfg(feature = "icu_normalizer")]
impl DataProvider<::icu_normalizer::provider::CanonicalDecompositionTablesV1Marker> for BakedDataProvider {
    fn load(&self, req: DataRequest) -> Result<DataResponse<::icu_normalizer::provider::CanonicalDecompositionTablesV1Marker>, DataError> {
        Ok(DataResponse {
            metadata: Default::default(),
            payload: Some(DataPayload::from_owned(zerofrom::ZeroFrom::zero_from(
                *normalizer::nfdex_v1::DATA
                    .get_by(|k| req.locale.strict_cmp(k.as_bytes()).reverse())
                    .ok_or_else(|| {
                        DataErrorKind::MissingLocale.with_req(::icu_normalizer::provider::CanonicalDecompositionTablesV1Marker::KEY, req)
                    })?,
            ))),
        })
    }
}
#[cfg(feature = "icu_normalizer")]
impl DataProvider<::icu_normalizer::provider::CompatibilityDecompositionSupplementV1Marker> for BakedDataProvider {
    fn load(&self, req: DataRequest) -> Result<DataResponse<::icu_normalizer::provider::CompatibilityDecompositionSupplementV1Marker>, DataError> {
        Ok(DataResponse {
            metadata: Default::default(),
            payload: Some(DataPayload::from_owned(zerofrom::ZeroFrom::zero_from(
                *normalizer::nfkd_v1::DATA
                    .get_by(|k| req.locale.strict_cmp(k.as_bytes()).reverse())
>>>>>>> 22866d3c
                    .ok_or_else(|| {
                        DataErrorKind::MissingLocale.with_req(::icu_normalizer::provider::CompatibilityDecompositionSupplementV1Marker::KEY, req)
                    })
            }
        }
        #[cfg(feature = "icu_normalizer")]
        impl DataProvider<::icu_normalizer::provider::CompatibilityDecompositionTablesV1Marker> for $provider {
            fn load(
                &self,
                req: DataRequest,
            ) -> Result<DataResponse<::icu_normalizer::provider::CompatibilityDecompositionTablesV1Marker>, DataError> {
                normalizer::nfkdex_v1::lookup(&req.locale)
                    .map(zerofrom::ZeroFrom::zero_from)
                    .map(DataPayload::from_owned)
                    .map(|payload| DataResponse {
                        metadata: Default::default(),
                        payload: Some(payload),
                    })
                    .ok_or_else(|| {
                        DataErrorKind::MissingLocale.with_req(::icu_normalizer::provider::CompatibilityDecompositionTablesV1Marker::KEY, req)
                    })
            }
        }
        #[cfg(feature = "icu_normalizer")]
        impl DataProvider<::icu_normalizer::provider::NonRecursiveDecompositionSupplementV1Marker> for $provider {
            fn load(
                &self,
                req: DataRequest,
            ) -> Result<DataResponse<::icu_normalizer::provider::NonRecursiveDecompositionSupplementV1Marker>, DataError> {
                normalizer::decomp_v1::lookup(&req.locale)
                    .map(zerofrom::ZeroFrom::zero_from)
                    .map(DataPayload::from_owned)
                    .map(|payload| DataResponse {
                        metadata: Default::default(),
                        payload: Some(payload),
                    })
                    .ok_or_else(|| {
                        DataErrorKind::MissingLocale.with_req(::icu_normalizer::provider::NonRecursiveDecompositionSupplementV1Marker::KEY, req)
                    })
            }
        }
        #[cfg(feature = "icu_normalizer")]
        impl DataProvider<::icu_normalizer::provider::Uts46DecompositionSupplementV1Marker> for $provider {
            fn load(&self, req: DataRequest) -> Result<DataResponse<::icu_normalizer::provider::Uts46DecompositionSupplementV1Marker>, DataError> {
                normalizer::uts46d_v1::lookup(&req.locale)
                    .map(zerofrom::ZeroFrom::zero_from)
                    .map(DataPayload::from_owned)
                    .map(|payload| DataResponse {
                        metadata: Default::default(),
                        payload: Some(payload),
                    })
                    .ok_or_else(|| DataErrorKind::MissingLocale.with_req(::icu_normalizer::provider::Uts46DecompositionSupplementV1Marker::KEY, req))
            }
        }
        #[cfg(feature = "icu_plurals")]
        impl DataProvider<::icu_plurals::provider::CardinalV1Marker> for $provider {
            fn load(&self, req: DataRequest) -> Result<DataResponse<::icu_plurals::provider::CardinalV1Marker>, DataError> {
                plurals::cardinal_v1::lookup(&req.locale)
                    .map(zerofrom::ZeroFrom::zero_from)
                    .map(DataPayload::from_owned)
                    .map(|payload| DataResponse {
                        metadata: Default::default(),
                        payload: Some(payload),
                    })
                    .ok_or_else(|| DataErrorKind::MissingLocale.with_req(::icu_plurals::provider::CardinalV1Marker::KEY, req))
            }
        }
        #[cfg(feature = "icu_plurals")]
        impl DataProvider<::icu_plurals::provider::OrdinalV1Marker> for $provider {
            fn load(&self, req: DataRequest) -> Result<DataResponse<::icu_plurals::provider::OrdinalV1Marker>, DataError> {
                plurals::ordinal_v1::lookup(&req.locale)
                    .map(zerofrom::ZeroFrom::zero_from)
                    .map(DataPayload::from_owned)
                    .map(|payload| DataResponse {
                        metadata: Default::default(),
                        payload: Some(payload),
                    })
                    .ok_or_else(|| DataErrorKind::MissingLocale.with_req(::icu_plurals::provider::OrdinalV1Marker::KEY, req))
            }
        }
        #[cfg(feature = "icu_properties")]
        impl DataProvider<::icu_properties::provider::AlphabeticV1Marker> for $provider {
            fn load(&self, req: DataRequest) -> Result<DataResponse<::icu_properties::provider::AlphabeticV1Marker>, DataError> {
                props::alpha_v1::lookup(&req.locale)
                    .map(zerofrom::ZeroFrom::zero_from)
                    .map(DataPayload::from_owned)
                    .map(|payload| DataResponse {
                        metadata: Default::default(),
                        payload: Some(payload),
                    })
                    .ok_or_else(|| DataErrorKind::MissingLocale.with_req(::icu_properties::provider::AlphabeticV1Marker::KEY, req))
            }
        }
        #[cfg(feature = "icu_properties")]
        impl DataProvider<::icu_properties::provider::AsciiHexDigitV1Marker> for $provider {
            fn load(&self, req: DataRequest) -> Result<DataResponse<::icu_properties::provider::AsciiHexDigitV1Marker>, DataError> {
                props::ahex_v1::lookup(&req.locale)
                    .map(zerofrom::ZeroFrom::zero_from)
                    .map(DataPayload::from_owned)
                    .map(|payload| DataResponse {
                        metadata: Default::default(),
                        payload: Some(payload),
                    })
                    .ok_or_else(|| DataErrorKind::MissingLocale.with_req(::icu_properties::provider::AsciiHexDigitV1Marker::KEY, req))
            }
        }
        #[cfg(feature = "icu_properties")]
        impl DataProvider<::icu_properties::provider::BasicEmojiV1Marker> for $provider {
            fn load(&self, req: DataRequest) -> Result<DataResponse<::icu_properties::provider::BasicEmojiV1Marker>, DataError> {
                props::basic_emoji_v1::lookup(&req.locale)
                    .map(zerofrom::ZeroFrom::zero_from)
                    .map(DataPayload::from_owned)
                    .map(|payload| DataResponse {
                        metadata: Default::default(),
                        payload: Some(payload),
                    })
                    .ok_or_else(|| DataErrorKind::MissingLocale.with_req(::icu_properties::provider::BasicEmojiV1Marker::KEY, req))
            }
        }
        #[cfg(feature = "icu_properties")]
        impl DataProvider<::icu_properties::provider::BidiClassV1Marker> for $provider {
            fn load(&self, req: DataRequest) -> Result<DataResponse<::icu_properties::provider::BidiClassV1Marker>, DataError> {
                props::bc_v1::lookup(&req.locale)
                    .map(zerofrom::ZeroFrom::zero_from)
                    .map(DataPayload::from_owned)
                    .map(|payload| DataResponse {
                        metadata: Default::default(),
                        payload: Some(payload),
                    })
                    .ok_or_else(|| DataErrorKind::MissingLocale.with_req(::icu_properties::provider::BidiClassV1Marker::KEY, req))
            }
        }
        #[cfg(feature = "icu_properties")]
        impl DataProvider<::icu_properties::provider::BidiControlV1Marker> for $provider {
            fn load(&self, req: DataRequest) -> Result<DataResponse<::icu_properties::provider::BidiControlV1Marker>, DataError> {
                props::bidi_c_v1::lookup(&req.locale)
                    .map(zerofrom::ZeroFrom::zero_from)
                    .map(DataPayload::from_owned)
                    .map(|payload| DataResponse {
                        metadata: Default::default(),
                        payload: Some(payload),
                    })
                    .ok_or_else(|| DataErrorKind::MissingLocale.with_req(::icu_properties::provider::BidiControlV1Marker::KEY, req))
            }
        }
        #[cfg(feature = "icu_properties")]
        impl DataProvider<::icu_properties::provider::BidiMirroredV1Marker> for $provider {
            fn load(&self, req: DataRequest) -> Result<DataResponse<::icu_properties::provider::BidiMirroredV1Marker>, DataError> {
                props::bidi_m_v1::lookup(&req.locale)
                    .map(zerofrom::ZeroFrom::zero_from)
                    .map(DataPayload::from_owned)
                    .map(|payload| DataResponse {
                        metadata: Default::default(),
                        payload: Some(payload),
                    })
                    .ok_or_else(|| DataErrorKind::MissingLocale.with_req(::icu_properties::provider::BidiMirroredV1Marker::KEY, req))
            }
        }
        #[cfg(feature = "icu_properties")]
        impl DataProvider<::icu_properties::provider::CanonicalCombiningClassV1Marker> for $provider {
            fn load(&self, req: DataRequest) -> Result<DataResponse<::icu_properties::provider::CanonicalCombiningClassV1Marker>, DataError> {
                props::ccc_v1::lookup(&req.locale)
                    .map(zerofrom::ZeroFrom::zero_from)
                    .map(DataPayload::from_owned)
                    .map(|payload| DataResponse {
                        metadata: Default::default(),
                        payload: Some(payload),
                    })
                    .ok_or_else(|| DataErrorKind::MissingLocale.with_req(::icu_properties::provider::CanonicalCombiningClassV1Marker::KEY, req))
            }
        }
        #[cfg(feature = "icu_properties")]
        impl DataProvider<::icu_properties::provider::CaseIgnorableV1Marker> for $provider {
            fn load(&self, req: DataRequest) -> Result<DataResponse<::icu_properties::provider::CaseIgnorableV1Marker>, DataError> {
                props::ci_v1::lookup(&req.locale)
                    .map(zerofrom::ZeroFrom::zero_from)
                    .map(DataPayload::from_owned)
                    .map(|payload| DataResponse {
                        metadata: Default::default(),
                        payload: Some(payload),
                    })
                    .ok_or_else(|| DataErrorKind::MissingLocale.with_req(::icu_properties::provider::CaseIgnorableV1Marker::KEY, req))
            }
        }
        #[cfg(feature = "icu_properties")]
        impl DataProvider<::icu_properties::provider::CasedV1Marker> for $provider {
            fn load(&self, req: DataRequest) -> Result<DataResponse<::icu_properties::provider::CasedV1Marker>, DataError> {
                props::cased_v1::lookup(&req.locale)
                    .map(zerofrom::ZeroFrom::zero_from)
                    .map(DataPayload::from_owned)
                    .map(|payload| DataResponse {
                        metadata: Default::default(),
                        payload: Some(payload),
                    })
                    .ok_or_else(|| DataErrorKind::MissingLocale.with_req(::icu_properties::provider::CasedV1Marker::KEY, req))
            }
        }
        #[cfg(feature = "icu_properties")]
        impl DataProvider<::icu_properties::provider::ChangesWhenCasefoldedV1Marker> for $provider {
            fn load(&self, req: DataRequest) -> Result<DataResponse<::icu_properties::provider::ChangesWhenCasefoldedV1Marker>, DataError> {
                props::cwcf_v1::lookup(&req.locale)
                    .map(zerofrom::ZeroFrom::zero_from)
                    .map(DataPayload::from_owned)
                    .map(|payload| DataResponse {
                        metadata: Default::default(),
                        payload: Some(payload),
                    })
                    .ok_or_else(|| DataErrorKind::MissingLocale.with_req(::icu_properties::provider::ChangesWhenCasefoldedV1Marker::KEY, req))
            }
        }
        #[cfg(feature = "icu_properties")]
        impl DataProvider<::icu_properties::provider::ChangesWhenLowercasedV1Marker> for $provider {
            fn load(&self, req: DataRequest) -> Result<DataResponse<::icu_properties::provider::ChangesWhenLowercasedV1Marker>, DataError> {
                props::cwl_v1::lookup(&req.locale)
                    .map(zerofrom::ZeroFrom::zero_from)
                    .map(DataPayload::from_owned)
                    .map(|payload| DataResponse {
                        metadata: Default::default(),
                        payload: Some(payload),
                    })
                    .ok_or_else(|| DataErrorKind::MissingLocale.with_req(::icu_properties::provider::ChangesWhenLowercasedV1Marker::KEY, req))
            }
        }
        #[cfg(feature = "icu_properties")]
        impl DataProvider<::icu_properties::provider::ChangesWhenNfkcCasefoldedV1Marker> for $provider {
            fn load(&self, req: DataRequest) -> Result<DataResponse<::icu_properties::provider::ChangesWhenNfkcCasefoldedV1Marker>, DataError> {
                props::cwkcf_v1::lookup(&req.locale)
                    .map(zerofrom::ZeroFrom::zero_from)
                    .map(DataPayload::from_owned)
                    .map(|payload| DataResponse {
                        metadata: Default::default(),
                        payload: Some(payload),
                    })
                    .ok_or_else(|| DataErrorKind::MissingLocale.with_req(::icu_properties::provider::ChangesWhenNfkcCasefoldedV1Marker::KEY, req))
            }
        }
        #[cfg(feature = "icu_properties")]
        impl DataProvider<::icu_properties::provider::ChangesWhenTitlecasedV1Marker> for $provider {
            fn load(&self, req: DataRequest) -> Result<DataResponse<::icu_properties::provider::ChangesWhenTitlecasedV1Marker>, DataError> {
                props::cwt_v1::lookup(&req.locale)
                    .map(zerofrom::ZeroFrom::zero_from)
                    .map(DataPayload::from_owned)
                    .map(|payload| DataResponse {
                        metadata: Default::default(),
                        payload: Some(payload),
                    })
                    .ok_or_else(|| DataErrorKind::MissingLocale.with_req(::icu_properties::provider::ChangesWhenTitlecasedV1Marker::KEY, req))
            }
        }
        #[cfg(feature = "icu_properties")]
        impl DataProvider<::icu_properties::provider::ChangesWhenUppercasedV1Marker> for $provider {
            fn load(&self, req: DataRequest) -> Result<DataResponse<::icu_properties::provider::ChangesWhenUppercasedV1Marker>, DataError> {
                props::cwu_v1::lookup(&req.locale)
                    .map(zerofrom::ZeroFrom::zero_from)
                    .map(DataPayload::from_owned)
                    .map(|payload| DataResponse {
                        metadata: Default::default(),
                        payload: Some(payload),
                    })
                    .ok_or_else(|| DataErrorKind::MissingLocale.with_req(::icu_properties::provider::ChangesWhenUppercasedV1Marker::KEY, req))
            }
        }
        #[cfg(feature = "icu_properties")]
        impl DataProvider<::icu_properties::provider::DashV1Marker> for $provider {
            fn load(&self, req: DataRequest) -> Result<DataResponse<::icu_properties::provider::DashV1Marker>, DataError> {
                props::dash_v1::lookup(&req.locale)
                    .map(zerofrom::ZeroFrom::zero_from)
                    .map(DataPayload::from_owned)
                    .map(|payload| DataResponse {
                        metadata: Default::default(),
                        payload: Some(payload),
                    })
                    .ok_or_else(|| DataErrorKind::MissingLocale.with_req(::icu_properties::provider::DashV1Marker::KEY, req))
            }
        }
        #[cfg(feature = "icu_properties")]
        impl DataProvider<::icu_properties::provider::DefaultIgnorableCodePointV1Marker> for $provider {
            fn load(&self, req: DataRequest) -> Result<DataResponse<::icu_properties::provider::DefaultIgnorableCodePointV1Marker>, DataError> {
                props::di_v1::lookup(&req.locale)
                    .map(zerofrom::ZeroFrom::zero_from)
                    .map(DataPayload::from_owned)
                    .map(|payload| DataResponse {
                        metadata: Default::default(),
                        payload: Some(payload),
                    })
                    .ok_or_else(|| DataErrorKind::MissingLocale.with_req(::icu_properties::provider::DefaultIgnorableCodePointV1Marker::KEY, req))
            }
        }
        #[cfg(feature = "icu_properties")]
        impl DataProvider<::icu_properties::provider::DeprecatedV1Marker> for $provider {
            fn load(&self, req: DataRequest) -> Result<DataResponse<::icu_properties::provider::DeprecatedV1Marker>, DataError> {
                props::dep_v1::lookup(&req.locale)
                    .map(zerofrom::ZeroFrom::zero_from)
                    .map(DataPayload::from_owned)
                    .map(|payload| DataResponse {
                        metadata: Default::default(),
                        payload: Some(payload),
                    })
                    .ok_or_else(|| DataErrorKind::MissingLocale.with_req(::icu_properties::provider::DeprecatedV1Marker::KEY, req))
            }
        }
        #[cfg(feature = "icu_properties")]
        impl DataProvider<::icu_properties::provider::DiacriticV1Marker> for $provider {
            fn load(&self, req: DataRequest) -> Result<DataResponse<::icu_properties::provider::DiacriticV1Marker>, DataError> {
                props::dia_v1::lookup(&req.locale)
                    .map(zerofrom::ZeroFrom::zero_from)
                    .map(DataPayload::from_owned)
                    .map(|payload| DataResponse {
                        metadata: Default::default(),
                        payload: Some(payload),
                    })
                    .ok_or_else(|| DataErrorKind::MissingLocale.with_req(::icu_properties::provider::DiacriticV1Marker::KEY, req))
            }
        }
        #[cfg(feature = "icu_properties")]
        impl DataProvider<::icu_properties::provider::EastAsianWidthV1Marker> for $provider {
            fn load(&self, req: DataRequest) -> Result<DataResponse<::icu_properties::provider::EastAsianWidthV1Marker>, DataError> {
                props::ea_v1::lookup(&req.locale)
                    .map(zerofrom::ZeroFrom::zero_from)
                    .map(DataPayload::from_owned)
                    .map(|payload| DataResponse {
                        metadata: Default::default(),
                        payload: Some(payload),
                    })
                    .ok_or_else(|| DataErrorKind::MissingLocale.with_req(::icu_properties::provider::EastAsianWidthV1Marker::KEY, req))
            }
        }
        #[cfg(feature = "icu_properties")]
        impl DataProvider<::icu_properties::provider::EmojiComponentV1Marker> for $provider {
            fn load(&self, req: DataRequest) -> Result<DataResponse<::icu_properties::provider::EmojiComponentV1Marker>, DataError> {
                props::ecomp_v1::lookup(&req.locale)
                    .map(zerofrom::ZeroFrom::zero_from)
                    .map(DataPayload::from_owned)
                    .map(|payload| DataResponse {
                        metadata: Default::default(),
                        payload: Some(payload),
                    })
                    .ok_or_else(|| DataErrorKind::MissingLocale.with_req(::icu_properties::provider::EmojiComponentV1Marker::KEY, req))
            }
        }
        #[cfg(feature = "icu_properties")]
        impl DataProvider<::icu_properties::provider::EmojiModifierBaseV1Marker> for $provider {
            fn load(&self, req: DataRequest) -> Result<DataResponse<::icu_properties::provider::EmojiModifierBaseV1Marker>, DataError> {
                props::ebase_v1::lookup(&req.locale)
                    .map(zerofrom::ZeroFrom::zero_from)
                    .map(DataPayload::from_owned)
                    .map(|payload| DataResponse {
                        metadata: Default::default(),
                        payload: Some(payload),
                    })
                    .ok_or_else(|| DataErrorKind::MissingLocale.with_req(::icu_properties::provider::EmojiModifierBaseV1Marker::KEY, req))
            }
        }
        #[cfg(feature = "icu_properties")]
        impl DataProvider<::icu_properties::provider::EmojiModifierV1Marker> for $provider {
            fn load(&self, req: DataRequest) -> Result<DataResponse<::icu_properties::provider::EmojiModifierV1Marker>, DataError> {
                props::emod_v1::lookup(&req.locale)
                    .map(zerofrom::ZeroFrom::zero_from)
                    .map(DataPayload::from_owned)
                    .map(|payload| DataResponse {
                        metadata: Default::default(),
                        payload: Some(payload),
                    })
                    .ok_or_else(|| DataErrorKind::MissingLocale.with_req(::icu_properties::provider::EmojiModifierV1Marker::KEY, req))
            }
        }
        #[cfg(feature = "icu_properties")]
        impl DataProvider<::icu_properties::provider::EmojiPresentationV1Marker> for $provider {
            fn load(&self, req: DataRequest) -> Result<DataResponse<::icu_properties::provider::EmojiPresentationV1Marker>, DataError> {
                props::epres_v1::lookup(&req.locale)
                    .map(zerofrom::ZeroFrom::zero_from)
                    .map(DataPayload::from_owned)
                    .map(|payload| DataResponse {
                        metadata: Default::default(),
                        payload: Some(payload),
                    })
                    .ok_or_else(|| DataErrorKind::MissingLocale.with_req(::icu_properties::provider::EmojiPresentationV1Marker::KEY, req))
            }
        }
        #[cfg(feature = "icu_properties")]
        impl DataProvider<::icu_properties::provider::EmojiV1Marker> for $provider {
            fn load(&self, req: DataRequest) -> Result<DataResponse<::icu_properties::provider::EmojiV1Marker>, DataError> {
                props::emoji_v1::lookup(&req.locale)
                    .map(zerofrom::ZeroFrom::zero_from)
                    .map(DataPayload::from_owned)
                    .map(|payload| DataResponse {
                        metadata: Default::default(),
                        payload: Some(payload),
                    })
                    .ok_or_else(|| DataErrorKind::MissingLocale.with_req(::icu_properties::provider::EmojiV1Marker::KEY, req))
            }
        }
        #[cfg(feature = "icu_properties")]
        impl DataProvider<::icu_properties::provider::ExemplarCharactersAuxiliaryV1Marker> for $provider {
            fn load(&self, req: DataRequest) -> Result<DataResponse<::icu_properties::provider::ExemplarCharactersAuxiliaryV1Marker>, DataError> {
                props::exemplarchars::auxiliary_v1::lookup(&req.locale)
                    .map(zerofrom::ZeroFrom::zero_from)
                    .map(DataPayload::from_owned)
                    .map(|payload| DataResponse {
                        metadata: Default::default(),
                        payload: Some(payload),
                    })
                    .ok_or_else(|| DataErrorKind::MissingLocale.with_req(::icu_properties::provider::ExemplarCharactersAuxiliaryV1Marker::KEY, req))
            }
        }
        #[cfg(feature = "icu_properties")]
        impl DataProvider<::icu_properties::provider::ExemplarCharactersIndexV1Marker> for $provider {
            fn load(&self, req: DataRequest) -> Result<DataResponse<::icu_properties::provider::ExemplarCharactersIndexV1Marker>, DataError> {
                props::exemplarchars::index_v1::lookup(&req.locale)
                    .map(zerofrom::ZeroFrom::zero_from)
                    .map(DataPayload::from_owned)
                    .map(|payload| DataResponse {
                        metadata: Default::default(),
                        payload: Some(payload),
                    })
                    .ok_or_else(|| DataErrorKind::MissingLocale.with_req(::icu_properties::provider::ExemplarCharactersIndexV1Marker::KEY, req))
            }
        }
        #[cfg(feature = "icu_properties")]
        impl DataProvider<::icu_properties::provider::ExemplarCharactersMainV1Marker> for $provider {
            fn load(&self, req: DataRequest) -> Result<DataResponse<::icu_properties::provider::ExemplarCharactersMainV1Marker>, DataError> {
                props::exemplarchars::main_v1::lookup(&req.locale)
                    .map(zerofrom::ZeroFrom::zero_from)
                    .map(DataPayload::from_owned)
                    .map(|payload| DataResponse {
                        metadata: Default::default(),
                        payload: Some(payload),
                    })
                    .ok_or_else(|| DataErrorKind::MissingLocale.with_req(::icu_properties::provider::ExemplarCharactersMainV1Marker::KEY, req))
            }
        }
        #[cfg(feature = "icu_properties")]
        impl DataProvider<::icu_properties::provider::ExemplarCharactersNumbersV1Marker> for $provider {
            fn load(&self, req: DataRequest) -> Result<DataResponse<::icu_properties::provider::ExemplarCharactersNumbersV1Marker>, DataError> {
                props::exemplarchars::numbers_v1::lookup(&req.locale)
                    .map(zerofrom::ZeroFrom::zero_from)
                    .map(DataPayload::from_owned)
                    .map(|payload| DataResponse {
                        metadata: Default::default(),
                        payload: Some(payload),
                    })
                    .ok_or_else(|| DataErrorKind::MissingLocale.with_req(::icu_properties::provider::ExemplarCharactersNumbersV1Marker::KEY, req))
            }
        }
        #[cfg(feature = "icu_properties")]
        impl DataProvider<::icu_properties::provider::ExemplarCharactersPunctuationV1Marker> for $provider {
            fn load(&self, req: DataRequest) -> Result<DataResponse<::icu_properties::provider::ExemplarCharactersPunctuationV1Marker>, DataError> {
                props::exemplarchars::punctuation_v1::lookup(&req.locale)
                    .map(zerofrom::ZeroFrom::zero_from)
                    .map(DataPayload::from_owned)
                    .map(|payload| DataResponse {
                        metadata: Default::default(),
                        payload: Some(payload),
                    })
                    .ok_or_else(|| DataErrorKind::MissingLocale.with_req(::icu_properties::provider::ExemplarCharactersPunctuationV1Marker::KEY, req))
            }
        }
        #[cfg(feature = "icu_properties")]
        impl DataProvider<::icu_properties::provider::ExtendedPictographicV1Marker> for $provider {
            fn load(&self, req: DataRequest) -> Result<DataResponse<::icu_properties::provider::ExtendedPictographicV1Marker>, DataError> {
                props::extpict_v1::lookup(&req.locale)
                    .map(zerofrom::ZeroFrom::zero_from)
                    .map(DataPayload::from_owned)
                    .map(|payload| DataResponse {
                        metadata: Default::default(),
                        payload: Some(payload),
                    })
                    .ok_or_else(|| DataErrorKind::MissingLocale.with_req(::icu_properties::provider::ExtendedPictographicV1Marker::KEY, req))
            }
        }
        #[cfg(feature = "icu_properties")]
        impl DataProvider<::icu_properties::provider::ExtenderV1Marker> for $provider {
            fn load(&self, req: DataRequest) -> Result<DataResponse<::icu_properties::provider::ExtenderV1Marker>, DataError> {
                props::ext_v1::lookup(&req.locale)
                    .map(zerofrom::ZeroFrom::zero_from)
                    .map(DataPayload::from_owned)
                    .map(|payload| DataResponse {
                        metadata: Default::default(),
                        payload: Some(payload),
                    })
                    .ok_or_else(|| DataErrorKind::MissingLocale.with_req(::icu_properties::provider::ExtenderV1Marker::KEY, req))
            }
        }
        #[cfg(feature = "icu_properties")]
        impl DataProvider<::icu_properties::provider::GeneralCategoryV1Marker> for $provider {
            fn load(&self, req: DataRequest) -> Result<DataResponse<::icu_properties::provider::GeneralCategoryV1Marker>, DataError> {
                props::gc_v1::lookup(&req.locale)
                    .map(zerofrom::ZeroFrom::zero_from)
                    .map(DataPayload::from_owned)
                    .map(|payload| DataResponse {
                        metadata: Default::default(),
                        payload: Some(payload),
                    })
                    .ok_or_else(|| DataErrorKind::MissingLocale.with_req(::icu_properties::provider::GeneralCategoryV1Marker::KEY, req))
            }
        }
        #[cfg(feature = "icu_properties")]
        impl DataProvider<::icu_properties::provider::GraphemeBaseV1Marker> for $provider {
            fn load(&self, req: DataRequest) -> Result<DataResponse<::icu_properties::provider::GraphemeBaseV1Marker>, DataError> {
                props::gr_base_v1::lookup(&req.locale)
                    .map(zerofrom::ZeroFrom::zero_from)
                    .map(DataPayload::from_owned)
                    .map(|payload| DataResponse {
                        metadata: Default::default(),
                        payload: Some(payload),
                    })
                    .ok_or_else(|| DataErrorKind::MissingLocale.with_req(::icu_properties::provider::GraphemeBaseV1Marker::KEY, req))
            }
        }
        #[cfg(feature = "icu_properties")]
        impl DataProvider<::icu_properties::provider::GraphemeClusterBreakV1Marker> for $provider {
            fn load(&self, req: DataRequest) -> Result<DataResponse<::icu_properties::provider::GraphemeClusterBreakV1Marker>, DataError> {
                props::gcb_v1::lookup(&req.locale)
                    .map(zerofrom::ZeroFrom::zero_from)
                    .map(DataPayload::from_owned)
                    .map(|payload| DataResponse {
                        metadata: Default::default(),
                        payload: Some(payload),
                    })
                    .ok_or_else(|| DataErrorKind::MissingLocale.with_req(::icu_properties::provider::GraphemeClusterBreakV1Marker::KEY, req))
            }
        }
        #[cfg(feature = "icu_properties")]
        impl DataProvider<::icu_properties::provider::GraphemeExtendV1Marker> for $provider {
            fn load(&self, req: DataRequest) -> Result<DataResponse<::icu_properties::provider::GraphemeExtendV1Marker>, DataError> {
                props::gr_ext_v1::lookup(&req.locale)
                    .map(zerofrom::ZeroFrom::zero_from)
                    .map(DataPayload::from_owned)
                    .map(|payload| DataResponse {
                        metadata: Default::default(),
                        payload: Some(payload),
                    })
                    .ok_or_else(|| DataErrorKind::MissingLocale.with_req(::icu_properties::provider::GraphemeExtendV1Marker::KEY, req))
            }
        }
        #[cfg(feature = "icu_properties")]
        impl DataProvider<::icu_properties::provider::HexDigitV1Marker> for $provider {
            fn load(&self, req: DataRequest) -> Result<DataResponse<::icu_properties::provider::HexDigitV1Marker>, DataError> {
                props::hex_v1::lookup(&req.locale)
                    .map(zerofrom::ZeroFrom::zero_from)
                    .map(DataPayload::from_owned)
                    .map(|payload| DataResponse {
                        metadata: Default::default(),
                        payload: Some(payload),
                    })
                    .ok_or_else(|| DataErrorKind::MissingLocale.with_req(::icu_properties::provider::HexDigitV1Marker::KEY, req))
            }
        }
        #[cfg(feature = "icu_properties")]
        impl DataProvider<::icu_properties::provider::IdContinueV1Marker> for $provider {
            fn load(&self, req: DataRequest) -> Result<DataResponse<::icu_properties::provider::IdContinueV1Marker>, DataError> {
                props::idc_v1::lookup(&req.locale)
                    .map(zerofrom::ZeroFrom::zero_from)
                    .map(DataPayload::from_owned)
                    .map(|payload| DataResponse {
                        metadata: Default::default(),
                        payload: Some(payload),
                    })
                    .ok_or_else(|| DataErrorKind::MissingLocale.with_req(::icu_properties::provider::IdContinueV1Marker::KEY, req))
            }
        }
        #[cfg(feature = "icu_properties")]
        impl DataProvider<::icu_properties::provider::IdStartV1Marker> for $provider {
            fn load(&self, req: DataRequest) -> Result<DataResponse<::icu_properties::provider::IdStartV1Marker>, DataError> {
                props::ids_v1::lookup(&req.locale)
                    .map(zerofrom::ZeroFrom::zero_from)
                    .map(DataPayload::from_owned)
                    .map(|payload| DataResponse {
                        metadata: Default::default(),
                        payload: Some(payload),
                    })
                    .ok_or_else(|| DataErrorKind::MissingLocale.with_req(::icu_properties::provider::IdStartV1Marker::KEY, req))
            }
        }
        #[cfg(feature = "icu_properties")]
        impl DataProvider<::icu_properties::provider::IdeographicV1Marker> for $provider {
            fn load(&self, req: DataRequest) -> Result<DataResponse<::icu_properties::provider::IdeographicV1Marker>, DataError> {
                props::ideo_v1::lookup(&req.locale)
                    .map(zerofrom::ZeroFrom::zero_from)
                    .map(DataPayload::from_owned)
                    .map(|payload| DataResponse {
                        metadata: Default::default(),
                        payload: Some(payload),
                    })
                    .ok_or_else(|| DataErrorKind::MissingLocale.with_req(::icu_properties::provider::IdeographicV1Marker::KEY, req))
            }
        }
        #[cfg(feature = "icu_properties")]
        impl DataProvider<::icu_properties::provider::IdsBinaryOperatorV1Marker> for $provider {
            fn load(&self, req: DataRequest) -> Result<DataResponse<::icu_properties::provider::IdsBinaryOperatorV1Marker>, DataError> {
                props::idsb_v1::lookup(&req.locale)
                    .map(zerofrom::ZeroFrom::zero_from)
                    .map(DataPayload::from_owned)
                    .map(|payload| DataResponse {
                        metadata: Default::default(),
                        payload: Some(payload),
                    })
                    .ok_or_else(|| DataErrorKind::MissingLocale.with_req(::icu_properties::provider::IdsBinaryOperatorV1Marker::KEY, req))
            }
        }
        #[cfg(feature = "icu_properties")]
        impl DataProvider<::icu_properties::provider::IdsTrinaryOperatorV1Marker> for $provider {
            fn load(&self, req: DataRequest) -> Result<DataResponse<::icu_properties::provider::IdsTrinaryOperatorV1Marker>, DataError> {
                props::idst_v1::lookup(&req.locale)
                    .map(zerofrom::ZeroFrom::zero_from)
                    .map(DataPayload::from_owned)
                    .map(|payload| DataResponse {
                        metadata: Default::default(),
                        payload: Some(payload),
                    })
                    .ok_or_else(|| DataErrorKind::MissingLocale.with_req(::icu_properties::provider::IdsTrinaryOperatorV1Marker::KEY, req))
            }
        }
        #[cfg(feature = "icu_properties")]
        impl DataProvider<::icu_properties::provider::JoinControlV1Marker> for $provider {
            fn load(&self, req: DataRequest) -> Result<DataResponse<::icu_properties::provider::JoinControlV1Marker>, DataError> {
                props::join_c_v1::lookup(&req.locale)
                    .map(zerofrom::ZeroFrom::zero_from)
                    .map(DataPayload::from_owned)
                    .map(|payload| DataResponse {
                        metadata: Default::default(),
                        payload: Some(payload),
                    })
                    .ok_or_else(|| DataErrorKind::MissingLocale.with_req(::icu_properties::provider::JoinControlV1Marker::KEY, req))
            }
        }
        #[cfg(feature = "icu_properties")]
        impl DataProvider<::icu_properties::provider::LineBreakV1Marker> for $provider {
            fn load(&self, req: DataRequest) -> Result<DataResponse<::icu_properties::provider::LineBreakV1Marker>, DataError> {
                props::lb_v1::lookup(&req.locale)
                    .map(zerofrom::ZeroFrom::zero_from)
                    .map(DataPayload::from_owned)
                    .map(|payload| DataResponse {
                        metadata: Default::default(),
                        payload: Some(payload),
                    })
                    .ok_or_else(|| DataErrorKind::MissingLocale.with_req(::icu_properties::provider::LineBreakV1Marker::KEY, req))
            }
        }
        #[cfg(feature = "icu_properties")]
        impl DataProvider<::icu_properties::provider::LogicalOrderExceptionV1Marker> for $provider {
            fn load(&self, req: DataRequest) -> Result<DataResponse<::icu_properties::provider::LogicalOrderExceptionV1Marker>, DataError> {
                props::loe_v1::lookup(&req.locale)
                    .map(zerofrom::ZeroFrom::zero_from)
                    .map(DataPayload::from_owned)
                    .map(|payload| DataResponse {
                        metadata: Default::default(),
                        payload: Some(payload),
                    })
                    .ok_or_else(|| DataErrorKind::MissingLocale.with_req(::icu_properties::provider::LogicalOrderExceptionV1Marker::KEY, req))
            }
        }
        #[cfg(feature = "icu_properties")]
        impl DataProvider<::icu_properties::provider::LowercaseV1Marker> for $provider {
            fn load(&self, req: DataRequest) -> Result<DataResponse<::icu_properties::provider::LowercaseV1Marker>, DataError> {
                props::lower_v1::lookup(&req.locale)
                    .map(zerofrom::ZeroFrom::zero_from)
                    .map(DataPayload::from_owned)
                    .map(|payload| DataResponse {
                        metadata: Default::default(),
                        payload: Some(payload),
                    })
                    .ok_or_else(|| DataErrorKind::MissingLocale.with_req(::icu_properties::provider::LowercaseV1Marker::KEY, req))
            }
        }
        #[cfg(feature = "icu_properties")]
        impl DataProvider<::icu_properties::provider::MathV1Marker> for $provider {
            fn load(&self, req: DataRequest) -> Result<DataResponse<::icu_properties::provider::MathV1Marker>, DataError> {
                props::math_v1::lookup(&req.locale)
                    .map(zerofrom::ZeroFrom::zero_from)
                    .map(DataPayload::from_owned)
                    .map(|payload| DataResponse {
                        metadata: Default::default(),
                        payload: Some(payload),
                    })
                    .ok_or_else(|| DataErrorKind::MissingLocale.with_req(::icu_properties::provider::MathV1Marker::KEY, req))
            }
        }
        #[cfg(feature = "icu_properties")]
        impl DataProvider<::icu_properties::provider::NoncharacterCodePointV1Marker> for $provider {
            fn load(&self, req: DataRequest) -> Result<DataResponse<::icu_properties::provider::NoncharacterCodePointV1Marker>, DataError> {
                props::nchar_v1::lookup(&req.locale)
                    .map(zerofrom::ZeroFrom::zero_from)
                    .map(DataPayload::from_owned)
                    .map(|payload| DataResponse {
                        metadata: Default::default(),
                        payload: Some(payload),
                    })
                    .ok_or_else(|| DataErrorKind::MissingLocale.with_req(::icu_properties::provider::NoncharacterCodePointV1Marker::KEY, req))
            }
        }
        #[cfg(feature = "icu_properties")]
        impl DataProvider<::icu_properties::provider::PatternSyntaxV1Marker> for $provider {
            fn load(&self, req: DataRequest) -> Result<DataResponse<::icu_properties::provider::PatternSyntaxV1Marker>, DataError> {
                props::pat_syn_v1::lookup(&req.locale)
                    .map(zerofrom::ZeroFrom::zero_from)
                    .map(DataPayload::from_owned)
                    .map(|payload| DataResponse {
                        metadata: Default::default(),
                        payload: Some(payload),
                    })
                    .ok_or_else(|| DataErrorKind::MissingLocale.with_req(::icu_properties::provider::PatternSyntaxV1Marker::KEY, req))
            }
        }
        #[cfg(feature = "icu_properties")]
        impl DataProvider<::icu_properties::provider::PatternWhiteSpaceV1Marker> for $provider {
            fn load(&self, req: DataRequest) -> Result<DataResponse<::icu_properties::provider::PatternWhiteSpaceV1Marker>, DataError> {
                props::pat_ws_v1::lookup(&req.locale)
                    .map(zerofrom::ZeroFrom::zero_from)
                    .map(DataPayload::from_owned)
                    .map(|payload| DataResponse {
                        metadata: Default::default(),
                        payload: Some(payload),
                    })
                    .ok_or_else(|| DataErrorKind::MissingLocale.with_req(::icu_properties::provider::PatternWhiteSpaceV1Marker::KEY, req))
            }
        }
        #[cfg(feature = "icu_properties")]
        impl DataProvider<::icu_properties::provider::QuotationMarkV1Marker> for $provider {
            fn load(&self, req: DataRequest) -> Result<DataResponse<::icu_properties::provider::QuotationMarkV1Marker>, DataError> {
                props::qmark_v1::lookup(&req.locale)
                    .map(zerofrom::ZeroFrom::zero_from)
                    .map(DataPayload::from_owned)
                    .map(|payload| DataResponse {
                        metadata: Default::default(),
                        payload: Some(payload),
                    })
                    .ok_or_else(|| DataErrorKind::MissingLocale.with_req(::icu_properties::provider::QuotationMarkV1Marker::KEY, req))
            }
        }
        #[cfg(feature = "icu_properties")]
        impl DataProvider<::icu_properties::provider::RadicalV1Marker> for $provider {
            fn load(&self, req: DataRequest) -> Result<DataResponse<::icu_properties::provider::RadicalV1Marker>, DataError> {
                props::radical_v1::lookup(&req.locale)
                    .map(zerofrom::ZeroFrom::zero_from)
                    .map(DataPayload::from_owned)
                    .map(|payload| DataResponse {
                        metadata: Default::default(),
                        payload: Some(payload),
                    })
                    .ok_or_else(|| DataErrorKind::MissingLocale.with_req(::icu_properties::provider::RadicalV1Marker::KEY, req))
            }
        }
        #[cfg(feature = "icu_properties")]
        impl DataProvider<::icu_properties::provider::RegionalIndicatorV1Marker> for $provider {
            fn load(&self, req: DataRequest) -> Result<DataResponse<::icu_properties::provider::RegionalIndicatorV1Marker>, DataError> {
                props::ri_v1::lookup(&req.locale)
                    .map(zerofrom::ZeroFrom::zero_from)
                    .map(DataPayload::from_owned)
                    .map(|payload| DataResponse {
                        metadata: Default::default(),
                        payload: Some(payload),
                    })
                    .ok_or_else(|| DataErrorKind::MissingLocale.with_req(::icu_properties::provider::RegionalIndicatorV1Marker::KEY, req))
            }
        }
        #[cfg(feature = "icu_properties")]
        impl DataProvider<::icu_properties::provider::ScriptV1Marker> for $provider {
            fn load(&self, req: DataRequest) -> Result<DataResponse<::icu_properties::provider::ScriptV1Marker>, DataError> {
                props::sc_v1::lookup(&req.locale)
                    .map(zerofrom::ZeroFrom::zero_from)
                    .map(DataPayload::from_owned)
                    .map(|payload| DataResponse {
                        metadata: Default::default(),
                        payload: Some(payload),
                    })
                    .ok_or_else(|| DataErrorKind::MissingLocale.with_req(::icu_properties::provider::ScriptV1Marker::KEY, req))
            }
        }
        #[cfg(feature = "icu_properties")]
        impl DataProvider<::icu_properties::provider::ScriptWithExtensionsPropertyV1Marker> for $provider {
            fn load(&self, req: DataRequest) -> Result<DataResponse<::icu_properties::provider::ScriptWithExtensionsPropertyV1Marker>, DataError> {
                props::scx_v1::lookup(&req.locale)
                    .map(zerofrom::ZeroFrom::zero_from)
                    .map(DataPayload::from_owned)
                    .map(|payload| DataResponse {
                        metadata: Default::default(),
                        payload: Some(payload),
                    })
                    .ok_or_else(|| DataErrorKind::MissingLocale.with_req(::icu_properties::provider::ScriptWithExtensionsPropertyV1Marker::KEY, req))
            }
        }
        #[cfg(feature = "icu_properties")]
        impl DataProvider<::icu_properties::provider::SentenceBreakV1Marker> for $provider {
            fn load(&self, req: DataRequest) -> Result<DataResponse<::icu_properties::provider::SentenceBreakV1Marker>, DataError> {
                props::sb_v1::lookup(&req.locale)
                    .map(zerofrom::ZeroFrom::zero_from)
                    .map(DataPayload::from_owned)
                    .map(|payload| DataResponse {
                        metadata: Default::default(),
                        payload: Some(payload),
                    })
                    .ok_or_else(|| DataErrorKind::MissingLocale.with_req(::icu_properties::provider::SentenceBreakV1Marker::KEY, req))
            }
        }
        #[cfg(feature = "icu_properties")]
        impl DataProvider<::icu_properties::provider::SentenceTerminalV1Marker> for $provider {
            fn load(&self, req: DataRequest) -> Result<DataResponse<::icu_properties::provider::SentenceTerminalV1Marker>, DataError> {
                props::sterm_v1::lookup(&req.locale)
                    .map(zerofrom::ZeroFrom::zero_from)
                    .map(DataPayload::from_owned)
                    .map(|payload| DataResponse {
                        metadata: Default::default(),
                        payload: Some(payload),
                    })
                    .ok_or_else(|| DataErrorKind::MissingLocale.with_req(::icu_properties::provider::SentenceTerminalV1Marker::KEY, req))
            }
        }
        #[cfg(feature = "icu_properties")]
        impl DataProvider<::icu_properties::provider::SoftDottedV1Marker> for $provider {
            fn load(&self, req: DataRequest) -> Result<DataResponse<::icu_properties::provider::SoftDottedV1Marker>, DataError> {
                props::sd_v1::lookup(&req.locale)
                    .map(zerofrom::ZeroFrom::zero_from)
                    .map(DataPayload::from_owned)
                    .map(|payload| DataResponse {
                        metadata: Default::default(),
                        payload: Some(payload),
                    })
                    .ok_or_else(|| DataErrorKind::MissingLocale.with_req(::icu_properties::provider::SoftDottedV1Marker::KEY, req))
            }
        }
        #[cfg(feature = "icu_properties")]
        impl DataProvider<::icu_properties::provider::TerminalPunctuationV1Marker> for $provider {
            fn load(&self, req: DataRequest) -> Result<DataResponse<::icu_properties::provider::TerminalPunctuationV1Marker>, DataError> {
                props::term_v1::lookup(&req.locale)
                    .map(zerofrom::ZeroFrom::zero_from)
                    .map(DataPayload::from_owned)
                    .map(|payload| DataResponse {
                        metadata: Default::default(),
                        payload: Some(payload),
                    })
                    .ok_or_else(|| DataErrorKind::MissingLocale.with_req(::icu_properties::provider::TerminalPunctuationV1Marker::KEY, req))
            }
        }
        #[cfg(feature = "icu_properties")]
        impl DataProvider<::icu_properties::provider::UnifiedIdeographV1Marker> for $provider {
            fn load(&self, req: DataRequest) -> Result<DataResponse<::icu_properties::provider::UnifiedIdeographV1Marker>, DataError> {
                props::uideo_v1::lookup(&req.locale)
                    .map(zerofrom::ZeroFrom::zero_from)
                    .map(DataPayload::from_owned)
                    .map(|payload| DataResponse {
                        metadata: Default::default(),
                        payload: Some(payload),
                    })
                    .ok_or_else(|| DataErrorKind::MissingLocale.with_req(::icu_properties::provider::UnifiedIdeographV1Marker::KEY, req))
            }
        }
        #[cfg(feature = "icu_properties")]
        impl DataProvider<::icu_properties::provider::UppercaseV1Marker> for $provider {
            fn load(&self, req: DataRequest) -> Result<DataResponse<::icu_properties::provider::UppercaseV1Marker>, DataError> {
                props::upper_v1::lookup(&req.locale)
                    .map(zerofrom::ZeroFrom::zero_from)
                    .map(DataPayload::from_owned)
                    .map(|payload| DataResponse {
                        metadata: Default::default(),
                        payload: Some(payload),
                    })
                    .ok_or_else(|| DataErrorKind::MissingLocale.with_req(::icu_properties::provider::UppercaseV1Marker::KEY, req))
            }
        }
        #[cfg(feature = "icu_properties")]
        impl DataProvider<::icu_properties::provider::VariationSelectorV1Marker> for $provider {
            fn load(&self, req: DataRequest) -> Result<DataResponse<::icu_properties::provider::VariationSelectorV1Marker>, DataError> {
                props::vs_v1::lookup(&req.locale)
                    .map(zerofrom::ZeroFrom::zero_from)
                    .map(DataPayload::from_owned)
                    .map(|payload| DataResponse {
                        metadata: Default::default(),
                        payload: Some(payload),
                    })
                    .ok_or_else(|| DataErrorKind::MissingLocale.with_req(::icu_properties::provider::VariationSelectorV1Marker::KEY, req))
            }
        }
        #[cfg(feature = "icu_properties")]
        impl DataProvider<::icu_properties::provider::WhiteSpaceV1Marker> for $provider {
            fn load(&self, req: DataRequest) -> Result<DataResponse<::icu_properties::provider::WhiteSpaceV1Marker>, DataError> {
                props::wspace_v1::lookup(&req.locale)
                    .map(zerofrom::ZeroFrom::zero_from)
                    .map(DataPayload::from_owned)
                    .map(|payload| DataResponse {
                        metadata: Default::default(),
                        payload: Some(payload),
                    })
                    .ok_or_else(|| DataErrorKind::MissingLocale.with_req(::icu_properties::provider::WhiteSpaceV1Marker::KEY, req))
            }
        }
        #[cfg(feature = "icu_properties")]
        impl DataProvider<::icu_properties::provider::WordBreakV1Marker> for $provider {
            fn load(&self, req: DataRequest) -> Result<DataResponse<::icu_properties::provider::WordBreakV1Marker>, DataError> {
                props::wb_v1::lookup(&req.locale)
                    .map(zerofrom::ZeroFrom::zero_from)
                    .map(DataPayload::from_owned)
                    .map(|payload| DataResponse {
                        metadata: Default::default(),
                        payload: Some(payload),
                    })
                    .ok_or_else(|| DataErrorKind::MissingLocale.with_req(::icu_properties::provider::WordBreakV1Marker::KEY, req))
            }
        }
        #[cfg(feature = "icu_properties")]
        impl DataProvider<::icu_properties::provider::XidContinueV1Marker> for $provider {
            fn load(&self, req: DataRequest) -> Result<DataResponse<::icu_properties::provider::XidContinueV1Marker>, DataError> {
                props::xidc_v1::lookup(&req.locale)
                    .map(zerofrom::ZeroFrom::zero_from)
                    .map(DataPayload::from_owned)
                    .map(|payload| DataResponse {
                        metadata: Default::default(),
                        payload: Some(payload),
                    })
                    .ok_or_else(|| DataErrorKind::MissingLocale.with_req(::icu_properties::provider::XidContinueV1Marker::KEY, req))
            }
        }
        #[cfg(feature = "icu_properties")]
        impl DataProvider<::icu_properties::provider::XidStartV1Marker> for $provider {
            fn load(&self, req: DataRequest) -> Result<DataResponse<::icu_properties::provider::XidStartV1Marker>, DataError> {
                props::xids_v1::lookup(&req.locale)
                    .map(zerofrom::ZeroFrom::zero_from)
                    .map(DataPayload::from_owned)
                    .map(|payload| DataResponse {
                        metadata: Default::default(),
                        payload: Some(payload),
                    })
                    .ok_or_else(|| DataErrorKind::MissingLocale.with_req(::icu_properties::provider::XidStartV1Marker::KEY, req))
            }
        }
        impl DataProvider<::icu_provider::hello_world::HelloWorldV1Marker> for $provider {
            fn load(&self, req: DataRequest) -> Result<DataResponse<::icu_provider::hello_world::HelloWorldV1Marker>, DataError> {
                core::helloworld_v1::lookup(&req.locale)
                    .map(zerofrom::ZeroFrom::zero_from)
                    .map(DataPayload::from_owned)
                    .map(|payload| DataResponse {
                        metadata: Default::default(),
                        payload: Some(payload),
                    })
                    .ok_or_else(|| DataErrorKind::MissingLocale.with_req(::icu_provider::hello_world::HelloWorldV1Marker::KEY, req))
            }
        }
        impl DataProvider<::icu_provider_adapters::fallback::provider::CollationFallbackSupplementV1Marker> for $provider {
            fn load(
                &self,
                req: DataRequest,
            ) -> Result<DataResponse<::icu_provider_adapters::fallback::provider::CollationFallbackSupplementV1Marker>, DataError> {
                fallback::supplement::co_v1::lookup(&req.locale)
                    .map(zerofrom::ZeroFrom::zero_from)
                    .map(DataPayload::from_owned)
                    .map(|payload| DataResponse {
                        metadata: Default::default(),
                        payload: Some(payload),
                    })
                    .ok_or_else(|| {
                        DataErrorKind::MissingLocale.with_req(
                            ::icu_provider_adapters::fallback::provider::CollationFallbackSupplementV1Marker::KEY,
                            req,
                        )
                    })
            }
        }
        impl DataProvider<::icu_provider_adapters::fallback::provider::LocaleFallbackLikelySubtagsV1Marker> for $provider {
            fn load(
                &self,
                req: DataRequest,
            ) -> Result<DataResponse<::icu_provider_adapters::fallback::provider::LocaleFallbackLikelySubtagsV1Marker>, DataError> {
                fallback::likelysubtags_v1::lookup(&req.locale)
                    .map(zerofrom::ZeroFrom::zero_from)
                    .map(DataPayload::from_owned)
                    .map(|payload| DataResponse {
                        metadata: Default::default(),
                        payload: Some(payload),
                    })
                    .ok_or_else(|| {
                        DataErrorKind::MissingLocale.with_req(
                            ::icu_provider_adapters::fallback::provider::LocaleFallbackLikelySubtagsV1Marker::KEY,
                            req,
                        )
                    })
            }
        }
        impl DataProvider<::icu_provider_adapters::fallback::provider::LocaleFallbackParentsV1Marker> for $provider {
            fn load(
                &self,
                req: DataRequest,
            ) -> Result<DataResponse<::icu_provider_adapters::fallback::provider::LocaleFallbackParentsV1Marker>, DataError> {
                fallback::parents_v1::lookup(&req.locale)
                    .map(zerofrom::ZeroFrom::zero_from)
                    .map(DataPayload::from_owned)
                    .map(|payload| DataResponse {
                        metadata: Default::default(),
                        payload: Some(payload),
                    })
                    .ok_or_else(|| {
                        DataErrorKind::MissingLocale.with_req(::icu_provider_adapters::fallback::provider::LocaleFallbackParentsV1Marker::KEY, req)
                    })
            }
        }
        #[cfg(feature = "icu_relativetime")]
        impl DataProvider<::icu_relativetime::provider::LongDayRelativeTimeFormatDataV1Marker> for $provider {
            fn load(&self, req: DataRequest) -> Result<DataResponse<::icu_relativetime::provider::LongDayRelativeTimeFormatDataV1Marker>, DataError> {
                relativetime::long::day_v1::lookup(&req.locale)
                    .map(zerofrom::ZeroFrom::zero_from)
                    .map(DataPayload::from_owned)
                    .map(|payload| DataResponse {
                        metadata: Default::default(),
                        payload: Some(payload),
                    })
                    .ok_or_else(|| {
                        DataErrorKind::MissingLocale.with_req(::icu_relativetime::provider::LongDayRelativeTimeFormatDataV1Marker::KEY, req)
                    })
            }
        }
        #[cfg(feature = "icu_relativetime")]
        impl DataProvider<::icu_relativetime::provider::LongHourRelativeTimeFormatDataV1Marker> for $provider {
            fn load(
                &self,
                req: DataRequest,
            ) -> Result<DataResponse<::icu_relativetime::provider::LongHourRelativeTimeFormatDataV1Marker>, DataError> {
                relativetime::long::hour_v1::lookup(&req.locale)
                    .map(zerofrom::ZeroFrom::zero_from)
                    .map(DataPayload::from_owned)
                    .map(|payload| DataResponse {
                        metadata: Default::default(),
                        payload: Some(payload),
                    })
                    .ok_or_else(|| {
                        DataErrorKind::MissingLocale.with_req(::icu_relativetime::provider::LongHourRelativeTimeFormatDataV1Marker::KEY, req)
                    })
            }
        }
        #[cfg(feature = "icu_relativetime")]
        impl DataProvider<::icu_relativetime::provider::LongMinuteRelativeTimeFormatDataV1Marker> for $provider {
            fn load(
                &self,
                req: DataRequest,
            ) -> Result<DataResponse<::icu_relativetime::provider::LongMinuteRelativeTimeFormatDataV1Marker>, DataError> {
                relativetime::long::minute_v1::lookup(&req.locale)
                    .map(zerofrom::ZeroFrom::zero_from)
                    .map(DataPayload::from_owned)
                    .map(|payload| DataResponse {
                        metadata: Default::default(),
                        payload: Some(payload),
                    })
                    .ok_or_else(|| {
                        DataErrorKind::MissingLocale.with_req(::icu_relativetime::provider::LongMinuteRelativeTimeFormatDataV1Marker::KEY, req)
                    })
            }
        }
        #[cfg(feature = "icu_relativetime")]
        impl DataProvider<::icu_relativetime::provider::LongMonthRelativeTimeFormatDataV1Marker> for $provider {
            fn load(
                &self,
                req: DataRequest,
            ) -> Result<DataResponse<::icu_relativetime::provider::LongMonthRelativeTimeFormatDataV1Marker>, DataError> {
                relativetime::long::month_v1::lookup(&req.locale)
                    .map(zerofrom::ZeroFrom::zero_from)
                    .map(DataPayload::from_owned)
                    .map(|payload| DataResponse {
                        metadata: Default::default(),
                        payload: Some(payload),
                    })
                    .ok_or_else(|| {
                        DataErrorKind::MissingLocale.with_req(::icu_relativetime::provider::LongMonthRelativeTimeFormatDataV1Marker::KEY, req)
                    })
            }
        }
        #[cfg(feature = "icu_relativetime")]
        impl DataProvider<::icu_relativetime::provider::LongQuarterRelativeTimeFormatDataV1Marker> for $provider {
            fn load(
                &self,
                req: DataRequest,
            ) -> Result<DataResponse<::icu_relativetime::provider::LongQuarterRelativeTimeFormatDataV1Marker>, DataError> {
                relativetime::long::quarter_v1::lookup(&req.locale)
                    .map(zerofrom::ZeroFrom::zero_from)
                    .map(DataPayload::from_owned)
                    .map(|payload| DataResponse {
                        metadata: Default::default(),
                        payload: Some(payload),
                    })
                    .ok_or_else(|| {
                        DataErrorKind::MissingLocale.with_req(::icu_relativetime::provider::LongQuarterRelativeTimeFormatDataV1Marker::KEY, req)
                    })
            }
        }
        #[cfg(feature = "icu_relativetime")]
        impl DataProvider<::icu_relativetime::provider::LongSecondRelativeTimeFormatDataV1Marker> for $provider {
            fn load(
                &self,
                req: DataRequest,
            ) -> Result<DataResponse<::icu_relativetime::provider::LongSecondRelativeTimeFormatDataV1Marker>, DataError> {
                relativetime::long::second_v1::lookup(&req.locale)
                    .map(zerofrom::ZeroFrom::zero_from)
                    .map(DataPayload::from_owned)
                    .map(|payload| DataResponse {
                        metadata: Default::default(),
                        payload: Some(payload),
                    })
                    .ok_or_else(|| {
                        DataErrorKind::MissingLocale.with_req(::icu_relativetime::provider::LongSecondRelativeTimeFormatDataV1Marker::KEY, req)
                    })
            }
        }
        #[cfg(feature = "icu_relativetime")]
        impl DataProvider<::icu_relativetime::provider::LongWeekRelativeTimeFormatDataV1Marker> for $provider {
            fn load(
                &self,
                req: DataRequest,
            ) -> Result<DataResponse<::icu_relativetime::provider::LongWeekRelativeTimeFormatDataV1Marker>, DataError> {
                relativetime::long::week_v1::lookup(&req.locale)
                    .map(zerofrom::ZeroFrom::zero_from)
                    .map(DataPayload::from_owned)
                    .map(|payload| DataResponse {
                        metadata: Default::default(),
                        payload: Some(payload),
                    })
                    .ok_or_else(|| {
                        DataErrorKind::MissingLocale.with_req(::icu_relativetime::provider::LongWeekRelativeTimeFormatDataV1Marker::KEY, req)
                    })
            }
        }
        #[cfg(feature = "icu_relativetime")]
        impl DataProvider<::icu_relativetime::provider::LongYearRelativeTimeFormatDataV1Marker> for $provider {
            fn load(
                &self,
                req: DataRequest,
            ) -> Result<DataResponse<::icu_relativetime::provider::LongYearRelativeTimeFormatDataV1Marker>, DataError> {
                relativetime::long::year_v1::lookup(&req.locale)
                    .map(zerofrom::ZeroFrom::zero_from)
                    .map(DataPayload::from_owned)
                    .map(|payload| DataResponse {
                        metadata: Default::default(),
                        payload: Some(payload),
                    })
                    .ok_or_else(|| {
                        DataErrorKind::MissingLocale.with_req(::icu_relativetime::provider::LongYearRelativeTimeFormatDataV1Marker::KEY, req)
                    })
            }
        }
        #[cfg(feature = "icu_relativetime")]
        impl DataProvider<::icu_relativetime::provider::NarrowDayRelativeTimeFormatDataV1Marker> for $provider {
            fn load(
                &self,
                req: DataRequest,
            ) -> Result<DataResponse<::icu_relativetime::provider::NarrowDayRelativeTimeFormatDataV1Marker>, DataError> {
                relativetime::narrow::day_v1::lookup(&req.locale)
                    .map(zerofrom::ZeroFrom::zero_from)
                    .map(DataPayload::from_owned)
                    .map(|payload| DataResponse {
                        metadata: Default::default(),
                        payload: Some(payload),
                    })
                    .ok_or_else(|| {
                        DataErrorKind::MissingLocale.with_req(::icu_relativetime::provider::NarrowDayRelativeTimeFormatDataV1Marker::KEY, req)
                    })
            }
        }
        #[cfg(feature = "icu_relativetime")]
        impl DataProvider<::icu_relativetime::provider::NarrowHourRelativeTimeFormatDataV1Marker> for $provider {
            fn load(
                &self,
                req: DataRequest,
            ) -> Result<DataResponse<::icu_relativetime::provider::NarrowHourRelativeTimeFormatDataV1Marker>, DataError> {
                relativetime::narrow::hour_v1::lookup(&req.locale)
                    .map(zerofrom::ZeroFrom::zero_from)
                    .map(DataPayload::from_owned)
                    .map(|payload| DataResponse {
                        metadata: Default::default(),
                        payload: Some(payload),
                    })
                    .ok_or_else(|| {
                        DataErrorKind::MissingLocale.with_req(::icu_relativetime::provider::NarrowHourRelativeTimeFormatDataV1Marker::KEY, req)
                    })
            }
        }
        #[cfg(feature = "icu_relativetime")]
        impl DataProvider<::icu_relativetime::provider::NarrowMinuteRelativeTimeFormatDataV1Marker> for $provider {
            fn load(
                &self,
                req: DataRequest,
            ) -> Result<DataResponse<::icu_relativetime::provider::NarrowMinuteRelativeTimeFormatDataV1Marker>, DataError> {
                relativetime::narrow::minute_v1::lookup(&req.locale)
                    .map(zerofrom::ZeroFrom::zero_from)
                    .map(DataPayload::from_owned)
                    .map(|payload| DataResponse {
                        metadata: Default::default(),
                        payload: Some(payload),
                    })
                    .ok_or_else(|| {
                        DataErrorKind::MissingLocale.with_req(::icu_relativetime::provider::NarrowMinuteRelativeTimeFormatDataV1Marker::KEY, req)
                    })
            }
        }
        #[cfg(feature = "icu_relativetime")]
        impl DataProvider<::icu_relativetime::provider::NarrowMonthRelativeTimeFormatDataV1Marker> for $provider {
            fn load(
                &self,
                req: DataRequest,
            ) -> Result<DataResponse<::icu_relativetime::provider::NarrowMonthRelativeTimeFormatDataV1Marker>, DataError> {
                relativetime::narrow::month_v1::lookup(&req.locale)
                    .map(zerofrom::ZeroFrom::zero_from)
                    .map(DataPayload::from_owned)
                    .map(|payload| DataResponse {
                        metadata: Default::default(),
                        payload: Some(payload),
                    })
                    .ok_or_else(|| {
                        DataErrorKind::MissingLocale.with_req(::icu_relativetime::provider::NarrowMonthRelativeTimeFormatDataV1Marker::KEY, req)
                    })
            }
        }
        #[cfg(feature = "icu_relativetime")]
        impl DataProvider<::icu_relativetime::provider::NarrowQuarterRelativeTimeFormatDataV1Marker> for $provider {
            fn load(
                &self,
                req: DataRequest,
            ) -> Result<DataResponse<::icu_relativetime::provider::NarrowQuarterRelativeTimeFormatDataV1Marker>, DataError> {
                relativetime::narrow::quarter_v1::lookup(&req.locale)
                    .map(zerofrom::ZeroFrom::zero_from)
                    .map(DataPayload::from_owned)
                    .map(|payload| DataResponse {
                        metadata: Default::default(),
                        payload: Some(payload),
                    })
                    .ok_or_else(|| {
                        DataErrorKind::MissingLocale.with_req(::icu_relativetime::provider::NarrowQuarterRelativeTimeFormatDataV1Marker::KEY, req)
                    })
            }
        }
        #[cfg(feature = "icu_relativetime")]
        impl DataProvider<::icu_relativetime::provider::NarrowSecondRelativeTimeFormatDataV1Marker> for $provider {
            fn load(
                &self,
                req: DataRequest,
            ) -> Result<DataResponse<::icu_relativetime::provider::NarrowSecondRelativeTimeFormatDataV1Marker>, DataError> {
                relativetime::narrow::second_v1::lookup(&req.locale)
                    .map(zerofrom::ZeroFrom::zero_from)
                    .map(DataPayload::from_owned)
                    .map(|payload| DataResponse {
                        metadata: Default::default(),
                        payload: Some(payload),
                    })
                    .ok_or_else(|| {
                        DataErrorKind::MissingLocale.with_req(::icu_relativetime::provider::NarrowSecondRelativeTimeFormatDataV1Marker::KEY, req)
                    })
            }
        }
        #[cfg(feature = "icu_relativetime")]
        impl DataProvider<::icu_relativetime::provider::NarrowWeekRelativeTimeFormatDataV1Marker> for $provider {
            fn load(
                &self,
                req: DataRequest,
            ) -> Result<DataResponse<::icu_relativetime::provider::NarrowWeekRelativeTimeFormatDataV1Marker>, DataError> {
                relativetime::narrow::week_v1::lookup(&req.locale)
                    .map(zerofrom::ZeroFrom::zero_from)
                    .map(DataPayload::from_owned)
                    .map(|payload| DataResponse {
                        metadata: Default::default(),
                        payload: Some(payload),
                    })
                    .ok_or_else(|| {
                        DataErrorKind::MissingLocale.with_req(::icu_relativetime::provider::NarrowWeekRelativeTimeFormatDataV1Marker::KEY, req)
                    })
            }
        }
        #[cfg(feature = "icu_relativetime")]
        impl DataProvider<::icu_relativetime::provider::NarrowYearRelativeTimeFormatDataV1Marker> for $provider {
            fn load(
                &self,
                req: DataRequest,
            ) -> Result<DataResponse<::icu_relativetime::provider::NarrowYearRelativeTimeFormatDataV1Marker>, DataError> {
                relativetime::narrow::year_v1::lookup(&req.locale)
                    .map(zerofrom::ZeroFrom::zero_from)
                    .map(DataPayload::from_owned)
                    .map(|payload| DataResponse {
                        metadata: Default::default(),
                        payload: Some(payload),
                    })
                    .ok_or_else(|| {
                        DataErrorKind::MissingLocale.with_req(::icu_relativetime::provider::NarrowYearRelativeTimeFormatDataV1Marker::KEY, req)
                    })
            }
        }
        #[cfg(feature = "icu_relativetime")]
        impl DataProvider<::icu_relativetime::provider::ShortDayRelativeTimeFormatDataV1Marker> for $provider {
            fn load(
                &self,
                req: DataRequest,
            ) -> Result<DataResponse<::icu_relativetime::provider::ShortDayRelativeTimeFormatDataV1Marker>, DataError> {
                relativetime::short::day_v1::lookup(&req.locale)
                    .map(zerofrom::ZeroFrom::zero_from)
                    .map(DataPayload::from_owned)
                    .map(|payload| DataResponse {
                        metadata: Default::default(),
                        payload: Some(payload),
                    })
                    .ok_or_else(|| {
                        DataErrorKind::MissingLocale.with_req(::icu_relativetime::provider::ShortDayRelativeTimeFormatDataV1Marker::KEY, req)
                    })
            }
        }
        #[cfg(feature = "icu_relativetime")]
        impl DataProvider<::icu_relativetime::provider::ShortHourRelativeTimeFormatDataV1Marker> for $provider {
            fn load(
                &self,
                req: DataRequest,
            ) -> Result<DataResponse<::icu_relativetime::provider::ShortHourRelativeTimeFormatDataV1Marker>, DataError> {
                relativetime::short::hour_v1::lookup(&req.locale)
                    .map(zerofrom::ZeroFrom::zero_from)
                    .map(DataPayload::from_owned)
                    .map(|payload| DataResponse {
                        metadata: Default::default(),
                        payload: Some(payload),
                    })
                    .ok_or_else(|| {
                        DataErrorKind::MissingLocale.with_req(::icu_relativetime::provider::ShortHourRelativeTimeFormatDataV1Marker::KEY, req)
                    })
            }
        }
        #[cfg(feature = "icu_relativetime")]
        impl DataProvider<::icu_relativetime::provider::ShortMinuteRelativeTimeFormatDataV1Marker> for $provider {
            fn load(
                &self,
                req: DataRequest,
            ) -> Result<DataResponse<::icu_relativetime::provider::ShortMinuteRelativeTimeFormatDataV1Marker>, DataError> {
                relativetime::short::minute_v1::lookup(&req.locale)
                    .map(zerofrom::ZeroFrom::zero_from)
                    .map(DataPayload::from_owned)
                    .map(|payload| DataResponse {
                        metadata: Default::default(),
                        payload: Some(payload),
                    })
                    .ok_or_else(|| {
                        DataErrorKind::MissingLocale.with_req(::icu_relativetime::provider::ShortMinuteRelativeTimeFormatDataV1Marker::KEY, req)
                    })
            }
        }
        #[cfg(feature = "icu_relativetime")]
        impl DataProvider<::icu_relativetime::provider::ShortMonthRelativeTimeFormatDataV1Marker> for $provider {
            fn load(
                &self,
                req: DataRequest,
            ) -> Result<DataResponse<::icu_relativetime::provider::ShortMonthRelativeTimeFormatDataV1Marker>, DataError> {
                relativetime::short::month_v1::lookup(&req.locale)
                    .map(zerofrom::ZeroFrom::zero_from)
                    .map(DataPayload::from_owned)
                    .map(|payload| DataResponse {
                        metadata: Default::default(),
                        payload: Some(payload),
                    })
                    .ok_or_else(|| {
                        DataErrorKind::MissingLocale.with_req(::icu_relativetime::provider::ShortMonthRelativeTimeFormatDataV1Marker::KEY, req)
                    })
            }
        }
        #[cfg(feature = "icu_relativetime")]
        impl DataProvider<::icu_relativetime::provider::ShortQuarterRelativeTimeFormatDataV1Marker> for $provider {
            fn load(
                &self,
                req: DataRequest,
            ) -> Result<DataResponse<::icu_relativetime::provider::ShortQuarterRelativeTimeFormatDataV1Marker>, DataError> {
                relativetime::short::quarter_v1::lookup(&req.locale)
                    .map(zerofrom::ZeroFrom::zero_from)
                    .map(DataPayload::from_owned)
                    .map(|payload| DataResponse {
                        metadata: Default::default(),
                        payload: Some(payload),
                    })
                    .ok_or_else(|| {
                        DataErrorKind::MissingLocale.with_req(::icu_relativetime::provider::ShortQuarterRelativeTimeFormatDataV1Marker::KEY, req)
                    })
            }
        }
        #[cfg(feature = "icu_relativetime")]
        impl DataProvider<::icu_relativetime::provider::ShortSecondRelativeTimeFormatDataV1Marker> for $provider {
            fn load(
                &self,
                req: DataRequest,
            ) -> Result<DataResponse<::icu_relativetime::provider::ShortSecondRelativeTimeFormatDataV1Marker>, DataError> {
                relativetime::short::second_v1::lookup(&req.locale)
                    .map(zerofrom::ZeroFrom::zero_from)
                    .map(DataPayload::from_owned)
                    .map(|payload| DataResponse {
                        metadata: Default::default(),
                        payload: Some(payload),
                    })
                    .ok_or_else(|| {
                        DataErrorKind::MissingLocale.with_req(::icu_relativetime::provider::ShortSecondRelativeTimeFormatDataV1Marker::KEY, req)
                    })
            }
        }
        #[cfg(feature = "icu_relativetime")]
        impl DataProvider<::icu_relativetime::provider::ShortWeekRelativeTimeFormatDataV1Marker> for $provider {
            fn load(
                &self,
                req: DataRequest,
            ) -> Result<DataResponse<::icu_relativetime::provider::ShortWeekRelativeTimeFormatDataV1Marker>, DataError> {
                relativetime::short::week_v1::lookup(&req.locale)
                    .map(zerofrom::ZeroFrom::zero_from)
                    .map(DataPayload::from_owned)
                    .map(|payload| DataResponse {
                        metadata: Default::default(),
                        payload: Some(payload),
                    })
                    .ok_or_else(|| {
                        DataErrorKind::MissingLocale.with_req(::icu_relativetime::provider::ShortWeekRelativeTimeFormatDataV1Marker::KEY, req)
                    })
            }
        }
        #[cfg(feature = "icu_relativetime")]
        impl DataProvider<::icu_relativetime::provider::ShortYearRelativeTimeFormatDataV1Marker> for $provider {
            fn load(
                &self,
                req: DataRequest,
            ) -> Result<DataResponse<::icu_relativetime::provider::ShortYearRelativeTimeFormatDataV1Marker>, DataError> {
                relativetime::short::year_v1::lookup(&req.locale)
                    .map(zerofrom::ZeroFrom::zero_from)
                    .map(DataPayload::from_owned)
                    .map(|payload| DataResponse {
                        metadata: Default::default(),
                        payload: Some(payload),
                    })
                    .ok_or_else(|| {
                        DataErrorKind::MissingLocale.with_req(::icu_relativetime::provider::ShortYearRelativeTimeFormatDataV1Marker::KEY, req)
                    })
            }
        }
        #[cfg(feature = "icu_segmenter")]
        impl DataProvider<::icu_segmenter::provider::GraphemeClusterBreakDataV1Marker> for $provider {
            fn load(&self, req: DataRequest) -> Result<DataResponse<::icu_segmenter::provider::GraphemeClusterBreakDataV1Marker>, DataError> {
                segmenter::grapheme_v1::lookup(&req.locale)
                    .map(zerofrom::ZeroFrom::zero_from)
                    .map(DataPayload::from_owned)
                    .map(|payload| DataResponse {
                        metadata: Default::default(),
                        payload: Some(payload),
                    })
                    .ok_or_else(|| DataErrorKind::MissingLocale.with_req(::icu_segmenter::provider::GraphemeClusterBreakDataV1Marker::KEY, req))
            }
        }
        #[cfg(feature = "icu_segmenter")]
        impl DataProvider<::icu_segmenter::provider::LineBreakDataV1Marker> for $provider {
            fn load(&self, req: DataRequest) -> Result<DataResponse<::icu_segmenter::provider::LineBreakDataV1Marker>, DataError> {
                segmenter::line_v1::lookup(&req.locale)
                    .map(zerofrom::ZeroFrom::zero_from)
                    .map(DataPayload::from_owned)
                    .map(|payload| DataResponse {
                        metadata: Default::default(),
                        payload: Some(payload),
                    })
                    .ok_or_else(|| DataErrorKind::MissingLocale.with_req(::icu_segmenter::provider::LineBreakDataV1Marker::KEY, req))
            }
        }
        #[cfg(feature = "icu_segmenter")]
        impl DataProvider<::icu_segmenter::provider::LstmDataV1Marker> for $provider {
            fn load(&self, req: DataRequest) -> Result<DataResponse<::icu_segmenter::provider::LstmDataV1Marker>, DataError> {
                segmenter::lstm_v1::lookup(&req.locale)
                    .map(zerofrom::ZeroFrom::zero_from)
                    .map(DataPayload::from_owned)
                    .map(|payload| DataResponse {
                        metadata: Default::default(),
                        payload: Some(payload),
                    })
                    .ok_or_else(|| DataErrorKind::MissingLocale.with_req(::icu_segmenter::provider::LstmDataV1Marker::KEY, req))
            }
        }
        #[cfg(feature = "icu_segmenter")]
        impl DataProvider<::icu_segmenter::provider::SentenceBreakDataV1Marker> for $provider {
            fn load(&self, req: DataRequest) -> Result<DataResponse<::icu_segmenter::provider::SentenceBreakDataV1Marker>, DataError> {
                segmenter::sentence_v1::lookup(&req.locale)
                    .map(zerofrom::ZeroFrom::zero_from)
                    .map(DataPayload::from_owned)
                    .map(|payload| DataResponse {
                        metadata: Default::default(),
                        payload: Some(payload),
                    })
                    .ok_or_else(|| DataErrorKind::MissingLocale.with_req(::icu_segmenter::provider::SentenceBreakDataV1Marker::KEY, req))
            }
        }
        #[cfg(feature = "icu_segmenter")]
        impl DataProvider<::icu_segmenter::provider::UCharDictionaryBreakDataV1Marker> for $provider {
            fn load(&self, req: DataRequest) -> Result<DataResponse<::icu_segmenter::provider::UCharDictionaryBreakDataV1Marker>, DataError> {
                segmenter::dictionary_v1::lookup(&req.locale)
                    .map(zerofrom::ZeroFrom::zero_from)
                    .map(DataPayload::from_owned)
                    .map(|payload| DataResponse {
                        metadata: Default::default(),
                        payload: Some(payload),
                    })
                    .ok_or_else(|| DataErrorKind::MissingLocale.with_req(::icu_segmenter::provider::UCharDictionaryBreakDataV1Marker::KEY, req))
            }
        }
        #[cfg(feature = "icu_segmenter")]
        impl DataProvider<::icu_segmenter::provider::WordBreakDataV1Marker> for $provider {
            fn load(&self, req: DataRequest) -> Result<DataResponse<::icu_segmenter::provider::WordBreakDataV1Marker>, DataError> {
                segmenter::word_v1::lookup(&req.locale)
                    .map(zerofrom::ZeroFrom::zero_from)
                    .map(DataPayload::from_owned)
                    .map(|payload| DataResponse {
                        metadata: Default::default(),
                        payload: Some(payload),
                    })
                    .ok_or_else(|| DataErrorKind::MissingLocale.with_req(::icu_segmenter::provider::WordBreakDataV1Marker::KEY, req))
            }
        }
        #[cfg(feature = "icu_timezone")]
        impl DataProvider<::icu_timezone::provider::MetazonePeriodV1Marker> for $provider {
            fn load(&self, req: DataRequest) -> Result<DataResponse<::icu_timezone::provider::MetazonePeriodV1Marker>, DataError> {
                time_zone::metazone_period_v1::lookup(&req.locale)
                    .map(zerofrom::ZeroFrom::zero_from)
                    .map(DataPayload::from_owned)
                    .map(|payload| DataResponse {
                        metadata: Default::default(),
                        payload: Some(payload),
                    })
                    .ok_or_else(|| DataErrorKind::MissingLocale.with_req(::icu_timezone::provider::MetazonePeriodV1Marker::KEY, req))
            }
        }
    };
}
/// Implement [`AnyProvider`] on the given struct using the data
/// hardcoded in this module. This allows the struct to be used with
/// `icu`'s `_any` constructors.
///
/// This macro can only be called from its definition-site, i.e. right
/// after `include!`-ing the generated module.
///
/// ```compile_fail
/// struct MyAnyProvider;
/// include!("/path/to/generated/mod.rs");
/// impl_any_provider(MyAnyProvider);
/// ```
#[allow(unused_macros)]
macro_rules! impl_any_provider {
    ($ provider : path) => {
        impl AnyProvider for $provider {
            fn load_any(&self, key: DataKey, req: DataRequest) -> Result<AnyResponse, DataError> {
                #[cfg(feature = "icu_calendar")]
                const JAPANESEERASV1MARKER: ::icu_provider::DataKeyHash = ::icu_calendar::provider::JapaneseErasV1Marker::KEY.hashed();
                #[cfg(feature = "icu_calendar")]
                const JAPANESEEXTENDEDERASV1MARKER: ::icu_provider::DataKeyHash =
                    ::icu_calendar::provider::JapaneseExtendedErasV1Marker::KEY.hashed();
                #[cfg(feature = "icu_calendar")]
                const WEEKDATAV1MARKER: ::icu_provider::DataKeyHash = ::icu_calendar::provider::WeekDataV1Marker::KEY.hashed();
                #[cfg(feature = "icu_casemapping")]
                const CASEMAPPINGV1MARKER: ::icu_provider::DataKeyHash = ::icu_casemapping::provider::CaseMappingV1Marker::KEY.hashed();
                #[cfg(feature = "icu_collator")]
                const COLLATIONDATAV1MARKER: ::icu_provider::DataKeyHash = ::icu_collator::provider::CollationDataV1Marker::KEY.hashed();
                #[cfg(feature = "icu_collator")]
                const COLLATIONDIACRITICSV1MARKER: ::icu_provider::DataKeyHash = ::icu_collator::provider::CollationDiacriticsV1Marker::KEY.hashed();
                #[cfg(feature = "icu_collator")]
                const COLLATIONJAMOV1MARKER: ::icu_provider::DataKeyHash = ::icu_collator::provider::CollationJamoV1Marker::KEY.hashed();
                #[cfg(feature = "icu_collator")]
                const COLLATIONMETADATAV1MARKER: ::icu_provider::DataKeyHash = ::icu_collator::provider::CollationMetadataV1Marker::KEY.hashed();
                #[cfg(feature = "icu_collator")]
                const COLLATIONREORDERINGV1MARKER: ::icu_provider::DataKeyHash = ::icu_collator::provider::CollationReorderingV1Marker::KEY.hashed();
                #[cfg(feature = "icu_collator")]
                const COLLATIONSPECIALPRIMARIESV1MARKER: ::icu_provider::DataKeyHash =
                    ::icu_collator::provider::CollationSpecialPrimariesV1Marker::KEY.hashed();
                #[cfg(feature = "icu_compactdecimal")]
                const LONGCOMPACTDECIMALFORMATDATAV1MARKER: ::icu_provider::DataKeyHash =
                    ::icu_compactdecimal::provider::LongCompactDecimalFormatDataV1Marker::KEY.hashed();
                #[cfg(feature = "icu_compactdecimal")]
                const SHORTCOMPACTDECIMALFORMATDATAV1MARKER: ::icu_provider::DataKeyHash =
                    ::icu_compactdecimal::provider::ShortCompactDecimalFormatDataV1Marker::KEY.hashed();
                #[cfg(feature = "icu_datetime")]
                const BUDDHISTDATELENGTHSV1MARKER: ::icu_provider::DataKeyHash =
                    ::icu_datetime::provider::calendar::BuddhistDateLengthsV1Marker::KEY.hashed();
                #[cfg(feature = "icu_datetime")]
                const BUDDHISTDATESYMBOLSV1MARKER: ::icu_provider::DataKeyHash =
                    ::icu_datetime::provider::calendar::BuddhistDateSymbolsV1Marker::KEY.hashed();
                #[cfg(feature = "icu_datetime")]
                const COPTICDATELENGTHSV1MARKER: ::icu_provider::DataKeyHash =
                    ::icu_datetime::provider::calendar::CopticDateLengthsV1Marker::KEY.hashed();
                #[cfg(feature = "icu_datetime")]
                const COPTICDATESYMBOLSV1MARKER: ::icu_provider::DataKeyHash =
                    ::icu_datetime::provider::calendar::CopticDateSymbolsV1Marker::KEY.hashed();
                #[cfg(feature = "icu_datetime_experimental")]
                const DATESKELETONPATTERNSV1MARKER: ::icu_provider::DataKeyHash =
                    ::icu_datetime::provider::calendar::DateSkeletonPatternsV1Marker::KEY.hashed();
                #[cfg(feature = "icu_datetime")]
                const ETHIOPIANDATELENGTHSV1MARKER: ::icu_provider::DataKeyHash =
                    ::icu_datetime::provider::calendar::EthiopianDateLengthsV1Marker::KEY.hashed();
                #[cfg(feature = "icu_datetime")]
                const ETHIOPIANDATESYMBOLSV1MARKER: ::icu_provider::DataKeyHash =
                    ::icu_datetime::provider::calendar::EthiopianDateSymbolsV1Marker::KEY.hashed();
                #[cfg(feature = "icu_datetime")]
                const GREGORIANDATELENGTHSV1MARKER: ::icu_provider::DataKeyHash =
                    ::icu_datetime::provider::calendar::GregorianDateLengthsV1Marker::KEY.hashed();
                #[cfg(feature = "icu_datetime")]
                const GREGORIANDATESYMBOLSV1MARKER: ::icu_provider::DataKeyHash =
                    ::icu_datetime::provider::calendar::GregorianDateSymbolsV1Marker::KEY.hashed();
                #[cfg(feature = "icu_datetime")]
                const INDIANDATELENGTHSV1MARKER: ::icu_provider::DataKeyHash =
                    ::icu_datetime::provider::calendar::IndianDateLengthsV1Marker::KEY.hashed();
                #[cfg(feature = "icu_datetime")]
                const INDIANDATESYMBOLSV1MARKER: ::icu_provider::DataKeyHash =
                    ::icu_datetime::provider::calendar::IndianDateSymbolsV1Marker::KEY.hashed();
                #[cfg(feature = "icu_datetime")]
                const JAPANESEDATELENGTHSV1MARKER: ::icu_provider::DataKeyHash =
                    ::icu_datetime::provider::calendar::JapaneseDateLengthsV1Marker::KEY.hashed();
                #[cfg(feature = "icu_datetime")]
                const JAPANESEDATESYMBOLSV1MARKER: ::icu_provider::DataKeyHash =
                    ::icu_datetime::provider::calendar::JapaneseDateSymbolsV1Marker::KEY.hashed();
                #[cfg(feature = "icu_datetime")]
                const JAPANESEEXTENDEDDATELENGTHSV1MARKER: ::icu_provider::DataKeyHash =
                    ::icu_datetime::provider::calendar::JapaneseExtendedDateLengthsV1Marker::KEY.hashed();
                #[cfg(feature = "icu_datetime")]
                const JAPANESEEXTENDEDDATESYMBOLSV1MARKER: ::icu_provider::DataKeyHash =
                    ::icu_datetime::provider::calendar::JapaneseExtendedDateSymbolsV1Marker::KEY.hashed();
                #[cfg(feature = "icu_datetime")]
                const TIMELENGTHSV1MARKER: ::icu_provider::DataKeyHash = ::icu_datetime::provider::calendar::TimeLengthsV1Marker::KEY.hashed();
                #[cfg(feature = "icu_datetime")]
                const TIMESYMBOLSV1MARKER: ::icu_provider::DataKeyHash = ::icu_datetime::provider::calendar::TimeSymbolsV1Marker::KEY.hashed();
                #[cfg(feature = "icu_datetime")]
                const EXEMPLARCITIESV1MARKER: ::icu_provider::DataKeyHash =
                    ::icu_datetime::provider::time_zones::ExemplarCitiesV1Marker::KEY.hashed();
                #[cfg(feature = "icu_datetime")]
                const METAZONEGENERICNAMESLONGV1MARKER: ::icu_provider::DataKeyHash =
                    ::icu_datetime::provider::time_zones::MetazoneGenericNamesLongV1Marker::KEY.hashed();
                #[cfg(feature = "icu_datetime")]
                const METAZONEGENERICNAMESSHORTV1MARKER: ::icu_provider::DataKeyHash =
                    ::icu_datetime::provider::time_zones::MetazoneGenericNamesShortV1Marker::KEY.hashed();
                #[cfg(feature = "icu_datetime")]
                const METAZONESPECIFICNAMESLONGV1MARKER: ::icu_provider::DataKeyHash =
                    ::icu_datetime::provider::time_zones::MetazoneSpecificNamesLongV1Marker::KEY.hashed();
                #[cfg(feature = "icu_datetime")]
                const METAZONESPECIFICNAMESSHORTV1MARKER: ::icu_provider::DataKeyHash =
                    ::icu_datetime::provider::time_zones::MetazoneSpecificNamesShortV1Marker::KEY.hashed();
                #[cfg(feature = "icu_datetime")]
                const TIMEZONEFORMATSV1MARKER: ::icu_provider::DataKeyHash =
                    ::icu_datetime::provider::time_zones::TimeZoneFormatsV1Marker::KEY.hashed();
                #[cfg(feature = "icu_decimal")]
                const DECIMALSYMBOLSV1MARKER: ::icu_provider::DataKeyHash = ::icu_decimal::provider::DecimalSymbolsV1Marker::KEY.hashed();
                #[cfg(feature = "icu_displaynames")]
                const LANGUAGEDISPLAYNAMESV1MARKER: ::icu_provider::DataKeyHash =
                    ::icu_displaynames::provider::LanguageDisplayNamesV1Marker::KEY.hashed();
                #[cfg(feature = "icu_displaynames")]
                const TERRITORYDISPLAYNAMESV1MARKER: ::icu_provider::DataKeyHash =
                    ::icu_displaynames::provider::TerritoryDisplayNamesV1Marker::KEY.hashed();
                #[cfg(feature = "icu_list")]
                const ANDLISTV1MARKER: ::icu_provider::DataKeyHash = ::icu_list::provider::AndListV1Marker::KEY.hashed();
                #[cfg(feature = "icu_list")]
                const ORLISTV1MARKER: ::icu_provider::DataKeyHash = ::icu_list::provider::OrListV1Marker::KEY.hashed();
                #[cfg(feature = "icu_list")]
                const UNITLISTV1MARKER: ::icu_provider::DataKeyHash = ::icu_list::provider::UnitListV1Marker::KEY.hashed();
                #[cfg(feature = "icu_locid_transform")]
                const ALIASESV1MARKER: ::icu_provider::DataKeyHash = ::icu_locid_transform::provider::AliasesV1Marker::KEY.hashed();
                #[cfg(feature = "icu_locid_transform")]
                const LIKELYSUBTAGSV1MARKER: ::icu_provider::DataKeyHash = ::icu_locid_transform::provider::LikelySubtagsV1Marker::KEY.hashed();
                #[cfg(feature = "icu_normalizer")]
                const CANONICALCOMPOSITIONSV1MARKER: ::icu_provider::DataKeyHash =
                    ::icu_normalizer::provider::CanonicalCompositionsV1Marker::KEY.hashed();
                #[cfg(feature = "icu_normalizer")]
                const CANONICALDECOMPOSITIONDATAV1MARKER: ::icu_provider::DataKeyHash =
                    ::icu_normalizer::provider::CanonicalDecompositionDataV1Marker::KEY.hashed();
                #[cfg(feature = "icu_normalizer")]
                const CANONICALDECOMPOSITIONTABLESV1MARKER: ::icu_provider::DataKeyHash =
                    ::icu_normalizer::provider::CanonicalDecompositionTablesV1Marker::KEY.hashed();
                #[cfg(feature = "icu_normalizer")]
                const COMPATIBILITYDECOMPOSITIONSUPPLEMENTV1MARKER: ::icu_provider::DataKeyHash =
                    ::icu_normalizer::provider::CompatibilityDecompositionSupplementV1Marker::KEY.hashed();
                #[cfg(feature = "icu_normalizer")]
                const COMPATIBILITYDECOMPOSITIONTABLESV1MARKER: ::icu_provider::DataKeyHash =
                    ::icu_normalizer::provider::CompatibilityDecompositionTablesV1Marker::KEY.hashed();
                #[cfg(feature = "icu_normalizer")]
                const NONRECURSIVEDECOMPOSITIONSUPPLEMENTV1MARKER: ::icu_provider::DataKeyHash =
                    ::icu_normalizer::provider::NonRecursiveDecompositionSupplementV1Marker::KEY.hashed();
                #[cfg(feature = "icu_normalizer")]
                const UTS46DECOMPOSITIONSUPPLEMENTV1MARKER: ::icu_provider::DataKeyHash =
                    ::icu_normalizer::provider::Uts46DecompositionSupplementV1Marker::KEY.hashed();
                #[cfg(feature = "icu_plurals")]
                const CARDINALV1MARKER: ::icu_provider::DataKeyHash = ::icu_plurals::provider::CardinalV1Marker::KEY.hashed();
                #[cfg(feature = "icu_plurals")]
                const ORDINALV1MARKER: ::icu_provider::DataKeyHash = ::icu_plurals::provider::OrdinalV1Marker::KEY.hashed();
                #[cfg(feature = "icu_properties")]
                const ALPHABETICV1MARKER: ::icu_provider::DataKeyHash = ::icu_properties::provider::AlphabeticV1Marker::KEY.hashed();
                #[cfg(feature = "icu_properties")]
                const ASCIIHEXDIGITV1MARKER: ::icu_provider::DataKeyHash = ::icu_properties::provider::AsciiHexDigitV1Marker::KEY.hashed();
                #[cfg(feature = "icu_properties")]
                const BASICEMOJIV1MARKER: ::icu_provider::DataKeyHash = ::icu_properties::provider::BasicEmojiV1Marker::KEY.hashed();
                #[cfg(feature = "icu_properties")]
                const BIDICLASSV1MARKER: ::icu_provider::DataKeyHash = ::icu_properties::provider::BidiClassV1Marker::KEY.hashed();
                #[cfg(feature = "icu_properties")]
                const BIDICONTROLV1MARKER: ::icu_provider::DataKeyHash = ::icu_properties::provider::BidiControlV1Marker::KEY.hashed();
                #[cfg(feature = "icu_properties")]
                const BIDIMIRROREDV1MARKER: ::icu_provider::DataKeyHash = ::icu_properties::provider::BidiMirroredV1Marker::KEY.hashed();
                #[cfg(feature = "icu_properties")]
                const CANONICALCOMBININGCLASSV1MARKER: ::icu_provider::DataKeyHash =
                    ::icu_properties::provider::CanonicalCombiningClassV1Marker::KEY.hashed();
                #[cfg(feature = "icu_properties")]
                const CASEIGNORABLEV1MARKER: ::icu_provider::DataKeyHash = ::icu_properties::provider::CaseIgnorableV1Marker::KEY.hashed();
                #[cfg(feature = "icu_properties")]
                const CASEDV1MARKER: ::icu_provider::DataKeyHash = ::icu_properties::provider::CasedV1Marker::KEY.hashed();
                #[cfg(feature = "icu_properties")]
                const CHANGESWHENCASEFOLDEDV1MARKER: ::icu_provider::DataKeyHash =
                    ::icu_properties::provider::ChangesWhenCasefoldedV1Marker::KEY.hashed();
                #[cfg(feature = "icu_properties")]
                const CHANGESWHENLOWERCASEDV1MARKER: ::icu_provider::DataKeyHash =
                    ::icu_properties::provider::ChangesWhenLowercasedV1Marker::KEY.hashed();
                #[cfg(feature = "icu_properties")]
                const CHANGESWHENNFKCCASEFOLDEDV1MARKER: ::icu_provider::DataKeyHash =
                    ::icu_properties::provider::ChangesWhenNfkcCasefoldedV1Marker::KEY.hashed();
                #[cfg(feature = "icu_properties")]
                const CHANGESWHENTITLECASEDV1MARKER: ::icu_provider::DataKeyHash =
                    ::icu_properties::provider::ChangesWhenTitlecasedV1Marker::KEY.hashed();
                #[cfg(feature = "icu_properties")]
                const CHANGESWHENUPPERCASEDV1MARKER: ::icu_provider::DataKeyHash =
                    ::icu_properties::provider::ChangesWhenUppercasedV1Marker::KEY.hashed();
                #[cfg(feature = "icu_properties")]
                const DASHV1MARKER: ::icu_provider::DataKeyHash = ::icu_properties::provider::DashV1Marker::KEY.hashed();
                #[cfg(feature = "icu_properties")]
                const DEFAULTIGNORABLECODEPOINTV1MARKER: ::icu_provider::DataKeyHash =
                    ::icu_properties::provider::DefaultIgnorableCodePointV1Marker::KEY.hashed();
                #[cfg(feature = "icu_properties")]
                const DEPRECATEDV1MARKER: ::icu_provider::DataKeyHash = ::icu_properties::provider::DeprecatedV1Marker::KEY.hashed();
                #[cfg(feature = "icu_properties")]
                const DIACRITICV1MARKER: ::icu_provider::DataKeyHash = ::icu_properties::provider::DiacriticV1Marker::KEY.hashed();
                #[cfg(feature = "icu_properties")]
                const EASTASIANWIDTHV1MARKER: ::icu_provider::DataKeyHash = ::icu_properties::provider::EastAsianWidthV1Marker::KEY.hashed();
                #[cfg(feature = "icu_properties")]
                const EMOJICOMPONENTV1MARKER: ::icu_provider::DataKeyHash = ::icu_properties::provider::EmojiComponentV1Marker::KEY.hashed();
                #[cfg(feature = "icu_properties")]
                const EMOJIMODIFIERBASEV1MARKER: ::icu_provider::DataKeyHash = ::icu_properties::provider::EmojiModifierBaseV1Marker::KEY.hashed();
                #[cfg(feature = "icu_properties")]
                const EMOJIMODIFIERV1MARKER: ::icu_provider::DataKeyHash = ::icu_properties::provider::EmojiModifierV1Marker::KEY.hashed();
                #[cfg(feature = "icu_properties")]
                const EMOJIPRESENTATIONV1MARKER: ::icu_provider::DataKeyHash = ::icu_properties::provider::EmojiPresentationV1Marker::KEY.hashed();
                #[cfg(feature = "icu_properties")]
                const EMOJIV1MARKER: ::icu_provider::DataKeyHash = ::icu_properties::provider::EmojiV1Marker::KEY.hashed();
                #[cfg(feature = "icu_properties")]
                const EXEMPLARCHARACTERSAUXILIARYV1MARKER: ::icu_provider::DataKeyHash =
                    ::icu_properties::provider::ExemplarCharactersAuxiliaryV1Marker::KEY.hashed();
                #[cfg(feature = "icu_properties")]
                const EXEMPLARCHARACTERSINDEXV1MARKER: ::icu_provider::DataKeyHash =
                    ::icu_properties::provider::ExemplarCharactersIndexV1Marker::KEY.hashed();
                #[cfg(feature = "icu_properties")]
                const EXEMPLARCHARACTERSMAINV1MARKER: ::icu_provider::DataKeyHash =
                    ::icu_properties::provider::ExemplarCharactersMainV1Marker::KEY.hashed();
                #[cfg(feature = "icu_properties")]
                const EXEMPLARCHARACTERSNUMBERSV1MARKER: ::icu_provider::DataKeyHash =
                    ::icu_properties::provider::ExemplarCharactersNumbersV1Marker::KEY.hashed();
                #[cfg(feature = "icu_properties")]
                const EXEMPLARCHARACTERSPUNCTUATIONV1MARKER: ::icu_provider::DataKeyHash =
                    ::icu_properties::provider::ExemplarCharactersPunctuationV1Marker::KEY.hashed();
                #[cfg(feature = "icu_properties")]
                const EXTENDEDPICTOGRAPHICV1MARKER: ::icu_provider::DataKeyHash =
                    ::icu_properties::provider::ExtendedPictographicV1Marker::KEY.hashed();
                #[cfg(feature = "icu_properties")]
                const EXTENDERV1MARKER: ::icu_provider::DataKeyHash = ::icu_properties::provider::ExtenderV1Marker::KEY.hashed();
                #[cfg(feature = "icu_properties")]
                const GENERALCATEGORYV1MARKER: ::icu_provider::DataKeyHash = ::icu_properties::provider::GeneralCategoryV1Marker::KEY.hashed();
                #[cfg(feature = "icu_properties")]
                const GRAPHEMEBASEV1MARKER: ::icu_provider::DataKeyHash = ::icu_properties::provider::GraphemeBaseV1Marker::KEY.hashed();
                #[cfg(feature = "icu_properties")]
                const GRAPHEMECLUSTERBREAKV1MARKER: ::icu_provider::DataKeyHash =
                    ::icu_properties::provider::GraphemeClusterBreakV1Marker::KEY.hashed();
                #[cfg(feature = "icu_properties")]
                const GRAPHEMEEXTENDV1MARKER: ::icu_provider::DataKeyHash = ::icu_properties::provider::GraphemeExtendV1Marker::KEY.hashed();
                #[cfg(feature = "icu_properties")]
                const HEXDIGITV1MARKER: ::icu_provider::DataKeyHash = ::icu_properties::provider::HexDigitV1Marker::KEY.hashed();
                #[cfg(feature = "icu_properties")]
                const IDCONTINUEV1MARKER: ::icu_provider::DataKeyHash = ::icu_properties::provider::IdContinueV1Marker::KEY.hashed();
                #[cfg(feature = "icu_properties")]
                const IDSTARTV1MARKER: ::icu_provider::DataKeyHash = ::icu_properties::provider::IdStartV1Marker::KEY.hashed();
                #[cfg(feature = "icu_properties")]
                const IDEOGRAPHICV1MARKER: ::icu_provider::DataKeyHash = ::icu_properties::provider::IdeographicV1Marker::KEY.hashed();
                #[cfg(feature = "icu_properties")]
                const IDSBINARYOPERATORV1MARKER: ::icu_provider::DataKeyHash = ::icu_properties::provider::IdsBinaryOperatorV1Marker::KEY.hashed();
                #[cfg(feature = "icu_properties")]
                const IDSTRINARYOPERATORV1MARKER: ::icu_provider::DataKeyHash = ::icu_properties::provider::IdsTrinaryOperatorV1Marker::KEY.hashed();
                #[cfg(feature = "icu_properties")]
                const JOINCONTROLV1MARKER: ::icu_provider::DataKeyHash = ::icu_properties::provider::JoinControlV1Marker::KEY.hashed();
                #[cfg(feature = "icu_properties")]
                const LINEBREAKV1MARKER: ::icu_provider::DataKeyHash = ::icu_properties::provider::LineBreakV1Marker::KEY.hashed();
                #[cfg(feature = "icu_properties")]
                const LOGICALORDEREXCEPTIONV1MARKER: ::icu_provider::DataKeyHash =
                    ::icu_properties::provider::LogicalOrderExceptionV1Marker::KEY.hashed();
                #[cfg(feature = "icu_properties")]
                const LOWERCASEV1MARKER: ::icu_provider::DataKeyHash = ::icu_properties::provider::LowercaseV1Marker::KEY.hashed();
                #[cfg(feature = "icu_properties")]
                const MATHV1MARKER: ::icu_provider::DataKeyHash = ::icu_properties::provider::MathV1Marker::KEY.hashed();
                #[cfg(feature = "icu_properties")]
                const NONCHARACTERCODEPOINTV1MARKER: ::icu_provider::DataKeyHash =
                    ::icu_properties::provider::NoncharacterCodePointV1Marker::KEY.hashed();
                #[cfg(feature = "icu_properties")]
                const PATTERNSYNTAXV1MARKER: ::icu_provider::DataKeyHash = ::icu_properties::provider::PatternSyntaxV1Marker::KEY.hashed();
                #[cfg(feature = "icu_properties")]
                const PATTERNWHITESPACEV1MARKER: ::icu_provider::DataKeyHash = ::icu_properties::provider::PatternWhiteSpaceV1Marker::KEY.hashed();
                #[cfg(feature = "icu_properties")]
                const QUOTATIONMARKV1MARKER: ::icu_provider::DataKeyHash = ::icu_properties::provider::QuotationMarkV1Marker::KEY.hashed();
                #[cfg(feature = "icu_properties")]
                const RADICALV1MARKER: ::icu_provider::DataKeyHash = ::icu_properties::provider::RadicalV1Marker::KEY.hashed();
                #[cfg(feature = "icu_properties")]
                const REGIONALINDICATORV1MARKER: ::icu_provider::DataKeyHash = ::icu_properties::provider::RegionalIndicatorV1Marker::KEY.hashed();
                #[cfg(feature = "icu_properties")]
                const SCRIPTV1MARKER: ::icu_provider::DataKeyHash = ::icu_properties::provider::ScriptV1Marker::KEY.hashed();
                #[cfg(feature = "icu_properties")]
                const SCRIPTWITHEXTENSIONSPROPERTYV1MARKER: ::icu_provider::DataKeyHash =
                    ::icu_properties::provider::ScriptWithExtensionsPropertyV1Marker::KEY.hashed();
                #[cfg(feature = "icu_properties")]
                const SENTENCEBREAKV1MARKER: ::icu_provider::DataKeyHash = ::icu_properties::provider::SentenceBreakV1Marker::KEY.hashed();
                #[cfg(feature = "icu_properties")]
                const SENTENCETERMINALV1MARKER: ::icu_provider::DataKeyHash = ::icu_properties::provider::SentenceTerminalV1Marker::KEY.hashed();
                #[cfg(feature = "icu_properties")]
                const SOFTDOTTEDV1MARKER: ::icu_provider::DataKeyHash = ::icu_properties::provider::SoftDottedV1Marker::KEY.hashed();
                #[cfg(feature = "icu_properties")]
                const TERMINALPUNCTUATIONV1MARKER: ::icu_provider::DataKeyHash =
                    ::icu_properties::provider::TerminalPunctuationV1Marker::KEY.hashed();
                #[cfg(feature = "icu_properties")]
                const UNIFIEDIDEOGRAPHV1MARKER: ::icu_provider::DataKeyHash = ::icu_properties::provider::UnifiedIdeographV1Marker::KEY.hashed();
                #[cfg(feature = "icu_properties")]
                const UPPERCASEV1MARKER: ::icu_provider::DataKeyHash = ::icu_properties::provider::UppercaseV1Marker::KEY.hashed();
                #[cfg(feature = "icu_properties")]
                const VARIATIONSELECTORV1MARKER: ::icu_provider::DataKeyHash = ::icu_properties::provider::VariationSelectorV1Marker::KEY.hashed();
                #[cfg(feature = "icu_properties")]
                const WHITESPACEV1MARKER: ::icu_provider::DataKeyHash = ::icu_properties::provider::WhiteSpaceV1Marker::KEY.hashed();
                #[cfg(feature = "icu_properties")]
                const WORDBREAKV1MARKER: ::icu_provider::DataKeyHash = ::icu_properties::provider::WordBreakV1Marker::KEY.hashed();
                #[cfg(feature = "icu_properties")]
                const XIDCONTINUEV1MARKER: ::icu_provider::DataKeyHash = ::icu_properties::provider::XidContinueV1Marker::KEY.hashed();
                #[cfg(feature = "icu_properties")]
                const XIDSTARTV1MARKER: ::icu_provider::DataKeyHash = ::icu_properties::provider::XidStartV1Marker::KEY.hashed();
                const HELLOWORLDV1MARKER: ::icu_provider::DataKeyHash = ::icu_provider::hello_world::HelloWorldV1Marker::KEY.hashed();
                const COLLATIONFALLBACKSUPPLEMENTV1MARKER: ::icu_provider::DataKeyHash =
                    ::icu_provider_adapters::fallback::provider::CollationFallbackSupplementV1Marker::KEY.hashed();
                const LOCALEFALLBACKLIKELYSUBTAGSV1MARKER: ::icu_provider::DataKeyHash =
                    ::icu_provider_adapters::fallback::provider::LocaleFallbackLikelySubtagsV1Marker::KEY.hashed();
                const LOCALEFALLBACKPARENTSV1MARKER: ::icu_provider::DataKeyHash =
                    ::icu_provider_adapters::fallback::provider::LocaleFallbackParentsV1Marker::KEY.hashed();
                #[cfg(feature = "icu_relativetime")]
                const LONGDAYRELATIVETIMEFORMATDATAV1MARKER: ::icu_provider::DataKeyHash =
                    ::icu_relativetime::provider::LongDayRelativeTimeFormatDataV1Marker::KEY.hashed();
                #[cfg(feature = "icu_relativetime")]
                const LONGHOURRELATIVETIMEFORMATDATAV1MARKER: ::icu_provider::DataKeyHash =
                    ::icu_relativetime::provider::LongHourRelativeTimeFormatDataV1Marker::KEY.hashed();
                #[cfg(feature = "icu_relativetime")]
                const LONGMINUTERELATIVETIMEFORMATDATAV1MARKER: ::icu_provider::DataKeyHash =
                    ::icu_relativetime::provider::LongMinuteRelativeTimeFormatDataV1Marker::KEY.hashed();
                #[cfg(feature = "icu_relativetime")]
                const LONGMONTHRELATIVETIMEFORMATDATAV1MARKER: ::icu_provider::DataKeyHash =
                    ::icu_relativetime::provider::LongMonthRelativeTimeFormatDataV1Marker::KEY.hashed();
                #[cfg(feature = "icu_relativetime")]
                const LONGQUARTERRELATIVETIMEFORMATDATAV1MARKER: ::icu_provider::DataKeyHash =
                    ::icu_relativetime::provider::LongQuarterRelativeTimeFormatDataV1Marker::KEY.hashed();
                #[cfg(feature = "icu_relativetime")]
                const LONGSECONDRELATIVETIMEFORMATDATAV1MARKER: ::icu_provider::DataKeyHash =
                    ::icu_relativetime::provider::LongSecondRelativeTimeFormatDataV1Marker::KEY.hashed();
                #[cfg(feature = "icu_relativetime")]
                const LONGWEEKRELATIVETIMEFORMATDATAV1MARKER: ::icu_provider::DataKeyHash =
                    ::icu_relativetime::provider::LongWeekRelativeTimeFormatDataV1Marker::KEY.hashed();
                #[cfg(feature = "icu_relativetime")]
                const LONGYEARRELATIVETIMEFORMATDATAV1MARKER: ::icu_provider::DataKeyHash =
                    ::icu_relativetime::provider::LongYearRelativeTimeFormatDataV1Marker::KEY.hashed();
                #[cfg(feature = "icu_relativetime")]
                const NARROWDAYRELATIVETIMEFORMATDATAV1MARKER: ::icu_provider::DataKeyHash =
                    ::icu_relativetime::provider::NarrowDayRelativeTimeFormatDataV1Marker::KEY.hashed();
                #[cfg(feature = "icu_relativetime")]
                const NARROWHOURRELATIVETIMEFORMATDATAV1MARKER: ::icu_provider::DataKeyHash =
                    ::icu_relativetime::provider::NarrowHourRelativeTimeFormatDataV1Marker::KEY.hashed();
                #[cfg(feature = "icu_relativetime")]
                const NARROWMINUTERELATIVETIMEFORMATDATAV1MARKER: ::icu_provider::DataKeyHash =
                    ::icu_relativetime::provider::NarrowMinuteRelativeTimeFormatDataV1Marker::KEY.hashed();
                #[cfg(feature = "icu_relativetime")]
                const NARROWMONTHRELATIVETIMEFORMATDATAV1MARKER: ::icu_provider::DataKeyHash =
                    ::icu_relativetime::provider::NarrowMonthRelativeTimeFormatDataV1Marker::KEY.hashed();
                #[cfg(feature = "icu_relativetime")]
                const NARROWQUARTERRELATIVETIMEFORMATDATAV1MARKER: ::icu_provider::DataKeyHash =
                    ::icu_relativetime::provider::NarrowQuarterRelativeTimeFormatDataV1Marker::KEY.hashed();
                #[cfg(feature = "icu_relativetime")]
                const NARROWSECONDRELATIVETIMEFORMATDATAV1MARKER: ::icu_provider::DataKeyHash =
                    ::icu_relativetime::provider::NarrowSecondRelativeTimeFormatDataV1Marker::KEY.hashed();
                #[cfg(feature = "icu_relativetime")]
                const NARROWWEEKRELATIVETIMEFORMATDATAV1MARKER: ::icu_provider::DataKeyHash =
                    ::icu_relativetime::provider::NarrowWeekRelativeTimeFormatDataV1Marker::KEY.hashed();
                #[cfg(feature = "icu_relativetime")]
                const NARROWYEARRELATIVETIMEFORMATDATAV1MARKER: ::icu_provider::DataKeyHash =
                    ::icu_relativetime::provider::NarrowYearRelativeTimeFormatDataV1Marker::KEY.hashed();
                #[cfg(feature = "icu_relativetime")]
                const SHORTDAYRELATIVETIMEFORMATDATAV1MARKER: ::icu_provider::DataKeyHash =
                    ::icu_relativetime::provider::ShortDayRelativeTimeFormatDataV1Marker::KEY.hashed();
                #[cfg(feature = "icu_relativetime")]
                const SHORTHOURRELATIVETIMEFORMATDATAV1MARKER: ::icu_provider::DataKeyHash =
                    ::icu_relativetime::provider::ShortHourRelativeTimeFormatDataV1Marker::KEY.hashed();
                #[cfg(feature = "icu_relativetime")]
                const SHORTMINUTERELATIVETIMEFORMATDATAV1MARKER: ::icu_provider::DataKeyHash =
                    ::icu_relativetime::provider::ShortMinuteRelativeTimeFormatDataV1Marker::KEY.hashed();
                #[cfg(feature = "icu_relativetime")]
                const SHORTMONTHRELATIVETIMEFORMATDATAV1MARKER: ::icu_provider::DataKeyHash =
                    ::icu_relativetime::provider::ShortMonthRelativeTimeFormatDataV1Marker::KEY.hashed();
                #[cfg(feature = "icu_relativetime")]
                const SHORTQUARTERRELATIVETIMEFORMATDATAV1MARKER: ::icu_provider::DataKeyHash =
                    ::icu_relativetime::provider::ShortQuarterRelativeTimeFormatDataV1Marker::KEY.hashed();
                #[cfg(feature = "icu_relativetime")]
                const SHORTSECONDRELATIVETIMEFORMATDATAV1MARKER: ::icu_provider::DataKeyHash =
                    ::icu_relativetime::provider::ShortSecondRelativeTimeFormatDataV1Marker::KEY.hashed();
                #[cfg(feature = "icu_relativetime")]
                const SHORTWEEKRELATIVETIMEFORMATDATAV1MARKER: ::icu_provider::DataKeyHash =
                    ::icu_relativetime::provider::ShortWeekRelativeTimeFormatDataV1Marker::KEY.hashed();
                #[cfg(feature = "icu_relativetime")]
                const SHORTYEARRELATIVETIMEFORMATDATAV1MARKER: ::icu_provider::DataKeyHash =
                    ::icu_relativetime::provider::ShortYearRelativeTimeFormatDataV1Marker::KEY.hashed();
                #[cfg(feature = "icu_segmenter")]
                const GRAPHEMECLUSTERBREAKDATAV1MARKER: ::icu_provider::DataKeyHash =
                    ::icu_segmenter::provider::GraphemeClusterBreakDataV1Marker::KEY.hashed();
                #[cfg(feature = "icu_segmenter")]
                const LINEBREAKDATAV1MARKER: ::icu_provider::DataKeyHash = ::icu_segmenter::provider::LineBreakDataV1Marker::KEY.hashed();
                #[cfg(feature = "icu_segmenter")]
                const LSTMDATAV1MARKER: ::icu_provider::DataKeyHash = ::icu_segmenter::provider::LstmDataV1Marker::KEY.hashed();
                #[cfg(feature = "icu_segmenter")]
                const SENTENCEBREAKDATAV1MARKER: ::icu_provider::DataKeyHash = ::icu_segmenter::provider::SentenceBreakDataV1Marker::KEY.hashed();
                #[cfg(feature = "icu_segmenter")]
                const UCHARDICTIONARYBREAKDATAV1MARKER: ::icu_provider::DataKeyHash =
                    ::icu_segmenter::provider::UCharDictionaryBreakDataV1Marker::KEY.hashed();
                #[cfg(feature = "icu_segmenter")]
                const WORDBREAKDATAV1MARKER: ::icu_provider::DataKeyHash = ::icu_segmenter::provider::WordBreakDataV1Marker::KEY.hashed();
                #[cfg(feature = "icu_timezone")]
                const METAZONEPERIODV1MARKER: ::icu_provider::DataKeyHash = ::icu_timezone::provider::MetazonePeriodV1Marker::KEY.hashed();
                #[allow(clippy::match_single_binding)]
                match key.hashed() {
                    #[cfg(feature = "icu_calendar")]
                    JAPANESEERASV1MARKER => calendar::japanese_v1::lookup(&req.locale).map(AnyPayload::from_static_ref),
                    #[cfg(feature = "icu_calendar")]
                    JAPANESEEXTENDEDERASV1MARKER => calendar::japanext_v1::lookup(&req.locale).map(AnyPayload::from_static_ref),
                    #[cfg(feature = "icu_calendar")]
                    WEEKDATAV1MARKER => datetime::week_data_v1::lookup(&req.locale).map(AnyPayload::from_static_ref),
                    #[cfg(feature = "icu_casemapping")]
                    CASEMAPPINGV1MARKER => props::casemap_v1::lookup(&req.locale).map(AnyPayload::from_static_ref),
                    #[cfg(feature = "icu_collator")]
                    COLLATIONDATAV1MARKER => collator::data_v1::lookup(&req.locale).map(AnyPayload::from_static_ref),
                    #[cfg(feature = "icu_collator")]
                    COLLATIONDIACRITICSV1MARKER => collator::dia_v1::lookup(&req.locale).map(AnyPayload::from_static_ref),
                    #[cfg(feature = "icu_collator")]
                    COLLATIONJAMOV1MARKER => collator::jamo_v1::lookup(&req.locale).map(AnyPayload::from_static_ref),
                    #[cfg(feature = "icu_collator")]
                    COLLATIONMETADATAV1MARKER => collator::meta_v1::lookup(&req.locale).map(AnyPayload::from_static_ref),
                    #[cfg(feature = "icu_collator")]
                    COLLATIONREORDERINGV1MARKER => collator::reord_v1::lookup(&req.locale).map(AnyPayload::from_static_ref),
                    #[cfg(feature = "icu_collator")]
                    COLLATIONSPECIALPRIMARIESV1MARKER => collator::prim_v1::lookup(&req.locale).map(AnyPayload::from_static_ref),
                    #[cfg(feature = "icu_compactdecimal")]
                    LONGCOMPACTDECIMALFORMATDATAV1MARKER => compactdecimal::long_v1::lookup(&req.locale).map(AnyPayload::from_static_ref),
                    #[cfg(feature = "icu_compactdecimal")]
                    SHORTCOMPACTDECIMALFORMATDATAV1MARKER => compactdecimal::short_v1::lookup(&req.locale).map(AnyPayload::from_static_ref),
                    #[cfg(feature = "icu_datetime")]
                    BUDDHISTDATELENGTHSV1MARKER => datetime::buddhist::datelengths_v1::lookup(&req.locale).map(AnyPayload::from_static_ref),
                    #[cfg(feature = "icu_datetime")]
                    BUDDHISTDATESYMBOLSV1MARKER => datetime::buddhist::datesymbols_v1::lookup(&req.locale).map(AnyPayload::from_static_ref),
                    #[cfg(feature = "icu_datetime")]
                    COPTICDATELENGTHSV1MARKER => datetime::coptic::datelengths_v1::lookup(&req.locale).map(AnyPayload::from_static_ref),
                    #[cfg(feature = "icu_datetime")]
                    COPTICDATESYMBOLSV1MARKER => datetime::coptic::datesymbols_v1::lookup(&req.locale).map(AnyPayload::from_static_ref),
                    #[cfg(feature = "icu_datetime_experimental")]
                    DATESKELETONPATTERNSV1MARKER => datetime::skeletons_v1::lookup(&req.locale)
                        .map(zerofrom::ZeroFrom::zero_from)
                        .map(DataPayload::<::icu_datetime::provider::calendar::DateSkeletonPatternsV1Marker>::from_owned)
                        .map(DataPayload::wrap_into_any_payload),
                    #[cfg(feature = "icu_datetime")]
                    ETHIOPIANDATELENGTHSV1MARKER => datetime::ethiopic::datelengths_v1::lookup(&req.locale).map(AnyPayload::from_static_ref),
                    #[cfg(feature = "icu_datetime")]
                    ETHIOPIANDATESYMBOLSV1MARKER => datetime::ethiopic::datesymbols_v1::lookup(&req.locale).map(AnyPayload::from_static_ref),
                    #[cfg(feature = "icu_datetime")]
                    GREGORIANDATELENGTHSV1MARKER => datetime::gregory::datelengths_v1::lookup(&req.locale).map(AnyPayload::from_static_ref),
                    #[cfg(feature = "icu_datetime")]
                    GREGORIANDATESYMBOLSV1MARKER => datetime::gregory::datesymbols_v1::lookup(&req.locale).map(AnyPayload::from_static_ref),
                    #[cfg(feature = "icu_datetime")]
                    INDIANDATELENGTHSV1MARKER => datetime::indian::datelengths_v1::lookup(&req.locale).map(AnyPayload::from_static_ref),
                    #[cfg(feature = "icu_datetime")]
                    INDIANDATESYMBOLSV1MARKER => datetime::indian::datesymbols_v1::lookup(&req.locale).map(AnyPayload::from_static_ref),
                    #[cfg(feature = "icu_datetime")]
                    JAPANESEDATELENGTHSV1MARKER => datetime::japanese::datelengths_v1::lookup(&req.locale).map(AnyPayload::from_static_ref),
                    #[cfg(feature = "icu_datetime")]
                    JAPANESEDATESYMBOLSV1MARKER => datetime::japanese::datesymbols_v1::lookup(&req.locale).map(AnyPayload::from_static_ref),
                    #[cfg(feature = "icu_datetime")]
                    JAPANESEEXTENDEDDATELENGTHSV1MARKER => datetime::japanext::datelengths_v1::lookup(&req.locale).map(AnyPayload::from_static_ref),
                    #[cfg(feature = "icu_datetime")]
                    JAPANESEEXTENDEDDATESYMBOLSV1MARKER => datetime::japanext::datesymbols_v1::lookup(&req.locale).map(AnyPayload::from_static_ref),
                    #[cfg(feature = "icu_datetime")]
                    TIMELENGTHSV1MARKER => datetime::timelengths_v1::lookup(&req.locale).map(AnyPayload::from_static_ref),
                    #[cfg(feature = "icu_datetime")]
                    TIMESYMBOLSV1MARKER => datetime::timesymbols_v1::lookup(&req.locale).map(AnyPayload::from_static_ref),
                    #[cfg(feature = "icu_datetime")]
                    EXEMPLARCITIESV1MARKER => time_zone::exemplar_cities_v1::lookup(&req.locale).map(AnyPayload::from_static_ref),
                    #[cfg(feature = "icu_datetime")]
                    METAZONEGENERICNAMESLONGV1MARKER => time_zone::generic_long_v1::lookup(&req.locale).map(AnyPayload::from_static_ref),
                    #[cfg(feature = "icu_datetime")]
                    METAZONEGENERICNAMESSHORTV1MARKER => time_zone::generic_short_v1::lookup(&req.locale).map(AnyPayload::from_static_ref),
                    #[cfg(feature = "icu_datetime")]
                    METAZONESPECIFICNAMESLONGV1MARKER => time_zone::specific_long_v1::lookup(&req.locale).map(AnyPayload::from_static_ref),
                    #[cfg(feature = "icu_datetime")]
                    METAZONESPECIFICNAMESSHORTV1MARKER => time_zone::specific_short_v1::lookup(&req.locale).map(AnyPayload::from_static_ref),
                    #[cfg(feature = "icu_datetime")]
                    TIMEZONEFORMATSV1MARKER => time_zone::formats_v1::lookup(&req.locale).map(AnyPayload::from_static_ref),
                    #[cfg(feature = "icu_decimal")]
                    DECIMALSYMBOLSV1MARKER => decimal::symbols_v1::lookup(&req.locale).map(AnyPayload::from_static_ref),
                    #[cfg(feature = "icu_displaynames")]
                    LANGUAGEDISPLAYNAMESV1MARKER => displaynames::languages_v1::lookup(&req.locale).map(AnyPayload::from_static_ref),
                    #[cfg(feature = "icu_displaynames")]
                    TERRITORYDISPLAYNAMESV1MARKER => displaynames::territories_v1::lookup(&req.locale).map(AnyPayload::from_static_ref),
                    #[cfg(feature = "icu_list")]
                    ANDLISTV1MARKER => list::and_v1::lookup(&req.locale).map(AnyPayload::from_static_ref),
                    #[cfg(feature = "icu_list")]
                    ORLISTV1MARKER => list::or_v1::lookup(&req.locale).map(AnyPayload::from_static_ref),
                    #[cfg(feature = "icu_list")]
                    UNITLISTV1MARKER => list::unit_v1::lookup(&req.locale).map(AnyPayload::from_static_ref),
                    #[cfg(feature = "icu_locid_transform")]
                    ALIASESV1MARKER => locid_transform::aliases_v1::lookup(&req.locale).map(AnyPayload::from_static_ref),
                    #[cfg(feature = "icu_locid_transform")]
                    LIKELYSUBTAGSV1MARKER => locid_transform::likelysubtags_v1::lookup(&req.locale).map(AnyPayload::from_static_ref),
                    #[cfg(feature = "icu_normalizer")]
                    CANONICALCOMPOSITIONSV1MARKER => normalizer::comp_v1::lookup(&req.locale).map(AnyPayload::from_static_ref),
                    #[cfg(feature = "icu_normalizer")]
                    CANONICALDECOMPOSITIONDATAV1MARKER => normalizer::nfd_v1::lookup(&req.locale).map(AnyPayload::from_static_ref),
                    #[cfg(feature = "icu_normalizer")]
                    CANONICALDECOMPOSITIONTABLESV1MARKER => normalizer::nfdex_v1::lookup(&req.locale).map(AnyPayload::from_static_ref),
                    #[cfg(feature = "icu_normalizer")]
                    COMPATIBILITYDECOMPOSITIONSUPPLEMENTV1MARKER => normalizer::nfkd_v1::lookup(&req.locale).map(AnyPayload::from_static_ref),
                    #[cfg(feature = "icu_normalizer")]
                    COMPATIBILITYDECOMPOSITIONTABLESV1MARKER => normalizer::nfkdex_v1::lookup(&req.locale).map(AnyPayload::from_static_ref),
                    #[cfg(feature = "icu_normalizer")]
                    NONRECURSIVEDECOMPOSITIONSUPPLEMENTV1MARKER => normalizer::decomp_v1::lookup(&req.locale).map(AnyPayload::from_static_ref),
                    #[cfg(feature = "icu_normalizer")]
                    UTS46DECOMPOSITIONSUPPLEMENTV1MARKER => normalizer::uts46d_v1::lookup(&req.locale).map(AnyPayload::from_static_ref),
                    #[cfg(feature = "icu_plurals")]
                    CARDINALV1MARKER => plurals::cardinal_v1::lookup(&req.locale).map(AnyPayload::from_static_ref),
                    #[cfg(feature = "icu_plurals")]
                    ORDINALV1MARKER => plurals::ordinal_v1::lookup(&req.locale).map(AnyPayload::from_static_ref),
                    #[cfg(feature = "icu_properties")]
                    ALPHABETICV1MARKER => props::alpha_v1::lookup(&req.locale).map(AnyPayload::from_static_ref),
                    #[cfg(feature = "icu_properties")]
                    ASCIIHEXDIGITV1MARKER => props::ahex_v1::lookup(&req.locale).map(AnyPayload::from_static_ref),
                    #[cfg(feature = "icu_properties")]
                    BASICEMOJIV1MARKER => props::basic_emoji_v1::lookup(&req.locale).map(AnyPayload::from_static_ref),
                    #[cfg(feature = "icu_properties")]
                    BIDICLASSV1MARKER => props::bc_v1::lookup(&req.locale).map(AnyPayload::from_static_ref),
                    #[cfg(feature = "icu_properties")]
                    BIDICONTROLV1MARKER => props::bidi_c_v1::lookup(&req.locale).map(AnyPayload::from_static_ref),
                    #[cfg(feature = "icu_properties")]
                    BIDIMIRROREDV1MARKER => props::bidi_m_v1::lookup(&req.locale).map(AnyPayload::from_static_ref),
                    #[cfg(feature = "icu_properties")]
                    CANONICALCOMBININGCLASSV1MARKER => props::ccc_v1::lookup(&req.locale).map(AnyPayload::from_static_ref),
                    #[cfg(feature = "icu_properties")]
                    CASEIGNORABLEV1MARKER => props::ci_v1::lookup(&req.locale).map(AnyPayload::from_static_ref),
                    #[cfg(feature = "icu_properties")]
                    CASEDV1MARKER => props::cased_v1::lookup(&req.locale).map(AnyPayload::from_static_ref),
                    #[cfg(feature = "icu_properties")]
                    CHANGESWHENCASEFOLDEDV1MARKER => props::cwcf_v1::lookup(&req.locale).map(AnyPayload::from_static_ref),
                    #[cfg(feature = "icu_properties")]
                    CHANGESWHENLOWERCASEDV1MARKER => props::cwl_v1::lookup(&req.locale).map(AnyPayload::from_static_ref),
                    #[cfg(feature = "icu_properties")]
                    CHANGESWHENNFKCCASEFOLDEDV1MARKER => props::cwkcf_v1::lookup(&req.locale).map(AnyPayload::from_static_ref),
                    #[cfg(feature = "icu_properties")]
                    CHANGESWHENTITLECASEDV1MARKER => props::cwt_v1::lookup(&req.locale).map(AnyPayload::from_static_ref),
                    #[cfg(feature = "icu_properties")]
                    CHANGESWHENUPPERCASEDV1MARKER => props::cwu_v1::lookup(&req.locale).map(AnyPayload::from_static_ref),
                    #[cfg(feature = "icu_properties")]
                    DASHV1MARKER => props::dash_v1::lookup(&req.locale).map(AnyPayload::from_static_ref),
                    #[cfg(feature = "icu_properties")]
                    DEFAULTIGNORABLECODEPOINTV1MARKER => props::di_v1::lookup(&req.locale).map(AnyPayload::from_static_ref),
                    #[cfg(feature = "icu_properties")]
                    DEPRECATEDV1MARKER => props::dep_v1::lookup(&req.locale).map(AnyPayload::from_static_ref),
                    #[cfg(feature = "icu_properties")]
                    DIACRITICV1MARKER => props::dia_v1::lookup(&req.locale).map(AnyPayload::from_static_ref),
                    #[cfg(feature = "icu_properties")]
                    EASTASIANWIDTHV1MARKER => props::ea_v1::lookup(&req.locale).map(AnyPayload::from_static_ref),
                    #[cfg(feature = "icu_properties")]
                    EMOJICOMPONENTV1MARKER => props::ecomp_v1::lookup(&req.locale).map(AnyPayload::from_static_ref),
                    #[cfg(feature = "icu_properties")]
                    EMOJIMODIFIERBASEV1MARKER => props::ebase_v1::lookup(&req.locale).map(AnyPayload::from_static_ref),
                    #[cfg(feature = "icu_properties")]
                    EMOJIMODIFIERV1MARKER => props::emod_v1::lookup(&req.locale).map(AnyPayload::from_static_ref),
                    #[cfg(feature = "icu_properties")]
                    EMOJIPRESENTATIONV1MARKER => props::epres_v1::lookup(&req.locale).map(AnyPayload::from_static_ref),
                    #[cfg(feature = "icu_properties")]
                    EMOJIV1MARKER => props::emoji_v1::lookup(&req.locale).map(AnyPayload::from_static_ref),
                    #[cfg(feature = "icu_properties")]
                    EXEMPLARCHARACTERSAUXILIARYV1MARKER => props::exemplarchars::auxiliary_v1::lookup(&req.locale).map(AnyPayload::from_static_ref),
                    #[cfg(feature = "icu_properties")]
                    EXEMPLARCHARACTERSINDEXV1MARKER => props::exemplarchars::index_v1::lookup(&req.locale).map(AnyPayload::from_static_ref),
                    #[cfg(feature = "icu_properties")]
                    EXEMPLARCHARACTERSMAINV1MARKER => props::exemplarchars::main_v1::lookup(&req.locale).map(AnyPayload::from_static_ref),
                    #[cfg(feature = "icu_properties")]
                    EXEMPLARCHARACTERSNUMBERSV1MARKER => props::exemplarchars::numbers_v1::lookup(&req.locale).map(AnyPayload::from_static_ref),
                    #[cfg(feature = "icu_properties")]
                    EXEMPLARCHARACTERSPUNCTUATIONV1MARKER => {
                        props::exemplarchars::punctuation_v1::lookup(&req.locale).map(AnyPayload::from_static_ref)
                    }
                    #[cfg(feature = "icu_properties")]
                    EXTENDEDPICTOGRAPHICV1MARKER => props::extpict_v1::lookup(&req.locale).map(AnyPayload::from_static_ref),
                    #[cfg(feature = "icu_properties")]
                    EXTENDERV1MARKER => props::ext_v1::lookup(&req.locale).map(AnyPayload::from_static_ref),
                    #[cfg(feature = "icu_properties")]
                    GENERALCATEGORYV1MARKER => props::gc_v1::lookup(&req.locale).map(AnyPayload::from_static_ref),
                    #[cfg(feature = "icu_properties")]
                    GRAPHEMEBASEV1MARKER => props::gr_base_v1::lookup(&req.locale).map(AnyPayload::from_static_ref),
                    #[cfg(feature = "icu_properties")]
                    GRAPHEMECLUSTERBREAKV1MARKER => props::gcb_v1::lookup(&req.locale).map(AnyPayload::from_static_ref),
                    #[cfg(feature = "icu_properties")]
                    GRAPHEMEEXTENDV1MARKER => props::gr_ext_v1::lookup(&req.locale).map(AnyPayload::from_static_ref),
                    #[cfg(feature = "icu_properties")]
                    HEXDIGITV1MARKER => props::hex_v1::lookup(&req.locale).map(AnyPayload::from_static_ref),
                    #[cfg(feature = "icu_properties")]
                    IDCONTINUEV1MARKER => props::idc_v1::lookup(&req.locale).map(AnyPayload::from_static_ref),
                    #[cfg(feature = "icu_properties")]
                    IDSTARTV1MARKER => props::ids_v1::lookup(&req.locale).map(AnyPayload::from_static_ref),
                    #[cfg(feature = "icu_properties")]
                    IDEOGRAPHICV1MARKER => props::ideo_v1::lookup(&req.locale).map(AnyPayload::from_static_ref),
                    #[cfg(feature = "icu_properties")]
                    IDSBINARYOPERATORV1MARKER => props::idsb_v1::lookup(&req.locale).map(AnyPayload::from_static_ref),
                    #[cfg(feature = "icu_properties")]
                    IDSTRINARYOPERATORV1MARKER => props::idst_v1::lookup(&req.locale).map(AnyPayload::from_static_ref),
                    #[cfg(feature = "icu_properties")]
                    JOINCONTROLV1MARKER => props::join_c_v1::lookup(&req.locale).map(AnyPayload::from_static_ref),
                    #[cfg(feature = "icu_properties")]
                    LINEBREAKV1MARKER => props::lb_v1::lookup(&req.locale).map(AnyPayload::from_static_ref),
                    #[cfg(feature = "icu_properties")]
                    LOGICALORDEREXCEPTIONV1MARKER => props::loe_v1::lookup(&req.locale).map(AnyPayload::from_static_ref),
                    #[cfg(feature = "icu_properties")]
                    LOWERCASEV1MARKER => props::lower_v1::lookup(&req.locale).map(AnyPayload::from_static_ref),
                    #[cfg(feature = "icu_properties")]
                    MATHV1MARKER => props::math_v1::lookup(&req.locale).map(AnyPayload::from_static_ref),
                    #[cfg(feature = "icu_properties")]
                    NONCHARACTERCODEPOINTV1MARKER => props::nchar_v1::lookup(&req.locale).map(AnyPayload::from_static_ref),
                    #[cfg(feature = "icu_properties")]
                    PATTERNSYNTAXV1MARKER => props::pat_syn_v1::lookup(&req.locale).map(AnyPayload::from_static_ref),
                    #[cfg(feature = "icu_properties")]
                    PATTERNWHITESPACEV1MARKER => props::pat_ws_v1::lookup(&req.locale).map(AnyPayload::from_static_ref),
                    #[cfg(feature = "icu_properties")]
                    QUOTATIONMARKV1MARKER => props::qmark_v1::lookup(&req.locale).map(AnyPayload::from_static_ref),
                    #[cfg(feature = "icu_properties")]
                    RADICALV1MARKER => props::radical_v1::lookup(&req.locale).map(AnyPayload::from_static_ref),
                    #[cfg(feature = "icu_properties")]
                    REGIONALINDICATORV1MARKER => props::ri_v1::lookup(&req.locale).map(AnyPayload::from_static_ref),
                    #[cfg(feature = "icu_properties")]
                    SCRIPTV1MARKER => props::sc_v1::lookup(&req.locale).map(AnyPayload::from_static_ref),
                    #[cfg(feature = "icu_properties")]
                    SCRIPTWITHEXTENSIONSPROPERTYV1MARKER => props::scx_v1::lookup(&req.locale).map(AnyPayload::from_static_ref),
                    #[cfg(feature = "icu_properties")]
                    SENTENCEBREAKV1MARKER => props::sb_v1::lookup(&req.locale).map(AnyPayload::from_static_ref),
                    #[cfg(feature = "icu_properties")]
                    SENTENCETERMINALV1MARKER => props::sterm_v1::lookup(&req.locale).map(AnyPayload::from_static_ref),
                    #[cfg(feature = "icu_properties")]
                    SOFTDOTTEDV1MARKER => props::sd_v1::lookup(&req.locale).map(AnyPayload::from_static_ref),
                    #[cfg(feature = "icu_properties")]
                    TERMINALPUNCTUATIONV1MARKER => props::term_v1::lookup(&req.locale).map(AnyPayload::from_static_ref),
                    #[cfg(feature = "icu_properties")]
                    UNIFIEDIDEOGRAPHV1MARKER => props::uideo_v1::lookup(&req.locale).map(AnyPayload::from_static_ref),
                    #[cfg(feature = "icu_properties")]
                    UPPERCASEV1MARKER => props::upper_v1::lookup(&req.locale).map(AnyPayload::from_static_ref),
                    #[cfg(feature = "icu_properties")]
                    VARIATIONSELECTORV1MARKER => props::vs_v1::lookup(&req.locale).map(AnyPayload::from_static_ref),
                    #[cfg(feature = "icu_properties")]
                    WHITESPACEV1MARKER => props::wspace_v1::lookup(&req.locale).map(AnyPayload::from_static_ref),
                    #[cfg(feature = "icu_properties")]
                    WORDBREAKV1MARKER => props::wb_v1::lookup(&req.locale).map(AnyPayload::from_static_ref),
                    #[cfg(feature = "icu_properties")]
                    XIDCONTINUEV1MARKER => props::xidc_v1::lookup(&req.locale).map(AnyPayload::from_static_ref),
                    #[cfg(feature = "icu_properties")]
                    XIDSTARTV1MARKER => props::xids_v1::lookup(&req.locale).map(AnyPayload::from_static_ref),
                    HELLOWORLDV1MARKER => core::helloworld_v1::lookup(&req.locale).map(AnyPayload::from_static_ref),
                    COLLATIONFALLBACKSUPPLEMENTV1MARKER => fallback::supplement::co_v1::lookup(&req.locale).map(AnyPayload::from_static_ref),
                    LOCALEFALLBACKLIKELYSUBTAGSV1MARKER => fallback::likelysubtags_v1::lookup(&req.locale).map(AnyPayload::from_static_ref),
                    LOCALEFALLBACKPARENTSV1MARKER => fallback::parents_v1::lookup(&req.locale).map(AnyPayload::from_static_ref),
                    #[cfg(feature = "icu_relativetime")]
                    LONGDAYRELATIVETIMEFORMATDATAV1MARKER => relativetime::long::day_v1::lookup(&req.locale).map(AnyPayload::from_static_ref),
                    #[cfg(feature = "icu_relativetime")]
                    LONGHOURRELATIVETIMEFORMATDATAV1MARKER => relativetime::long::hour_v1::lookup(&req.locale).map(AnyPayload::from_static_ref),
                    #[cfg(feature = "icu_relativetime")]
                    LONGMINUTERELATIVETIMEFORMATDATAV1MARKER => relativetime::long::minute_v1::lookup(&req.locale).map(AnyPayload::from_static_ref),
                    #[cfg(feature = "icu_relativetime")]
                    LONGMONTHRELATIVETIMEFORMATDATAV1MARKER => relativetime::long::month_v1::lookup(&req.locale).map(AnyPayload::from_static_ref),
                    #[cfg(feature = "icu_relativetime")]
                    LONGQUARTERRELATIVETIMEFORMATDATAV1MARKER => relativetime::long::quarter_v1::lookup(&req.locale).map(AnyPayload::from_static_ref),
                    #[cfg(feature = "icu_relativetime")]
                    LONGSECONDRELATIVETIMEFORMATDATAV1MARKER => relativetime::long::second_v1::lookup(&req.locale).map(AnyPayload::from_static_ref),
                    #[cfg(feature = "icu_relativetime")]
                    LONGWEEKRELATIVETIMEFORMATDATAV1MARKER => relativetime::long::week_v1::lookup(&req.locale).map(AnyPayload::from_static_ref),
                    #[cfg(feature = "icu_relativetime")]
                    LONGYEARRELATIVETIMEFORMATDATAV1MARKER => relativetime::long::year_v1::lookup(&req.locale).map(AnyPayload::from_static_ref),
                    #[cfg(feature = "icu_relativetime")]
                    NARROWDAYRELATIVETIMEFORMATDATAV1MARKER => relativetime::narrow::day_v1::lookup(&req.locale).map(AnyPayload::from_static_ref),
                    #[cfg(feature = "icu_relativetime")]
                    NARROWHOURRELATIVETIMEFORMATDATAV1MARKER => relativetime::narrow::hour_v1::lookup(&req.locale).map(AnyPayload::from_static_ref),
                    #[cfg(feature = "icu_relativetime")]
                    NARROWMINUTERELATIVETIMEFORMATDATAV1MARKER => {
                        relativetime::narrow::minute_v1::lookup(&req.locale).map(AnyPayload::from_static_ref)
                    }
                    #[cfg(feature = "icu_relativetime")]
                    NARROWMONTHRELATIVETIMEFORMATDATAV1MARKER => relativetime::narrow::month_v1::lookup(&req.locale).map(AnyPayload::from_static_ref),
                    #[cfg(feature = "icu_relativetime")]
                    NARROWQUARTERRELATIVETIMEFORMATDATAV1MARKER => {
                        relativetime::narrow::quarter_v1::lookup(&req.locale).map(AnyPayload::from_static_ref)
                    }
                    #[cfg(feature = "icu_relativetime")]
                    NARROWSECONDRELATIVETIMEFORMATDATAV1MARKER => {
                        relativetime::narrow::second_v1::lookup(&req.locale).map(AnyPayload::from_static_ref)
                    }
                    #[cfg(feature = "icu_relativetime")]
                    NARROWWEEKRELATIVETIMEFORMATDATAV1MARKER => relativetime::narrow::week_v1::lookup(&req.locale).map(AnyPayload::from_static_ref),
                    #[cfg(feature = "icu_relativetime")]
                    NARROWYEARRELATIVETIMEFORMATDATAV1MARKER => relativetime::narrow::year_v1::lookup(&req.locale).map(AnyPayload::from_static_ref),
                    #[cfg(feature = "icu_relativetime")]
                    SHORTDAYRELATIVETIMEFORMATDATAV1MARKER => relativetime::short::day_v1::lookup(&req.locale).map(AnyPayload::from_static_ref),
                    #[cfg(feature = "icu_relativetime")]
                    SHORTHOURRELATIVETIMEFORMATDATAV1MARKER => relativetime::short::hour_v1::lookup(&req.locale).map(AnyPayload::from_static_ref),
                    #[cfg(feature = "icu_relativetime")]
                    SHORTMINUTERELATIVETIMEFORMATDATAV1MARKER => relativetime::short::minute_v1::lookup(&req.locale).map(AnyPayload::from_static_ref),
                    #[cfg(feature = "icu_relativetime")]
                    SHORTMONTHRELATIVETIMEFORMATDATAV1MARKER => relativetime::short::month_v1::lookup(&req.locale).map(AnyPayload::from_static_ref),
                    #[cfg(feature = "icu_relativetime")]
                    SHORTQUARTERRELATIVETIMEFORMATDATAV1MARKER => {
                        relativetime::short::quarter_v1::lookup(&req.locale).map(AnyPayload::from_static_ref)
                    }
                    #[cfg(feature = "icu_relativetime")]
                    SHORTSECONDRELATIVETIMEFORMATDATAV1MARKER => relativetime::short::second_v1::lookup(&req.locale).map(AnyPayload::from_static_ref),
                    #[cfg(feature = "icu_relativetime")]
                    SHORTWEEKRELATIVETIMEFORMATDATAV1MARKER => relativetime::short::week_v1::lookup(&req.locale).map(AnyPayload::from_static_ref),
                    #[cfg(feature = "icu_relativetime")]
                    SHORTYEARRELATIVETIMEFORMATDATAV1MARKER => relativetime::short::year_v1::lookup(&req.locale).map(AnyPayload::from_static_ref),
                    #[cfg(feature = "icu_segmenter")]
                    GRAPHEMECLUSTERBREAKDATAV1MARKER => segmenter::grapheme_v1::lookup(&req.locale).map(AnyPayload::from_static_ref),
                    #[cfg(feature = "icu_segmenter")]
                    LINEBREAKDATAV1MARKER => segmenter::line_v1::lookup(&req.locale).map(AnyPayload::from_static_ref),
                    #[cfg(feature = "icu_segmenter")]
                    LSTMDATAV1MARKER => segmenter::lstm_v1::lookup(&req.locale).map(AnyPayload::from_static_ref),
                    #[cfg(feature = "icu_segmenter")]
                    SENTENCEBREAKDATAV1MARKER => segmenter::sentence_v1::lookup(&req.locale).map(AnyPayload::from_static_ref),
                    #[cfg(feature = "icu_segmenter")]
                    UCHARDICTIONARYBREAKDATAV1MARKER => segmenter::dictionary_v1::lookup(&req.locale).map(AnyPayload::from_static_ref),
                    #[cfg(feature = "icu_segmenter")]
                    WORDBREAKDATAV1MARKER => segmenter::word_v1::lookup(&req.locale).map(AnyPayload::from_static_ref),
                    #[cfg(feature = "icu_timezone")]
                    METAZONEPERIODV1MARKER => time_zone::metazone_period_v1::lookup(&req.locale).map(AnyPayload::from_static_ref),
                    _ => return Err(DataErrorKind::MissingDataKey.with_req(key, req)),
                }
                .map(|payload| AnyResponse {
                    payload: Some(payload),
                    metadata: Default::default(),
                })
                .ok_or_else(|| DataErrorKind::MissingLocale.with_req(key, req))
            }
        }
    };
}
struct BakedDataProvider;
impl_data_provider!(BakedDataProvider);<|MERGE_RESOLUTION|>--- conflicted
+++ resolved
@@ -510,7 +510,6 @@
                     })
                     .ok_or_else(|| {
                         DataErrorKind::MissingLocale.with_req(::icu_datetime::provider::time_zones::MetazoneSpecificNamesShortV1Marker::KEY, req)
-<<<<<<< HEAD
                     })
             }
         }
@@ -554,16 +553,16 @@
             }
         }
         #[cfg(feature = "icu_displaynames")]
-        impl DataProvider<::icu_displaynames::provider::TerritoryDisplayNamesV1Marker> for $provider {
-            fn load(&self, req: DataRequest) -> Result<DataResponse<::icu_displaynames::provider::TerritoryDisplayNamesV1Marker>, DataError> {
-                displaynames::territories_v1::lookup(&req.locale)
-                    .map(zerofrom::ZeroFrom::zero_from)
-                    .map(DataPayload::from_owned)
-                    .map(|payload| DataResponse {
-                        metadata: Default::default(),
-                        payload: Some(payload),
-                    })
-                    .ok_or_else(|| DataErrorKind::MissingLocale.with_req(::icu_displaynames::provider::TerritoryDisplayNamesV1Marker::KEY, req))
+        impl DataProvider<::icu_displaynames::provider::RegionDisplayNamesV1Marker> for $provider {
+            fn load(&self, req: DataRequest) -> Result<DataResponse<::icu_displaynames::provider::RegionDisplayNamesV1Marker>, DataError> {
+                displaynames::regions_v1::lookup(&req.locale)
+                    .map(zerofrom::ZeroFrom::zero_from)
+                    .map(DataPayload::from_owned)
+                    .map(|payload| DataResponse {
+                        metadata: Default::default(),
+                        payload: Some(payload),
+                    })
+                    .ok_or_else(|| DataErrorKind::MissingLocale.with_req(::icu_displaynames::provider::RegionDisplayNamesV1Marker::KEY, req))
             }
         }
         #[cfg(feature = "icu_list")]
@@ -683,179 +682,6 @@
                         metadata: Default::default(),
                         payload: Some(payload),
                     })
-=======
-                    })?,
-            ))),
-        })
-    }
-}
-#[cfg(feature = "icu_datetime")]
-impl DataProvider<::icu_datetime::provider::time_zones::TimeZoneFormatsV1Marker> for BakedDataProvider {
-    fn load(&self, req: DataRequest) -> Result<DataResponse<::icu_datetime::provider::time_zones::TimeZoneFormatsV1Marker>, DataError> {
-        Ok(DataResponse {
-            metadata: Default::default(),
-            payload: Some(DataPayload::from_owned(zerofrom::ZeroFrom::zero_from(
-                *time_zone::formats_v1::DATA
-                    .get_by(|k| req.locale.strict_cmp(k.as_bytes()).reverse())
-                    .ok_or_else(|| DataErrorKind::MissingLocale.with_req(::icu_datetime::provider::time_zones::TimeZoneFormatsV1Marker::KEY, req))?,
-            ))),
-        })
-    }
-}
-#[cfg(feature = "icu_decimal")]
-impl DataProvider<::icu_decimal::provider::DecimalSymbolsV1Marker> for BakedDataProvider {
-    fn load(&self, req: DataRequest) -> Result<DataResponse<::icu_decimal::provider::DecimalSymbolsV1Marker>, DataError> {
-        Ok(DataResponse {
-            metadata: Default::default(),
-            payload: Some(DataPayload::from_owned(zerofrom::ZeroFrom::zero_from(
-                *decimal::symbols_v1::DATA
-                    .get_by(|k| req.locale.strict_cmp(k.as_bytes()).reverse())
-                    .ok_or_else(|| DataErrorKind::MissingLocale.with_req(::icu_decimal::provider::DecimalSymbolsV1Marker::KEY, req))?,
-            ))),
-        })
-    }
-}
-#[cfg(feature = "icu_displaynames")]
-impl DataProvider<::icu_displaynames::provider::LanguageDisplayNamesV1Marker> for BakedDataProvider {
-    fn load(&self, req: DataRequest) -> Result<DataResponse<::icu_displaynames::provider::LanguageDisplayNamesV1Marker>, DataError> {
-        Ok(DataResponse {
-            metadata: Default::default(),
-            payload: Some(DataPayload::from_owned(zerofrom::ZeroFrom::zero_from(
-                *displaynames::languages_v1::DATA
-                    .get_by(|k| req.locale.strict_cmp(k.as_bytes()).reverse())
-                    .ok_or_else(|| DataErrorKind::MissingLocale.with_req(::icu_displaynames::provider::LanguageDisplayNamesV1Marker::KEY, req))?,
-            ))),
-        })
-    }
-}
-#[cfg(feature = "icu_displaynames")]
-impl DataProvider<::icu_displaynames::provider::RegionDisplayNamesV1Marker> for BakedDataProvider {
-    fn load(&self, req: DataRequest) -> Result<DataResponse<::icu_displaynames::provider::RegionDisplayNamesV1Marker>, DataError> {
-        Ok(DataResponse {
-            metadata: Default::default(),
-            payload: Some(DataPayload::from_owned(zerofrom::ZeroFrom::zero_from(
-                *displaynames::regions_v1::DATA
-                    .get_by(|k| req.locale.strict_cmp(k.as_bytes()).reverse())
-                    .ok_or_else(|| DataErrorKind::MissingLocale.with_req(::icu_displaynames::provider::RegionDisplayNamesV1Marker::KEY, req))?,
-            ))),
-        })
-    }
-}
-#[cfg(feature = "icu_list")]
-impl DataProvider<::icu_list::provider::AndListV1Marker> for BakedDataProvider {
-    fn load(&self, req: DataRequest) -> Result<DataResponse<::icu_list::provider::AndListV1Marker>, DataError> {
-        Ok(DataResponse {
-            metadata: Default::default(),
-            payload: Some(DataPayload::from_owned(zerofrom::ZeroFrom::zero_from(
-                *list::and_v1::DATA
-                    .get_by(|k| req.locale.strict_cmp(k.as_bytes()).reverse())
-                    .ok_or_else(|| DataErrorKind::MissingLocale.with_req(::icu_list::provider::AndListV1Marker::KEY, req))?,
-            ))),
-        })
-    }
-}
-#[cfg(feature = "icu_list")]
-impl DataProvider<::icu_list::provider::OrListV1Marker> for BakedDataProvider {
-    fn load(&self, req: DataRequest) -> Result<DataResponse<::icu_list::provider::OrListV1Marker>, DataError> {
-        Ok(DataResponse {
-            metadata: Default::default(),
-            payload: Some(DataPayload::from_owned(zerofrom::ZeroFrom::zero_from(
-                *list::or_v1::DATA
-                    .get_by(|k| req.locale.strict_cmp(k.as_bytes()).reverse())
-                    .ok_or_else(|| DataErrorKind::MissingLocale.with_req(::icu_list::provider::OrListV1Marker::KEY, req))?,
-            ))),
-        })
-    }
-}
-#[cfg(feature = "icu_list")]
-impl DataProvider<::icu_list::provider::UnitListV1Marker> for BakedDataProvider {
-    fn load(&self, req: DataRequest) -> Result<DataResponse<::icu_list::provider::UnitListV1Marker>, DataError> {
-        Ok(DataResponse {
-            metadata: Default::default(),
-            payload: Some(DataPayload::from_owned(zerofrom::ZeroFrom::zero_from(
-                *list::unit_v1::DATA
-                    .get_by(|k| req.locale.strict_cmp(k.as_bytes()).reverse())
-                    .ok_or_else(|| DataErrorKind::MissingLocale.with_req(::icu_list::provider::UnitListV1Marker::KEY, req))?,
-            ))),
-        })
-    }
-}
-#[cfg(feature = "icu_locid_transform")]
-impl DataProvider<::icu_locid_transform::provider::AliasesV1Marker> for BakedDataProvider {
-    fn load(&self, req: DataRequest) -> Result<DataResponse<::icu_locid_transform::provider::AliasesV1Marker>, DataError> {
-        Ok(DataResponse {
-            metadata: Default::default(),
-            payload: Some(DataPayload::from_owned(zerofrom::ZeroFrom::zero_from(
-                *locid_transform::aliases_v1::DATA
-                    .get_by(|k| req.locale.strict_cmp(k.as_bytes()).reverse())
-                    .ok_or_else(|| DataErrorKind::MissingLocale.with_req(::icu_locid_transform::provider::AliasesV1Marker::KEY, req))?,
-            ))),
-        })
-    }
-}
-#[cfg(feature = "icu_locid_transform")]
-impl DataProvider<::icu_locid_transform::provider::LikelySubtagsV1Marker> for BakedDataProvider {
-    fn load(&self, req: DataRequest) -> Result<DataResponse<::icu_locid_transform::provider::LikelySubtagsV1Marker>, DataError> {
-        Ok(DataResponse {
-            metadata: Default::default(),
-            payload: Some(DataPayload::from_owned(zerofrom::ZeroFrom::zero_from(
-                *locid_transform::likelysubtags_v1::DATA
-                    .get_by(|k| req.locale.strict_cmp(k.as_bytes()).reverse())
-                    .ok_or_else(|| DataErrorKind::MissingLocale.with_req(::icu_locid_transform::provider::LikelySubtagsV1Marker::KEY, req))?,
-            ))),
-        })
-    }
-}
-#[cfg(feature = "icu_normalizer")]
-impl DataProvider<::icu_normalizer::provider::CanonicalCompositionsV1Marker> for BakedDataProvider {
-    fn load(&self, req: DataRequest) -> Result<DataResponse<::icu_normalizer::provider::CanonicalCompositionsV1Marker>, DataError> {
-        Ok(DataResponse {
-            metadata: Default::default(),
-            payload: Some(DataPayload::from_owned(zerofrom::ZeroFrom::zero_from(
-                *normalizer::comp_v1::DATA
-                    .get_by(|k| req.locale.strict_cmp(k.as_bytes()).reverse())
-                    .ok_or_else(|| DataErrorKind::MissingLocale.with_req(::icu_normalizer::provider::CanonicalCompositionsV1Marker::KEY, req))?,
-            ))),
-        })
-    }
-}
-#[cfg(feature = "icu_normalizer")]
-impl DataProvider<::icu_normalizer::provider::CanonicalDecompositionDataV1Marker> for BakedDataProvider {
-    fn load(&self, req: DataRequest) -> Result<DataResponse<::icu_normalizer::provider::CanonicalDecompositionDataV1Marker>, DataError> {
-        Ok(DataResponse {
-            metadata: Default::default(),
-            payload: Some(DataPayload::from_owned(zerofrom::ZeroFrom::zero_from(
-                *normalizer::nfd_v1::DATA
-                    .get_by(|k| req.locale.strict_cmp(k.as_bytes()).reverse())
-                    .ok_or_else(|| DataErrorKind::MissingLocale.with_req(::icu_normalizer::provider::CanonicalDecompositionDataV1Marker::KEY, req))?,
-            ))),
-        })
-    }
-}
-#[cfg(feature = "icu_normalizer")]
-impl DataProvider<::icu_normalizer::provider::CanonicalDecompositionTablesV1Marker> for BakedDataProvider {
-    fn load(&self, req: DataRequest) -> Result<DataResponse<::icu_normalizer::provider::CanonicalDecompositionTablesV1Marker>, DataError> {
-        Ok(DataResponse {
-            metadata: Default::default(),
-            payload: Some(DataPayload::from_owned(zerofrom::ZeroFrom::zero_from(
-                *normalizer::nfdex_v1::DATA
-                    .get_by(|k| req.locale.strict_cmp(k.as_bytes()).reverse())
-                    .ok_or_else(|| {
-                        DataErrorKind::MissingLocale.with_req(::icu_normalizer::provider::CanonicalDecompositionTablesV1Marker::KEY, req)
-                    })?,
-            ))),
-        })
-    }
-}
-#[cfg(feature = "icu_normalizer")]
-impl DataProvider<::icu_normalizer::provider::CompatibilityDecompositionSupplementV1Marker> for BakedDataProvider {
-    fn load(&self, req: DataRequest) -> Result<DataResponse<::icu_normalizer::provider::CompatibilityDecompositionSupplementV1Marker>, DataError> {
-        Ok(DataResponse {
-            metadata: Default::default(),
-            payload: Some(DataPayload::from_owned(zerofrom::ZeroFrom::zero_from(
-                *normalizer::nfkd_v1::DATA
-                    .get_by(|k| req.locale.strict_cmp(k.as_bytes()).reverse())
->>>>>>> 22866d3c
                     .ok_or_else(|| {
                         DataErrorKind::MissingLocale.with_req(::icu_normalizer::provider::CompatibilityDecompositionSupplementV1Marker::KEY, req)
                     })
@@ -2490,8 +2316,8 @@
                 const LANGUAGEDISPLAYNAMESV1MARKER: ::icu_provider::DataKeyHash =
                     ::icu_displaynames::provider::LanguageDisplayNamesV1Marker::KEY.hashed();
                 #[cfg(feature = "icu_displaynames")]
-                const TERRITORYDISPLAYNAMESV1MARKER: ::icu_provider::DataKeyHash =
-                    ::icu_displaynames::provider::TerritoryDisplayNamesV1Marker::KEY.hashed();
+                const REGIONDISPLAYNAMESV1MARKER: ::icu_provider::DataKeyHash =
+                    ::icu_displaynames::provider::RegionDisplayNamesV1Marker::KEY.hashed();
                 #[cfg(feature = "icu_list")]
                 const ANDLISTV1MARKER: ::icu_provider::DataKeyHash = ::icu_list::provider::AndListV1Marker::KEY.hashed();
                 #[cfg(feature = "icu_list")]
@@ -2850,7 +2676,7 @@
                     #[cfg(feature = "icu_displaynames")]
                     LANGUAGEDISPLAYNAMESV1MARKER => displaynames::languages_v1::lookup(&req.locale).map(AnyPayload::from_static_ref),
                     #[cfg(feature = "icu_displaynames")]
-                    TERRITORYDISPLAYNAMESV1MARKER => displaynames::territories_v1::lookup(&req.locale).map(AnyPayload::from_static_ref),
+                    REGIONDISPLAYNAMESV1MARKER => displaynames::regions_v1::lookup(&req.locale).map(AnyPayload::from_static_ref),
                     #[cfg(feature = "icu_list")]
                     ANDLISTV1MARKER => list::and_v1::lookup(&req.locale).map(AnyPayload::from_static_ref),
                     #[cfg(feature = "icu_list")]
