--- conflicted
+++ resolved
@@ -33,13 +33,10 @@
 mod segmenter;
 #[clippy::msrv = "1.61"]
 mod time_zone;
-<<<<<<< HEAD
+#[clippy::msrv = "1.61"]
 mod tzif;
-use ::icu_provider::prelude::*;
-=======
 #[clippy::msrv = "1.61"]
 use icu_provider::prelude::*;
->>>>>>> 458e536a
 /// Implement [`DataProvider<M>`] on the given struct using the data
 /// hardcoded in this module. This allows the struct to be used with
 /// `icu`'s `_unstable` constructors.
@@ -3138,6 +3135,7 @@
             }
         }
         #[cfg(feature = "icu_timezone")]
+        #[clippy::msrv = "1.61"]
         impl DataProvider<::icu_timezone::provider::tzif::TimeZoneHistoricTransitionsV1Marker> for $provider {
             fn load(&self, req: DataRequest) -> Result<DataResponse<::icu_timezone::provider::tzif::TimeZoneHistoricTransitionsV1Marker>, DataError> {
                 tzif::historic_transitions_v1::lookup(&req.locale)
@@ -3153,6 +3151,7 @@
             }
         }
         #[cfg(feature = "icu_timezone")]
+        #[clippy::msrv = "1.61"]
         impl DataProvider<::icu_timezone::provider::tzif::TimeZoneTransitionRulesV1Marker> for $provider {
             fn load(&self, req: DataRequest) -> Result<DataResponse<::icu_timezone::provider::tzif::TimeZoneTransitionRulesV1Marker>, DataError> {
                 tzif::transition_rules_v1::lookup(&req.locale)
