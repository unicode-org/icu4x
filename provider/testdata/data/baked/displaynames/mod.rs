--- conflicted
+++ resolved
@@ -1,9 +1,5 @@
 // @generated
 pub mod languages_v1;
-<<<<<<< HEAD
 pub mod locales_v1;
 pub mod regions_v1;
-=======
-pub mod regions_v1;
-pub mod scripts_v1;
->>>>>>> 275ae6d8
+pub mod scripts_v1;