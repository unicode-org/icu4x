# This file is part of ICU4X. For terms of use, please see the file
# called LICENSE at the top level of the ICU4X source tree
# (online at: https://github.com/unicode-org/icu4x/blob/main/LICENSE ).

[package]
name = "icu_testdata"
description = "Pre-built test data for ICU4X"
version = "1.2.0"
rust-version = "1.61.0"
authors = ["The ICU4X Project Developers"]
edition = "2021"
readme = "README.md"
repository = "https://github.com/unicode-org/icu4x"
homepage = "https://icu4x.unicode.org"
license = "Unicode-DFS-2016"
categories = ["internationalization"]
# Keep this in sync with other crates unless there are exceptions
include = [
    "src/**/*",
    "examples/**/*",
    "benches/**/*",
    "tests/**/*",
    "Cargo.toml",
    "LICENSE",
    "README.md",
    # Exception: We want to be able to run tests, so
    # we include the test data
    "data/**/*",
    "!data/postcard/**/*",
]

[package.metadata.docs.rs]
all-features = true

<<<<<<< HEAD
# icu4x_testdata metadata: schema defined in ./src/metadata.rs
[package.metadata.icu4x_testdata]

# Locales to include in testdata. Keep this list somewhat short, but cover all features.
# We use 10 base languages with a small number of variants to allow for 10 languages to be
# used in microbenchmarks.
locales = [
    # Arabic:
    # - Good example for RTL
    # - Non-latin numerals in Egypt
    "ar",
    "ar-EG",

    # Bangla:
    # - Uses non-Latin numerals
    "bn",

    # Chakma:
    # - High-coverage language that uses non-BMP code points
    "ccp",

    # English:
    # - Widely understood language in software engineering
    # - Includes regional variants to test similar-data fallbacks
    "en",
    "en-001",
    "en-ZA",

    # Spanish:
    #  - Most popular Romance language
    #  - South American dialect
    #  - Has context dependent list fragments
    "es",
    "es-AR",

    # French:
    # - Often the first non-English locale to receive new data in CLDR
    "fr",

    # Filipino:
    # - Week of month/year have plural variants.
    "fil",

    # Japanese:
    # - Four scripts
    # - Complex date patterns
    "ja",

    # Russian:
    # - Cyrillic script
    # - Interesting plural rules
    # - Hightly inflected, many gramatical cases
    "ru",

    # Serbian:
    # - Multiple scripts
    # - Southern Europe
    # - Hightly inflected, many gramatical cases
    "sr",
    "sr-Cyrl",
    "sr-Latn",

    # Thai:
    # - Complex word breaking
    "th",

    # Turkish:
    # - Interesting case-mappings
    "tr",

    # Root data
    "und",
]

# Paths from CLDR JSON to copy into testdata. Uses gitignore-like syntax.
# The variable "$LOCALES" is replaced with the list of locales from above.
cldr_json_glob = [
    "cldr-core/supplemental/aliases.json",
    "cldr-core/supplemental/calendarData.json",
    "cldr-core/supplemental/likelySubtags.json",
    "cldr-core/supplemental/numberingSystems.json",
    "cldr-core/supplemental/metaZones.json",
    "cldr-core/supplemental/ordinals.json",
    "cldr-core/supplemental/parentLocales.json",
    "cldr-core/supplemental/plurals.json",
    "cldr-core/supplemental/weekData.json",
    "cldr-dates-full/main/$LOCALES/ca-gregorian.json",
    "cldr-dates-full/main/$LOCALES/dateFields.json",
    "cldr-numbers-full/main/$LOCALES/currencies.json",
    "cldr-numbers-full/main/$LOCALES/numbers.json",
    "cldr-dates-full/main/$LOCALES/timeZoneNames.json",
    "cldr-misc-full/main/$LOCALES/characters.json",
    "cldr-misc-full/main/$LOCALES/listPatterns.json",
    "cldr-cal-buddhist-full/main/$LOCALES/ca-buddhist.json",
    "cldr-cal-japanese-full/main/$LOCALES/ca-japanese.json",
    "cldr-cal-coptic-full/main/$LOCALES/ca-coptic.json",
    "cldr-cal-indian-full/main/$LOCALES/ca-indian.json",
    "cldr-cal-ethiopic-full/main/$LOCALES/ca-ethiopic.json",
    "cldr-cal-ethiopic-full/main/$LOCALES/ca-ethiopic-amete-alem.json",
    "cldr-bcp47/bcp47/timezone.json",
    "cldr-localenames-full/main/$LOCALES/territories.json",
    "cldr-localenames-full/main/$LOCALES/languages.json",
    # Extra data for feature coverage in provider_cldr tests:
    "cldr-dates-full/main/cs/ca-gregorian.json",
    "cldr-dates-full/main/cs/timeZoneNames.json",
    "cldr-dates-full/main/haw/ca-gregorian.json",
    "cldr-dates-full/main/haw/timeZoneNames.json",
    "cldr-dates-full/main/en-CA/ca-gregorian.json", # alt-variant in skeletons
    "cldr-dates-full/main/en-CA/timeZoneNames.json", # required by en-CA/ca-gregorian.json
    "cldr-misc-full/main/he/listPatterns.json", # required for list transformer test
]

# Git tag or sha1 for the CLDR data used to generate the testdata.
cldr_json_gitref = "41.0.0"

icuexportdata_glob = [
    "collation/implicithan/bn_standard_data.toml",
    "collation/implicithan/bn_standard_meta.toml",
    "collation/implicithan/bn_standard_reord.toml",
    "collation/implicithan/ee_standard_dia.toml",
    "collation/implicithan/es_standard_data.toml",
    "collation/implicithan/es_standard_meta.toml",
    "collation/implicithan/es_traditional_data.toml",
    "collation/implicithan/es_traditional_meta.toml",
    "collation/implicithan/fi_standard_data.toml",
    "collation/implicithan/fi_standard_meta.toml",
    "collation/implicithan/ja_standard_data.toml",
    "collation/implicithan/ja_standard_meta.toml",
    "collation/implicithan/ja_standard_reord.toml",
    "collation/implicithan/ko_search_data.toml",
    "collation/implicithan/ko_search_meta.toml",
    "collation/implicithan/ko_searchjl_data.toml",
    "collation/implicithan/ko_searchjl_meta.toml",
    "collation/implicithan/ko_standard_data.toml",
    "collation/implicithan/ko_standard_meta.toml",
    "collation/implicithan/ko_standard_reord.toml",
    "collation/implicithan/ko_unihan_data.toml",
    "collation/implicithan/ko_unihan_meta.toml",
    "collation/implicithan/ko_unihan_reord.toml",
    "collation/implicithan/lt_standard_data.toml",
    "collation/implicithan/lt_standard_meta.toml",
    "collation/implicithan/no_standard_data.toml",
    "collation/implicithan/no_standard_meta.toml",
    "collation/implicithan/root_standard_data.toml",
    "collation/implicithan/root_standard_dia.toml",
    "collation/implicithan/root_standard_jamo.toml",
    "collation/implicithan/root_standard_meta.toml",
    "collation/implicithan/root_standard_prim.toml",
    "collation/implicithan/sv_search_data.toml",
    "collation/implicithan/sv_search_meta.toml",
    "collation/implicithan/sv_standard_data.toml",
    "collation/implicithan/sv_standard_meta.toml",
    "collation/implicithan/sv_traditional_data.toml",
    "collation/implicithan/sv_traditional_meta.toml",
    "collation/implicithan/th_standard_data.toml",
    "collation/implicithan/th_standard_meta.toml",
    "collation/implicithan/th_standard_reord.toml",
    "collation/implicithan/tr_standard_data.toml",
    "collation/implicithan/tr_standard_meta.toml",
    "collation/implicithan/vi_standard_dia.toml",
    "collation/implicithan/vi_traditional_dia.toml",
    "collation/implicithan/zh_big5han_data.toml",
    "collation/implicithan/zh_big5han_meta.toml",
    "collation/implicithan/zh_big5han_reord.toml",
    "collation/implicithan/zh_gb2312han_data.toml",
    "collation/implicithan/zh_gb2312han_meta.toml",
    "collation/implicithan/zh_gb2312han_reord.toml",
    "collation/implicithan/zh_pinyin_data.toml",
    "collation/implicithan/zh_pinyin_meta.toml",
    "collation/implicithan/zh_pinyin_reord.toml",
    "collation/implicithan/zh_stroke_data.toml",
    "collation/implicithan/zh_stroke_meta.toml",
    "collation/implicithan/zh_stroke_reord.toml",
    "collation/implicithan/zh_unihan_data.toml",
    "collation/implicithan/zh_unihan_meta.toml",
    "collation/implicithan/zh_unihan_reord.toml",
    "collation/implicithan/zh_zhuyin_data.toml",
    "collation/implicithan/zh_zhuyin_meta.toml",
    "collation/implicithan/zh_zhuyin_reord.toml",
    "norm/small/compositions.toml",
    "norm/small/decompositionex.toml",
    "norm/small/nfd.toml",
    "norm/small/nfdex.toml",
    "norm/small/nfkd.toml",
    "norm/small/nfkdex.toml",
    "norm/small/uts46d.toml",
    "ucase/small/ucase.toml",
    "uprops/small/AHex.toml",
    "uprops/small/Alpha.toml",
    "uprops/small/Basic_Emoji.toml",
    "uprops/small/bc.toml",
    "uprops/small/Bidi_C.toml",
    "uprops/small/Bidi_M.toml",
    "uprops/small/Cased.toml",
    "uprops/small/ccc.toml",
    "uprops/small/CI.toml",
    "uprops/small/CWCF.toml",
    "uprops/small/CWKCF.toml",
    "uprops/small/CWL.toml",
    "uprops/small/CWT.toml",
    "uprops/small/CWU.toml",
    "uprops/small/Dash.toml",
    "uprops/small/Dep.toml",
    "uprops/small/DI.toml",
    "uprops/small/Dia.toml",
    "uprops/small/ea.toml",
    "uprops/small/EBase.toml",
    "uprops/small/EComp.toml",
    "uprops/small/EMod.toml",
    "uprops/small/Emoji.toml",
    "uprops/small/EPres.toml",
    "uprops/small/Ext.toml",
    "uprops/small/ExtPict.toml",
    "uprops/small/gc.toml",
    "uprops/small/GCB.toml",
    "uprops/small/Gr_Base.toml",
    "uprops/small/Gr_Ext.toml",
    "uprops/small/Hex.toml",
    "uprops/small/IDC.toml",
    "uprops/small/Ideo.toml",
    "uprops/small/IDS.toml",
    "uprops/small/IDSB.toml",
    "uprops/small/IDST.toml",
    "uprops/small/Join_C.toml",
    "uprops/small/lb.toml",
    "uprops/small/LOE.toml",
    "uprops/small/Lower.toml",
    "uprops/small/Math.toml",
    "uprops/small/NChar.toml",
    "uprops/small/Pat_Syn.toml",
    "uprops/small/Pat_WS.toml",
    "uprops/small/QMark.toml",
    "uprops/small/Radical.toml",
    "uprops/small/RI.toml",
    "uprops/small/SB.toml",
    "uprops/small/sc.toml",
    "uprops/small/scx.toml",
    "uprops/small/SD.toml",
    "uprops/small/STerm.toml",
    "uprops/small/Term.toml",
    "uprops/small/UIdeo.toml",
    "uprops/small/Upper.toml",
    "uprops/small/VS.toml",
    "uprops/small/WB.toml",
    "uprops/small/WSpace.toml",
    "uprops/small/XIDC.toml",
    "uprops/small/XIDS.toml",
]

icuexportdata_gitref = "release-72-1"

[package.metadata.cargo-all-features]
skip_optional_dependencies = true
extra_features = [
    "icu_datetime",
    "icu_list",
]

=======
>>>>>>> cee3ca93
[dependencies]
icu_provider = { version = "1.2.0", path = "../core" }
icu_provider_adapters = { version = "1.2.0", path = "../adapters" }

# buffer feature
icu_provider_blob = { version = "1.2.0", path = "../blob", optional = true }

# databake deps
icu_locid = { version = "1.2.0", path = "../../components/locid" }
icu_collections = { version = "1.2.0", path = "../../components/collections" }
zerovec = { version = "0.9.4", path = "../../utils/zerovec" }

# databake options
icu_calendar = { version = "1.2.0", path = "../../components/calendar", default-features = false, optional = true }
icu_casemapping = { version = "0.7.1", path = "../../experimental/casemapping", default-features = false, optional = true }
icu_collator = { version = "1.2.0", path = "../../components/collator", default-features = false, optional = true }
icu_compactdecimal = { version = "0.2.0", path = "../../experimental/compactdecimal", default-features = false, optional = true }
icu_datetime = { version = "1.2.0", path = "../../components/datetime", default-features = false, optional = true }
icu_decimal = { version = "1.2.0", path = "../../components/decimal", default-features = false, optional = true }
icu_displaynames = { version = "0.10.0", path = "../../experimental/displaynames", default-features = false, optional = true }
icu_list = { version = "1.2.0", path = "../../components/list", default-features = false, optional = true }
icu_locid_transform = { version = "1.2.0", path = "../../components/locid_transform", default-features = false, optional = true }
icu_normalizer = { version = "1.2.0", path = "../../components/normalizer", default-features = false, optional = true }
icu_plurals = { version = "1.2.0", path = "../../components/plurals", default-features = false, optional = true }
icu_properties = { version = "1.2.0", path = "../../components/properties", default-features = false, optional = true }
icu_relativetime = { version = "0.1.0", path = "../../experimental/relativetime", default-features = false, optional = true }
icu_segmenter = { version = "1.2.0", path = "../../components/segmenter", default-features = false, optional = true }
icu_timezone = { version = "1.2.0", path = "../../components/timezone", default-features = false, optional = true }

[dev-dependencies]
icu = { path = "../../components/icu" }
icu_provider = { path = "../../provider/core", features = ["deserialize_json"] }
criterion = "0.4"

[features]
default = [
    "icu_calendar",
    "icu_collator",
    "icu_datetime",
    "icu_decimal",
    "icu_list",
    "icu_locid_transform",
    "icu_normalizer",
    "icu_plurals",
    "icu_properties",
    "icu_segmenter",
    "icu_timezone",
]
icu_datetime_experimental = [
    "icu_datetime/experimental",
]
buffer = ["dep:icu_provider_blob", "icu_provider/sync", "icu_provider_adapters/serde"]
std = []

[package.metadata.cargo-all-features]
skip_optional_dependencies = true
denylist = ["internal_all_features_hack"]
extra_features = [
    "icu_datetime",
    "icu_list",
]

[[bench]]
name = "providers"
harness = false<|MERGE_RESOLUTION|>--- conflicted
+++ resolved
@@ -32,267 +32,6 @@
 [package.metadata.docs.rs]
 all-features = true
 
-<<<<<<< HEAD
-# icu4x_testdata metadata: schema defined in ./src/metadata.rs
-[package.metadata.icu4x_testdata]
-
-# Locales to include in testdata. Keep this list somewhat short, but cover all features.
-# We use 10 base languages with a small number of variants to allow for 10 languages to be
-# used in microbenchmarks.
-locales = [
-    # Arabic:
-    # - Good example for RTL
-    # - Non-latin numerals in Egypt
-    "ar",
-    "ar-EG",
-
-    # Bangla:
-    # - Uses non-Latin numerals
-    "bn",
-
-    # Chakma:
-    # - High-coverage language that uses non-BMP code points
-    "ccp",
-
-    # English:
-    # - Widely understood language in software engineering
-    # - Includes regional variants to test similar-data fallbacks
-    "en",
-    "en-001",
-    "en-ZA",
-
-    # Spanish:
-    #  - Most popular Romance language
-    #  - South American dialect
-    #  - Has context dependent list fragments
-    "es",
-    "es-AR",
-
-    # French:
-    # - Often the first non-English locale to receive new data in CLDR
-    "fr",
-
-    # Filipino:
-    # - Week of month/year have plural variants.
-    "fil",
-
-    # Japanese:
-    # - Four scripts
-    # - Complex date patterns
-    "ja",
-
-    # Russian:
-    # - Cyrillic script
-    # - Interesting plural rules
-    # - Hightly inflected, many gramatical cases
-    "ru",
-
-    # Serbian:
-    # - Multiple scripts
-    # - Southern Europe
-    # - Hightly inflected, many gramatical cases
-    "sr",
-    "sr-Cyrl",
-    "sr-Latn",
-
-    # Thai:
-    # - Complex word breaking
-    "th",
-
-    # Turkish:
-    # - Interesting case-mappings
-    "tr",
-
-    # Root data
-    "und",
-]
-
-# Paths from CLDR JSON to copy into testdata. Uses gitignore-like syntax.
-# The variable "$LOCALES" is replaced with the list of locales from above.
-cldr_json_glob = [
-    "cldr-core/supplemental/aliases.json",
-    "cldr-core/supplemental/calendarData.json",
-    "cldr-core/supplemental/likelySubtags.json",
-    "cldr-core/supplemental/numberingSystems.json",
-    "cldr-core/supplemental/metaZones.json",
-    "cldr-core/supplemental/ordinals.json",
-    "cldr-core/supplemental/parentLocales.json",
-    "cldr-core/supplemental/plurals.json",
-    "cldr-core/supplemental/weekData.json",
-    "cldr-dates-full/main/$LOCALES/ca-gregorian.json",
-    "cldr-dates-full/main/$LOCALES/dateFields.json",
-    "cldr-numbers-full/main/$LOCALES/currencies.json",
-    "cldr-numbers-full/main/$LOCALES/numbers.json",
-    "cldr-dates-full/main/$LOCALES/timeZoneNames.json",
-    "cldr-misc-full/main/$LOCALES/characters.json",
-    "cldr-misc-full/main/$LOCALES/listPatterns.json",
-    "cldr-cal-buddhist-full/main/$LOCALES/ca-buddhist.json",
-    "cldr-cal-japanese-full/main/$LOCALES/ca-japanese.json",
-    "cldr-cal-coptic-full/main/$LOCALES/ca-coptic.json",
-    "cldr-cal-indian-full/main/$LOCALES/ca-indian.json",
-    "cldr-cal-ethiopic-full/main/$LOCALES/ca-ethiopic.json",
-    "cldr-cal-ethiopic-full/main/$LOCALES/ca-ethiopic-amete-alem.json",
-    "cldr-bcp47/bcp47/timezone.json",
-    "cldr-localenames-full/main/$LOCALES/territories.json",
-    "cldr-localenames-full/main/$LOCALES/languages.json",
-    # Extra data for feature coverage in provider_cldr tests:
-    "cldr-dates-full/main/cs/ca-gregorian.json",
-    "cldr-dates-full/main/cs/timeZoneNames.json",
-    "cldr-dates-full/main/haw/ca-gregorian.json",
-    "cldr-dates-full/main/haw/timeZoneNames.json",
-    "cldr-dates-full/main/en-CA/ca-gregorian.json", # alt-variant in skeletons
-    "cldr-dates-full/main/en-CA/timeZoneNames.json", # required by en-CA/ca-gregorian.json
-    "cldr-misc-full/main/he/listPatterns.json", # required for list transformer test
-]
-
-# Git tag or sha1 for the CLDR data used to generate the testdata.
-cldr_json_gitref = "41.0.0"
-
-icuexportdata_glob = [
-    "collation/implicithan/bn_standard_data.toml",
-    "collation/implicithan/bn_standard_meta.toml",
-    "collation/implicithan/bn_standard_reord.toml",
-    "collation/implicithan/ee_standard_dia.toml",
-    "collation/implicithan/es_standard_data.toml",
-    "collation/implicithan/es_standard_meta.toml",
-    "collation/implicithan/es_traditional_data.toml",
-    "collation/implicithan/es_traditional_meta.toml",
-    "collation/implicithan/fi_standard_data.toml",
-    "collation/implicithan/fi_standard_meta.toml",
-    "collation/implicithan/ja_standard_data.toml",
-    "collation/implicithan/ja_standard_meta.toml",
-    "collation/implicithan/ja_standard_reord.toml",
-    "collation/implicithan/ko_search_data.toml",
-    "collation/implicithan/ko_search_meta.toml",
-    "collation/implicithan/ko_searchjl_data.toml",
-    "collation/implicithan/ko_searchjl_meta.toml",
-    "collation/implicithan/ko_standard_data.toml",
-    "collation/implicithan/ko_standard_meta.toml",
-    "collation/implicithan/ko_standard_reord.toml",
-    "collation/implicithan/ko_unihan_data.toml",
-    "collation/implicithan/ko_unihan_meta.toml",
-    "collation/implicithan/ko_unihan_reord.toml",
-    "collation/implicithan/lt_standard_data.toml",
-    "collation/implicithan/lt_standard_meta.toml",
-    "collation/implicithan/no_standard_data.toml",
-    "collation/implicithan/no_standard_meta.toml",
-    "collation/implicithan/root_standard_data.toml",
-    "collation/implicithan/root_standard_dia.toml",
-    "collation/implicithan/root_standard_jamo.toml",
-    "collation/implicithan/root_standard_meta.toml",
-    "collation/implicithan/root_standard_prim.toml",
-    "collation/implicithan/sv_search_data.toml",
-    "collation/implicithan/sv_search_meta.toml",
-    "collation/implicithan/sv_standard_data.toml",
-    "collation/implicithan/sv_standard_meta.toml",
-    "collation/implicithan/sv_traditional_data.toml",
-    "collation/implicithan/sv_traditional_meta.toml",
-    "collation/implicithan/th_standard_data.toml",
-    "collation/implicithan/th_standard_meta.toml",
-    "collation/implicithan/th_standard_reord.toml",
-    "collation/implicithan/tr_standard_data.toml",
-    "collation/implicithan/tr_standard_meta.toml",
-    "collation/implicithan/vi_standard_dia.toml",
-    "collation/implicithan/vi_traditional_dia.toml",
-    "collation/implicithan/zh_big5han_data.toml",
-    "collation/implicithan/zh_big5han_meta.toml",
-    "collation/implicithan/zh_big5han_reord.toml",
-    "collation/implicithan/zh_gb2312han_data.toml",
-    "collation/implicithan/zh_gb2312han_meta.toml",
-    "collation/implicithan/zh_gb2312han_reord.toml",
-    "collation/implicithan/zh_pinyin_data.toml",
-    "collation/implicithan/zh_pinyin_meta.toml",
-    "collation/implicithan/zh_pinyin_reord.toml",
-    "collation/implicithan/zh_stroke_data.toml",
-    "collation/implicithan/zh_stroke_meta.toml",
-    "collation/implicithan/zh_stroke_reord.toml",
-    "collation/implicithan/zh_unihan_data.toml",
-    "collation/implicithan/zh_unihan_meta.toml",
-    "collation/implicithan/zh_unihan_reord.toml",
-    "collation/implicithan/zh_zhuyin_data.toml",
-    "collation/implicithan/zh_zhuyin_meta.toml",
-    "collation/implicithan/zh_zhuyin_reord.toml",
-    "norm/small/compositions.toml",
-    "norm/small/decompositionex.toml",
-    "norm/small/nfd.toml",
-    "norm/small/nfdex.toml",
-    "norm/small/nfkd.toml",
-    "norm/small/nfkdex.toml",
-    "norm/small/uts46d.toml",
-    "ucase/small/ucase.toml",
-    "uprops/small/AHex.toml",
-    "uprops/small/Alpha.toml",
-    "uprops/small/Basic_Emoji.toml",
-    "uprops/small/bc.toml",
-    "uprops/small/Bidi_C.toml",
-    "uprops/small/Bidi_M.toml",
-    "uprops/small/Cased.toml",
-    "uprops/small/ccc.toml",
-    "uprops/small/CI.toml",
-    "uprops/small/CWCF.toml",
-    "uprops/small/CWKCF.toml",
-    "uprops/small/CWL.toml",
-    "uprops/small/CWT.toml",
-    "uprops/small/CWU.toml",
-    "uprops/small/Dash.toml",
-    "uprops/small/Dep.toml",
-    "uprops/small/DI.toml",
-    "uprops/small/Dia.toml",
-    "uprops/small/ea.toml",
-    "uprops/small/EBase.toml",
-    "uprops/small/EComp.toml",
-    "uprops/small/EMod.toml",
-    "uprops/small/Emoji.toml",
-    "uprops/small/EPres.toml",
-    "uprops/small/Ext.toml",
-    "uprops/small/ExtPict.toml",
-    "uprops/small/gc.toml",
-    "uprops/small/GCB.toml",
-    "uprops/small/Gr_Base.toml",
-    "uprops/small/Gr_Ext.toml",
-    "uprops/small/Hex.toml",
-    "uprops/small/IDC.toml",
-    "uprops/small/Ideo.toml",
-    "uprops/small/IDS.toml",
-    "uprops/small/IDSB.toml",
-    "uprops/small/IDST.toml",
-    "uprops/small/Join_C.toml",
-    "uprops/small/lb.toml",
-    "uprops/small/LOE.toml",
-    "uprops/small/Lower.toml",
-    "uprops/small/Math.toml",
-    "uprops/small/NChar.toml",
-    "uprops/small/Pat_Syn.toml",
-    "uprops/small/Pat_WS.toml",
-    "uprops/small/QMark.toml",
-    "uprops/small/Radical.toml",
-    "uprops/small/RI.toml",
-    "uprops/small/SB.toml",
-    "uprops/small/sc.toml",
-    "uprops/small/scx.toml",
-    "uprops/small/SD.toml",
-    "uprops/small/STerm.toml",
-    "uprops/small/Term.toml",
-    "uprops/small/UIdeo.toml",
-    "uprops/small/Upper.toml",
-    "uprops/small/VS.toml",
-    "uprops/small/WB.toml",
-    "uprops/small/WSpace.toml",
-    "uprops/small/XIDC.toml",
-    "uprops/small/XIDS.toml",
-]
-
-icuexportdata_gitref = "release-72-1"
-
-[package.metadata.cargo-all-features]
-skip_optional_dependencies = true
-extra_features = [
-    "icu_datetime",
-    "icu_list",
-]
-
-=======
->>>>>>> cee3ca93
 [dependencies]
 icu_provider = { version = "1.2.0", path = "../core" }
 icu_provider_adapters = { version = "1.2.0", path = "../adapters" }
