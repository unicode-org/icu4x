--- conflicted
+++ resolved
@@ -24,11 +24,7 @@
     # Exception: We want to be able to run tests, so
     # we include the test data
     "data/**/*",
-<<<<<<< HEAD
-=======
     "!data/postcard/**/*",
-    "metadata.rs.data",
->>>>>>> 85597897
 ]
 
 [package.metadata.docs.rs]
