--- conflicted
+++ resolved
@@ -325,31 +325,7 @@
 icu_timezone = { version = "1.0.0-beta1", path = "../../components/timezone", optional = true }
 
 [features]
-<<<<<<< HEAD
 default = [
-=======
-default = ["static"]
-# Enables programmatic access to this Cargo.toml file.
-# If you want this to be made public stable, file an issue on the ICU4X repository.
-metadata = [
-    "cargo_metadata",
-    "icu_locid/serde",
-    "serde_json",
-    "serde",
-    "displaydoc",
-    "writeable",
-    "std"
-]
-fs = ["icu_provider/deserialize_json", "icu_provider_fs", "std", "lazy_static"]
-static = [
-    "icu_provider_blob",
-    "icu_provider_adapters",
-    "icu_provider_adapters/serde",
-    "lazy_static",
-]
-baked = [
-    "icu_list",
->>>>>>> 834b8b4e
     "icu_calendar",
     "icu_casemapping",
     "icu_collator",
@@ -407,6 +383,7 @@
     "zip",
 ]
 # Enables programmatic access to this Cargo.toml file
+# If you want this to be made public stable, file an issue on the ICU4X repository.
 metadata = [
     "cargo_metadata",
     "icu_locid/serde",
