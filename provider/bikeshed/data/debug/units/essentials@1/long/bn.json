--- conflicted
+++ resolved
@@ -2,201 +2,6 @@
   "prefixes": [
     [
       {
-<<<<<<< HEAD
-        "Binary": 1
-      },
-      "{0}কিবি"
-    ],
-    [
-      {
-        "Binary": 2
-      },
-      "Mi{0}"
-    ],
-    [
-      {
-        "Binary": 3
-      },
-      "Gi{0}"
-    ],
-    [
-      {
-        "Binary": 4
-      },
-      "Ti{0}"
-    ],
-    [
-      {
-        "Binary": 5
-      },
-      "Pi{0}"
-    ],
-    [
-      {
-        "Binary": 6
-      },
-      "Ei{0}"
-    ],
-    [
-      {
-        "Binary": 7
-      },
-      "Zi{0}"
-    ],
-    [
-      {
-        "Binary": 8
-      },
-      "Yi{0}"
-    ],
-    [
-      {
-        "Decimal": -30
-      },
-      "কুয়েক্টো{0}"
-    ],
-    [
-      {
-        "Decimal": -27
-      },
-      "রন্টো{0}"
-    ],
-    [
-      {
-        "Decimal": -24
-      },
-      "ইয়োক্টো{0}"
-    ],
-    [
-      {
-        "Decimal": -21
-      },
-      "জেপ্টো{0}"
-    ],
-    [
-      {
-        "Decimal": -18
-      },
-      "এট্টো{0}"
-    ],
-    [
-      {
-        "Decimal": -15
-      },
-      "ফেমটো{0}"
-    ],
-    [
-      {
-        "Decimal": -12
-      },
-      "পিকো{0}"
-    ],
-    [
-      {
-        "Decimal": -9
-      },
-      "ন্যানো{0}"
-    ],
-    [
-      {
-        "Decimal": -6
-      },
-      "মাইক্রো{0}"
-    ],
-    [
-      {
-        "Decimal": -3
-      },
-      "মিলি{0}"
-    ],
-    [
-      {
-        "Decimal": -2
-      },
-      "সেন্টি{0}"
-    ],
-    [
-      {
-        "Decimal": -1
-      },
-      "ডেসি{0}"
-    ],
-    [
-      {
-        "Decimal": 1
-      },
-      "ডেকা{0}"
-    ],
-    [
-      {
-        "Decimal": 2
-      },
-      "হেক্টো{0}"
-    ],
-    [
-      {
-        "Decimal": 3
-      },
-      "কিলো{0}"
-    ],
-    [
-      {
-        "Decimal": 6
-      },
-      "মেগা{0}"
-    ],
-    [
-      {
-        "Decimal": 9
-      },
-      "গিগা{0}"
-    ],
-    [
-      {
-        "Decimal": 12
-      },
-      "টেরা{0}"
-    ],
-    [
-      {
-        "Decimal": 15
-      },
-      "পেটা{0}"
-    ],
-    [
-      {
-        "Decimal": 18
-      },
-      "এক্সা{0}"
-    ],
-    [
-      {
-        "Decimal": 21
-      },
-      "জেট্টা{0}"
-    ],
-    [
-      {
-        "Decimal": 24
-      },
-      "ইয়োট্টা{0}"
-    ],
-    [
-      {
-        "Decimal": 27
-      },
-      "রোনা{0}"
-    ],
-    [
-      {
-        "Decimal": 30
-      },
-      "কোয়েটা{0}"
-    ],
-    [
-      {
-=======
->>>>>>> 7ced608f
         "Power": {
           "power": "Two",
           "count": "One"
