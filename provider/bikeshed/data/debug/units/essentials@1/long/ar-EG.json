{
  "prefixes": [
    [
      {
<<<<<<< HEAD
        "Binary": 1
      },
      "كيبي{0}"
    ],
    [
      {
        "Binary": 2
      },
      "ميبي{0}"
    ],
    [
      {
        "Binary": 3
      },
      "غيبي{0}"
    ],
    [
      {
        "Binary": 4
      },
      "تيبي{0}"
    ],
    [
      {
        "Binary": 5
      },
      "بيبي{0}"
    ],
    [
      {
        "Binary": 6
      },
      "إكسبي{0}"
    ],
    [
      {
        "Binary": 7
      },
      "زيبي{0}"
    ],
    [
      {
        "Binary": 8
      },
      "يوبي{0}"
    ],
    [
      {
        "Decimal": -30
      },
      "كويكتو{0}"
    ],
    [
      {
        "Decimal": -27
      },
      "رونتو{0}"
    ],
    [
      {
        "Decimal": -24
      },
      "يوكتو{0}"
    ],
    [
      {
        "Decimal": -21
      },
      "زيبتو{0}"
    ],
    [
      {
        "Decimal": -18
      },
      "أتو{0}"
    ],
    [
      {
        "Decimal": -15
      },
      "فيمتو{0}"
    ],
    [
      {
        "Decimal": -12
      },
      "بيكو{0}"
    ],
    [
      {
        "Decimal": -9
      },
      "نانو{0}"
    ],
    [
      {
        "Decimal": -6
      },
      "ميكرو{0}"
    ],
    [
      {
        "Decimal": -3
      },
      "ملّي{0}"
    ],
    [
      {
        "Decimal": -2
      },
      "سنتي{0}"
    ],
    [
      {
        "Decimal": -1
      },
      "ديسي{0}"
    ],
    [
      {
        "Decimal": 1
      },
      "ديكا{0}"
    ],
    [
      {
        "Decimal": 2
      },
      "هكتو{0}"
    ],
    [
      {
        "Decimal": 3
      },
      "كيلو{0}"
    ],
    [
      {
        "Decimal": 6
      },
      "ميغا{0}"
    ],
    [
      {
        "Decimal": 9
      },
      "غيغا{0}"
    ],
    [
      {
        "Decimal": 12
      },
      "تيرا{0}"
    ],
    [
      {
        "Decimal": 15
      },
      "بيتا{0}"
    ],
    [
      {
        "Decimal": 18
      },
      "إكسا{0}"
    ],
    [
      {
        "Decimal": 21
      },
      "زيتا{0}"
    ],
    [
      {
        "Decimal": 24
      },
      "يوتا{0}"
    ],
    [
      {
        "Decimal": 27
      },
      "رونا{0}"
    ],
    [
      {
        "Decimal": 30
      },
      "كويتا{0}"
    ],
    [
      {
=======
>>>>>>> 7ced608f
        "Power": {
          "power": "Two",
          "count": "Zero"
        }
      },
      "{0} مربّع"
    ],
    [
      {
        "Power": {
          "power": "Two",
          "count": "One"
        }
      },
      "{0} مربّع"
    ],
    [
      {
        "Power": {
          "power": "Two",
          "count": "Two"
        }
      },
      "{0} مربّعان"
    ],
    [
      {
        "Power": {
          "power": "Two",
          "count": "Few"
        }
      },
      "{0} مربّعة"
    ],
    [
      {
        "Power": {
          "power": "Two",
          "count": "Many"
        }
      },
      "{0} مربّعًا"
    ],
    [
      {
        "Power": {
          "power": "Two",
          "count": "Other"
        }
      },
      "{0} مربّع"
    ],
    [
      {
        "Power": {
          "power": "Three",
          "count": "Zero"
        }
      },
      "{0} مكعّب"
    ],
    [
      {
        "Power": {
          "power": "Three",
          "count": "One"
        }
      },
      "{0} مكعّب"
    ],
    [
      {
        "Power": {
          "power": "Three",
          "count": "Two"
        }
      },
      "{0} مكعّبان"
    ],
    [
      {
        "Power": {
          "power": "Three",
          "count": "Few"
        }
      },
      "{0} مكعّبة"
    ],
    [
      {
        "Power": {
          "power": "Three",
          "count": "Many"
        }
      },
      "{0} مكعبًا"
    ],
    [
      {
        "Power": {
          "power": "Three",
          "count": "Other"
        }
      },
      "{0} مكعّب"
    ]
  ],
  "per": "{0} لكل {1}",
  "times": "{0}⋅{1}"
}<|MERGE_RESOLUTION|>--- conflicted
+++ resolved
@@ -2,201 +2,6 @@
   "prefixes": [
     [
       {
-<<<<<<< HEAD
-        "Binary": 1
-      },
-      "كيبي{0}"
-    ],
-    [
-      {
-        "Binary": 2
-      },
-      "ميبي{0}"
-    ],
-    [
-      {
-        "Binary": 3
-      },
-      "غيبي{0}"
-    ],
-    [
-      {
-        "Binary": 4
-      },
-      "تيبي{0}"
-    ],
-    [
-      {
-        "Binary": 5
-      },
-      "بيبي{0}"
-    ],
-    [
-      {
-        "Binary": 6
-      },
-      "إكسبي{0}"
-    ],
-    [
-      {
-        "Binary": 7
-      },
-      "زيبي{0}"
-    ],
-    [
-      {
-        "Binary": 8
-      },
-      "يوبي{0}"
-    ],
-    [
-      {
-        "Decimal": -30
-      },
-      "كويكتو{0}"
-    ],
-    [
-      {
-        "Decimal": -27
-      },
-      "رونتو{0}"
-    ],
-    [
-      {
-        "Decimal": -24
-      },
-      "يوكتو{0}"
-    ],
-    [
-      {
-        "Decimal": -21
-      },
-      "زيبتو{0}"
-    ],
-    [
-      {
-        "Decimal": -18
-      },
-      "أتو{0}"
-    ],
-    [
-      {
-        "Decimal": -15
-      },
-      "فيمتو{0}"
-    ],
-    [
-      {
-        "Decimal": -12
-      },
-      "بيكو{0}"
-    ],
-    [
-      {
-        "Decimal": -9
-      },
-      "نانو{0}"
-    ],
-    [
-      {
-        "Decimal": -6
-      },
-      "ميكرو{0}"
-    ],
-    [
-      {
-        "Decimal": -3
-      },
-      "ملّي{0}"
-    ],
-    [
-      {
-        "Decimal": -2
-      },
-      "سنتي{0}"
-    ],
-    [
-      {
-        "Decimal": -1
-      },
-      "ديسي{0}"
-    ],
-    [
-      {
-        "Decimal": 1
-      },
-      "ديكا{0}"
-    ],
-    [
-      {
-        "Decimal": 2
-      },
-      "هكتو{0}"
-    ],
-    [
-      {
-        "Decimal": 3
-      },
-      "كيلو{0}"
-    ],
-    [
-      {
-        "Decimal": 6
-      },
-      "ميغا{0}"
-    ],
-    [
-      {
-        "Decimal": 9
-      },
-      "غيغا{0}"
-    ],
-    [
-      {
-        "Decimal": 12
-      },
-      "تيرا{0}"
-    ],
-    [
-      {
-        "Decimal": 15
-      },
-      "بيتا{0}"
-    ],
-    [
-      {
-        "Decimal": 18
-      },
-      "إكسا{0}"
-    ],
-    [
-      {
-        "Decimal": 21
-      },
-      "زيتا{0}"
-    ],
-    [
-      {
-        "Decimal": 24
-      },
-      "يوتا{0}"
-    ],
-    [
-      {
-        "Decimal": 27
-      },
-      "رونا{0}"
-    ],
-    [
-      {
-        "Decimal": 30
-      },
-      "كويتا{0}"
-    ],
-    [
-      {
-=======
->>>>>>> 7ced608f
         "Power": {
           "power": "Two",
           "count": "Zero"
