# This file is part of ICU4X. For terms of use, please see the file
# called LICENSE at the top level of the ICU4X source tree
# (online at: https://github.com/unicode-org/icu4x/blob/main/LICENSE ).

[package]
name = "icu_provider_baked"

version.workspace = true
rust-version.workspace = true
authors.workspace = true
edition.workspace = true
repository.workspace = true
homepage.workspace = true
license.workspace = true
categories.workspace = true
include.workspace = true

[dependencies]
icu_provider = { workspace = true }
writeable = { workspace = true }
zerotrie = { workspace = true, features = ["alloc"] }

crlify = { workspace = true, optional = true }
databake = { workspace = true, optional = true}
<<<<<<< HEAD
icu_provider_registry = { workspace = true, optional = true }
itertools = { workspace = true, optional = true }
=======
icu_registry = { workspace = true, optional = true }
>>>>>>> c8a88016
log = { workspace = true, optional = true }
proc-macro2 = { workspace = true, optional = true }
heck = { workspace = true, optional = true }

[dev-dependencies]
icu_provider = { path = "../core", features = ["export"] }
icu_provider_export = { path = "../export" }

[features]
export = [
    "dep:crlify",
    "dep:databake",
    "dep:heck",
<<<<<<< HEAD
    "dep:icu_provider_registry",
    "dep:itertools",
=======
    "dep:icu_registry",
>>>>>>> c8a88016
    "dep:log",
    "dep:proc-macro2",
    "icu_provider/export",
    "zerotrie/databake",
]<|MERGE_RESOLUTION|>--- conflicted
+++ resolved
@@ -22,12 +22,7 @@
 
 crlify = { workspace = true, optional = true }
 databake = { workspace = true, optional = true}
-<<<<<<< HEAD
 icu_provider_registry = { workspace = true, optional = true }
-itertools = { workspace = true, optional = true }
-=======
-icu_registry = { workspace = true, optional = true }
->>>>>>> c8a88016
 log = { workspace = true, optional = true }
 proc-macro2 = { workspace = true, optional = true }
 heck = { workspace = true, optional = true }
@@ -41,12 +36,7 @@
     "dep:crlify",
     "dep:databake",
     "dep:heck",
-<<<<<<< HEAD
     "dep:icu_provider_registry",
-    "dep:itertools",
-=======
-    "dep:icu_registry",
->>>>>>> c8a88016
     "dep:log",
     "dep:proc-macro2",
     "icu_provider/export",
