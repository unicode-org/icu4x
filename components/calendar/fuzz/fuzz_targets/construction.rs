// This file is part of ICU4X. For terms of use, please see the file
// called LICENSE at the top level of the ICU4X source tree
// (online at: https://github.com/unicode-org/icu4x/blob/main/LICENSE ).

#![no_main]

use arbitrary::Arbitrary;
use icu_calendar::options::*;
use icu_calendar::types::{DateFields, MonthCode};
use icu_calendar::{AnyCalendar, Date};
use libfuzzer_sys::fuzz_target;

#[derive(Arbitrary, Debug)]
struct FuzzInput {
    year: i32,
    month: u8,
    day: u8,
    month_interpretation: MonthInterpretation,
    overflow_constrain: bool,
    cal: AnyCalendarKind,
}

#[derive(Arbitrary, Debug)]
enum MonthInterpretation {
    Ordinal,
    CodeNormal,
    CodeLeap,
}

#[derive(Arbitrary, Debug)]
pub enum AnyCalendarKind {
    Buddhist,
    Chinese,
    Coptic,
    Dangi,
    Ethiopian,
    EthiopianAmeteAlem,
    Gregorian,
    Hebrew,
    Indian,
    HijriTabularTypeIIFriday,
    // Not needed by Temporal and has some bugs
    // https://github.com/unicode-org/icu4x/issues/7049#issuecomment-3384358307
    // HijriSimulatedMecca,
    HijriTabularTypeIIThursday,
    HijriUmmAlQura,
    Iso,
    Japanese,
    JapaneseExtended,
    Persian,
    Roc,
    // Note: This doesn't cover Julian, since it's not in AnyCalendar
}

impl From<AnyCalendarKind> for icu_calendar::AnyCalendarKind {
    fn from(other: AnyCalendarKind) -> Self {
        match other {
            AnyCalendarKind::Buddhist => Self::Buddhist,
            AnyCalendarKind::Chinese => Self::Chinese,
            AnyCalendarKind::Coptic => Self::Coptic,
            AnyCalendarKind::Dangi => Self::Dangi,
            AnyCalendarKind::Ethiopian => Self::Ethiopian,
            AnyCalendarKind::EthiopianAmeteAlem => Self::EthiopianAmeteAlem,
            AnyCalendarKind::Gregorian => Self::Gregorian,
            AnyCalendarKind::Hebrew => Self::Hebrew,
            AnyCalendarKind::Indian => Self::Indian,
            AnyCalendarKind::HijriTabularTypeIIFriday => Self::HijriTabularTypeIIFriday,
            // AnyCalendarKind::HijriSimulatedMecca => Self::HijriSimulatedMecca,
            AnyCalendarKind::HijriTabularTypeIIThursday => Self::HijriTabularTypeIIThursday,
            AnyCalendarKind::HijriUmmAlQura => Self::HijriUmmAlQura,
            AnyCalendarKind::Iso => Self::Iso,
            AnyCalendarKind::Japanese => Self::Japanese,
            AnyCalendarKind::JapaneseExtended => Self::JapaneseExtended,
            AnyCalendarKind::Persian => Self::Persian,
            AnyCalendarKind::Roc => Self::Roc,
        }
    }
}

macro_rules! unwrap_or_return(
    ($e:expr) => {
        {
            let Some(r) = $e else {
                return;
            };
            r
        }
    }
);

fuzz_target!(|data: FuzzInput| {
    let calendar = AnyCalendar::new(data.cal.into());

    let mut options = DateFromFieldsOptions::default();

    options.overflow = if data.overflow_constrain {
        Some(Overflow::Constrain)
    } else {
        Some(Overflow::Reject)
    };

    let mut fields = DateFields::default();
<<<<<<< HEAD
    fields.extended_year = Some(data.year);
    fields.day = Some(unwrap_or_return!(NonZeroU8::new(data.day)));
=======
    // Temporal only cares about validity in ±270k. We generously test outside of that.
    // We should error on these dates instead, or otherwise handle them: https://github.com/unicode-org/icu4x/issues/7049
    fields.extended_year = Some(data.year % (i32::MAX / 16));
    fields.day = Some(data.day);
>>>>>>> 8ae1a92e
    match data.month_interpretation {
        MonthInterpretation::Ordinal => {
            fields.ordinal_month = Some(data.month);
        }
        MonthInterpretation::CodeNormal => {
            fields.month_code = Some(unwrap_or_return!(MonthCode::new_normal(data.month)));
        }
        MonthInterpretation::CodeLeap => {
            fields.month_code = Some(unwrap_or_return!(MonthCode::new_leap(data.month)));
        }
    };
    if let Ok(date) = Date::try_from_fields(fields, options, calendar) {
        let _ = date.day_of_month();
        let _ = date.day_of_week();
        let _ = date.day_of_year();
        let _ = date.days_in_month();
        let _ = date.days_in_year();
        let _ = date.extended_year();
        let _ = date.is_in_leap_year();
        let _ = date.month();
        let _ = date.months_in_year();
        let _ = date.year();
    }
});<|MERGE_RESOLUTION|>--- conflicted
+++ resolved
@@ -100,15 +100,8 @@
     };
 
     let mut fields = DateFields::default();
-<<<<<<< HEAD
     fields.extended_year = Some(data.year);
-    fields.day = Some(unwrap_or_return!(NonZeroU8::new(data.day)));
-=======
-    // Temporal only cares about validity in ±270k. We generously test outside of that.
-    // We should error on these dates instead, or otherwise handle them: https://github.com/unicode-org/icu4x/issues/7049
-    fields.extended_year = Some(data.year % (i32::MAX / 16));
     fields.day = Some(data.day);
->>>>>>> 8ae1a92e
     match data.month_interpretation {
         MonthInterpretation::Ordinal => {
             fields.ordinal_month = Some(data.month);
