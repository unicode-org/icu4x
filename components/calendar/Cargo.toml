# This file is part of ICU4X. For terms of use, please see the file
# called LICENSE at the top level of the ICU4X source tree
# (online at: https://github.com/unicode-org/icu4x/blob/main/LICENSE ).

[package]
name = "icu_calendar"
description = "API for supporting various types of calendars"
version = "0.6.0"
authors = ["The ICU4X Project Developers"]
edition = "2018"
readme = "README.md"
repository = "https://github.com/unicode-org/icu4x"
license-file = "LICENSE"
categories = ["internationalization"]
# Keep this in sync with other crates unless there are exceptions
include = [
    "src/**/*",
    "examples/**/*",
    "benches/**/*",
    "tests/**/*",
    "Cargo.toml",
    "LICENSE",
    "README.md"
]

[features]
std = []
bench = []
serde = ["dep:serde", "zerovec/serde", "tinystr/serde", "icu_provider/serde"]
datagen = ["serde", "zerovec/serde_serialize"]

[package.metadata.docs.rs]
all-features = true

[package.metadata.cargo-all-features]
skip_optional_dependencies = true
# Bench feature gets tested separately and is only relevant for CI
denylist = ["bench"]

[dependencies]
displaydoc = { version = "0.2.3", default-features = false }
tinystr = { path = "../../utils/tinystr", version = "0.6.0", features = ["alloc", "zerovec"], default-features = false }
icu_provider = { version = "0.6", path = "../../provider/core", features = ["macros"] }
icu_locid = { version = "0.6", path = "../../components/locid" }
serde = { version = "1.0", default-features = false, features = ["derive", "alloc"], optional = true }
zerovec = { version = "0.7", path = "../../utils/zerovec", default-features = false, features = ["derive"] }

[dev-dependencies]
icu = { path = "../icu", default-features = false }
<<<<<<< HEAD
icu_benchmark_macros = { version = "0.6", path = "../../tools/benchmark/macros" }

[[example]]
name = "iso_date_manipulations"

[[example]]
name = "iso_datetime_manipulations"
=======
icu_calendar = { version = "0.6", path = "../calendar", features = ["serde"] }
icu_testdata = { version = "0.6", path = "../../provider/testdata" }
>>>>>>> 19bfd936
<|MERGE_RESOLUTION|>--- conflicted
+++ resolved
@@ -47,15 +47,12 @@
 
 [dev-dependencies]
 icu = { path = "../icu", default-features = false }
-<<<<<<< HEAD
 icu_benchmark_macros = { version = "0.6", path = "../../tools/benchmark/macros" }
+icu_calendar = { version = "0.6", path = "../calendar", features = ["serde"] }
+icu_testdata = { version = "0.6", path = "../../provider/testdata" }
 
 [[example]]
 name = "iso_date_manipulations"
 
 [[example]]
-name = "iso_datetime_manipulations"
-=======
-icu_calendar = { version = "0.6", path = "../calendar", features = ["serde"] }
-icu_testdata = { version = "0.6", path = "../../provider/testdata" }
->>>>>>> 19bfd936
+name = "iso_datetime_manipulations"