# This file is part of ICU4X. For terms of use, please see the file
# called LICENSE at the top level of the ICU4X source tree
# (online at: https://github.com/unicode-org/icu4x/blob/main/LICENSE ).

[package]
name = "icu_calendar"
description = "API for supporting various types of calendars"
version = "0.6.0"
authors = ["The ICU4X Project Developers"]
edition = "2018"
readme = "README.md"
repository = "https://github.com/unicode-org/icu4x"
license-file = "LICENSE"
categories = ["internationalization"]
# Keep this in sync with other crates unless there are exceptions
include = [
    "src/**/*",
    "examples/**/*",
    "benches/**/*",
    "tests/**/*",
    "Cargo.toml",
    "LICENSE",
    "README.md"
]

[features]
std = []
serde = ["dep:serde", "zerovec/serde", "tinystr/serde", "icu_provider/serde"]
datagen = ["serde", "zerovec/serde_serialize"]

[package.metadata.docs.rs]
all-features = true

[package.metadata.cargo-all-features]
skip_optional_dependencies = true
# Bench feature gets tested separately and is only relevant for CI
denylist = ["bench"]

[dependencies]
displaydoc = { version = "0.2.3", default-features = false }
tinystr = { path = "../../utils/tinystr", version = "0.6.0", features = ["alloc", "zerovec"], default-features = false }
icu_provider = { version = "0.6", path = "../../provider/core", features = ["macros"] }
icu_locid = { version = "0.6", path = "../../components/locid" }
serde = { version = "1.0", default-features = false, features = ["derive", "alloc"], optional = true }
zerovec = { version = "0.7", path = "../../utils/zerovec", default-features = false, features = ["derive"] }

[dev-dependencies]
<<<<<<< HEAD
criterion = "0.3"
icu = { path = "../icu", default-features = false }
serde = { version = "1.0", features = ["derive"] }
serde_json = "1.0"

[[bench]]
name = "date"
harness = false

[[bench]]
name = "datetime"
harness = false
=======
icu = { path = "../icu", default-features = false }
icu_calendar = { version = "0.6", path = "../calendar", features = ["serde"] }
icu_testdata = { version = "0.6", path = "../../provider/testdata" }
>>>>>>> 14597792
<|MERGE_RESOLUTION|>--- conflicted
+++ resolved
@@ -45,9 +45,10 @@
 zerovec = { version = "0.7", path = "../../utils/zerovec", default-features = false, features = ["derive"] }
 
 [dev-dependencies]
-<<<<<<< HEAD
 criterion = "0.3"
 icu = { path = "../icu", default-features = false }
+icu_calendar = { version = "0.6", path = "../calendar", features = ["serde"] }
+icu_testdata = { version = "0.6", path = "../../provider/testdata" }
 serde = { version = "1.0", features = ["derive"] }
 serde_json = "1.0"
 
@@ -57,9 +58,4 @@
 
 [[bench]]
 name = "datetime"
-harness = false
-=======
-icu = { path = "../icu", default-features = false }
-icu_calendar = { version = "0.6", path = "../calendar", features = ["serde"] }
-icu_testdata = { version = "0.6", path = "../../provider/testdata" }
->>>>>>> 14597792
+harness = false