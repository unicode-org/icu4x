--- conflicted
+++ resolved
@@ -8,11 +8,7 @@
 };
 use crate::options::{DateAddOptions, DateDifferenceOptions};
 use crate::options::{DateFromFieldsOptions, MissingFieldsStrategy, Overflow};
-<<<<<<< HEAD
-use crate::types::{DateDuration, DateDurationUnit, DateFields, DayOfYear, ValidMonthCode};
-=======
-use crate::types::{DateDuration, DateDurationUnit, DateFields, MonthCode};
->>>>>>> 5f979aa7
+use crate::types::{DateDuration, DateDurationUnit, DateFields, ValidMonthCode};
 use crate::{types, Calendar, DateError, RangeError};
 use core::cmp::Ordering;
 use core::fmt::Debug;
@@ -677,145 +673,6 @@
     }
 }
 
-<<<<<<< HEAD
-pub(crate) struct ArithmeticDateBuilder<YearInfo> {
-    pub(crate) year: YearInfo,
-    pub(crate) month: u8,
-    pub(crate) day: u8,
-}
-
-fn extended_year_as_year_info<YearInfo, C>(
-    extended_year: i32,
-    cal: &C,
-) -> Result<YearInfo, RangeError>
-where
-    C: DateFieldsResolver<YearInfo = YearInfo>,
-{
-    // Check that the year is in range to avoid any arithmetic overflow.
-    //
-    // This range is currently global, but may be replaced with
-    // a per-calendar check in the future.
-    //
-    // <https://github.com/unicode-org/icu4x/issues/7076>
-    range_check(extended_year, "year", VALID_YEAR_RANGE)?;
-    Ok(cal.year_info_from_extended(extended_year))
-}
-
-impl<YearInfo> ArithmeticDateBuilder<YearInfo>
-where
-    YearInfo: PartialEq + Debug,
-{
-    pub(crate) fn try_from_fields<C>(
-        fields: DateFields,
-        cal: &C,
-        options: DateFromFieldsOptions,
-    ) -> Result<Self, DateFromFieldsError>
-    where
-        C: DateFieldsResolver<YearInfo = YearInfo>,
-    {
-        let missing_fields_strategy = options.missing_fields_strategy.unwrap_or_default();
-
-        let day = match fields.day {
-            Some(day) => day,
-            None => match missing_fields_strategy {
-                MissingFieldsStrategy::Reject => return Err(DateFromFieldsError::NotEnoughFields),
-                MissingFieldsStrategy::Ecma => {
-                    if fields.extended_year.is_some() || fields.era_year.is_some() {
-                        // The ECMAScript strategy is to pick day 1, always, regardless of whether
-                        // that day exists for the month/year combo
-                        1
-                    } else {
-                        return Err(DateFromFieldsError::NotEnoughFields);
-                    }
-                }
-            },
-        };
-
-        if fields.month_code.is_none() && fields.ordinal_month.is_none() {
-            // We're returning this error early so that we return structural type
-            // errors before range errors, see comment in the year code below.
-            return Err(DateFromFieldsError::NotEnoughFields);
-        }
-
-        let mut valid_month_code = None;
-
-        let year = {
-            // NOTE: The year/extendedyear range check is important to avoid arithmetic
-            // overflow in `year_info_from_era` and `year_info_from_extended`. It
-            // must happen before they are called.
-            //
-            // To better match the Temporal specification's order of operations, we try
-            // to return structural type errors (`NotEnoughFields`) before checking for range errors.
-            // This isn't behavior we *must* have, but it is not much additional work to maintain
-            // so we make an attempt.
-            match (fields.era, fields.era_year) {
-                (None, None) => match fields.extended_year {
-                    Some(extended_year) => extended_year_as_year_info(extended_year, cal)?,
-                    None => match missing_fields_strategy {
-                        MissingFieldsStrategy::Reject => {
-                            return Err(DateFromFieldsError::NotEnoughFields)
-                        }
-                        MissingFieldsStrategy::Ecma => {
-                            match (fields.month_code, fields.ordinal_month) {
-                                (Some(month_code), None) => {
-                                    let validated = month_code.validated()?;
-                                    valid_month_code = Some(validated);
-                                    cal.reference_year_from_month_day(validated, day)?
-                                }
-                                _ => return Err(DateFromFieldsError::NotEnoughFields),
-                            }
-                        }
-                    },
-                },
-                (Some(era), Some(era_year)) => {
-                    range_check(era_year, "year", VALID_YEAR_RANGE)?;
-                    let era_year_as_year_info = cal.year_info_from_era(era, era_year)?;
-                    if let Some(extended_year) = fields.extended_year {
-                        if era_year_as_year_info != extended_year_as_year_info(extended_year, cal)?
-                        {
-                            return Err(DateFromFieldsError::InconsistentYear);
-                        }
-                    }
-                    era_year_as_year_info
-                }
-                // Era and Era Year must be both or neither
-                (Some(_), None) | (None, Some(_)) => {
-                    return Err(DateFromFieldsError::NotEnoughFields)
-                }
-            }
-        };
-
-        let month = {
-            match fields.month_code {
-                Some(month_code) => {
-                    let validated = match valid_month_code {
-                        Some(validated) => validated,
-                        None => month_code.validated()?,
-                    };
-                    let computed_month = cal.ordinal_month_from_code(&year, validated, options)?;
-                    if let Some(ordinal_month) = fields.ordinal_month {
-                        if computed_month != ordinal_month {
-                            return Err(DateFromFieldsError::InconsistentMonth);
-                        }
-                    }
-                    computed_month
-                }
-                None => match fields.ordinal_month {
-                    Some(month) => month,
-                    None => {
-                        debug_assert!(false, "Already checked above");
-                        return Err(DateFromFieldsError::NotEnoughFields);
-                    }
-                },
-            }
-        };
-
-        Ok(Self { year, month, day })
-    }
-}
-
-=======
->>>>>>> 5f979aa7
 #[cfg(test)]
 mod tests {
     use super::*;
