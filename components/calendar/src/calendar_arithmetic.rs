// This file is part of ICU4X. For terms of use, please see the file
// called LICENSE at the top level of the ICU4X source tree
// (online at: https://github.com/unicode-org/icu4x/blob/main/LICENSE ).

use crate::{types, Calendar, CalendarError, DateDuration, DateDurationUnit};
use core::cmp::Ordering;
use core::convert::TryInto;
use core::fmt::Debug;
use core::hash::{Hash, Hasher};
use core::marker::PhantomData;
use tinystr::tinystr;

// Note: The Ord/PartialOrd impls can be derived because the fields are in the correct order.
#[derive(Debug)]
#[allow(clippy::exhaustive_structs)] // this type is stable
<<<<<<< HEAD
pub(crate) struct ArithmeticDate<C> {
=======
pub(crate) struct ArithmeticDate<C: CalendarArithmetic> {
>>>>>>> 8da49e09
    pub year: i32,
    /// 1-based month of year
    pub month: u8,
    /// 1-based day of month
    pub day: u8,
    /// Invariant: MUST be updated to match the info for `year` whenever `year` is updated or set.
    pub year_info: C::YearInfo,
    marker: PhantomData<C>,
}

// Manual impls since the derive will introduce a C: Trait bound
// and many of these impls can ignore the year_info field
impl<C: CalendarArithmetic> Copy for ArithmeticDate<C> {}
impl<C: CalendarArithmetic> Clone for ArithmeticDate<C> {
    fn clone(&self) -> Self {
        *self
    }
}

impl<C: CalendarArithmetic> PartialEq for ArithmeticDate<C> {
    fn eq(&self, other: &Self) -> bool {
        self.year == other.year && self.month == other.month && self.day == other.day
    }
}

impl<C: CalendarArithmetic> Eq for ArithmeticDate<C> {}

impl<C: CalendarArithmetic> Ord for ArithmeticDate<C> {
    fn cmp(&self, other: &Self) -> Ordering {
        self.year
            .cmp(&other.year)
            .then(self.month.cmp(&other.month))
            .then(self.day.cmp(&other.day))
    }
}

impl<C: CalendarArithmetic> PartialOrd for ArithmeticDate<C> {
    fn partial_cmp(&self, other: &Self) -> Option<Ordering> {
        Some(self.cmp(other))
    }
}

impl<C: CalendarArithmetic> Hash for ArithmeticDate<C> {
    fn hash<H>(&self, state: &mut H)
    where
        H: Hasher,
    {
        self.year.hash(state);
        self.month.hash(state);
        self.day.hash(state);
    }
}

/// Maximum number of iterations when iterating through the days of a month; can be increased if necessary
#[allow(dead_code)] // TODO: Remove dead code tag after use
pub(crate) const MAX_ITERS_FOR_DAYS_OF_MONTH: u8 = 33;

pub(crate) trait CalendarArithmetic: Calendar {
<<<<<<< HEAD
=======
    /// In case we plan to cache per-year data, this stores
    /// useful computational information for the current year
    /// as a field on ArithmeticDate
    type YearInfo: Copy + Debug;
>>>>>>> 8da49e09
    fn month_days(year: i32, month: u8) -> u8;
    fn months_for_every_year(year: i32) -> u8;
    fn is_leap_year(year: i32) -> bool;
    fn last_month_day_in_year(year: i32) -> (u8, u8);

    /// Calculate the days in a given year
    /// Can be overridden with simpler implementations for solar calendars
    /// (typically, 366 in leap, 365 otherwise) Leave this as the default
    /// for lunar calendars
    ///
    /// The name has `provided` in it to avoid clashes with Calendar
    fn days_in_provided_year(year: i32) -> u16 {
        let months_in_year = Self::months_for_every_year(year);
        let mut days: u16 = 0;
        for month in 1..=months_in_year {
            days += Self::month_days(year, month) as u16;
        }
        days
    }
}

pub(crate) trait PrecomputedDataSource<YearInfo> {
    /// Given a calendar year, load (or compute) the YearInfo for it
    fn load_or_compute_info(&self, year: i32) -> YearInfo;
}

impl PrecomputedDataSource<()> for () {
    fn load_or_compute_info(&self, _year: i32) {}
}

impl<C: CalendarArithmetic> ArithmeticDate<C> {
    /// Create a new `ArithmeticDate` without checking that `month` and `day` are in bounds.
    #[inline]
    pub const fn new_unchecked(year: i32, month: u8, day: u8) -> Self
    where
        C: CalendarArithmetic<YearInfo = ()>,
    {
        ArithmeticDate {
            year,
            month,
            day,
            year_info: (),
            marker: PhantomData,
        }
    }

    #[inline]
    pub fn min_date() -> Self
    where
        C: CalendarArithmetic<YearInfo = ()>,
    {
        ArithmeticDate {
            year: i32::MIN,
            month: 1,
            day: 1,
            year_info: (),
            marker: PhantomData,
        }
    }

    #[inline]
    pub fn max_date() -> Self
    where
        C: CalendarArithmetic<YearInfo = ()>,
    {
        let year = i32::MAX;
        let (month, day) = C::last_month_day_in_year(year);
        ArithmeticDate {
            year: i32::MAX,
            month,
            day,
            year_info: (),
            marker: PhantomData,
        }
    }

    #[inline]
    fn offset_days(&mut self, mut day_offset: i32) {
        while day_offset != 0 {
            let month_days = C::month_days(self.year, self.month);
            if self.day as i32 + day_offset > month_days as i32 {
                self.offset_months(1);
                day_offset -= month_days as i32;
            } else if self.day as i32 + day_offset < 1 {
                self.offset_months(-1);
                day_offset += C::month_days(self.year, self.month) as i32;
            } else {
                self.day = (self.day as i32 + day_offset) as u8;
                day_offset = 0;
            }
        }
    }

    #[inline]
    fn offset_months(&mut self, mut month_offset: i32) {
        while month_offset != 0 {
            let year_months = C::months_for_every_year(self.year);
            if self.month as i32 + month_offset > year_months as i32 {
                self.year += 1;
                month_offset -= year_months as i32;
            } else if self.month as i32 + month_offset < 1 {
                self.year -= 1;
                month_offset += C::months_for_every_year(self.year) as i32;
            } else {
                self.month = (self.month as i32 + month_offset) as u8;
                month_offset = 0
            }
        }
    }

    #[inline]
    pub fn offset_date(
        &mut self,
        offset: DateDuration<C>,
        data: &impl PrecomputedDataSource<C::YearInfo>,
    ) {
        // For offset_date to work with lunar calendars, need to handle an edge case where the original month is not valid in the future year.
        self.year += offset.years;
        self.year_info = data.load_or_compute_info(self.year);

        self.offset_months(offset.months);

        let day_offset = offset.days + offset.weeks * 7 + self.day as i32 - 1;
        self.day = 1;
        self.offset_days(day_offset);
    }

    #[inline]
    pub fn until(
        &self,
        date2: ArithmeticDate<C>,
        _largest_unit: DateDurationUnit,
        _smaller_unit: DateDurationUnit,
    ) -> DateDuration<C> {
        // This simple implementation does not need C::PrecomputedDataSource right now, but it
        // likely will once we've written a proper implementation
        DateDuration::new(
            self.year - date2.year,
            self.month as i32 - date2.month as i32,
            0,
            self.day as i32 - date2.day as i32,
        )
    }

    #[inline]
    pub fn days_in_year(&self) -> u16 {
        C::days_in_provided_year(self.year)
    }

    #[inline]
    pub fn months_in_year(&self) -> u8 {
        C::months_for_every_year(self.year)
    }

    #[inline]
    pub fn days_in_month(&self) -> u8 {
        C::month_days(self.year, self.month)
    }

    #[inline]
    pub fn day_of_year(&self) -> u16 {
        let mut day_of_year = 0;
        for month in 1..self.month {
            day_of_year += C::month_days(self.year, month) as u16;
        }
        day_of_year + (self.day as u16)
    }

    #[inline]
    pub fn date_from_year_day(year: i32, year_day: u32) -> ArithmeticDate<C>
    where
        C: CalendarArithmetic<YearInfo = ()>,
    {
        let mut month = 1;
        let mut day = year_day as i32;
        while month <= C::months_for_every_year(year) {
            let month_days = C::month_days(year, month) as i32;
            if day <= month_days {
                break;
            } else {
                day -= month_days;
                month += 1;
            }
        }

        debug_assert!(day <= C::month_days(year, month) as i32);
        #[allow(clippy::unwrap_used)]
        // The day is expected to be within the range of month_days of C
        ArithmeticDate {
            year,
            month,
            day: day.try_into().unwrap_or(0),
            year_info: (),
            marker: PhantomData,
        }
    }

    #[inline]
    pub fn day_of_month(&self) -> types::DayOfMonth {
        types::DayOfMonth(self.day.into())
    }

    /// The [`types::FormattableMonth`] for the current month (with month code) for a solar calendar
    /// Lunar calendars should not use this method and instead manually implement a month code
    /// resolver.
    /// Originally "solar_month" but renamed because it can be used for some lunar calendars
    ///
    /// Returns "und" if run with months that are out of bounds for the current
    /// calendar.
    #[inline]
    pub fn month(&self) -> types::FormattableMonth {
        let code = match self.month {
            a if a > C::months_for_every_year(self.year) => tinystr!(4, "und"),
            1 => tinystr!(4, "M01"),
            2 => tinystr!(4, "M02"),
            3 => tinystr!(4, "M03"),
            4 => tinystr!(4, "M04"),
            5 => tinystr!(4, "M05"),
            6 => tinystr!(4, "M06"),
            7 => tinystr!(4, "M07"),
            8 => tinystr!(4, "M08"),
            9 => tinystr!(4, "M09"),
            10 => tinystr!(4, "M10"),
            11 => tinystr!(4, "M11"),
            12 => tinystr!(4, "M12"),
            13 => tinystr!(4, "M13"),
            _ => tinystr!(4, "und"),
        };
        types::FormattableMonth {
            ordinal: self.month as u32,
            code: types::MonthCode(code),
        }
    }

    /// Construct a new arithmetic date from a year, month code, and day, bounds checking
    /// the month and day
    /// Originally (new_from_solar_codes) but renamed because it works for some lunar calendars
    pub fn new_from_codes<C2: Calendar>(
        // Separate type since the debug_name() impl may differ when DateInner types
        // are nested (e.g. in GregorianDateInner)
        cal: &C2,
        year: i32,
        month_code: types::MonthCode,
        day: u8,
    ) -> Result<Self, CalendarError>
    where
        C: CalendarArithmetic<YearInfo = ()>,
    {
        let month = if let Some((ordinal, false)) = month_code.parsed() {
            ordinal
        } else {
            return Err(CalendarError::UnknownMonthCode(
                month_code.0,
                cal.debug_name(),
            ));
        };

        if month > C::months_for_every_year(year) {
            return Err(CalendarError::UnknownMonthCode(
                month_code.0,
                cal.debug_name(),
            ));
        }

        let max_day = C::month_days(year, month);
        if day > max_day {
            return Err(CalendarError::Overflow {
                field: "day",
                max: max_day as usize,
            });
        }

        Ok(Self::new_unchecked(year, month, day))
    }

    /// Construct a new arithmetic date from a year, month ordinal, and day, bounds checking
    /// the month and day
    /// Originally (new_from_solar_ordinals) but renamed because it works for some lunar calendars
    pub fn new_from_ordinals(year: i32, month: u8, day: u8) -> Result<Self, CalendarError>
    where
        C: CalendarArithmetic<YearInfo = ()>,
    {
        let max_month = C::months_for_every_year(year);
        if month > max_month {
            return Err(CalendarError::Overflow {
                field: "month",
                max: max_month as usize,
            });
        }
        let max_day = C::month_days(year, month);
        if day > max_day {
            return Err(CalendarError::Overflow {
                field: "day",
                max: max_day as usize,
            });
        }

        Ok(Self::new_unchecked(year, month, day))
    }
}

#[cfg(test)]
mod tests {
    use super::*;
    use crate::Iso;

    #[test]
    fn test_ord() {
        let dates_in_order = [
            ArithmeticDate::<Iso>::new_unchecked(-10, 1, 1),
            ArithmeticDate::<Iso>::new_unchecked(-10, 1, 2),
            ArithmeticDate::<Iso>::new_unchecked(-10, 2, 1),
            ArithmeticDate::<Iso>::new_unchecked(-1, 1, 1),
            ArithmeticDate::<Iso>::new_unchecked(-1, 1, 2),
            ArithmeticDate::<Iso>::new_unchecked(-1, 2, 1),
            ArithmeticDate::<Iso>::new_unchecked(0, 1, 1),
            ArithmeticDate::<Iso>::new_unchecked(0, 1, 2),
            ArithmeticDate::<Iso>::new_unchecked(0, 2, 1),
            ArithmeticDate::<Iso>::new_unchecked(1, 1, 1),
            ArithmeticDate::<Iso>::new_unchecked(1, 1, 2),
            ArithmeticDate::<Iso>::new_unchecked(1, 2, 1),
            ArithmeticDate::<Iso>::new_unchecked(10, 1, 1),
            ArithmeticDate::<Iso>::new_unchecked(10, 1, 2),
            ArithmeticDate::<Iso>::new_unchecked(10, 2, 1),
        ];
        for (i, i_date) in dates_in_order.iter().enumerate() {
            for (j, j_date) in dates_in_order.iter().enumerate() {
                let result1 = i_date.cmp(j_date);
                let result2 = j_date.cmp(i_date);
                assert_eq!(result1.reverse(), result2);
                assert_eq!(i.cmp(&j), i_date.cmp(j_date));
            }
        }
    }
}<|MERGE_RESOLUTION|>--- conflicted
+++ resolved
@@ -13,11 +13,7 @@
 // Note: The Ord/PartialOrd impls can be derived because the fields are in the correct order.
 #[derive(Debug)]
 #[allow(clippy::exhaustive_structs)] // this type is stable
-<<<<<<< HEAD
-pub(crate) struct ArithmeticDate<C> {
-=======
 pub(crate) struct ArithmeticDate<C: CalendarArithmetic> {
->>>>>>> 8da49e09
     pub year: i32,
     /// 1-based month of year
     pub month: u8,
@@ -76,13 +72,10 @@
 pub(crate) const MAX_ITERS_FOR_DAYS_OF_MONTH: u8 = 33;
 
 pub(crate) trait CalendarArithmetic: Calendar {
-<<<<<<< HEAD
-=======
     /// In case we plan to cache per-year data, this stores
     /// useful computational information for the current year
     /// as a field on ArithmeticDate
     type YearInfo: Copy + Debug;
->>>>>>> 8da49e09
     fn month_days(year: i32, month: u8) -> u8;
     fn months_for_every_year(year: i32) -> u8;
     fn is_leap_year(year: i32) -> bool;
