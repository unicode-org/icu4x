// This file is part of ICU4X. For terms of use, please see the file
// called LICENSE at the top level of the ICU4X source tree
// (online at: https://github.com/unicode-org/icu4x/blob/main/LICENSE ).

<<<<<<< HEAD
=======
// https://github.com/unicode-org/icu4x/blob/main/docs/process/boilerplate.md#library-annotations
#![cfg_attr(not(any(test, feature = "std")), no_std)]
#![cfg_attr(
    not(test),
    deny(
        clippy::indexing_slicing,
        clippy::unwrap_used,
        clippy::expect_used,
        clippy::panic,
        clippy::exhaustive_structs,
        clippy::exhaustive_enums
    )
)]

>>>>>>> e1db7536
//! The `icu_calendar` crate contains the core types used by ICU4X for dealing
//! with dates, times, and custom calendars.
//!
//! The [`types`] module has a lot of common types for dealing with dates and times.
//!
//! [`Calendar`] is a trait that allows one to define custom calendars, and [`Date`]
//! can represent dates for arbitrary calendars.
//!
//! The [`iso`] and [`gregorian`] modules contain implementations for the ISO and
//! Gregorian calendars respectively.
//!
//! Some of the algorithms implemented here are based on
//! Dershowitz, Nachum, and Edward M. Reingold. _Calendrical calculations_. Cambridge University Press, 2008.
//! with associated Lisp code found at <https://github.com/EdReingold/calendar-code2>.
//!
//! # Examples
//!
//! ```rust
//! use icu_calendar::Calendar;
//! ```

//! [`ICU4X`]: ../icu/index.html

// https://github.com/unicode-org/icu4x/blob/main/docs/process/boilerplate.md#library-annotations
#![cfg_attr(not(any(test, feature = "std")), no_std)]
#![cfg_attr(
    not(test),
    deny(
        clippy::indexing_slicing,
        clippy::unwrap_used,
        clippy::expect_used,
        clippy::panic
    )
)]

extern crate alloc;

pub mod any_calendar;
pub mod arithmetic;
pub mod buddhist;
mod calendar;
mod calendar_arithmetic;
pub mod coptic;
mod date;
mod datetime;
mod duration;
mod error;
pub mod ethiopic;
pub mod gregorian;
pub mod indian;
pub mod iso;
pub mod japanese;
pub mod julian;
pub mod provider;
pub mod types;

pub use calendar::Calendar;
pub use calendar_arithmetic::{ArithmeticDate, CalendarArithmetic};
pub use date::{AsCalendar, Date};
pub use datetime::DateTime;
pub use duration::{DateDuration, DateDurationUnit};
pub use error::DateTimeError;
pub use gregorian::Gregorian;
pub use iso::Iso;<|MERGE_RESOLUTION|>--- conflicted
+++ resolved
@@ -2,23 +2,6 @@
 // called LICENSE at the top level of the ICU4X source tree
 // (online at: https://github.com/unicode-org/icu4x/blob/main/LICENSE ).
 
-<<<<<<< HEAD
-=======
-// https://github.com/unicode-org/icu4x/blob/main/docs/process/boilerplate.md#library-annotations
-#![cfg_attr(not(any(test, feature = "std")), no_std)]
-#![cfg_attr(
-    not(test),
-    deny(
-        clippy::indexing_slicing,
-        clippy::unwrap_used,
-        clippy::expect_used,
-        clippy::panic,
-        clippy::exhaustive_structs,
-        clippy::exhaustive_enums
-    )
-)]
-
->>>>>>> e1db7536
 //! The `icu_calendar` crate contains the core types used by ICU4X for dealing
 //! with dates, times, and custom calendars.
 //!
@@ -50,7 +33,9 @@
         clippy::indexing_slicing,
         clippy::unwrap_used,
         clippy::expect_used,
-        clippy::panic
+        clippy::panic,
+        clippy::exhaustive_structs,
+        clippy::exhaustive_enums
     )
 )]
 
