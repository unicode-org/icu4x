// This file is part of ICU4X. For terms of use, please see the file
// called LICENSE at the top level of the ICU4X source tree
// (online at: https://github.com/unicode-org/icu4x/blob/main/LICENSE ).

use crate::any_calendar::{AnyCalendar, IntoAnyCalendar};
use crate::cal::{abstract_gregorian::AbstractGregorian, iso::IsoEra};
<<<<<<< HEAD
use crate::calendar_arithmetic::ArithmeticDate;
use crate::error::DateError;
=======
use crate::calendar_arithmetic::CalendarArithmetic;
use crate::error::{DateError, DateFromFieldsError};
>>>>>>> 1fda50aa
use crate::options::DateFromFieldsOptions;
use crate::options::{DateAddOptions, DateDifferenceOptions};
use crate::types::{CyclicYear, EraYear, IsoWeekOfYear};
use crate::week::{RelativeUnit, WeekCalculator, WeekOf};
use crate::{types, Calendar, Iso};
#[cfg(feature = "alloc")]
use alloc::rc::Rc;
#[cfg(feature = "alloc")]
use alloc::sync::Arc;
use calendrical_calculations::rata_die::RataDie;
use core::fmt;
use core::ops::Deref;

/// Types that contain a calendar
///
/// This allows one to use [`Date`] with wrappers around calendars,
/// e.g. reference counted calendars.
pub trait AsCalendar {
    /// The calendar being wrapped
    type Calendar: Calendar;
    /// Obtain the inner calendar
    fn as_calendar(&self) -> &Self::Calendar;
}

impl<C: Calendar> AsCalendar for C {
    type Calendar = C;
    #[inline]
    fn as_calendar(&self) -> &Self {
        self
    }
}

#[cfg(feature = "alloc")]
/// ✨ *Enabled with the `alloc` Cargo feature.*
impl<C: AsCalendar> AsCalendar for Rc<C> {
    type Calendar = C::Calendar;
    #[inline]
    fn as_calendar(&self) -> &Self::Calendar {
        self.as_ref().as_calendar()
    }
}

#[cfg(feature = "alloc")]
/// ✨ *Enabled with the `alloc` Cargo feature.*
impl<C: AsCalendar> AsCalendar for Arc<C> {
    type Calendar = C::Calendar;
    #[inline]
    fn as_calendar(&self) -> &Self::Calendar {
        self.as_ref().as_calendar()
    }
}

/// This exists as a wrapper around `&'a T` so that
/// `Date<&'a C>` is possible for calendar `C`.
///
/// Unfortunately,
/// [`AsCalendar`] cannot be implemented on `&'a T` directly because
/// `&'a T` is `#[fundamental]` and the impl would clash with the one above with
/// `AsCalendar` for `C: Calendar`.
///
/// Use `Date<Ref<'a, C>>` where you would use `Date<&'a C>`
#[allow(clippy::exhaustive_structs)] // newtype
#[derive(PartialEq, Eq, Debug)]
pub struct Ref<'a, C>(pub &'a C);

impl<C> Copy for Ref<'_, C> {}

impl<C> Clone for Ref<'_, C> {
    fn clone(&self) -> Self {
        *self
    }
}

impl<C: AsCalendar> AsCalendar for Ref<'_, C> {
    type Calendar = C::Calendar;
    #[inline]
    fn as_calendar(&self) -> &Self::Calendar {
        self.0.as_calendar()
    }
}

impl<C> Deref for Ref<'_, C> {
    type Target = C;
    fn deref(&self) -> &C {
        self.0
    }
}

/// A date for a given calendar.
///
/// **The primary definition of this type is in the [`icu_calendar`](https://docs.rs/icu_calendar) crate. Other ICU4X crates re-export it for convenience.**
///
/// This can work with wrappers around [`Calendar`] types,
/// e.g. `Rc<C>`, via the [`AsCalendar`] trait.
///
/// This can be constructed  constructed
/// from its fields via [`Self::try_new_from_codes()`], or can be constructed with one of the
/// `new_<calendar>_date()` per-calendar methods (and then freely converted between calendars).
///
/// ```rust
/// use icu::calendar::Date;
///
/// // Example: creation of ISO date from integers.
/// let date_iso = Date::try_new_iso(1970, 1, 2)
///     .expect("Failed to initialize ISO Date instance.");
///
/// assert_eq!(date_iso.era_year().year, 1970);
/// assert_eq!(date_iso.month().ordinal, 1);
/// assert_eq!(date_iso.day_of_month().0, 2);
/// ```
pub struct Date<A: AsCalendar> {
    pub(crate) inner: <A::Calendar as Calendar>::DateInner,
    pub(crate) calendar: A,
}

impl<A: AsCalendar> Date<A> {
    /// Construct a date from from era/month codes and fields, and some calendar representation
    ///
    /// The year is `extended_year` if no era is provided.
    ///
    /// This function will not accept year/extended_year values that are outside of the range `[-2²⁷, 2²⁷]`,
    /// regardless of the calendar, instead returning a [`DateError::Range`]. See [`Date::try_from_fields()`] for more
    /// information.
    #[inline]
    pub fn try_new_from_codes(
        era: Option<&str>,
        year: i32,
        month_code: types::MonthCode,
        day: u8,
        calendar: A,
    ) -> Result<Self, DateError> {
        let inner = calendar
            .as_calendar()
            .from_codes(era, year, month_code, day)?;
        Ok(Date { inner, calendar })
    }

    /// Construct a date from from a bag of fields.
    ///
    /// This function allows specifying the year as either extended year or era + era year,
    /// and the month as either ordinal or month code. It can constrain out-of-bounds values
    /// and fill in missing fields. See [`DateFromFieldsOptions`] for more information.
    ///
    /// This function will not accept year/extended_year values that are outside of the range `[-2²⁷, 2²⁷]`,
    /// regardless of the calendar, instead returning a [`DateFromFieldsError::Range`]. This allows us to to keep
    /// all operations on [`Date`]s infallible by staying clear of integer limits.
    /// Currently, calendar-specific `Date::try_new_calendarname()` constructors
    /// do not do this, and it is possible to obtain such extreme dates via calendar conversion or arithmetic,
    /// though [we may change that behavior in the future](https://github.com/unicode-org/icu4x/issues/7076).
    ///
    /// # Examples
    ///
    /// ```
    /// use icu_calendar::Date;
    /// use icu_calendar::cal::Gregorian;
    /// use icu_calendar::types::DateFields;
    ///
    /// let mut fields = DateFields::default();
    /// fields.extended_year = Some(2000);
    /// fields.ordinal_month = Some(1);
    /// fields.day = Some(1);
    ///
    /// let d1 = Date::try_from_fields(
    ///     fields,
    ///     Default::default(),
    ///     Gregorian
    /// )
    /// .expect("Jan 1 in year 2000");
    ///
    /// let d2 = Date::try_new_gregorian(2000, 1, 1).unwrap();
    /// assert_eq!(d1, d2);
    /// ```
    ///
    /// See [`DateFromFieldsError`] for examples of error conditions.
    #[inline]
    pub fn try_from_fields(
        fields: types::DateFields,
        options: DateFromFieldsOptions,
        calendar: A,
    ) -> Result<Self, DateFromFieldsError> {
        let inner = calendar.as_calendar().from_fields(fields, options)?;
        Ok(Date { inner, calendar })
    }

    /// Construct a date from a [`RataDie`] and some calendar representation
    #[inline]
    pub fn from_rata_die(rd: RataDie, calendar: A) -> Self {
        Date {
            inner: calendar.as_calendar().from_rata_die(rd),
            calendar,
        }
    }

    /// Convert the date to a [`RataDie`]
    #[inline]
    pub fn to_rata_die(&self) -> RataDie {
        self.calendar.as_calendar().to_rata_die(self.inner())
    }

    /// Construct a date from an ISO date and some calendar representation
    #[inline]
    pub fn new_from_iso(iso: Date<Iso>, calendar: A) -> Self {
        let inner = calendar.as_calendar().from_iso(iso.inner);
        Date { inner, calendar }
    }

    /// Convert the Date to an ISO Date
    #[inline]
    pub fn to_iso(&self) -> Date<Iso> {
        Date::from_raw(self.calendar.as_calendar().to_iso(self.inner()), Iso)
    }

    /// Convert the Date to a date in a different calendar
    #[inline]
    pub fn to_calendar<A2: AsCalendar>(&self, calendar: A2) -> Date<A2> {
        Date::new_from_iso(self.to_iso(), calendar)
    }

    /// The number of months in the year of this date
    #[inline]
    pub fn months_in_year(&self) -> u8 {
        self.calendar.as_calendar().months_in_year(self.inner())
    }

    /// The number of days in the year of this date
    #[inline]
    pub fn days_in_year(&self) -> u16 {
        self.calendar.as_calendar().days_in_year(self.inner())
    }

    /// The number of days in the month of this date
    #[inline]
    pub fn days_in_month(&self) -> u8 {
        self.calendar.as_calendar().days_in_month(self.inner())
    }

    /// The day of the week for this date
    #[inline]
    pub fn day_of_week(&self) -> types::Weekday {
        self.to_rata_die().into()
    }

    /// Add a `duration` to this date, mutating it
    #[doc(hidden)] // unstable
    #[inline]
    pub fn try_add_with_options(
        &mut self,
        duration: types::DateDuration,
        options: DateAddOptions,
    ) -> Result<(), DateError> {
        let inner = self
            .calendar
            .as_calendar()
            .add(&self.inner, duration, options)?;
        self.inner = inner;
        Ok(())
    }

    /// Add a `duration` to this date, returning the new one
    #[doc(hidden)] // unstable
    #[inline]
    pub fn try_added_with_options(
        mut self,
        duration: types::DateDuration,
        options: DateAddOptions,
    ) -> Result<Self, DateError> {
        self.try_add_with_options(duration, options)?;
        Ok(self)
    }

    /// Calculating the duration between `other - self`
    ///
    /// Although this returns a [`Result`], with most fixed calendars, this operation can't fail.
    /// In such cases, the error type is [`Infallible`], and the inner value can be safely
    /// unwrapped using [`Result::into_ok()`], which is available in nightly Rust as of this
    /// writing. In stable Rust, the value can be unwrapped using [pattern matching].
    ///
    /// # Examples
    ///
    /// ```
    /// use icu::calendar::Date;
    /// use icu::calendar::types::DateDuration;
    ///
    /// let d1 = Date::try_new_iso(2020, 1, 1).unwrap();
    /// let d2 = Date::try_new_iso(2025, 10, 2).unwrap();
    /// let options = Default::default();
    ///
    /// // The value can be unwrapped with destructuring syntax:
    /// let Ok(duration) = d1.try_until_with_options(&d2, options);
    ///
    /// assert_eq!(duration, DateDuration::for_days(2101));
    /// ```
    ///
    /// [`Infallible`]: core::convert::Infallible
    /// [pattern matching]: https://doc.rust-lang.org/book/ch19-03-pattern-syntax.html
    #[doc(hidden)] // unstable
    #[inline]
    pub fn try_until_with_options<B: AsCalendar<Calendar = A::Calendar>>(
        &self,
        other: &Date<B>,
        options: DateDifferenceOptions,
    ) -> Result<types::DateDuration, <A::Calendar as Calendar>::DifferenceError> {
        self.calendar
            .as_calendar()
            .until(self.inner(), other.inner(), options)
    }

    /// The calendar-specific year-info.
    ///
    /// This returns an enum, see [`Date::era_year()`] and [`Date::cyclic_year()`] which are available
    /// for concrete calendar types and return concrete types.
    #[inline]
    pub fn year(&self) -> types::YearInfo {
        self.calendar.as_calendar().year_info(&self.inner).into()
    }

    /// The "extended year".
    ///
    /// This year number can be used when you need a simple numeric representation
    /// of the year, and can be meaningfully compared with extended years from other
    /// eras or used in arithmetic.
    ///
    /// For calendars defined in Temporal, this will match the "arithmetic year"
    /// as defined in <https://tc39.es/proposal-intl-era-monthcode/>.
    /// This is typically anchored with year 1 as the year 1 of either the most modern or
    /// otherwise some "major" era for the calendar.
    ///
    /// See [`Self::year()`] for more information about the year.
    #[inline]
    pub fn extended_year(&self) -> i32 {
        self.year().extended_year()
    }

    /// Returns whether `self` is in a calendar-specific leap year
    #[inline]
    pub fn is_in_leap_year(&self) -> bool {
        self.calendar.as_calendar().is_in_leap_year(&self.inner)
    }

    /// The calendar-specific month represented by `self`
    #[inline]
    pub fn month(&self) -> types::MonthInfo {
        self.calendar.as_calendar().month(&self.inner)
    }

    /// The calendar-specific day-of-month represented by `self`
    #[inline]
    pub fn day_of_month(&self) -> types::DayOfMonth {
        self.calendar.as_calendar().day_of_month(&self.inner)
    }

    /// The calendar-specific day-of-month represented by `self`
    #[inline]
    pub fn day_of_year(&self) -> types::DayOfYear {
        self.calendar.as_calendar().day_of_year(&self.inner)
    }

    /// Construct a date from raw values for a given calendar. This does not check any
    /// invariants for the date and calendar, and should only be called by calendar implementations.
    ///
    /// Calling this outside of calendar implementations is sound, but calendar implementations are not
    /// expected to do anything sensible with such invalid dates.
    ///
    /// AnyCalendar *will* panic if AnyCalendar [`Date`] objects with mismatching
    /// date and calendar types are constructed
    #[inline]
    pub fn from_raw(inner: <A::Calendar as Calendar>::DateInner, calendar: A) -> Self {
        Self { inner, calendar }
    }

    /// Get the inner date implementation. Should not be called outside of calendar implementations
    #[inline]
    pub fn inner(&self) -> &<A::Calendar as Calendar>::DateInner {
        &self.inner
    }

    /// Get a reference to the contained calendar
    #[inline]
    pub fn calendar(&self) -> &A::Calendar {
        self.calendar.as_calendar()
    }

    /// Get a reference to the contained calendar wrapper
    ///
    /// (Useful in case the user wishes to e.g. clone an Rc)
    #[inline]
    pub fn calendar_wrapper(&self) -> &A {
        &self.calendar
    }
}

impl<A: AsCalendar<Calendar = C>, C: Calendar<Year = EraYear>> Date<A> {
    /// Returns information about the era for calendars using eras.
    pub fn era_year(&self) -> EraYear {
        self.calendar.as_calendar().year_info(self.inner())
    }
}

impl<A: AsCalendar<Calendar = C>, C: Calendar<Year = CyclicYear>> Date<A> {
    /// Returns information about the year cycle, for cyclic calendars.
    pub fn cyclic_year(&self) -> CyclicYear {
        self.calendar.as_calendar().year_info(self.inner())
    }
}

impl Date<Iso> {
    /// The ISO week of the year containing this date.
    ///
    /// # Examples
    ///
    /// ```
    /// use icu::calendar::types::IsoWeekOfYear;
    /// use icu::calendar::Date;
    ///
    /// let date = Date::try_new_iso(2022, 8, 26).unwrap();
    ///
    /// assert_eq!(
    ///     date.week_of_year(),
    ///     IsoWeekOfYear {
    ///         week_number: 34,
    ///         iso_year: 2022,
    ///     }
    /// );
    /// ```
    pub fn week_of_year(&self) -> IsoWeekOfYear {
        let week_of = WeekCalculator::ISO
            .week_of(
<<<<<<< HEAD
                AbstractGregorian(IsoEra).days_in_year(&ArithmeticDate::new_unchecked(
                    self.inner.0.year.saturating_sub(1),
                    1,
                    1,
                )),
=======
                AbstractGregorian::<IsoEra>::days_in_provided_year(self.inner.0.year - 1),
>>>>>>> 1fda50aa
                self.days_in_year(),
                self.day_of_year().0,
                self.day_of_week(),
            )
            .unwrap_or_else(|_| {
                // ISO calendar has more than 14 days per year
                debug_assert!(false);
                WeekOf {
                    week: 1,
                    unit: crate::week::RelativeUnit::Current,
                }
            });

        IsoWeekOfYear {
            week_number: week_of.week,
            iso_year: match week_of.unit {
                RelativeUnit::Current => self.inner.0.year,
                RelativeUnit::Next => self.inner.0.year + 1,
                RelativeUnit::Previous => self.inner.0.year - 1,
            },
        }
    }
}

impl<C: IntoAnyCalendar> Date<C> {
    /// Type-erase the date, converting it to a date for [`AnyCalendar`]
    pub fn to_any(self) -> Date<AnyCalendar> {
        Date::from_raw(
            self.calendar.date_to_any(&self.inner),
            self.calendar.to_any(),
        )
    }
}

impl<A: AsCalendar> Date<A> {
    /// Wrap the contained calendar type in `Rc<T>`, making it cheaper to clone.
    ///
    /// Useful when paired with [`Self::to_any()`] to obtain a `Date<Rc<AnyCalendar>>`
    ///
    /// ✨ *Enabled with the `alloc` Cargo feature.*
    #[cfg(feature = "alloc")]
    pub fn into_ref_counted(self) -> Date<Rc<A>> {
        Date::from_raw(self.inner, Rc::new(self.calendar))
    }

    /// Wrap the contained calendar type in `Arc<T>`, making it cheaper to clone in a thread-safe manner.
    ///
    /// Useful when paired with [`Self::to_any()`] to obtain a `Date<Arc<AnyCalendar>>`
    ///
    /// ✨ *Enabled with the `alloc` Cargo feature.*
    #[cfg(feature = "alloc")]
    pub fn into_atomic_ref_counted(self) -> Date<Arc<A>> {
        Date::from_raw(self.inner, Arc::new(self.calendar))
    }

    /// Wrap the calendar type in `Ref<T>`, making it cheaper to clone (by introducing a borrow)
    ///
    /// Useful for converting a `&Date<C>` into an equivalent `Date<D>` without cloning
    /// the calendar.
    pub fn as_borrowed(&self) -> Date<Ref<'_, A>> {
        Date::from_raw(self.inner, Ref(&self.calendar))
    }
}

impl<C, A, B> PartialEq<Date<B>> for Date<A>
where
    C: Calendar,
    A: AsCalendar<Calendar = C>,
    B: AsCalendar<Calendar = C>,
{
    fn eq(&self, other: &Date<B>) -> bool {
        self.inner.eq(&other.inner)
    }
}

impl<A: AsCalendar> Eq for Date<A> {}

impl<C, A, B> PartialOrd<Date<B>> for Date<A>
where
    C: Calendar,
    A: AsCalendar<Calendar = C>,
    B: AsCalendar<Calendar = C>,
{
    fn partial_cmp(&self, other: &Date<B>) -> Option<core::cmp::Ordering> {
        self.inner.partial_cmp(&other.inner)
    }
}

impl<C, A> Ord for Date<A>
where
    C: Calendar,
    C::DateInner: Ord,
    A: AsCalendar<Calendar = C>,
{
    fn cmp(&self, other: &Self) -> core::cmp::Ordering {
        self.inner.cmp(&other.inner)
    }
}

impl<A: AsCalendar> fmt::Debug for Date<A> {
    fn fmt(&self, f: &mut fmt::Formatter<'_>) -> Result<(), fmt::Error> {
        let month = self.month().ordinal;
        let day = self.day_of_month().0;
        let calendar = self.calendar.as_calendar().debug_name();
        match self.year() {
            types::YearInfo::Era(EraYear { year, era, .. }) => {
                write!(
                    f,
                    "Date({year}-{month}-{day}, {era} era, for calendar {calendar})"
                )
            }
            types::YearInfo::Cyclic(CyclicYear { year, related_iso }) => {
                write!(
                    f,
                    "Date({year}-{month}-{day}, ISO year {related_iso}, for calendar {calendar})"
                )
            }
        }
    }
}

impl<A: AsCalendar + Clone> Clone for Date<A> {
    fn clone(&self) -> Self {
        Self {
            inner: self.inner,
            calendar: self.calendar.clone(),
        }
    }
}

impl<A> Copy for Date<A> where A: AsCalendar + Copy {}

#[cfg(test)]
mod tests {
    use super::*;
    use crate::types::Weekday;

    #[test]
    fn test_ord() {
        let dates_in_order = [
            Date::try_new_iso(-10, 1, 1).unwrap(),
            Date::try_new_iso(-10, 1, 2).unwrap(),
            Date::try_new_iso(-10, 2, 1).unwrap(),
            Date::try_new_iso(-1, 1, 1).unwrap(),
            Date::try_new_iso(-1, 1, 2).unwrap(),
            Date::try_new_iso(-1, 2, 1).unwrap(),
            Date::try_new_iso(0, 1, 1).unwrap(),
            Date::try_new_iso(0, 1, 2).unwrap(),
            Date::try_new_iso(0, 2, 1).unwrap(),
            Date::try_new_iso(1, 1, 1).unwrap(),
            Date::try_new_iso(1, 1, 2).unwrap(),
            Date::try_new_iso(1, 2, 1).unwrap(),
            Date::try_new_iso(10, 1, 1).unwrap(),
            Date::try_new_iso(10, 1, 2).unwrap(),
            Date::try_new_iso(10, 2, 1).unwrap(),
        ];
        for (i, i_date) in dates_in_order.iter().enumerate() {
            for (j, j_date) in dates_in_order.iter().enumerate() {
                let result1 = i_date.cmp(j_date);
                let result2 = j_date.cmp(i_date);
                assert_eq!(result1.reverse(), result2);
                assert_eq!(i.cmp(&j), i_date.cmp(j_date));
            }
        }
    }

    #[test]
    fn test_day_of_week() {
        // June 23, 2021 is a Wednesday
        assert_eq!(
            Date::try_new_iso(2021, 6, 23).unwrap().day_of_week(),
            Weekday::Wednesday,
        );
        // Feb 2, 1983 was a Wednesday
        assert_eq!(
            Date::try_new_iso(1983, 2, 2).unwrap().day_of_week(),
            Weekday::Wednesday,
        );
        // Jan 21, 2021 was a Tuesday
        assert_eq!(
            Date::try_new_iso(2020, 1, 21).unwrap().day_of_week(),
            Weekday::Tuesday,
        );
    }
}<|MERGE_RESOLUTION|>--- conflicted
+++ resolved
@@ -4,13 +4,8 @@
 
 use crate::any_calendar::{AnyCalendar, IntoAnyCalendar};
 use crate::cal::{abstract_gregorian::AbstractGregorian, iso::IsoEra};
-<<<<<<< HEAD
 use crate::calendar_arithmetic::ArithmeticDate;
-use crate::error::DateError;
-=======
-use crate::calendar_arithmetic::CalendarArithmetic;
 use crate::error::{DateError, DateFromFieldsError};
->>>>>>> 1fda50aa
 use crate::options::DateFromFieldsOptions;
 use crate::options::{DateAddOptions, DateDifferenceOptions};
 use crate::types::{CyclicYear, EraYear, IsoWeekOfYear};
@@ -438,15 +433,8 @@
     pub fn week_of_year(&self) -> IsoWeekOfYear {
         let week_of = WeekCalculator::ISO
             .week_of(
-<<<<<<< HEAD
-                AbstractGregorian(IsoEra).days_in_year(&ArithmeticDate::new_unchecked(
-                    self.inner.0.year.saturating_sub(1),
-                    1,
-                    1,
-                )),
-=======
-                AbstractGregorian::<IsoEra>::days_in_provided_year(self.inner.0.year - 1),
->>>>>>> 1fda50aa
+                365 + calendrical_calculations::gregorian::is_leap_year(self.inner.0.year - 1)
+                    as u16,
                 self.days_in_year(),
                 self.day_of_year().0,
                 self.day_of_week(),
