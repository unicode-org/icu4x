--- conflicted
+++ resolved
@@ -28,11 +28,8 @@
 /// </div>
 pub trait Calendar: crate::cal::scaffold::UnstableSealed {
     /// The internal type used to represent dates
-<<<<<<< HEAD
-=======
     ///
     /// Equality and ordering should observe normal calendar semantics.
->>>>>>> 50f3a55e
     type DateInner: Eq + Copy + PartialOrd + fmt::Debug;
     /// The type of YearInfo returned by the date
     type Year: fmt::Debug + Into<types::YearInfo>;
