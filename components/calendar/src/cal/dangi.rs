// This file is part of ICU4X. For terms of use, please see the file
// called LICENSE at the top level of the ICU4X source tree
// (online at: https://github.com/unicode-org/icu4x/blob/main/LICENSE ).

//! This module contains types and implementations for the Korean Dangi calendar.
//!
//! ```rust
//! use icu::calendar::cal::Dangi;
//! use icu::calendar::Date;
//!
//! let dangi = Dangi::new();
//! let dangi_date = Date::try_new_dangi_with_calendar(2023, 6, 6, dangi)
//!     .expect("Failed to initialize Dangi Date instance.");
//!
//! assert_eq!(dangi_date.cyclic_year().related_iso, 2023);
//! assert_eq!(dangi_date.cyclic_year().year, 40);
//! assert_eq!(dangi_date.month().ordinal, 6);
//! assert_eq!(dangi_date.day_of_month().0, 6);
//! ```

use crate::cal::chinese_based::ChineseBasedWithDataLoading;
use crate::cal::iso::{Iso, IsoDateInner};
use crate::calendar_arithmetic::{ArithmeticDate, ArithmeticDateBuilder, CalendarArithmetic};
use crate::calendar_arithmetic::{DateFieldsResolver, PrecomputedDataSource};
use crate::error::DateError;
<<<<<<< HEAD
use crate::options::DateFromFieldsOptions;
use crate::provider::chinese_based::CalendarDangiV1;
use crate::types::{CyclicYear, DateFields};
=======
use crate::provider::chinese_based::ChineseBasedCache;
use crate::types::CyclicYear;
>>>>>>> 5eb627a5
use crate::AsCalendar;
use crate::{types, Calendar, Date};
use calendrical_calculations::rata_die::RataDie;
use icu_provider::prelude::*;

mod data;

/// The [Traditional Korean (Dangi) Calendar](https://en.wikipedia.org/wiki/Korean_calendar)
///
/// The Dangi Calendar is a lunisolar calendar used traditionally in North and South Korea.
/// It is often used today to track important cultural events and holidays like Seollal
/// (Korean lunar new year). It is similar to the Chinese lunar calendar (see [`Chinese`](super::Chinese)),
/// except that observations are based in Korea (currently UTC+9) rather than China (UTC+8).
/// This can cause some differences; for example, 2012 was a leap year, but in the Dangi
/// calendar the leap month was 3, while in the Chinese calendar the leap month was 4.
///
/// This calendar is currently in a preview state: formatting for this calendar is not
/// going to be perfect.
///
/// ```rust
/// use icu::calendar::cal::{Chinese, Dangi};
/// use icu::calendar::Date;
/// use tinystr::tinystr;
///
/// let iso_a = Date::try_new_iso(2012, 4, 23).unwrap();
/// let dangi_a = iso_a.to_calendar(Dangi::new());
/// let chinese_a = iso_a.to_calendar(Chinese::new());
///
/// assert_eq!(dangi_a.month().standard_code.0, tinystr!(4, "M03L"));
/// assert_eq!(chinese_a.month().standard_code.0, tinystr!(4, "M04"));
///
/// let iso_b = Date::try_new_iso(2012, 5, 23).unwrap();
/// let dangi_b = iso_b.to_calendar(Dangi::new());
/// let chinese_b = iso_b.to_calendar(Chinese::new());
///
/// assert_eq!(dangi_b.month().standard_code.0, tinystr!(4, "M04"));
/// assert_eq!(chinese_b.month().standard_code.0, tinystr!(4, "M04L"));
/// ```
/// # Era codes
///
/// This calendar does not use era codes.
///
/// # Month codes
///
/// This calendar is a lunisolar calendar. It supports regular month codes `"M01" - "M12"` as well
/// as leap month codes `"M01L" - "M12L"`.
#[derive(Clone, Debug, Default, PartialEq, Eq, PartialOrd, Ord)]
#[non_exhaustive]
pub struct Dangi;

/// The inner date type used for representing [`Date`]s of [`Dangi`]. See [`Date`] and [`Dangi`] for more detail.
#[derive(Debug, Eq, PartialEq, PartialOrd, Ord, Clone, Copy)]
pub struct DangiDateInner(ArithmeticDate<Dangi>);

impl Dangi {
    /// Creates a new [`Dangi`] calendar.
    pub const fn new() -> Self {
        Self
    }

    #[cfg(feature = "serde")]
    #[doc = icu_provider::gen_buffer_unstable_docs!(BUFFER,Self::new)]
    #[deprecated]
    #[allow(deprecated)]
    pub fn try_new_with_buffer_provider(
        provider: &(impl icu_provider::buf::BufferProvider + ?Sized),
    ) -> Result<Self, DataError> {
        use icu_provider::buf::AsDeserializingBufferProvider;
        Self::try_new_unstable(&provider.as_deserializing())
    }

    #[doc = icu_provider::gen_buffer_unstable_docs!(UNSTABLE, Self::new)]
    #[deprecated]
    pub fn try_new_unstable<D: ?Sized>(_provider: &D) -> Result<Self, DataError> {
        Ok(Self)
    }

    /// Construct a new [`Dangi`] without any precomputed calendrical calculations.
    #[deprecated]
    pub fn new_always_calculating() -> Self {
        Self
    }

    pub(crate) const DEBUG_NAME: &'static str = "Dangi";
}

impl DateFieldsResolver for Dangi {
    type YearInfo = super::chinese_based::ChineseBasedYearInfo;

    #[inline]
    fn era_year_to_monotonic(
        &self,
        _era: &str,
        _era_year: i32,
    ) -> Result<Self::YearInfo, DateError> {
        // This calendar has no era codes
        Err(DateError::UnknownEra)
    }

    #[inline]
    fn year_info_from_extended(&self, extended_year: i32) -> Self::YearInfo {
        self.get_precomputed_data()
            .load_or_compute_info(extended_year)
    }

    fn reference_year_from_month_day(
        &self,
        month_code: types::MonthCode,
        day: u8,
    ) -> Result<Self::YearInfo, DateError> {
        todo!()
    }

    fn ordinal_month_from_code(
        &self,
        year: &Self::YearInfo,
        month_code: types::MonthCode,
    ) -> Result<u8, DateError> {
        year.parse_month_code(month_code)
            .ok_or(DateError::UnknownMonthCode(month_code))
    }
}

impl crate::cal::scaffold::UnstableSealed for Dangi {}
impl Calendar for Dangi {
    type DateInner = DangiDateInner;
    type Year = CyclicYear;

    fn from_fields(
        &self,
        fields: DateFields,
        options: DateFromFieldsOptions,
    ) -> Result<Self::DateInner, DateError> {
<<<<<<< HEAD
        let builder = ArithmeticDateBuilder::try_from_fields(fields, self, options)?;
        builder.year.validate_md(builder.month, builder.day)?;
        Ok(DangiDateInner(ArithmeticDate::new_unchecked(builder)))
=======
        match era {
            None => {}
            _ => return Err(DateError::UnknownEra),
        }

        let year = Self.load_or_compute_info(year);

        let Some(month) = year.parse_month_code(month_code) else {
            return Err(DateError::UnknownMonthCode(month_code));
        };

        year.validate_md(month, day)?;

        Ok(DangiDateInner(ArithmeticDate::new_unchecked(
            year, month, day,
        )))
>>>>>>> 5eb627a5
    }

    fn from_rata_die(&self, rd: RataDie) -> Self::DateInner {
        let iso = Iso.from_rata_die(rd);
        let y = Self::load_or_compute_info_for_rd(rd, iso.iso_year());
        let (m, d) = y.md_from_rd(rd);
        DangiDateInner(ArithmeticDate::new_unchecked_ymd(y, m, d))
    }

    fn to_rata_die(&self, date: &Self::DateInner) -> RataDie {
        date.0.year.rd_from_md(date.0.month, date.0.day)
    }

    fn from_iso(&self, iso: IsoDateInner) -> Self::DateInner {
        let rd = Iso.to_rata_die(&iso);
        let y = Self::load_or_compute_info_for_rd(rd, iso.iso_year());
        let (m, d) = y.md_from_rd(rd);
        DangiDateInner(ArithmeticDate::new_unchecked_ymd(y, m, d))
    }

    fn to_iso(&self, date: &Self::DateInner) -> IsoDateInner {
        Iso.from_rata_die(self.to_rata_die(date))
    }

    fn months_in_year(&self, date: &Self::DateInner) -> u8 {
        date.0.months_in_year()
    }

    fn days_in_year(&self, date: &Self::DateInner) -> u16 {
        date.0.days_in_year()
    }

    fn days_in_month(&self, date: &Self::DateInner) -> u8 {
        date.0.days_in_month()
    }

    fn offset_date(&self, date: &mut Self::DateInner, offset: crate::DateDuration<Self>) {
        date.0.offset_date(offset, &Self);
    }

    fn until(
        &self,
        date1: &Self::DateInner,
        date2: &Self::DateInner,
        _calendar2: &Self,
        largest_unit: crate::DateDurationUnit,
        smallest_unit: crate::DateDurationUnit,
    ) -> crate::DateDuration<Self> {
        date1.0.until(date2.0, largest_unit, smallest_unit)
    }

    fn debug_name(&self) -> &'static str {
        Self::DEBUG_NAME
    }

    fn year_info(&self, date: &Self::DateInner) -> Self::Year {
        let year = date.0.year;
        CyclicYear {
            year: (year.related_iso as i64 - 4).rem_euclid(60) as u8 + 1,
            related_iso: year.related_iso,
        }
    }

    fn is_in_leap_year(&self, date: &Self::DateInner) -> bool {
        Self::provided_year_is_leap(date.0.year)
    }

    fn month(&self, date: &Self::DateInner) -> crate::types::MonthInfo {
        date.0.year.month(date.0.month)
    }

    fn day_of_month(&self, date: &Self::DateInner) -> crate::types::DayOfMonth {
        date.0.day_of_month()
    }

    fn day_of_year(&self, date: &Self::DateInner) -> crate::types::DayOfYear {
        types::DayOfYear(date.0.year.day_of_year(date.0.month, date.0.day))
    }

    fn calendar_algorithm(&self) -> Option<crate::preferences::CalendarAlgorithm> {
        Some(crate::preferences::CalendarAlgorithm::Dangi)
    }
}

impl<A: AsCalendar<Calendar = Dangi>> Date<A> {
    /// Construct a new Dangi date from a `year`, `month`, and `day`.
    /// `year` represents the [ISO](crate::Iso) year that roughly matches the Dangi year;
    /// `month` represents the month of the year ordinally (ex. if it is a leap year, the last month will be 13, not 12);
    /// `day` indicates day of month.
    ///
    /// This date will not use any precomputed calendrical calculations,
    /// one that loads such data from a provider will be added in the future (#3933)
    ///
    /// ```rust
    /// use icu::calendar::cal::Dangi;
    /// use icu::calendar::Date;
    ///
    /// let dangi = Dangi::new();
    ///
    /// let date_dangi = Date::try_new_dangi_with_calendar(2023, 6, 18, dangi)
    ///     .expect("Failed to initialize Dangi Date instance.");
    ///
    /// assert_eq!(date_dangi.cyclic_year().related_iso, 2023);
    /// assert_eq!(date_dangi.cyclic_year().year, 40);
    /// assert_eq!(date_dangi.month().ordinal, 6);
    /// assert_eq!(date_dangi.day_of_month().0, 18);
    /// ```
    pub fn try_new_dangi_with_calendar(
        related_iso_year: i32,
        month: u8,
        day: u8,
        calendar: A,
    ) -> Result<Date<A>, DateError> {
        let year = Dangi.load_or_compute_info(related_iso_year);
        year.validate_md(month, day)?;
        Ok(Date::from_raw(
            DangiDateInner(ArithmeticDate::new_unchecked_ymd(year, month, day)),
            calendar,
        ))
    }
}

impl ChineseBasedWithDataLoading for Dangi {
    type CB = calendrical_calculations::chinese_based::Dangi;
    const DATA: &ChineseBasedCache<'static> = &ChineseBasedCache {
        first_related_iso_year: data::STARTING_YEAR,
        data: data::DATA,
    };
}

#[cfg(test)]
mod test {

    use super::*;
    use crate::cal::Chinese;
    use calendrical_calculations::rata_die::RataDie;

    fn check_cyclic_and_rel_iso(year: i32) {
        let iso = Date::try_new_iso(year, 6, 6).unwrap();
        let chinese = iso.to_calendar(Chinese);
        let dangi = iso.to_calendar(Dangi);
        let chinese_year = chinese.cyclic_year();
        let korean_year = dangi.cyclic_year();
        assert_eq!(
            chinese_year, korean_year,
            "Cyclic year failed for year: {year}"
        );
        let chinese_rel_iso = chinese_year.related_iso;
        let korean_rel_iso = korean_year.related_iso;
        assert_eq!(
            chinese_rel_iso, korean_rel_iso,
            "Rel. ISO year equality failed for year: {year}"
        );
        assert_eq!(korean_rel_iso, year, "Dangi Rel. ISO failed!");
    }

    #[test]
    fn test_cyclic_same_as_chinese_near_present_day() {
        for year in 1923..=2123 {
            check_cyclic_and_rel_iso(year);
        }
    }

    #[test]
    fn test_cyclic_same_as_chinese_near_rd_zero() {
        for year in -100..=100 {
            check_cyclic_and_rel_iso(year);
        }
    }

    #[test]
    fn test_iso_to_dangi_roundtrip() {
        let mut rd = -1963020;
        let max_rd = 1963020;
        let mut iters = 0;
        let max_iters = 560;
        while rd < max_rd && iters < max_iters {
            let rata_die = RataDie::new(rd);
            let iso = Date::from_rata_die(rata_die, Iso);
            let dangi = iso.to_calendar(Dangi);
            let result = dangi.to_calendar(Iso);
            assert_eq!(
                iso, result,
                "Failed roundtrip ISO -> Dangi -> ISO for RD: {rd}"
            );

            rd += 7043;
            iters += 1;
        }
    }

    #[test]
    fn test_dangi_consistent_with_icu() {
        // Test cases for this test are derived from existing ICU Intl.DateTimeFormat. If there is a bug in ICU,
        // these test cases may be affected, and this calendar's output may not be entirely valid.

        // There are a number of test cases which do not match ICU for dates very far in the past or future,
        // see #3709.

        #[derive(Debug)]
        struct TestCase {
            iso_year: i32,
            iso_month: u8,
            iso_day: u8,
            expected_rel_iso: i32,
            expected_cyclic: u8,
            expected_month: u8,
            expected_day: u8,
        }

        let cases = [
            TestCase {
                // #3709: This test case fails to match ICU
                iso_year: 4321,
                iso_month: 1,
                iso_day: 23,
                expected_rel_iso: 4320,
                expected_cyclic: 57,
                expected_month: 13,
                expected_day: 12,
            },
            TestCase {
                iso_year: 3649,
                iso_month: 9,
                iso_day: 20,
                expected_rel_iso: 3649,
                expected_cyclic: 46,
                expected_month: 9,
                expected_day: 1,
            },
            TestCase {
                iso_year: 3333,
                iso_month: 3,
                iso_day: 3,
                expected_rel_iso: 3333,
                expected_cyclic: 30,
                expected_month: 1,
                expected_day: 25,
            },
            TestCase {
                iso_year: 3000,
                iso_month: 3,
                iso_day: 30,
                expected_rel_iso: 3000,
                expected_cyclic: 57,
                expected_month: 3,
                expected_day: 3,
            },
            TestCase {
                iso_year: 2772,
                iso_month: 7,
                iso_day: 27,
                expected_rel_iso: 2772,
                expected_cyclic: 9,
                expected_month: 7,
                expected_day: 5,
            },
            TestCase {
                iso_year: 2525,
                iso_month: 2,
                iso_day: 25,
                expected_rel_iso: 2525,
                expected_cyclic: 2,
                expected_month: 2,
                expected_day: 3,
            },
            TestCase {
                iso_year: 2345,
                iso_month: 3,
                iso_day: 21,
                expected_rel_iso: 2345,
                expected_cyclic: 2,
                expected_month: 2,
                expected_day: 17,
            },
            TestCase {
                iso_year: 2222,
                iso_month: 2,
                iso_day: 22,
                expected_rel_iso: 2222,
                expected_cyclic: 59,
                expected_month: 1,
                expected_day: 11,
            },
            TestCase {
                iso_year: 2167,
                iso_month: 6,
                iso_day: 22,
                expected_rel_iso: 2167,
                expected_cyclic: 4,
                expected_month: 5,
                expected_day: 6,
            },
            TestCase {
                iso_year: 2121,
                iso_month: 2,
                iso_day: 12,
                expected_rel_iso: 2120,
                expected_cyclic: 17,
                expected_month: 13,
                expected_day: 25,
            },
            TestCase {
                iso_year: 2080,
                iso_month: 12,
                iso_day: 31,
                expected_rel_iso: 2080,
                expected_cyclic: 37,
                expected_month: 12,
                expected_day: 21,
            },
            TestCase {
                iso_year: 2030,
                iso_month: 3,
                iso_day: 20,
                expected_rel_iso: 2030,
                expected_cyclic: 47,
                expected_month: 2,
                expected_day: 17,
            },
            TestCase {
                iso_year: 2027,
                iso_month: 2,
                iso_day: 7,
                expected_rel_iso: 2027,
                expected_cyclic: 44,
                expected_month: 1,
                expected_day: 1,
            },
            TestCase {
                iso_year: 2023,
                iso_month: 7,
                iso_day: 1,
                expected_rel_iso: 2023,
                expected_cyclic: 40,
                expected_month: 6,
                expected_day: 14,
            },
            TestCase {
                iso_year: 2022,
                iso_month: 3,
                iso_day: 1,
                expected_rel_iso: 2022,
                expected_cyclic: 39,
                expected_month: 1,
                expected_day: 29,
            },
            TestCase {
                iso_year: 2021,
                iso_month: 2,
                iso_day: 1,
                expected_rel_iso: 2020,
                expected_cyclic: 37,
                expected_month: 13,
                expected_day: 20,
            },
            TestCase {
                iso_year: 2016,
                iso_month: 3,
                iso_day: 30,
                expected_rel_iso: 2016,
                expected_cyclic: 33,
                expected_month: 2,
                expected_day: 22,
            },
            TestCase {
                iso_year: 2016,
                iso_month: 7,
                iso_day: 30,
                expected_rel_iso: 2016,
                expected_cyclic: 33,
                expected_month: 6,
                expected_day: 27,
            },
            TestCase {
                iso_year: 2015,
                iso_month: 9,
                iso_day: 22,
                expected_rel_iso: 2015,
                expected_cyclic: 32,
                expected_month: 8,
                expected_day: 10,
            },
            TestCase {
                iso_year: 2013,
                iso_month: 10,
                iso_day: 1,
                expected_rel_iso: 2013,
                expected_cyclic: 30,
                expected_month: 8,
                expected_day: 27,
            },
            TestCase {
                iso_year: 2010,
                iso_month: 2,
                iso_day: 1,
                expected_rel_iso: 2009,
                expected_cyclic: 26,
                expected_month: 13,
                expected_day: 18,
            },
            TestCase {
                iso_year: 2000,
                iso_month: 8,
                iso_day: 30,
                expected_rel_iso: 2000,
                expected_cyclic: 17,
                expected_month: 8,
                expected_day: 2,
            },
            TestCase {
                iso_year: 1990,
                iso_month: 11,
                iso_day: 11,
                expected_rel_iso: 1990,
                expected_cyclic: 7,
                expected_month: 10,
                expected_day: 24,
            },
            TestCase {
                iso_year: 1970,
                iso_month: 6,
                iso_day: 10,
                expected_rel_iso: 1970,
                expected_cyclic: 47,
                expected_month: 5,
                expected_day: 7,
            },
            TestCase {
                iso_year: 1970,
                iso_month: 1,
                iso_day: 1,
                expected_rel_iso: 1969,
                expected_cyclic: 46,
                expected_month: 11,
                expected_day: 24,
            },
            TestCase {
                iso_year: 1941,
                iso_month: 12,
                iso_day: 7,
                expected_rel_iso: 1941,
                expected_cyclic: 18,
                expected_month: 11,
                expected_day: 19,
            },
            TestCase {
                iso_year: 1812,
                iso_month: 5,
                iso_day: 4,
                expected_rel_iso: 1812,
                expected_cyclic: 9,
                expected_month: 3,
                expected_day: 24,
            },
            TestCase {
                iso_year: 1655,
                iso_month: 6,
                iso_day: 15,
                expected_rel_iso: 1655,
                expected_cyclic: 32,
                expected_month: 5,
                expected_day: 12,
            },
            TestCase {
                iso_year: 1333,
                iso_month: 3,
                iso_day: 10,
                expected_rel_iso: 1333,
                expected_cyclic: 10,
                expected_month: 2,
                expected_day: 16,
            },
            TestCase {
                iso_year: 1000,
                iso_month: 10,
                iso_day: 10,
                expected_rel_iso: 1000,
                expected_cyclic: 37,
                expected_month: 9,
                expected_day: 5,
            },
            TestCase {
                iso_year: 842,
                iso_month: 2,
                iso_day: 15,
                expected_rel_iso: 841,
                expected_cyclic: 58,
                expected_month: 13,
                expected_day: 28,
            },
            TestCase {
                iso_year: 101,
                iso_month: 1,
                iso_day: 10,
                expected_rel_iso: 100,
                expected_cyclic: 37,
                expected_month: 12,
                expected_day: 24,
            },
            TestCase {
                iso_year: -1,
                iso_month: 3,
                iso_day: 28,
                expected_rel_iso: -1,
                expected_cyclic: 56,
                expected_month: 2,
                expected_day: 25,
            },
            TestCase {
                iso_year: -3,
                iso_month: 2,
                iso_day: 28,
                expected_rel_iso: -3,
                expected_cyclic: 54,
                expected_month: 2,
                expected_day: 5,
            },
            TestCase {
                iso_year: -365,
                iso_month: 7,
                iso_day: 24,
                expected_rel_iso: -365,
                expected_cyclic: 52,
                expected_month: 6,
                expected_day: 24,
            },
            TestCase {
                iso_year: -999,
                iso_month: 9,
                iso_day: 9,
                expected_rel_iso: -999,
                expected_cyclic: 18,
                expected_month: 7,
                expected_day: 27,
            },
            TestCase {
                iso_year: -1500,
                iso_month: 1,
                iso_day: 5,
                expected_rel_iso: -1501,
                expected_cyclic: 56,
                expected_month: 12,
                expected_day: 2,
            },
            TestCase {
                iso_year: -2332,
                iso_month: 3,
                iso_day: 1,
                expected_rel_iso: -2332,
                expected_cyclic: 5,
                expected_month: 1,
                expected_day: 16,
            },
            TestCase {
                iso_year: -2332,
                iso_month: 2,
                iso_day: 15,
                expected_rel_iso: -2332,
                expected_cyclic: 5,
                expected_month: 1,
                expected_day: 1,
            },
            TestCase {
                // #3709: This test case fails to match ICU
                iso_year: -2332,
                iso_month: 2,
                iso_day: 14,
                expected_rel_iso: -2333,
                expected_cyclic: 4,
                expected_month: 13,
                expected_day: 30,
            },
            TestCase {
                // #3709: This test case fails to match ICU
                iso_year: -2332,
                iso_month: 1,
                iso_day: 17,
                expected_rel_iso: -2333,
                expected_cyclic: 4,
                expected_month: 13,
                expected_day: 2,
            },
            TestCase {
                // #3709: This test case fails to match ICU
                iso_year: -2332,
                iso_month: 1,
                iso_day: 16,
                expected_rel_iso: -2333,
                expected_cyclic: 4,
                expected_month: 13,
                expected_day: 1,
            },
            TestCase {
                iso_year: -2332,
                iso_month: 1,
                iso_day: 15,
                expected_rel_iso: -2333,
                expected_cyclic: 4,
                expected_month: 12,
                expected_day: 29,
            },
            TestCase {
                iso_year: -2332,
                iso_month: 1,
                iso_day: 1,
                expected_rel_iso: -2333,
                expected_cyclic: 4,
                expected_month: 12,
                expected_day: 15,
            },
            TestCase {
                iso_year: -2333,
                iso_month: 1,
                iso_day: 16,
                expected_rel_iso: -2334,
                expected_cyclic: 3,
                expected_month: 12,
                expected_day: 19,
            },
            TestCase {
                iso_year: -2333,
                iso_month: 1,
                iso_day: 27,
                expected_rel_iso: -2333,
                expected_cyclic: 4,
                expected_month: 1,
                expected_day: 1,
            },
            TestCase {
                iso_year: -2333,
                iso_month: 1,
                iso_day: 26,
                expected_rel_iso: -2334,
                expected_cyclic: 3,
                expected_month: 12,
                expected_day: 29,
            },
            TestCase {
                iso_year: -2600,
                iso_month: 9,
                iso_day: 16,
                expected_rel_iso: -2600,
                expected_cyclic: 37,
                expected_month: 8,
                expected_day: 16,
            },
            TestCase {
                iso_year: -2855,
                iso_month: 2,
                iso_day: 3,
                expected_rel_iso: -2856,
                expected_cyclic: 21,
                expected_month: 12,
                expected_day: 30,
            },
            TestCase {
                // #3709: This test case fails to match ICU
                iso_year: -3000,
                iso_month: 5,
                iso_day: 15,
                expected_rel_iso: -3000,
                expected_cyclic: 57,
                expected_month: 4,
                expected_day: 1,
            },
            TestCase {
                // #3709: This test case fails to match ICU
                iso_year: -3649,
                iso_month: 9,
                iso_day: 20,
                expected_rel_iso: -3649,
                expected_cyclic: 8,
                expected_month: 8,
                expected_day: 10,
            },
            TestCase {
                // #3709: This test case fails to match ICU
                iso_year: -3649,
                iso_month: 3,
                iso_day: 30,
                expected_rel_iso: -3649,
                expected_cyclic: 8,
                expected_month: 2,
                expected_day: 14,
            },
            TestCase {
                // #3709: This test case fails to match ICU
                iso_year: -3650,
                iso_month: 3,
                iso_day: 30,
                expected_rel_iso: -3650,
                expected_cyclic: 7,
                expected_month: 3,
                expected_day: 3,
            },
        ];

        for case in cases {
            let iso = Date::try_new_iso(case.iso_year, case.iso_month, case.iso_day).unwrap();
            let dangi = iso.to_calendar(Dangi);
            let dangi_cyclic = dangi.cyclic_year();
            let dangi_month = dangi.month().ordinal;
            let dangi_day = dangi.day_of_month().0;

            assert_eq!(
                dangi_cyclic.related_iso, case.expected_rel_iso,
                "Related ISO failed for test case: {case:?}"
            );
            assert_eq!(
                dangi_cyclic.year, case.expected_cyclic,
                "Cyclic year failed for test case: {case:?}"
            );
            assert_eq!(
                dangi_month, case.expected_month,
                "Month failed for test case: {case:?}"
            );
            assert_eq!(
                dangi_day, case.expected_day,
                "Day failed for test case: {case:?}"
            );
        }
    }
}<|MERGE_RESOLUTION|>--- conflicted
+++ resolved
@@ -23,14 +23,8 @@
 use crate::calendar_arithmetic::{ArithmeticDate, ArithmeticDateBuilder, CalendarArithmetic};
 use crate::calendar_arithmetic::{DateFieldsResolver, PrecomputedDataSource};
 use crate::error::DateError;
-<<<<<<< HEAD
 use crate::options::DateFromFieldsOptions;
-use crate::provider::chinese_based::CalendarDangiV1;
 use crate::types::{CyclicYear, DateFields};
-=======
-use crate::provider::chinese_based::ChineseBasedCache;
-use crate::types::CyclicYear;
->>>>>>> 5eb627a5
 use crate::AsCalendar;
 use crate::{types, Calendar, Date};
 use calendrical_calculations::rata_die::RataDie;
@@ -164,28 +158,9 @@
         fields: DateFields,
         options: DateFromFieldsOptions,
     ) -> Result<Self::DateInner, DateError> {
-<<<<<<< HEAD
         let builder = ArithmeticDateBuilder::try_from_fields(fields, self, options)?;
         builder.year.validate_md(builder.month, builder.day)?;
         Ok(DangiDateInner(ArithmeticDate::new_unchecked(builder)))
-=======
-        match era {
-            None => {}
-            _ => return Err(DateError::UnknownEra),
-        }
-
-        let year = Self.load_or_compute_info(year);
-
-        let Some(month) = year.parse_month_code(month_code) else {
-            return Err(DateError::UnknownMonthCode(month_code));
-        };
-
-        year.validate_md(month, day)?;
-
-        Ok(DangiDateInner(ArithmeticDate::new_unchecked(
-            year, month, day,
-        )))
->>>>>>> 5eb627a5
     }
 
     fn from_rata_die(&self, rd: RataDie) -> Self::DateInner {
