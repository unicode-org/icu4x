// This file is part of ICU4X. For terms of use, please see the file
// called LICENSE at the top level of the ICU4X source tree
// (online at: https://github.com/unicode-org/icu4x/blob/main/LICENSE ).

<<<<<<< HEAD
//! This module contains types and implementations for the Ethiopian calendar.
//!
//! ```rust
//! use icu::calendar::{cal::Ethiopian, Date};
//!
//! let date_iso = Date::try_new_iso(1970, 1, 2)
//!     .expect("Failed to initialize ISO Date instance.");
//! let date_ethiopian = Date::new_from_iso(date_iso, Ethiopian::new());
//!
//! assert_eq!(date_ethiopian.era_year().year, 1962);
//! assert_eq!(date_ethiopian.month().ordinal, 4);
//! assert_eq!(date_ethiopian.day_of_month().0, 24);
//! ```

use crate::cal::coptic::CopticDateInner;
use crate::cal::iso::IsoDateInner;
use crate::cal::Coptic;
use crate::calendar_arithmetic::{ArithmeticDate, ArithmeticDateBuilder, DateFieldsResolver};
=======
use crate::cal::iso::{Iso, IsoDateInner};
use crate::calendar_arithmetic::{
    ArithmeticDate, ArithmeticDateBuilder, CalendarArithmetic, DateFieldsResolver,
};
>>>>>>> 4cd441ce
use crate::error::DateError;
use crate::options::DateFromFieldsOptions;
use crate::types::DateFields;
use crate::{types, Calendar, Date, DateDuration, DateDurationUnit, RangeError};
use calendrical_calculations::rata_die::RataDie;
use tinystr::tinystr;

/// The number of years the Amete Mihret epoch precedes the Coptic epoch
const AMETE_MIHRET_OFFSET: i32 = 276;

/// The number of years the Amete Alem epoch precedes the Coptic epoch
const AMETE_ALEM_OFFSET: i32 = 5776;

/// Which era style the ethiopian calendar uses
#[derive(Clone, Copy, PartialEq, Eq, Hash, Debug, PartialOrd, Ord)]
#[non_exhaustive]
pub enum EthiopianEraStyle {
    /// Use the Anno Mundi era, anchored at the date of Creation, followed by the
    /// Incarnation era, anchored at the date of the Incarnation of Jesus
    AmeteMihret,
    /// Use the single Anno Mundi era, anchored at the date of Creation
    AmeteAlem,
}

/// The [Ethiopian Calendar]
///
/// The [Ethiopian calendar] is a solar calendar used by the Coptic Orthodox Church, with twelve normal months
/// and a thirteenth small epagomenal month.
///
/// This type can be used with [`Date`] to represent dates in this calendar.
///
/// It can be constructed in two modes: using the Amete Alem era scheme, or the Amete Mihret era scheme (the default),
/// see [`EthiopianEraStyle`] for more info.
///
/// [Ethiopian calendar]: https://en.wikipedia.org/wiki/Ethiopian_calendar
///
/// # Era codes
///
/// This calendar always uses the `aa` era, where 1 Amete Alem is 5493 BCE. Dates before this era use negative years.
/// Dates before that use negative year numbers.
/// In the Amete Mihret scheme it uses the additional `am` era, 1 Amete Mihret is 9 CE.
///
/// # Month codes
///
/// This calendar supports 13 solar month codes (`"M01" - "M13"`), with `"M13"` being used for the short epagomenal month
/// at the end of the year.
// The bool specifies whether dates should be in the Amete Alem era scheme
#[derive(Copy, Clone, Debug, Hash, Eq, PartialEq, PartialOrd, Ord)]
pub struct Ethiopian(EthiopianEraStyle);

impl Default for Ethiopian {
    fn default() -> Self {
        Self(EthiopianEraStyle::AmeteMihret)
    }
}

#[allow(missing_docs)] // not actually public
#[derive(Copy, Clone, Debug, Hash, Eq, PartialEq, PartialOrd, Ord)]
pub struct EthiopianDateInner(CopticDateInner);

impl DateFieldsResolver for Ethiopian {
    // Coptic year
    type YearInfo = i32;

    #[inline]
    fn year_info_from_era(&self, era: &str, era_year: i32) -> Result<Self::YearInfo, DateError> {
        match (self.era_style(), era) {
            (EthiopianEraStyle::AmeteMihret, "am") => Ok(era_year - AMETE_MIHRET_OFFSET),
            (_, "aa") => Ok(era_year - AMETE_ALEM_OFFSET),
            (_, _) => Err(DateError::UnknownEra),
        }
    }

    #[inline]
    fn year_info_from_extended(&self, extended_year: i32) -> Self::YearInfo {
        extended_year
            - if self.0 == EthiopianEraStyle::AmeteMihret {
                AMETE_MIHRET_OFFSET
            } else {
                AMETE_ALEM_OFFSET
            }
    }

    #[inline]
    fn reference_year_from_month_day(
        &self,
        month_code: types::MonthCode,
        day: u8,
    ) -> Result<Self::YearInfo, DateError> {
        crate::cal::Coptic::reference_year_from_month_day(month_code, day)
    }
}

impl crate::cal::scaffold::UnstableSealed for Ethiopian {}
impl Calendar for Ethiopian {
    type DateInner = EthiopianDateInner;
    type Year = types::EraYear;
    fn from_fields(
        &self,
        fields: DateFields,
        options: DateFromFieldsOptions,
    ) -> Result<Self::DateInner, DateError> {
        let builder = ArithmeticDateBuilder::try_from_fields(fields, self, options)?;
        ArithmeticDate::try_from_builder(builder, options)
            .map(CopticDateInner)
            .map(EthiopianDateInner)
            .map_err(|e| e.maybe_with_month_code(fields.month_code))
    }

    fn from_rata_die(&self, rd: RataDie) -> Self::DateInner {
        EthiopianDateInner(Coptic.from_rata_die(rd))
    }

    fn to_rata_die(&self, date: &Self::DateInner) -> RataDie {
        Coptic.to_rata_die(&date.0)
    }

    fn from_iso(&self, iso: IsoDateInner) -> Self::DateInner {
        EthiopianDateInner(Coptic.from_iso(iso))
    }

    fn to_iso(&self, date: &Self::DateInner) -> IsoDateInner {
        Coptic.to_iso(&date.0)
    }

    fn months_in_year(&self, date: &Self::DateInner) -> u8 {
        Coptic.months_in_year(&date.0)
    }

    fn days_in_year(&self, date: &Self::DateInner) -> u16 {
        Coptic.days_in_year(&date.0)
    }

    fn days_in_month(&self, date: &Self::DateInner) -> u8 {
        Coptic.days_in_month(&date.0)
    }

    fn offset_date(&self, date: &mut Self::DateInner, offset: DateDuration<Self>) {
        Coptic.offset_date(&mut date.0, offset.cast_unit());
    }

    fn until(
        &self,
        date1: &Self::DateInner,
        date2: &Self::DateInner,
        _calendar2: &Self,
        largest_unit: DateDurationUnit,
        smallest_unit: DateDurationUnit,
    ) -> DateDuration<Self> {
        Coptic
            .until(&date1.0, &date2.0, &Coptic, largest_unit, smallest_unit)
            .cast_unit()
    }

    fn year_info(&self, date: &Self::DateInner) -> Self::Year {
        let coptic_year = date.0 .0.extended_year();
        let extended_year = if self.0 == EthiopianEraStyle::AmeteAlem {
            coptic_year + AMETE_ALEM_OFFSET
        } else {
            coptic_year + AMETE_MIHRET_OFFSET
        };

        if self.0 == EthiopianEraStyle::AmeteAlem || extended_year <= 0 {
            types::EraYear {
                era: tinystr!(16, "aa"),
                era_index: Some(0),
                year: coptic_year + AMETE_ALEM_OFFSET,
                extended_year,
                ambiguity: types::YearAmbiguity::CenturyRequired,
            }
        } else {
            types::EraYear {
                era: tinystr!(16, "am"),
                era_index: Some(1),
                year: coptic_year + AMETE_MIHRET_OFFSET,
                extended_year,
                ambiguity: types::YearAmbiguity::CenturyRequired,
            }
        }
    }

    fn is_in_leap_year(&self, date: &Self::DateInner) -> bool {
        Coptic.is_in_leap_year(&date.0)
    }

    fn month(&self, date: &Self::DateInner) -> types::MonthInfo {
        Coptic.month(&date.0)
    }

    fn day_of_month(&self, date: &Self::DateInner) -> types::DayOfMonth {
        Coptic.day_of_month(&date.0)
    }

    fn day_of_year(&self, date: &Self::DateInner) -> types::DayOfYear {
        Coptic.day_of_year(&date.0)
    }

    fn debug_name(&self) -> &'static str {
        "Ethiopian"
    }

    fn calendar_algorithm(&self) -> Option<crate::preferences::CalendarAlgorithm> {
        Some(crate::preferences::CalendarAlgorithm::Ethiopic)
    }
}

impl Ethiopian {
    /// Construct a new Ethiopian Calendar for the Amete Mihret era naming scheme
    pub const fn new() -> Self {
        Self(EthiopianEraStyle::AmeteMihret)
    }

    /// Construct a new Ethiopian Calendar with an explicit [`EthiopianEraStyle`].
    pub const fn new_with_era_style(era_style: EthiopianEraStyle) -> Self {
        Self(era_style)
    }

    /// Returns the [`EthiopianEraStyle`] used by this calendar.
    pub fn era_style(&self) -> EthiopianEraStyle {
        self.0
    }
}

impl Date<Ethiopian> {
    /// Construct new Ethiopian Date.
    ///
    /// ```rust
    /// use icu::calendar::cal::EthiopianEraStyle;
    /// use icu::calendar::Date;
    ///
    /// let date_ethiopian =
    ///     Date::try_new_ethiopian(EthiopianEraStyle::AmeteMihret, 2014, 8, 25)
    ///         .expect("Failed to initialize Ethopic Date instance.");
    ///
    /// assert_eq!(date_ethiopian.era_year().year, 2014);
    /// assert_eq!(date_ethiopian.month().ordinal, 8);
    /// assert_eq!(date_ethiopian.day_of_month().0, 25);
    /// ```
    pub fn try_new_ethiopian(
        era_style: EthiopianEraStyle,
        year: i32,
        month: u8,
        day: u8,
    ) -> Result<Date<Ethiopian>, RangeError> {
        let year = Ethiopian(era_style).year_info_from_extended(year);
        ArithmeticDate::try_from_ymd(year, month, day)
            .map(CopticDateInner)
            .map(EthiopianDateInner)
            .map(|inner| Date::from_raw(inner, Ethiopian(era_style)))
    }
}

#[cfg(test)]
mod test {
    use super::*;

    #[test]
    fn test_leap_year() {
        // 11th September 2023 in gregorian is 6/13/2015 in ethiopian
        let iso_date = Date::try_new_iso(2023, 9, 11).unwrap();
        let date_ethiopian = Date::new_from_iso(iso_date, Ethiopian::new());
        assert_eq!(date_ethiopian.extended_year(), 2015);
        assert_eq!(date_ethiopian.month().ordinal, 13);
        assert_eq!(date_ethiopian.day_of_month().0, 6);
    }

    #[test]
    fn test_iso_to_ethiopian_conversion_and_back() {
        let iso_date = Date::try_new_iso(1970, 1, 2).unwrap();
        let date_ethiopian = Date::new_from_iso(iso_date, Ethiopian::new());

        assert_eq!(date_ethiopian.extended_year(), 1962);
        assert_eq!(date_ethiopian.month().ordinal, 4);
        assert_eq!(date_ethiopian.day_of_month().0, 24);

        assert_eq!(
            date_ethiopian.to_iso(),
            Date::try_new_iso(1970, 1, 2).unwrap()
        );
    }

    #[test]
    fn test_iso_to_ethiopian_aa_conversion_and_back() {
        let iso_date = Date::try_new_iso(1970, 1, 2).unwrap();
        let date_ethiopian = Date::new_from_iso(iso_date, Ethiopian(EthiopianEraStyle::AmeteAlem));

        assert_eq!(date_ethiopian.extended_year(), 7462);
        assert_eq!(date_ethiopian.month().ordinal, 4);
        assert_eq!(date_ethiopian.day_of_month().0, 24);

        assert_eq!(
            date_ethiopian.to_iso(),
            Date::try_new_iso(1970, 1, 2).unwrap()
        );
    }

    #[test]
    fn test_roundtrip_negative() {
        // https://github.com/unicode-org/icu4x/issues/2254
        let iso_date = Date::try_new_iso(-1000, 3, 3).unwrap();
        let ethiopian = iso_date.to_calendar(Ethiopian::new());
        let recovered_iso = ethiopian.to_iso();
        assert_eq!(iso_date, recovered_iso);
    }

    #[test]
    fn extended_year() {
        assert_eq!(
            Date::new_from_iso(
                Date::try_new_iso(-5500 + 9, 1, 1).unwrap(),
                Ethiopian(EthiopianEraStyle::AmeteAlem)
            )
            .extended_year(),
            1
        );
        assert_eq!(
            Date::new_from_iso(
                Date::try_new_iso(9, 1, 1).unwrap(),
                Ethiopian(EthiopianEraStyle::AmeteAlem)
            )
            .extended_year(),
            5501
        );

        assert_eq!(
            Date::new_from_iso(
                Date::try_new_iso(-5500 + 9, 1, 1).unwrap(),
                Ethiopian(EthiopianEraStyle::AmeteMihret)
            )
            .extended_year(),
            -5499
        );
        assert_eq!(
            Date::new_from_iso(
                Date::try_new_iso(9, 1, 1).unwrap(),
                Ethiopian(EthiopianEraStyle::AmeteMihret)
            )
            .extended_year(),
            1
        );
    }
}<|MERGE_RESOLUTION|>--- conflicted
+++ resolved
@@ -1,32 +1,11 @@
 // This file is part of ICU4X. For terms of use, please see the file
 // called LICENSE at the top level of the ICU4X source tree
 // (online at: https://github.com/unicode-org/icu4x/blob/main/LICENSE ).
-
-<<<<<<< HEAD
-//! This module contains types and implementations for the Ethiopian calendar.
-//!
-//! ```rust
-//! use icu::calendar::{cal::Ethiopian, Date};
-//!
-//! let date_iso = Date::try_new_iso(1970, 1, 2)
-//!     .expect("Failed to initialize ISO Date instance.");
-//! let date_ethiopian = Date::new_from_iso(date_iso, Ethiopian::new());
-//!
-//! assert_eq!(date_ethiopian.era_year().year, 1962);
-//! assert_eq!(date_ethiopian.month().ordinal, 4);
-//! assert_eq!(date_ethiopian.day_of_month().0, 24);
-//! ```
 
 use crate::cal::coptic::CopticDateInner;
 use crate::cal::iso::IsoDateInner;
 use crate::cal::Coptic;
 use crate::calendar_arithmetic::{ArithmeticDate, ArithmeticDateBuilder, DateFieldsResolver};
-=======
-use crate::cal::iso::{Iso, IsoDateInner};
-use crate::calendar_arithmetic::{
-    ArithmeticDate, ArithmeticDateBuilder, CalendarArithmetic, DateFieldsResolver,
-};
->>>>>>> 4cd441ce
 use crate::error::DateError;
 use crate::options::DateFromFieldsOptions;
 use crate::types::DateFields;
