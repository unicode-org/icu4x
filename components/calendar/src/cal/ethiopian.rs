--- conflicted
+++ resolved
@@ -116,22 +116,7 @@
     }
 
     fn from_rata_die(&self, rd: RataDie) -> Self::DateInner {
-<<<<<<< HEAD
-        EthiopianDateInner(
-            match calendrical_calculations::ethiopian::ethiopian_from_fixed(rd) {
-                Err(I32CastError::BelowMin) => ArithmeticDate::min_date(),
-                Err(I32CastError::AboveMax) => ArithmeticDate::max_date(),
-                Ok((year, month, day)) => ArithmeticDate::new_unchecked(
-                    // calendrical calculations returns years in the Incarnation era
-                    year + INCARNATION_OFFSET,
-                    month,
-                    day,
-                ),
-            },
-        )
-=======
         EthiopianDateInner(Coptic.from_rata_die(rd))
->>>>>>> 6e55a25d
     }
 
     fn to_rata_die(&self, date: &Self::DateInner) -> RataDie {
