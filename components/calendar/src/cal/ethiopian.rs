// This file is part of ICU4X. For terms of use, please see the file
// called LICENSE at the top level of the ICU4X source tree
// (online at: https://github.com/unicode-org/icu4x/blob/main/LICENSE ).

use crate::cal::coptic::CopticDateInner;
use crate::cal::Coptic;
use crate::calendar_arithmetic::{ArithmeticDate, DateFieldsResolver};
use crate::error::{DateError, DateFromFieldsError, EcmaReferenceYearError, UnknownEraError};
use crate::options::DateFromFieldsOptions;
use crate::options::{DateAddOptions, DateDifferenceOptions};
use crate::types::DateFields;
use crate::{types, Calendar, Date, RangeError};
use calendrical_calculations::rata_die::RataDie;
use tinystr::tinystr;

/// The Coptic year of the Amete Mihret epoch
const AMETE_MIHRET_OFFSET: i32 = -276;

/// The Coptic year of the Amete Alem epoch
const AMETE_ALEM_OFFSET: i32 = -5776;

/// Which era style the ethiopian calendar uses
#[derive(Clone, Copy, PartialEq, Eq, Hash, Debug, PartialOrd, Ord)]
#[non_exhaustive]
pub enum EthiopianEraStyle {
    /// Use the Anno Mundi era, anchored at the date of Creation, followed by the
    /// Incarnation era, anchored at the date of the Incarnation of Jesus
    AmeteMihret,
    /// Use the single Anno Mundi era, anchored at the date of Creation
    AmeteAlem,
}

/// The [Ethiopian Calendar](https://en.wikipedia.org/wiki/Ethiopian_calendar)
///
/// The Ethiopian calendar is a variant of the [`Coptic`] calendar. It differs
/// from the Coptic calendar by the names of the months as well as the era.
///
/// This implementation can be constructed in two modes: using the Amete Alem era
/// scheme, or the Amete Mihret era scheme (the default), see [`EthiopianEraStyle`]
/// for more info.
///
/// This implementation extends proleptically for dates before the calendar's creation.
///
/// This corresponds to the `"ethiopic"` and `"ethioaa"` [CLDR calendars](https://unicode.org/reports/tr35/#UnicodeCalendarIdentifier),
/// with `"ethiopic"` being for [`EthiopianEraStyle::AmeteMihret`]
///
/// # Era codes
///
/// This calendar always uses the `aa` era, where 1 Amete Alem is 5493 BCE. Dates before this era use negative years.
/// Dates before that use negative year numbers.
///
/// In the Amete Mihret scheme it uses the additional `am` era, 1 Amete Mihret is 9 CE.
///
/// # Months and days
///
/// The 13 months are called Mäskäräm (`M01`, 30 days), Ṭəqəmt (`M02`, 30 days),
/// Ḫədar (`M03`, 30 days), Taḫśaś (`M04`, 30 days), Ṭərr (`M05`, 30 days), Yäkatit (`M06`, 30 days),
/// Mägabit (`M07`, 30 days), Miyazya (`M08`, 30 days), Gənbo (`M09`, 30 days),
/// Säne (`M10`, 30 days), Ḥamle (`M11`, 30 days), Nähase (`M12`, 30 days), Ṗagʷəmen (`M13`, 5 days).
///
/// In leap years (years divisible by 4), Ṗagʷəmen gains a 6th day.
///
/// Standard years thus have 365 days, and leap years 366.
///
/// # Calendar drift
///
/// The Ethiopian calendar has the same year lengths and leap year rules as the [`Coptic`] and
/// [`Julian`](crate::cal::Julian) calendars, so it experiences the same drift of 1 day in ~128
/// years with respect to the seasons.
#[derive(Copy, Clone, Debug, Hash, Eq, PartialEq, PartialOrd, Ord)]
pub struct Ethiopian(EthiopianEraStyle);

impl Default for Ethiopian {
    fn default() -> Self {
        Self(EthiopianEraStyle::AmeteMihret)
    }
}

#[allow(missing_docs)] // not actually public
#[derive(Copy, Clone, Debug, Hash, Eq, PartialEq, PartialOrd, Ord)]
pub struct EthiopianDateInner(CopticDateInner);

impl DateFieldsResolver for Ethiopian {
    // Coptic year
    type YearInfo = i32;

    fn days_in_provided_month(year: Self::YearInfo, month: u8) -> u8 {
        Coptic::days_in_provided_month(year, month)
    }

    fn months_in_provided_year(year: Self::YearInfo) -> u8 {
        Coptic::months_in_provided_year(year)
    }

    #[inline]
    fn year_info_from_era(
        &self,
        era: &[u8],
        era_year: i32,
    ) -> Result<Self::YearInfo, UnknownEraError> {
        match (self.era_style(), era) {
            (EthiopianEraStyle::AmeteMihret, b"am") => Ok(era_year + AMETE_MIHRET_OFFSET),
            (_, b"aa") => Ok(era_year + AMETE_ALEM_OFFSET),
            (_, _) => Err(UnknownEraError),
        }
    }

    #[inline]
    fn year_info_from_extended(&self, extended_year: i32) -> Self::YearInfo {
        extended_year
            + if self.0 == EthiopianEraStyle::AmeteMihret {
                AMETE_MIHRET_OFFSET
            } else {
                AMETE_ALEM_OFFSET
            }
    }

    #[inline]
    fn reference_year_from_month_day(
        &self,
        month: types::Month,
        day: u8,
    ) -> Result<Self::YearInfo, EcmaReferenceYearError> {
        crate::cal::Coptic::reference_year_from_month_day(month, day)
    }
}

impl crate::cal::scaffold::UnstableSealed for Ethiopian {}
impl Calendar for Ethiopian {
    type DateInner = EthiopianDateInner;
    type Year = <Coptic as Calendar>::Year;
    type DifferenceError = <Coptic as Calendar>::DifferenceError;

    fn from_codes(
        &self,
        era: Option<&str>,
        year: i32,
        month_code: types::MonthCode,
        day: u8,
    ) -> Result<Self::DateInner, DateError> {
        ArithmeticDate::from_era_year_month_code_day(era, year, month_code, day, self)
            .map(ArithmeticDate::cast)
            .map(CopticDateInner)
            .map(EthiopianDateInner)
    }

    #[cfg(feature = "unstable")]
    fn from_fields(
        &self,
        fields: DateFields,
        options: DateFromFieldsOptions,
    ) -> Result<Self::DateInner, DateFromFieldsError> {
        ArithmeticDate::from_fields(fields, options, self)
            .map(ArithmeticDate::cast)
            .map(CopticDateInner)
            .map(EthiopianDateInner)
    }

    fn from_rata_die(&self, rd: RataDie) -> Self::DateInner {
        EthiopianDateInner(Coptic.from_rata_die(rd))
    }

    fn to_rata_die(&self, date: &Self::DateInner) -> RataDie {
        Coptic.to_rata_die(&date.0)
    }

    fn has_cheap_iso_conversion(&self) -> bool {
        false
    }

    fn months_in_year(&self, date: &Self::DateInner) -> u8 {
        Coptic.months_in_year(&date.0)
    }

    fn days_in_year(&self, date: &Self::DateInner) -> u16 {
        Coptic.days_in_year(&date.0)
    }

    fn days_in_month(&self, date: &Self::DateInner) -> u8 {
        Coptic.days_in_month(&date.0)
    }

    #[cfg(feature = "unstable")]
    fn add(
        &self,
        date: &Self::DateInner,
        duration: types::DateDuration,
        options: DateAddOptions,
    ) -> Result<Self::DateInner, DateError> {
        Coptic
            .add(&date.0, duration, options)
            .map(EthiopianDateInner)
    }

    #[cfg(feature = "unstable")]
    fn until(
        &self,
        date1: &Self::DateInner,
        date2: &Self::DateInner,
        options: DateDifferenceOptions,
    ) -> Result<types::DateDuration, Self::DifferenceError> {
        Coptic.until(&date1.0, &date2.0, options)
    }

    fn year_info(&self, date: &Self::DateInner) -> Self::Year {
        let coptic_year = date.0 .0.year();
        let extended_year = if self.0 == EthiopianEraStyle::AmeteAlem {
            coptic_year - AMETE_ALEM_OFFSET
        } else {
            coptic_year - AMETE_MIHRET_OFFSET
        };

        if self.0 == EthiopianEraStyle::AmeteAlem || extended_year <= 0 {
            types::EraYear {
                era: tinystr!(16, "aa"),
                era_index: Some(0),
                year: coptic_year - AMETE_ALEM_OFFSET,
                extended_year,
                ambiguity: types::YearAmbiguity::CenturyRequired,
            }
        } else {
            types::EraYear {
                era: tinystr!(16, "am"),
                era_index: Some(1),
                year: coptic_year - AMETE_MIHRET_OFFSET,
                extended_year,
                ambiguity: types::YearAmbiguity::CenturyRequired,
            }
        }
    }

    fn is_in_leap_year(&self, date: &Self::DateInner) -> bool {
        Coptic.is_in_leap_year(&date.0)
    }

    fn month(&self, date: &Self::DateInner) -> types::MonthInfo {
        Coptic.month(&date.0)
    }

    fn day_of_month(&self, date: &Self::DateInner) -> types::DayOfMonth {
        Coptic.day_of_month(&date.0)
    }

    fn day_of_year(&self, date: &Self::DateInner) -> types::DayOfYear {
        Coptic.day_of_year(&date.0)
    }

    fn debug_name(&self) -> &'static str {
        "Ethiopian"
    }

    fn calendar_algorithm(&self) -> Option<crate::preferences::CalendarAlgorithm> {
<<<<<<< HEAD
        match self.era_style() {
=======
        match self.0 {
>>>>>>> c82aec21
            EthiopianEraStyle::AmeteMihret => Some(crate::preferences::CalendarAlgorithm::Ethiopic),
            EthiopianEraStyle::AmeteAlem => Some(crate::preferences::CalendarAlgorithm::Ethioaa),
        }
    }
}

impl Ethiopian {
    /// Construct a new Ethiopian Calendar for the Amete Mihret era naming scheme
    pub const fn new() -> Self {
        Self(EthiopianEraStyle::AmeteMihret)
    }

    /// Construct a new Ethiopian Calendar with an explicit [`EthiopianEraStyle`].
    pub const fn new_with_era_style(era_style: EthiopianEraStyle) -> Self {
        Self(era_style)
    }

    /// Returns the [`EthiopianEraStyle`] used by this calendar.
    pub fn era_style(&self) -> EthiopianEraStyle {
        self.0
    }
}

impl Date<Ethiopian> {
    /// Construct new Ethiopian [`Date`].
    ///
    /// Years are arithmetic, meaning there is a year 0 preceded by negative years, with a
    /// valid range of `-1,000,000..=1,000,000`.
    ///
    /// Years are interpreted according to the provided `era_style`.
    ///
    /// ```rust
    /// use icu::calendar::cal::EthiopianEraStyle;
    /// use icu::calendar::Date;
    ///
    /// let date_ethiopian =
    ///     Date::try_new_ethiopian(EthiopianEraStyle::AmeteMihret, 2014, 8, 25)
    ///         .expect("Failed to initialize Ethopic Date instance.");
    ///
    /// assert_eq!(date_ethiopian.era_year().year, 2014);
    /// assert_eq!(date_ethiopian.month().ordinal, 8);
    /// assert_eq!(date_ethiopian.day_of_month().0, 25);
    /// ```
    pub fn try_new_ethiopian(
        era_style: EthiopianEraStyle,
        year: i32,
        month: u8,
        day: u8,
    ) -> Result<Date<Ethiopian>, RangeError> {
        ArithmeticDate::from_year_month_day(year, month, day, &Ethiopian(era_style))
            .map(ArithmeticDate::cast)
            .map(CopticDateInner)
            .map(EthiopianDateInner)
            .map(|inner| Date::from_raw(inner, Ethiopian(era_style)))
    }
}

#[cfg(test)]
mod test {
    use super::*;

    #[test]
    fn test_leap_year() {
        // 2023-09-11 ISO is 2025-13-06 Ethiopian
        let rd = Date::try_new_iso(2023, 9, 11).unwrap().to_rata_die();
        let date_ethiopian = Date::from_rata_die(rd, Ethiopian::new());
        assert_eq!(date_ethiopian.extended_year(), 2015);
        assert_eq!(date_ethiopian.month().ordinal, 13);
        assert_eq!(date_ethiopian.day_of_month().0, 6);
    }

    #[test]
    fn test_ethiopian_conversion_and_back() {
        let rd = Date::try_new_iso(1970, 1, 2).unwrap().to_rata_die();
        let date_ethiopian = Date::from_rata_die(rd, Ethiopian::new());

        assert_eq!(date_ethiopian.extended_year(), 1962);
        assert_eq!(date_ethiopian.month().ordinal, 4);
        assert_eq!(date_ethiopian.day_of_month().0, 24);

        assert_eq!(date_ethiopian.to_rata_die(), rd);
    }

    #[test]
    fn test_ethiopian_aa_conversion_and_back() {
        let rd = Date::try_new_iso(1970, 1, 2).unwrap().to_rata_die();
        let date_ethiopian = Date::from_rata_die(rd, Ethiopian(EthiopianEraStyle::AmeteAlem));

        assert_eq!(date_ethiopian.extended_year(), 7462);
        assert_eq!(date_ethiopian.month().ordinal, 4);
        assert_eq!(date_ethiopian.day_of_month().0, 24);

        assert_eq!(date_ethiopian.to_rata_die(), rd);
    }

    #[test]
    fn test_roundtrip_negative() {
        // https://github.com/unicode-org/icu4x/issues/2254
        let rd = Date::try_new_iso(-1000, 3, 3).unwrap().to_rata_die();
        let date_ethiopian = Date::from_rata_die(rd, Ethiopian::new());
        assert_eq!(date_ethiopian.to_rata_die(), rd);
    }

    #[test]
    fn extended_year() {
        assert_eq!(
            Date::try_new_iso(-5500 + 9, 1, 1)
                .unwrap()
                .to_calendar(Ethiopian(EthiopianEraStyle::AmeteAlem))
                .extended_year(),
            1
        );
        assert_eq!(
            Date::try_new_iso(9, 1, 1)
                .unwrap()
                .to_calendar(Ethiopian(EthiopianEraStyle::AmeteAlem))
                .extended_year(),
            5501
        );

        assert_eq!(
            Date::try_new_iso(-5500 + 9, 1, 1)
                .unwrap()
                .to_calendar(Ethiopian(EthiopianEraStyle::AmeteMihret))
                .extended_year(),
            -5499
        );
        assert_eq!(
            Date::try_new_iso(9, 1, 1)
                .unwrap()
                .to_calendar(Ethiopian(EthiopianEraStyle::AmeteMihret))
                .extended_year(),
            1
        );
    }
}<|MERGE_RESOLUTION|>--- conflicted
+++ resolved
@@ -250,11 +250,7 @@
     }
 
     fn calendar_algorithm(&self) -> Option<crate::preferences::CalendarAlgorithm> {
-<<<<<<< HEAD
-        match self.era_style() {
-=======
         match self.0 {
->>>>>>> c82aec21
             EthiopianEraStyle::AmeteMihret => Some(crate::preferences::CalendarAlgorithm::Ethiopic),
             EthiopianEraStyle::AmeteAlem => Some(crate::preferences::CalendarAlgorithm::Ethioaa),
         }
