// This file is part of ICU4X. For terms of use, please see the file
// called LICENSE at the top level of the ICU4X source tree
// (online at: https://github.com/unicode-org/icu4x/blob/main/LICENSE ).

<<<<<<< HEAD
use crate::calendar_arithmetic::DateFieldsResolver;
=======
>>>>>>> 8503be47
use crate::calendar_arithmetic::{ArithmeticDate, ToExtendedYear};
use crate::calendar_arithmetic::{DateFieldsResolver, PackWithMD};
use crate::error::{
    DateError, DateFromFieldsError, EcmaReferenceYearError, MonthCodeError, UnknownEraError,
};
use crate::options::{DateAddOptions, DateDifferenceOptions};
use crate::options::{DateFromFieldsOptions, Overflow};
use crate::types::ValidMonthCode;
use crate::AsCalendar;
use crate::{types, Calendar, Date};
use calendrical_calculations::chinese_based;
use calendrical_calculations::rata_die::RataDie;
use icu_locale_core::preferences::extensions::unicode::keywords::CalendarAlgorithm;
use icu_provider::prelude::*;

#[path = "east_asian_traditional/china_data.rs"]
mod china_data;
#[path = "east_asian_traditional/korea_data.rs"]
mod korea_data;
#[path = "east_asian_traditional/qing_data.rs"]
mod qing_data;
#[path = "east_asian_traditional/simple.rs"]
mod simple;

/// The traditional East-Asian lunisolar calendar.
///
/// This calendar used traditionally in China as well as in other countries in East Asia is
/// often used today to track important cultural events and holidays like the Lunar New Year.
///
/// The type parameter specifies a particular set of calculation rules and local
/// time information, which differs by country and over time.
/// It must implement the currently-unstable `Rules` trait, at the moment this crate exports two stable
/// implementors of `Rules`: [`China`] and [`Korea`]. Please comment on [this issue](https://github.com/unicode-org/icu4x/issues/6962)
/// if you would like to see this trait stabilized.
///
/// This corresponds to the `"chinese"` and `"dangi"` [CLDR calendars](https://unicode.org/reports/tr35/#UnicodeCalendarIdentifier)
/// respectively, when used with the [`China`] and [`Korea`] [`Rules`] types.
///
/// # Year and Era codes
///
/// Unlike most calendars, the traditional East-Asian calendar does not traditionally count years in an infinitely
/// increasing sequence. Instead, 10 "celestial stems" and 12 "terrestrial branches" are combined to form a
/// cycle of year names which repeats every 60 years. However, for the purposes of calendar calculations and
/// conversions, this calendar also counts years based on the [`Gregorian`](crate::cal::Gregorian) (ISO) calendar.
/// This "related ISO year" marks the Gregorian year in which a traditional East-Asian year begins.
///
/// Because the traditional East-Asian calendar does not traditionally count years, era codes are not used in this calendar.
///
/// For more information, suggested reading materials include:
/// * _Calendrical Calculations_ by Reingold & Dershowitz
/// * _The Mathematics of the Chinese Calendar_ by Helmer Aslaksen <https://citeseerx.ist.psu.edu/viewdoc/download?doi=10.1.1.139.9311&rep=rep1&type=pdf>
/// * Wikipedia: <https://en.wikipedia.org/wiki/Chinese_calendar>
///
/// # Months and days
///
/// The 12 months (`M01`-`M12`) don't use names in modern usage, instead they are referred to as
/// e.g. 三月 (third month) using Chinese characters.
///
/// As a lunar calendar, the lengths of the months depend on the lunar cycle (a month starts on the day of
/// local new moon), and will be either 29 or 30 days. As 12 such months fall short of a solar year, a leap
/// month is inserted roughly every 3 years; this can be after any month (e.g. `M02L`).
///
/// Both the lengths of the months and the occurence of leap months are determined by the
/// concrete [`Rules`] implementation.
///
/// The length of the year is 353-355 days, and the length of the leap year 383-385 days.
///
/// # Calendar drift
///
/// As leap months are determined with respect to the solar year, this calendar stays anchored
/// to the seasons.
#[derive(Clone, Debug, Default, Copy, PartialEq, Eq, PartialOrd, Ord)]
#[allow(clippy::exhaustive_structs)] // newtype
pub struct EastAsianTraditional<R>(pub R);

/// The rules for the [`EastAsianTraditional`] calendar.
///
/// The calendar depends on both astronomical calculations and local time.
/// The rules for how to perform these calculations, as well as how local
/// time is determined differ between countries and have changed over time.
///
/// This crate currently provides [`Rules`] for [`China`] and [`Korea`].
///
/// <div class="stab unstable">
/// 🚫 This trait is sealed; it should not be implemented by user code. If an API requests an item that implements this
/// trait, please consider using a type from the implementors listed below.
///
/// It is still possible to implement this trait in userland (since `UnstableSealed` is public),
/// do not do so unless you are prepared for things to occasionally break.
/// </div>
pub trait Rules: Clone + core::fmt::Debug + crate::cal::scaffold::UnstableSealed {
    /// Returns data about the given year.
    fn year(&self, related_iso: i32) -> EastAsianTraditionalYear;

    /// Returns data for the year containing the given [`RataDie`].
    fn year_containing_rd(&self, rd: RataDie) -> EastAsianTraditionalYear {
        let related_iso = calendrical_calculations::gregorian::year_from_fixed(rd)
            .unwrap_or_else(|e| e.saturate());

        let mut year = self.year(related_iso);

        if rd < year.new_year() {
            year = self.year(related_iso - 1)
        }

        year
    }

    /// Returns an ECMA reference year that contains the given month-day combination.
    ///
    /// If the day is out of range, it will return a year that contains the given month
    /// and the maximum day possible for that month. See [the spec][spec] for the
    /// precise algorithm used.
    ///
    /// This API only matters when using [`MissingFieldsStrategy::Ecma`] to compute
    /// a date without providing a year in [`Date::try_from_fields()`]. The default impl
    /// will just error, and custom calendars who do not care about ECMA/Temporal
    /// reference years do not need to override this.
    ///
    /// [spec]: https://tc39.es/proposal-temporal/#sec-temporal-nonisomonthdaytoisoreferencedate
    /// [`MissingFieldsStrategy::Ecma`]: crate::options::MissingFieldsStrategy::Ecma
    fn ecma_reference_year(
        &self,
        // TODO: Consider accepting ValidMonthCode
        _month_code: (u8, bool),
        _day: u8,
    ) -> Result<i32, EcmaReferenceYearError> {
        Err(EcmaReferenceYearError::Unimplemented)
    }

    /// The debug name for the calendar defined by these [`Rules`].
    fn debug_name(&self) -> &'static str {
        "Chinese (custom)"
    }

    /// The BCP-47 [`CalendarAlgorithm`] for the calendar defined by these [`Rules`], if defined.
    fn calendar_algorithm(&self) -> Option<CalendarAlgorithm> {
        None
    }
}

/// The [Chinese](https://en.wikipedia.org/wiki/Chinese_calendar) variant of the [`EastAsianTraditional`] calendar.
///
/// This type agrees with the official data published by the
/// [Purple Mountain Observatory for the years 1900-2025], as well as with
/// the data published by the [Hong Kong Observatory for the years 1901-2100].
///
/// For years since 1912, this uses the [GB/T 33661-2017] rules.
/// As accurate computation is computationally expensive, years until
/// 2100 are precomputed, and after that this type regresses to a simplified
/// calculation. If accuracy beyond 2100 is required, clients
/// can implement their own [`Rules`] type containing more precomputed data.
/// We note that the calendar is inherently uncertain for some future dates.
///
/// Before 1912 [different rules](https://ytliu.epizy.com/Shixian/Shixian_summary.html)
/// were used. This type produces correct data for the years 1900-1912, and
/// falls back to a simplified calculation before 1900. If accuracy is
/// required before 1900, clients can implement their own [`Rules`] type
/// using data such as from the excellent compilation by [Yuk Tung Liu].
///
/// The precise behavior of this calendar may change in the future if:
/// - New ground truth is established by published government sources
/// - We decide to tweak the simplified calculation
/// - We decide to expand or reduce the range where we are correctly handling past dates.
///
/// [Purple Mountain Observatory for the years 1900-2025]: http://www.pmo.cas.cn/xwdt2019/kpdt2019/202203/P020250414456381274062.pdf
/// [Hong Kong Observatory for the years 1901-2100]: https://www.hko.gov.hk/en/gts/time/conversion.htm
/// [GB/T 33661-2017]: China::gb_t_33661_2017
/// [Yuk Tung Liu]: https://ytliu0.github.io/ChineseCalendar/table.html
pub type ChineseTraditional = EastAsianTraditional<China>;

/// The [`Rules`] used in China.
///
/// See [`ChineseTraditional`] for more information.
#[derive(Copy, Clone, Debug, Default)]
#[non_exhaustive]
pub struct China;

impl China {
    /// Computes [`EastAsianTraditionalYear`] according to [GB/T 33661-2017],
    /// as implemented by [`calendrical_calculations::chinese_based::Chinese`].
    ///
    /// The rules specified in [GB/T 33661-2017] have only been used
    /// since 1912, applying them proleptically to years before 1912 will not
    /// necessarily match historical calendars.
    ///
    /// Note that for future years there is a small degree of uncertainty, as
    /// [GB/T 33661-2017] depends on the uncertain future [difference between UT1
    /// and UTC](https://en.wikipedia.org/wiki/Leap_second#Future).
    /// As noted by
    /// [Yuk Tung Liu](https://ytliu0.github.io/ChineseCalendar/computation.html#modern),
    /// years as early as 2057, 2089, and 2097 have lunar events very close to
    /// local midnight, which might affect the start of a (single) month if additional
    /// leap seconds are introduced.
    ///
    /// [GB/T 33661-2017]: https://openstd.samr.gov.cn/bzgk/gb/newGbInfo?hcno=E107EA4DE9725EDF819F33C60A44B296
    pub fn gb_t_33661_2017(related_iso: i32) -> EastAsianTraditionalYear {
        EastAsianTraditionalYear::calendrical_calculations::<chinese_based::Chinese>(related_iso)
    }
}

impl crate::cal::scaffold::UnstableSealed for China {}
impl Rules for China {
    fn year(&self, related_iso: i32) -> EastAsianTraditionalYear {
        if let Some(year) = EastAsianTraditionalYear::lookup(
            related_iso,
            china_data::STARTING_YEAR,
            china_data::DATA,
        ) {
            year
        } else if related_iso > china_data::STARTING_YEAR {
            EastAsianTraditionalYear::simple(simple::UTC_PLUS_8, related_iso)
        } else if let Some(year) =
            EastAsianTraditionalYear::lookup(related_iso, qing_data::STARTING_YEAR, qing_data::DATA)
        {
            year
        } else {
            EastAsianTraditionalYear::simple(simple::BEIJING_UTC_OFFSET, related_iso)
        }
    }

    fn ecma_reference_year(
        &self,
        month_code: (u8, bool),
        day: u8,
    ) -> Result<i32, EcmaReferenceYearError> {
        let (number, is_leap) = month_code;
        // Computed by `generate_reference_years`
        let extended_year = match (number, is_leap, day > 29) {
            (1, false, false) => 1972,
            (1, false, true) => 1970,
            (1, true, false) => 1898,
            (1, true, true) => 1898,
            (2, false, false) => 1972,
            (2, false, true) => 1972,
            (2, true, false) => 1947,
            (2, true, true) => 1830,
            (3, false, false) => 1972,
            (3, false, true) => 1966,
            (3, true, false) => 1966,
            (3, true, true) => 1955,
            (4, false, false) => 1972,
            (4, false, true) => 1970,
            (4, true, false) => 1963,
            (4, true, true) => 1944,
            (5, false, false) => 1972,
            (5, false, true) => 1972,
            (5, true, false) => 1971,
            (5, true, true) => 1952,
            (6, false, false) => 1972,
            (6, false, true) => 1971,
            (6, true, false) => 1960,
            (6, true, true) => 1941,
            (7, false, false) => 1972,
            (7, false, true) => 1972,
            (7, true, false) => 1968,
            (7, true, true) => 1938,
            (8, false, false) => 1972,
            (8, false, true) => 1971,
            (8, true, false) => 1957,
            (8, true, true) => 1691,
            (9, false, false) => 1972,
            (9, false, true) => 1972,
            (9, true, false) => 2014,
            (9, true, true) => 1843,
            (10, false, false) => 1972,
            (10, false, true) => 1972,
            (10, true, false) => 1984,
            (10, true, true) => 1737,
            // Dec 31, 1972 is 1972-M11-26, dates after that
            // are in the next year
            (11, false, false) if day > 26 => 1971,
            (11, false, false) => 1972,
            (11, false, true) => 1969,
            (11, true, false) => 2033,
            (11, true, true) => 1889,
            (12, false, false) => 1971,
            (12, false, true) => 1971,
            (12, true, false) => 1878,
            (12, true, true) => 1783,
            _ => return Err(EcmaReferenceYearError::MonthCodeNotInCalendar),
        };
        Ok(extended_year)
    }

    fn calendar_algorithm(&self) -> Option<CalendarAlgorithm> {
        Some(CalendarAlgorithm::Chinese)
    }

    fn debug_name(&self) -> &'static str {
        "Chinese"
    }
}

/// The [Korean](https://en.wikipedia.org/wiki/Korean_calendar) variant of the [`EastAsianTraditional`] calendar.
///
/// This type agrees with the official data published by the
/// [Korea Astronomy and Space Science Institute for the years 1900-2050].
///
/// For years since 1912, this uses [adapted GB/T 33661-2017] rules,
/// using Korea time instead of Beijing Time.
/// As accurate computation is computationally expensive, years until
/// 2100 are precomputed, and after that this type regresses to a simplified
/// calculation. If accuracy beyond 2100 is required, clients
/// can implement their own [`Rules`] type containing more precomputed data.
/// We note that the calendar is inherently uncertain for some future dates.
///
/// Before 1912 [different rules](https://ytliu.epizy.com/Shixian/Shixian_summary.html)
/// were used (those of Qing-dynasty China). This type produces correct data
/// for the years 1900-1912, and falls back to a simplified calculation
/// before 1900. If accuracy is required before 1900, clients can implement
/// their own [`Rules`] type using data such as from the excellent compilation
/// by [Yuk Tung Liu].
///
/// The precise behavior of this calendar may change in the future if:
/// - New ground truth is established by published government sources
/// - We decide to tweak the simplified calculation
/// - We decide to expand or reduce the range where we are correctly handling past dates.
///
/// [Korea Astronomy and Space Science Institute for the years 1900-2050]: https://astro.kasi.re.kr/life/pageView/5
/// [adapted GB/T 33661-2017]: Korea::adapted_gb_t_33661_2017
/// [GB/T 33661-2017]: China::gb_t_33661_2017
/// [Yuk Tung Liu]: https://ytliu0.github.io/ChineseCalendar/table.html
///
/// ```rust
/// use icu::calendar::cal::{ChineseTraditional, KoreanTraditional};
/// use icu::calendar::Date;
///
/// let iso_a = Date::try_new_iso(2012, 4, 23).unwrap();
/// let korean_a = iso_a.to_calendar(KoreanTraditional::new());
/// let chinese_a = iso_a.to_calendar(ChineseTraditional::new());
///
/// assert_eq!(korean_a.month().standard_code.0, "M03L");
/// assert_eq!(chinese_a.month().standard_code.0, "M04");
///
/// let iso_b = Date::try_new_iso(2012, 5, 23).unwrap();
/// let korean_b = iso_b.to_calendar(KoreanTraditional::new());
/// let chinese_b = iso_b.to_calendar(ChineseTraditional::new());
///
/// assert_eq!(korean_b.month().standard_code.0, "M04");
/// assert_eq!(chinese_b.month().standard_code.0, "M04L");
/// ```
pub type KoreanTraditional = EastAsianTraditional<Korea>;

/// The [`Rules`] used in Korea.
///
/// See [`KoreanTraditional`] for more information.
#[derive(Copy, Clone, Debug, Default, PartialEq, Eq, PartialOrd, Ord)]
#[non_exhaustive]
pub struct Korea;

impl Korea {
    /// A version of [`China::gb_t_33661_2017`] adapted for Korean time.
    ///
    /// See [`China::gb_t_33661_2017`] for caveats.
    pub fn adapted_gb_t_33661_2017(related_iso: i32) -> EastAsianTraditionalYear {
        EastAsianTraditionalYear::calendrical_calculations::<chinese_based::Dangi>(related_iso)
    }
}

impl KoreanTraditional {
    /// Creates a new [`KoreanTraditional`] calendar.
    pub const fn new() -> Self {
        Self(Korea)
    }

    /// Use [`Self::new`].
    #[cfg(feature = "serde")]
    #[doc = icu_provider::gen_buffer_unstable_docs!(BUFFER,Self::new)]
    #[deprecated(since = "2.1.0", note = "use `Self::new()")]
    pub fn try_new_with_buffer_provider(
        _provider: &(impl icu_provider::buf::BufferProvider + ?Sized),
    ) -> Result<Self, DataError> {
        Ok(Self::new())
    }

    /// Use [`Self::new`].
    #[doc = icu_provider::gen_buffer_unstable_docs!(UNSTABLE, Self::new)]
    #[deprecated(since = "2.1.0", note = "use `Self::new()")]
    pub fn try_new_unstable<D: ?Sized>(_provider: &D) -> Result<Self, DataError> {
        Ok(Self::new())
    }

    /// Use [`Self::new`].
    #[deprecated(since = "2.1.0", note = "use `Self::new()")]
    pub fn new_always_calculating() -> Self {
        Self::new()
    }
}

impl crate::cal::scaffold::UnstableSealed for Korea {}
impl Rules for Korea {
    fn year(&self, related_iso: i32) -> EastAsianTraditionalYear {
        if let Some(year) = EastAsianTraditionalYear::lookup(
            related_iso,
            korea_data::STARTING_YEAR,
            korea_data::DATA,
        ) {
            year
        } else if related_iso > korea_data::STARTING_YEAR {
            EastAsianTraditionalYear::simple(simple::UTC_PLUS_9, related_iso)
        } else if let Some(year) =
            EastAsianTraditionalYear::lookup(related_iso, qing_data::STARTING_YEAR, qing_data::DATA)
        {
            // Korea used Qing-dynasty rules before 1912
            // https://github.com/unicode-org/icu4x/issues/6455#issuecomment-3282175550
            year
        } else {
            EastAsianTraditionalYear::simple(simple::BEIJING_UTC_OFFSET, related_iso)
        }
    }

    fn ecma_reference_year(
        &self,
        month_code: (u8, bool),
        day: u8,
    ) -> Result<i32, EcmaReferenceYearError> {
        let (number, is_leap) = month_code;
        // Computed by `generate_reference_years`
        let extended_year = match (number, is_leap, day > 29) {
            (1, false, false) => 1972,
            (1, false, true) => 1970,
            (1, true, false) => 1898,
            (1, true, true) => 1898,
            (2, false, false) => 1972,
            (2, false, true) => 1972,
            (2, true, false) => 1947,
            (2, true, true) => 1830,
            (3, false, false) => 1972,
            (3, false, true) => 1968,
            (3, true, false) => 1966,
            (3, true, true) => 1955,
            (4, false, false) => 1972,
            (4, false, true) => 1970,
            (4, true, false) => 1963,
            (4, true, true) => 1944,
            (5, false, false) => 1972,
            (5, false, true) => 1972,
            (5, true, false) => 1971,
            (5, true, true) => 1952,
            (6, false, false) => 1972,
            (6, false, true) => 1971,
            (6, true, false) => 1960,
            (6, true, true) => 1941,
            (7, false, false) => 1972,
            (7, false, true) => 1972,
            (7, true, false) => 1968,
            (7, true, true) => 1938,
            (8, false, false) => 1972,
            (8, false, true) => 1971,
            (8, true, false) => 1957,
            (8, true, true) => 1691,
            (9, false, false) => 1972,
            (9, false, true) => 1972,
            (9, true, false) => 2014,
            (9, true, true) => 1843,
            (10, false, false) => 1972,
            (10, false, true) => 1972,
            (10, true, false) => 1984,
            (10, true, true) => 1737,
            // Dec 31, 1972 is 1972-M11-26, dates after that
            // are in the next year
            (11, false, false) if day > 26 => 1971,
            (11, false, false) => 1972,
            (11, false, true) => 1969,
            (11, true, false) => 2033,
            (11, true, true) => 1889,
            (12, false, false) => 1971,
            (12, false, true) => 1971,
            (12, true, false) => 1878,
            (12, true, true) => 1783,
            _ => return Err(EcmaReferenceYearError::MonthCodeNotInCalendar),
        };
        Ok(extended_year)
    }

    fn calendar_algorithm(&self) -> Option<CalendarAlgorithm> {
        Some(CalendarAlgorithm::Dangi)
    }
    fn debug_name(&self) -> &'static str {
        "Korean"
    }
}

impl<A: AsCalendar<Calendar = KoreanTraditional>> Date<A> {
    /// This method uses an ordinal month, which is probably not what you want.
    ///
    /// Use [`Date::try_new_from_codes`]
    #[deprecated(since = "2.1.0", note = "use `Date::try_new_from_codes`")]
    pub fn try_new_dangi_with_calendar(
        related_iso_year: i32,
        ordinal_month: u8,
        day: u8,
        calendar: A,
    ) -> Result<Date<A>, DateError> {
        ArithmeticDate::try_from_ymd(
            calendar.as_calendar().0.year(related_iso_year),
            ordinal_month,
            day,
        )
        .map(ChineseDateInner)
        .map(|inner| Date::from_raw(inner, calendar))
        .map_err(Into::into)
    }
}

/// The inner date type used for representing [`Date`]s of [`EastAsianTraditional`].
#[derive(Debug, Clone)]
pub struct ChineseDateInner<R: Rules>(ArithmeticDate<EastAsianTraditional<R>>);

impl<R: Rules> Copy for ChineseDateInner<R> {}
impl<R: Rules> PartialEq for ChineseDateInner<R> {
    fn eq(&self, other: &Self) -> bool {
        self.0 == other.0
    }
}
impl<R: Rules> Eq for ChineseDateInner<R> {}
impl<R: Rules> PartialOrd for ChineseDateInner<R> {
    fn partial_cmp(&self, other: &Self) -> Option<core::cmp::Ordering> {
        Some(self.cmp(other))
    }
}
impl<R: Rules> Ord for ChineseDateInner<R> {
    fn cmp(&self, other: &Self) -> core::cmp::Ordering {
        self.0.cmp(&other.0)
    }
}

impl ChineseTraditional {
    /// Creates a new [`ChineseTraditional`] calendar.
    pub const fn new() -> Self {
        EastAsianTraditional(China)
    }

    #[cfg(feature = "serde")]
    #[doc = icu_provider::gen_buffer_unstable_docs!(BUFFER,Self::new)]
    #[deprecated(since = "2.1.0", note = "use `Self::new()")]
    pub fn try_new_with_buffer_provider(
        _provider: &(impl icu_provider::buf::BufferProvider + ?Sized),
    ) -> Result<Self, DataError> {
        Ok(Self::new())
    }

    #[doc = icu_provider::gen_buffer_unstable_docs!(UNSTABLE, Self::new)]
    #[deprecated(since = "2.1.0", note = "use `Self::new()")]
    pub fn try_new_unstable<D: ?Sized>(_provider: &D) -> Result<Self, DataError> {
        Ok(Self::new())
    }

    /// Use [`Self::new()`].
    #[deprecated(since = "2.1.0", note = "use `Self::new()")]
    pub fn new_always_calculating() -> Self {
        Self::new()
    }
}

impl PackWithMD for EastAsianTraditionalYearData {
    /// The first three bytes are the [`PackedEastAsianTraditionalYearData`], the remaining four the YMD as encoded by [`i32::pack`].
    type Packed = [u8; 7];

    fn pack(self, month: u8, day: u8) -> Self::Packed {
        let PackedEastAsianTraditionalYearData(a, b, c) = self.packed;
        let [d, e, f, g] = self.related_iso.pack(month, day);
        [a, b, c, d, e, f, g]
    }

    fn unpack_year([a, b, c, d, e, f, g]: Self::Packed) -> Self {
        let related_iso = i32::unpack_year([d, e, f, g]);
        let packed = PackedEastAsianTraditionalYearData(a, b, c);
        Self {
            packed,
            related_iso,
        }
    }

    fn unpack_month([_, _, _c, d, e, f, g]: Self::Packed) -> u8 {
        i32::unpack_month([d, e, f, g])
    }

    fn unpack_day([_, _, _c, d, e, f, g]: Self::Packed) -> u8 {
        i32::unpack_day([d, e, f, g])
    }
}

impl<R: Rules> DateFieldsResolver for EastAsianTraditional<R> {
    type YearInfo = EastAsianTraditionalYear;

    fn days_in_provided_month(year: EastAsianTraditionalYear, month: u8) -> u8 {
        year.packed.month_len(month)
    }

    /// Returns the number of months in a given year, which is 13 in a leap year, and 12 in a common year.
    fn months_in_provided_year(year: EastAsianTraditionalYear) -> u8 {
        12 + year.packed.leap_month().is_some() as u8
    }

    #[inline]
    fn year_info_from_era(
        &self,
        _era: &[u8],
        _era_year: i32,
    ) -> Result<Self::YearInfo, UnknownEraError> {
        // This calendar has no era codes
        Err(UnknownEraError)
    }

    #[inline]
    fn year_info_from_extended(&self, extended_year: i32) -> Self::YearInfo {
        self.0.year(extended_year)
    }

    #[inline]
    fn reference_year_from_month_day(
        &self,
        month_code: types::ValidMonthCode,
        day: u8,
    ) -> Result<Self::YearInfo, EcmaReferenceYearError> {
        self.0
            .ecma_reference_year(month_code.to_tuple(), day)
            .map(|y| self.0.year(y))
    }

    fn ordinal_month_from_code(
        &self,
        year: Self::YearInfo,
        month_code: types::ValidMonthCode,
        options: DateFromFieldsOptions,
    ) -> Result<u8, MonthCodeError> {
        // 14 is a sentinel value, greater than all other months, for the purpose of computation only;
        // it is impossible to actually have 14 months in a year.
        let leap_month = year.packed.leap_month().unwrap_or(14);

        // leap_month identifies the ordinal month number of the leap month,
        // so its month number will be leap_month - 1
        if month_code == ValidMonthCode::new_unchecked(leap_month - 1, true) {
            return Ok(leap_month);
        }

        let (number @ 1..13, leap) = month_code.to_tuple() else {
            return Err(MonthCodeError::NotInCalendar);
        };

        if leap && options.overflow != Some(Overflow::Constrain) {
            // wrong leap month and not constraining
            return Err(MonthCodeError::NotInYear);
        }

        // add one if there was a leap month before
        Ok(number + (number >= leap_month) as u8)
    }

    fn month_code_from_ordinal(&self, year: Self::YearInfo, ordinal_month: u8) -> ValidMonthCode {
        // 14 is a sentinel value, greater than all other months, for the purpose of computation only;
        // it is impossible to actually have 14 months in a year.
        let leap_month = year.packed.leap_month().unwrap_or(14);
        ValidMonthCode::new_unchecked(
            // subtract one if there was a leap month before
            ordinal_month - (ordinal_month >= leap_month) as u8,
            ordinal_month == leap_month,
        )
    }
}

impl<R: Rules> crate::cal::scaffold::UnstableSealed for EastAsianTraditional<R> {}
impl<R: Rules> Calendar for EastAsianTraditional<R> {
    type DateInner = ChineseDateInner<R>;
    type Year = types::CyclicYear;
    type DifferenceError = core::convert::Infallible;

    fn from_codes(
        &self,
        era: Option<&str>,
        year: i32,
        month_code: types::MonthCode,
        day: u8,
    ) -> Result<Self::DateInner, DateError> {
        ArithmeticDate::from_codes(era, year, month_code, day, self).map(ChineseDateInner)
    }

    #[cfg(feature = "unstable")]
    fn from_fields(
        &self,
        fields: types::DateFields,
        options: DateFromFieldsOptions,
    ) -> Result<Self::DateInner, DateFromFieldsError> {
        ArithmeticDate::from_fields(fields, options, self).map(ChineseDateInner)
    }

    fn from_rata_die(&self, rd: RataDie) -> Self::DateInner {
<<<<<<< HEAD
        let year = self.0.year_containing_rd(rd);
=======
        // by precondition the year cannot exceed i32, so the error case is unreachable
        let related_iso = calendrical_calculations::gregorian::year_from_fixed(rd).unwrap_or(1);
        let year = {
            let candidate = self.0.year_data(related_iso);

            if rd >= candidate.new_year() {
                candidate
            } else {
                self.0.year_data(related_iso - 1)
            }
        };
>>>>>>> 8503be47

        // Clamp the RD to our year
        let rd = rd.clamp(
            year.new_year(),
            year.new_year() + year.packed.days_in_year() as i64,
        );

        let (month, day) = year.month_day_for((rd - year.new_year()) as u16 + 1);

        // date is in the valid RD range
        ChineseDateInner(ArithmeticDate::new_unchecked(year, month, day))
    }

    fn to_rata_die(&self, date: &Self::DateInner) -> RataDie {
<<<<<<< HEAD
        date.0.year.new_year()
            + date.0.year.packed.days_before_month(date.0.month) as i64
            + (date.0.day - 1) as i64
=======
        date.0.year().new_year()
            + date.0.year().packed.last_day_of_month(date.0.month() - 1) as i64
            + (date.0.day() - 1) as i64
>>>>>>> 8503be47
    }

    fn has_cheap_iso_conversion(&self) -> bool {
        false
    }

    // Count the number of months in a given year, specified by providing a date
    // from that year
    fn days_in_year(&self, date: &Self::DateInner) -> u16 {
        date.0.year().packed.days_in_year()
    }

    fn days_in_month(&self, date: &Self::DateInner) -> u8 {
        Self::days_in_provided_month(date.0.year(), date.0.month())
    }

    #[cfg(feature = "unstable")]
    fn add(
        &self,
        date: &Self::DateInner,
        duration: types::DateDuration,
        options: DateAddOptions,
    ) -> Result<Self::DateInner, DateError> {
        date.0.added(duration, self, options).map(ChineseDateInner)
    }

    #[cfg(feature = "unstable")]
    fn until(
        &self,
        date1: &Self::DateInner,
        date2: &Self::DateInner,
        options: DateDifferenceOptions,
    ) -> Result<types::DateDuration, Self::DifferenceError> {
        Ok(date1.0.until(&date2.0, self, options))
    }

    /// Obtain a name for the calendar for debug printing
    fn debug_name(&self) -> &'static str {
        self.0.debug_name()
    }

    fn year_info(&self, date: &Self::DateInner) -> Self::Year {
        let year = date.0.year();
        types::CyclicYear {
            year: (year.related_iso - 4).rem_euclid(60) as u8 + 1,
            related_iso: year.related_iso,
        }
    }

    fn is_in_leap_year(&self, date: &Self::DateInner) -> bool {
        date.0.year().packed.leap_month().is_some()
    }

    /// The calendar-specific month code represented by `date`;
    /// since the Chinese calendar has leap months, an "L" is appended to the month code for
    /// leap months. For example, in a year where an intercalary month is added after the second
    /// month, the month codes for ordinal months 1, 2, 3, 4, 5 would be "M01", "M02", "M02L", "M03", "M04".
    fn month(&self, date: &Self::DateInner) -> types::MonthInfo {
        types::MonthInfo::for_code_and_ordinal(
<<<<<<< HEAD
            self.month_code_from_ordinal(date.0.year, date.0.month),
            date.0.month,
=======
            self.month_code_from_ordinal(&date.0.year(), date.0.month()),
            date.0.month(),
>>>>>>> 8503be47
        )
    }

    /// The calendar-specific day-of-month represented by `date`
    fn day_of_month(&self, date: &Self::DateInner) -> types::DayOfMonth {
        types::DayOfMonth(date.0.day())
    }

    /// Information of the day of the year
    fn day_of_year(&self, date: &Self::DateInner) -> types::DayOfYear {
<<<<<<< HEAD
        types::DayOfYear(date.0.year.packed.days_before_month(date.0.month) + date.0.day as u16)
=======
        types::DayOfYear(
            date.0.year().packed.last_day_of_month(date.0.month() - 1) + date.0.day() as u16,
        )
>>>>>>> 8503be47
    }

    fn calendar_algorithm(&self) -> Option<CalendarAlgorithm> {
        self.0.calendar_algorithm()
    }

    fn months_in_year(&self, date: &Self::DateInner) -> u8 {
        Self::months_in_provided_year(date.0.year())
    }
}

impl<A: AsCalendar<Calendar = ChineseTraditional>> Date<A> {
    /// This method uses an ordinal month, which is probably not what you want.
    ///
    /// Use [`Date::try_new_from_codes`]
    #[deprecated(since = "2.1.0", note = "use `Date::try_new_from_codes`")]
    pub fn try_new_chinese_with_calendar(
        related_iso_year: i32,
        ordinal_month: u8,
        day: u8,
        calendar: A,
    ) -> Result<Date<A>, DateError> {
        ArithmeticDate::try_from_ymd(
            calendar.as_calendar().0.year(related_iso_year),
            ordinal_month,
            day,
        )
        .map(ChineseDateInner)
        .map(|inner| Date::from_raw(inner, calendar))
        .map_err(Into::into)
    }
}

/// Information about a [`EastAsianTraditional`] year.
#[derive(Copy, Clone, Debug, Eq, PartialEq, PartialOrd, Ord)]
// TODO(#3933): potentially make this smaller
pub struct EastAsianTraditionalYear {
    /// Contains:
    /// - length of each month in the year
    /// - whether or not there is a leap month, and which month it is
    /// - the date of Chinese New Year in the related ISO year
    packed: PackedEastAsianTraditionalYearData,
    related_iso: i32,
}

impl ToExtendedYear for EastAsianTraditionalYear {
    fn to_extended_year(&self) -> i32 {
        self.related_iso
    }
}

impl EastAsianTraditionalYear {
    /// Creates [`EastAsianTraditionalYear`] from the given parts.
    ///
    /// `start_day` is the date for the first day of the year, see [`Date::to_rata_die`]
    /// to obtain a [`RataDie`] from a [`Date`] in an arbitrary calendar.
    ///
    /// `leap_month` is the ordinal number of the leap month, for example if a year
    /// has months 1, 2, 3, 3, 4, 5, 6, 7, 8, 9, 10, 11, 12, the `leap_month`
    /// would be `Some(4)`.
    ///
    /// `month_lengths[n - 1]` is true if the nth month has 30 days, and false otherwise.
    /// The leap month does not necessarily have the same number of days as the previous
    /// month, which is why this has length 13. In non-leap years, the last value is ignored.
    pub fn new(
        related_iso: i32,
        start_day: RataDie,
        month_lengths: [bool; 13],
        leap_month: Option<u8>,
    ) -> Self {
        Self {
            packed: PackedEastAsianTraditionalYearData::new(
                related_iso,
                month_lengths,
                leap_month,
                start_day,
            ),
            related_iso,
        }
    }

    fn lookup(
        related_iso: i32,
        starting_year: i32,
        data: &[PackedEastAsianTraditionalYearData],
    ) -> Option<Self> {
        Some(related_iso)
            .and_then(|e| usize::try_from(e.checked_sub(starting_year)?).ok())
            .and_then(|i| data.get(i))
            .map(|&packed| Self {
                related_iso,
                packed,
            })
    }

<<<<<<< HEAD
    fn calendrical_calculations<CB: ChineseBased>(related_iso: i32) -> EastAsianTraditionalYear {
=======
    fn calendrical_calculations<CB: chinese_based::ChineseBased>(
        related_iso: i32,
    ) -> EastAsianTraditionalYearData {
>>>>>>> 8503be47
        let mid_year = calendrical_calculations::gregorian::fixed_from_gregorian(related_iso, 7, 1);
        let year_bounds = chinese_based::YearBounds::compute::<CB>(mid_year);

        let chinese_based::YearBounds {
            new_year,
            next_new_year,
            ..
        } = year_bounds;
        let (month_lengths, leap_month) =
            chinese_based::month_structure_for_year::<CB>(new_year, next_new_year);

        EastAsianTraditionalYear {
            packed: PackedEastAsianTraditionalYearData::new(
                related_iso,
                month_lengths,
                leap_month,
                new_year,
            ),
            related_iso,
        }
    }

    // 1-based day of year
    fn month_day_for(self, day_of_year: u16) -> (u8, u8) {
        // We divide by 30, not 29, to account for the case where all months before this
        // were length 30 (possible near the beginning of the year)
        let mut month = ((day_of_year - 1) / 30) as u8 + 1;
        let mut days_before_month = self.packed.days_before_month(month);
        let mut last_day_of_month = self.packed.days_before_month(month + 1);

        while day_of_year > last_day_of_month {
            month += 1;
            days_before_month = last_day_of_month;
            last_day_of_month = self.packed.days_before_month(month + 1);
        }

        (month, (day_of_year - days_before_month) as u8)
    }

    /// Get the new year R.D.    
    fn new_year(self) -> RataDie {
        self.packed.new_year(self.related_iso)
    }
}

/// The struct containing compiled ChineseData
///
/// Bit structure (little endian: note that shifts go in the opposite direction!)
///
/// ```text
/// Bit:             0   1   2   3   4   5   6   7
/// Byte 0:          [  month lengths .............
/// Byte 1:         .. month lengths ] | [ leap month index ..
/// Byte 2:          ] | [   NY offset       ] | unused
/// ```
///
/// Where the New Year Offset is the offset from ISO Jan 19 of that year for Chinese New Year,
/// the month lengths are stored as 1 = 30, 0 = 29 for each month including the leap month.
/// The largest possible offset is 33, which requires 6 bits of storage.
///
/// <div class="stab unstable">
/// 🚧 This code is considered unstable; it may change at any time, in breaking or non-breaking ways,
/// including in SemVer minor releases. While the serde representation of data structs is guaranteed
/// to be stable, their Rust representation might not be. Use with caution.
/// </div>
#[derive(Debug, Copy, Clone, PartialEq, Eq, PartialOrd, Ord)]
struct PackedEastAsianTraditionalYearData(u8, u8, u8);

impl PackedEastAsianTraditionalYearData {
    /// The first day on which Chinese New Year may occur
    ///
    /// According to Reingold & Dershowitz, ch 19.6, Chinese New Year occurs on Jan 21 - Feb 21 inclusive.
    ///
    /// Our simple approximation sometimes returns Feb 22.
    ///
    /// We allow it to occur as early as January 19 which is the earliest the second new moon
    /// could occur after the Winter Solstice if the solstice is pinned to December 20.
    const fn earliest_ny(related_iso: i32) -> RataDie {
        calendrical_calculations::gregorian::fixed_from_gregorian(related_iso, 1, 19)
    }

    /// It clamps some values to avoid debug assertions on calendrical invariants.
    const fn new(
        related_iso: i32,
        month_lengths: [bool; 13],
        leap_month: Option<u8>,
        new_year: RataDie,
    ) -> Self {
        // These assertions are API correctness assertions and even bad calendar arithmetic
        // should not produce this
        if let Some(l) = leap_month {
            debug_assert!(2 <= l && l <= 13, "Leap month indices must be 2 <= i <= 13");
        } else {
            debug_assert!(
                !month_lengths[12],
                "Last month length should not be set for non-leap years"
            )
        }

        let ny_offset = new_year.since(Self::earliest_ny(related_iso));

        // Assert the offset is in range, but allow it to be out of
        // range when out_of_valid_astronomical_range=true
        debug_assert!(ny_offset >= 0, "Year offset too small to store");

        // The maximum new-year's offset we have found is 34
        debug_assert!(ny_offset < 35, "Year offset too big to store");

        // Just clamp to something we can represent when things get of range.
        //
        // This will typically happen when out_of_valid_astronomical_range
        // is true.
        //
        // We can store up to 6 bytes for ny_offset, even if our
        // maximum asserted value is otherwise 33.
        let ny_offset = ny_offset & (0x40 - 1);

        let mut all = 0u32; // last byte unused

        let mut month = 0;
        while month < month_lengths.len() {
            #[allow(clippy::indexing_slicing)] // const iteration
            if month_lengths[month] {
                all |= 1 << month as u32;
            }
            month += 1;
        }
        let leap_month_idx = if let Some(leap_month_idx) = leap_month {
            leap_month_idx
        } else {
            0
        };
        all |= (leap_month_idx as u32) << (8 + 5);
        all |= (ny_offset as u32) << (16 + 1);
        let le = all.to_le_bytes();
        Self(le[0], le[1], le[2])
    }

    fn new_year(self, related_iso: i32) -> RataDie {
        Self::earliest_ny(related_iso) + (self.2 as i64 >> 1)
    }

    fn leap_month(self) -> Option<u8> {
        let bits = (self.1 >> 5) + ((self.2 & 0b1) << 3);

        (bits != 0).then_some(bits)
    }

    // Whether a particular month has 30 days (month is 1-indexed)
    fn month_len(self, month: u8) -> u8 {
        let months = u16::from_le_bytes([self.0, self.1]);
        29 + (months >> (month - 1) & 1) as u8
    }

    // month is 1-indexed
    fn days_before_month(self, month: u8) -> u16 {
        let months = u16::from_le_bytes([self.0, self.1]);
        // month is 1-indexed, so `29 * month` includes the current month
        let mut prev_month_lengths = 29 * (month - 1) as u16;
        // month is 1-indexed, so `1 << month` is a mask with all zeroes except
        // for a 1 at the bit index at the next month. Subtracting 1 from it gets us
        // a bitmask for all months up to now
        let long_month_bits = months & ((1 << (month - 1) as u16) - 1);
        prev_month_lengths += long_month_bits.count_ones().try_into().unwrap_or(0);
        prev_month_lengths
    }

    fn days_in_year(self) -> u16 {
        self.days_before_month(13 + self.leap_month().is_some() as u8)
    }
}

#[cfg(test)]
mod test {
    use super::*;
<<<<<<< HEAD
    use crate::cal::Iso;
=======
    use crate::cal::iso::Iso;
>>>>>>> 8503be47
    use crate::options::{DateFromFieldsOptions, Overflow};
    use crate::types::DateFields;
    use calendrical_calculations::{gregorian::fixed_from_gregorian, rata_die::RataDie};
    use std::collections::BTreeMap;

    #[test]
    fn test_chinese_from_rd() {
        #[derive(Debug)]
        struct TestCase {
            rd: i64,
            expected_year: i32,
            expected_month: u8,
            expected_day: u8,
        }

        let cases = [
            TestCase {
                rd: -964192,
                expected_year: -2639,
                expected_month: 1,
                expected_day: 1,
            },
            TestCase {
                rd: -963838,
                expected_year: -2638,
                expected_month: 1,
                expected_day: 1,
            },
            TestCase {
                rd: -963129,
                expected_year: -2637,
                expected_month: 13,
                expected_day: 1,
            },
            TestCase {
                rd: -963100,
                expected_year: -2637,
                expected_month: 13,
                expected_day: 30,
            },
            TestCase {
                rd: -963099,
                expected_year: -2636,
                expected_month: 1,
                expected_day: 1,
            },
            TestCase {
                rd: 738700,
                expected_year: 2023,
                expected_month: 6,
                expected_day: 12,
            },
            TestCase {
                rd: fixed_from_gregorian(2319, 2, 20).to_i64_date(),
                expected_year: 2318,
                expected_month: 13,
                expected_day: 30,
            },
            TestCase {
                rd: fixed_from_gregorian(2319, 2, 21).to_i64_date(),
                expected_year: 2319,
                expected_month: 1,
                expected_day: 1,
            },
            TestCase {
                rd: 738718,
                expected_year: 2023,
                expected_month: 6,
                expected_day: 30,
            },
            TestCase {
                rd: 738747,
                expected_year: 2023,
                expected_month: 7,
                expected_day: 29,
            },
            TestCase {
                rd: 738748,
                expected_year: 2023,
                expected_month: 8,
                expected_day: 1,
            },
            TestCase {
                rd: 738865,
                expected_year: 2023,
                expected_month: 11,
                expected_day: 29,
            },
            TestCase {
                rd: 738895,
                expected_year: 2023,
                expected_month: 12,
                expected_day: 29,
            },
            TestCase {
                rd: 738925,
                expected_year: 2023,
                expected_month: 13,
                expected_day: 30,
            },
            TestCase {
                rd: 0,
                expected_year: 0,
                expected_month: 11,
                expected_day: 19,
            },
            TestCase {
                rd: -1,
                expected_year: 0,
                expected_month: 11,
                expected_day: 18,
            },
            TestCase {
                rd: -365,
                expected_year: -1,
                expected_month: 12,
                expected_day: 9,
            },
            TestCase {
                rd: 100,
                expected_year: 1,
                expected_month: 3,
                expected_day: 1,
            },
        ];

        for case in cases {
            let rata_die = RataDie::new(case.rd);

            let chinese = Date::from_rata_die(rata_die, ChineseTraditional::new());
            assert_eq!(
                case.expected_year,
                chinese.extended_year(),
                "Chinese from RD failed, case: {case:?}"
            );
            assert_eq!(
                case.expected_month,
                chinese.month().ordinal,
                "Chinese from RD failed, case: {case:?}"
            );
            assert_eq!(
                case.expected_day,
                chinese.day_of_month().0,
                "Chinese from RD failed, case: {case:?}"
            );
        }
    }

    #[test]
    fn test_rd_from_chinese() {
        #[derive(Debug)]
        struct TestCase {
            year: i32,
            ordinal_month: u8,
            month_code: types::MonthCode,
            day: u8,
            expected: i64,
        }

        let cases = [
            TestCase {
                year: 2023,
                ordinal_month: 6,
                month_code: types::MonthCode::new_normal(5).unwrap(),
                day: 6,
                // June 23 2023
                expected: 738694,
            },
            TestCase {
                year: -2636,
                ordinal_month: 1,
                month_code: types::MonthCode::new_normal(1).unwrap(),
                day: 1,
                expected: -963099,
            },
        ];

        for case in cases {
            let date = Date::try_new_from_codes(
                None,
                case.year,
                case.month_code,
                case.day,
                ChineseTraditional::new(),
            )
            .unwrap();
            #[allow(deprecated)] // should still test
            {
                assert_eq!(
                    Date::try_new_chinese_with_calendar(
                        case.year,
                        case.ordinal_month,
                        case.day,
                        ChineseTraditional::new()
                    ),
                    Ok(date)
                );
            }
            let rd = date.to_rata_die().to_i64_date();
            let expected = case.expected;
            assert_eq!(rd, expected, "RD from Chinese failed, with expected: {expected} and calculated: {rd}, for test case: {case:?}");
        }
    }

    #[test]
    fn test_rd_chinese_roundtrip() {
        let mut rd = -1963020;
        let max_rd = 1963020;
        let mut iters = 0;
        let max_iters = 560;
        while rd < max_rd && iters < max_iters {
            let rata_die = RataDie::new(rd);

            let chinese = Date::from_rata_die(rata_die, ChineseTraditional::new());
            let result = chinese.to_rata_die();
            assert_eq!(result, rata_die, "Failed roundtrip RD -> Chinese -> RD for RD: {rata_die:?}, with calculated: {result:?} from Chinese date:\n{chinese:?}");

            rd += 7043;
            iters += 1;
        }
    }

    #[test]
    fn test_chinese_epoch() {
        let iso = Date::try_new_iso(-2636, 2, 15).unwrap();

        let chinese = iso.to_calendar(ChineseTraditional::new());

        assert_eq!(chinese.cyclic_year().related_iso, -2636);
        assert_eq!(chinese.month().ordinal, 1);
        assert_eq!(chinese.month().standard_code.0, "M01");
        assert_eq!(chinese.day_of_month().0, 1);
        assert_eq!(chinese.cyclic_year().year, 1);
        assert_eq!(chinese.cyclic_year().related_iso, -2636);
    }

    #[test]
    fn test_iso_to_chinese_negative_years() {
        #[derive(Debug)]
        struct TestCase {
            iso_year: i32,
            iso_month: u8,
            iso_day: u8,
            expected_year: i32,
            expected_month: u8,
            expected_day: u8,
        }

        let cases = [
            TestCase {
                iso_year: -2636,
                iso_month: 2,
                iso_day: 14,
                expected_year: -2637,
                expected_month: 13,
                expected_day: 30,
            },
            TestCase {
                iso_year: -2636,
                iso_month: 1,
                iso_day: 15,
                expected_year: -2637,
                expected_month: 12,
                expected_day: 29,
            },
        ];

        for case in cases {
            let iso = Date::try_new_iso(case.iso_year, case.iso_month, case.iso_day).unwrap();

            let chinese = iso.to_calendar(ChineseTraditional::new());
            assert_eq!(
                case.expected_year,
                chinese.cyclic_year().related_iso,
                "ISO to Chinese failed for case: {case:?}"
            );
            assert_eq!(
                case.expected_month,
                chinese.month().ordinal,
                "ISO to Chinese failed for case: {case:?}"
            );
            assert_eq!(
                case.expected_day,
                chinese.day_of_month().0,
                "ISO to Chinese failed for case: {case:?}"
            );
        }
    }

    #[test]
    fn test_chinese_leap_months() {
        let expected = [
            (1933, 6),
            (1938, 8),
            (1984, 11),
            (2009, 6),
            (2017, 7),
            (2028, 6),
        ];

        for case in expected {
            let year = case.0;
            let expected_month = case.1;
            let iso = Date::try_new_iso(year, 6, 1).unwrap();

            let chinese_date = iso.to_calendar(ChineseTraditional::new());
            assert!(
                chinese_date.is_in_leap_year(),
                "{year} should be a leap year"
            );
            let new_year = chinese_date.inner.0.year().new_year();
            assert_eq!(
                expected_month,
                chinese_based::get_leap_month_from_new_year::<chinese_based::Chinese>(new_year),
                "{year} have leap month {expected_month}"
            );
        }
    }

    #[test]
    fn test_month_days() {
        let year = ChineseTraditional::new().0.year(2023);
        let cases = [
            (1, 29),
            (2, 30),
            (3, 29),
            (4, 29),
            (5, 30),
            (6, 30),
            (7, 29),
            (8, 30),
            (9, 30),
            (10, 29),
            (11, 30),
            (12, 29),
            (13, 30),
        ];
        for case in cases {
            let days_in_month = EastAsianTraditional::<China>::days_in_provided_month(year, case.0);
            assert_eq!(
                case.1, days_in_month,
                "month_days test failed for case: {case:?}"
            );
        }
    }

    #[test]
    fn test_ordinal_to_month_code() {
        #[derive(Debug)]
        struct TestCase {
            year: i32,
            month: u8,
            day: u8,
            expected_code: &'static str,
        }

        let cases = [
            TestCase {
                year: 2023,
                month: 1,
                day: 9,
                expected_code: "M12",
            },
            TestCase {
                year: 2023,
                month: 2,
                day: 9,
                expected_code: "M01",
            },
            TestCase {
                year: 2023,
                month: 3,
                day: 9,
                expected_code: "M02",
            },
            TestCase {
                year: 2023,
                month: 4,
                day: 9,
                expected_code: "M02L",
            },
            TestCase {
                year: 2023,
                month: 5,
                day: 9,
                expected_code: "M03",
            },
            TestCase {
                year: 2023,
                month: 6,
                day: 9,
                expected_code: "M04",
            },
            TestCase {
                year: 2023,
                month: 7,
                day: 9,
                expected_code: "M05",
            },
            TestCase {
                year: 2023,
                month: 8,
                day: 9,
                expected_code: "M06",
            },
            TestCase {
                year: 2023,
                month: 9,
                day: 9,
                expected_code: "M07",
            },
            TestCase {
                year: 2023,
                month: 10,
                day: 9,
                expected_code: "M08",
            },
            TestCase {
                year: 2023,
                month: 11,
                day: 9,
                expected_code: "M09",
            },
            TestCase {
                year: 2023,
                month: 12,
                day: 9,
                expected_code: "M10",
            },
            TestCase {
                year: 2024,
                month: 1,
                day: 9,
                expected_code: "M11",
            },
            TestCase {
                year: 2024,
                month: 2,
                day: 9,
                expected_code: "M12",
            },
            TestCase {
                year: 2024,
                month: 2,
                day: 10,
                expected_code: "M01",
            },
        ];

        for case in cases {
            let iso = Date::try_new_iso(case.year, case.month, case.day).unwrap();
            let chinese = iso.to_calendar(ChineseTraditional::new());
            let result_code = chinese.month().standard_code.0;
            let expected_code = case.expected_code.to_string();
            assert_eq!(
                expected_code, result_code,
                "Month codes did not match for test case: {case:?}"
            );
        }
    }

    #[test]
    fn test_month_code_to_ordinal() {
        let cal = ChineseTraditional::new();
        let reject = DateFromFieldsOptions {
            overflow: Some(Overflow::Reject),
            ..Default::default()
        };
        let year = cal.year_info_from_extended(2023);
        let leap_month = year.packed.leap_month().unwrap();
        for ordinal in 1..=13 {
            let code = ValidMonthCode::new_unchecked(
                ordinal - (ordinal >= leap_month) as u8,
                ordinal == leap_month,
            );
            assert_eq!(
                cal.ordinal_month_from_code(year, code, reject),
                Ok(ordinal),
                "Code to ordinal failed for year: {}, code: {ordinal}",
                year.related_iso
            );
        }
    }

    #[test]
    fn check_invalid_month_code_to_ordinal() {
        let cal = ChineseTraditional::new();
        let reject = DateFromFieldsOptions {
            overflow: Some(Overflow::Reject),
            ..Default::default()
        };
        for year in [4659, 4660] {
            let year = cal.year_info_from_extended(year);
            for (code, error) in [
                (
                    ValidMonthCode::new_unchecked(4, true),
                    MonthCodeError::NotInYear,
                ),
                (
                    ValidMonthCode::new_unchecked(13, false),
                    MonthCodeError::NotInCalendar,
                ),
            ] {
                assert_eq!(
                    cal.ordinal_month_from_code(year, code, reject),
                    Err(error),
                    "Invalid month code failed for year: {}, code: {code:?}",
                    year.related_iso,
                );
            }
        }
    }

    #[test]
    fn test_iso_chinese_roundtrip() {
        for i in -1000..=1000 {
            let year = i;
            let month = i as u8 % 12 + 1;
            let day = i as u8 % 28 + 1;
            let iso = Date::try_new_iso(year, month, day).unwrap();
            let chinese = iso.to_calendar(ChineseTraditional::new());
            let result = chinese.to_calendar(Iso);
            assert_eq!(iso, result, "ISO to Chinese roundtrip failed!\nIso: {iso:?}\nChinese: {chinese:?}\nResult: {result:?}");
        }
    }

    fn check_cyclic_and_rel_iso(year: i32) {
        let iso = Date::try_new_iso(year, 6, 6).unwrap();
        let chinese = iso.to_calendar(ChineseTraditional::new());
        let korean = iso.to_calendar(KoreanTraditional::new());
        let chinese_year = chinese.cyclic_year();
        let korean_year = korean.cyclic_year();
        assert_eq!(
            chinese_year, korean_year,
            "Cyclic year failed for year: {year}"
        );
        let chinese_rel_iso = chinese_year.related_iso;
        let korean_rel_iso = korean_year.related_iso;
        assert_eq!(
            chinese_rel_iso, korean_rel_iso,
            "Rel. ISO year equality failed for year: {year}"
        );
        assert_eq!(korean_rel_iso, year, "Korean Rel. ISO failed!");
    }

    #[test]
    fn test_cyclic_same_as_chinese_near_present_day() {
        for year in 1923..=2123 {
            check_cyclic_and_rel_iso(year);
        }
    }

    #[test]
    fn test_cyclic_same_as_chinese_near_rd_zero() {
        for year in -100..=100 {
            check_cyclic_and_rel_iso(year);
        }
    }

    #[test]
    fn test_iso_to_korean_roundtrip() {
        let mut rd = -1963020;
        let max_rd = 1963020;
        let mut iters = 0;
        let max_iters = 560;
        while rd < max_rd && iters < max_iters {
            let rata_die = RataDie::new(rd);
            let iso = Date::from_rata_die(rata_die, Iso);
            let korean = iso.to_calendar(KoreanTraditional::new());
            let result = korean.to_calendar(Iso);
            assert_eq!(
                iso, result,
                "Failed roundtrip ISO -> Korean -> ISO for RD: {rd}"
            );

            rd += 7043;
            iters += 1;
        }
    }

    #[test]
    fn test_from_fields_constrain() {
        let fields = DateFields {
            day: Some(31),
            month_code: Some(b"M01"),
            extended_year: Some(1972),
            ..Default::default()
        };
        let options = DateFromFieldsOptions {
            overflow: Some(Overflow::Constrain),
            ..Default::default()
        };

        let cal = ChineseTraditional::new();
        let date = Date::try_from_fields(fields, options, cal).unwrap();
        assert_eq!(
            date.day_of_month().0,
            29,
            "Day was successfully constrained"
        );

        // 2022 did not have M01L, the month should be constrained back down
        let fields = DateFields {
            day: Some(1),
            month_code: Some(b"M01L"),
            extended_year: Some(2022),
            ..Default::default()
        };
        let date = Date::try_from_fields(fields, options, cal).unwrap();
        assert_eq!(
            date.month().standard_code.0,
            "M01",
            "Month was successfully constrained"
        );
    }

    #[test]
    fn test_from_fields_regress_7049() {
        // We want to make sure that overly large years do not panic
        // (we just reject them in Date::try_from_fields)
        let fields = DateFields {
            extended_year: Some(889192448),
            ordinal_month: Some(1),
            day: Some(1),
            ..Default::default()
        };
        let options = DateFromFieldsOptions {
            overflow: Some(Overflow::Reject),
            ..Default::default()
        };

        let cal = ChineseTraditional::new();
        assert!(matches!(
            Date::try_from_fields(fields, options, cal).unwrap_err(),
            DateFromFieldsError::Range { .. }
        ));
    }

    #[test]
    #[ignore] // slow, network
    fn test_against_hong_kong_observatory_data() {
        use crate::{cal::Gregorian, Date};

        let mut related_iso = 1900;
        let mut lunar_month = ValidMonthCode::new_unchecked(11, false);

        for year in 1901..=2100 {
            println!("Validating year {year}...");

            for line in ureq::get(&format!(
                "https://www.hko.gov.hk/en/gts/time/calendar/text/files/T{year}e.txt"
            ))
            .call()
            .unwrap()
            .body_mut()
            .read_to_string()
            .unwrap()
            .split('\n')
            {
                if !line.starts_with(['1', '2']) {
                    // comments or blank lines
                    continue;
                }

                let mut fields = line.split_ascii_whitespace();

                let mut gregorian = fields.next().unwrap().split('/');
                let gregorian = Date::try_new_gregorian(
                    gregorian.next().unwrap().parse().unwrap(),
                    gregorian.next().unwrap().parse().unwrap(),
                    gregorian.next().unwrap().parse().unwrap(),
                )
                .unwrap();

                let day_or_lunar_month = fields.next().unwrap();

                let lunar_day = if fields.next().is_some_and(|s| s.contains("Lunar")) {
                    let new_lunar_month = day_or_lunar_month
                        // 1st, 2nd, 3rd, nth
                        .split_once(['s', 'n', 'r', 't'])
                        .unwrap()
                        .0
                        .parse()
                        .unwrap();
                    lunar_month = ValidMonthCode::new_unchecked(
                        new_lunar_month,
                        new_lunar_month == lunar_month.number(),
                    );
                    if new_lunar_month == 1 {
                        related_iso += 1;
                    }
                    1
                } else {
                    day_or_lunar_month.parse().unwrap()
                };

                let chinese = Date::try_new_from_codes(
                    None,
                    related_iso,
                    lunar_month.to_month_code(),
                    lunar_day,
                    ChineseTraditional::new(),
                )
                .unwrap();

                assert_eq!(
                    gregorian,
                    chinese.to_calendar(Gregorian),
                    "{line}, {chinese:?}"
                );
            }
        }
    }

    #[test]
    #[ignore] // network
    fn test_against_kasi_data() {
        use crate::{cal::Gregorian, types::MonthCode, Date};

        // TODO: query KASI directly
        let uri = "https://gist.githubusercontent.com/Manishearth/d8c94a7df22a9eacefc4472a5805322e/raw/e1ea3b0aa52428686bb3a9cd0f262878515e16c1/resolved.json";

        #[derive(serde::Deserialize)]
        struct Golden(BTreeMap<i32, BTreeMap<MonthCode, MonthData>>);

        #[derive(serde::Deserialize)]
        struct MonthData {
            start_date: String,
        }

        let json = ureq::get(uri)
            .call()
            .unwrap()
            .body_mut()
            .read_to_string()
            .unwrap();

        let golden = serde_json::from_str::<Golden>(&json).unwrap();

        for (&year, months) in &golden.0 {
            if year == 1899 || year == 2050 {
                continue;
            }
            for (&month, month_data) in months {
                let mut gregorian = month_data.start_date.split('-');
                let gregorian = Date::try_new_gregorian(
                    gregorian.next().unwrap().parse().unwrap(),
                    gregorian.next().unwrap().parse().unwrap(),
                    gregorian.next().unwrap().parse().unwrap(),
                )
                .unwrap();

                assert_eq!(
                    Date::try_new_from_codes(None, year, month, 1, KoreanTraditional::new())
                        .unwrap()
                        .to_calendar(Gregorian),
                    gregorian
                );
            }
        }
    }

    #[test]
    #[ignore]
    fn generate_reference_years() {
        generate_reference_years_for(ChineseTraditional::new());
        generate_reference_years_for(KoreanTraditional::new());
        fn generate_reference_years_for<R: Rules + Copy>(calendar: EastAsianTraditional<R>) {
            use crate::Date;

            println!("Reference years for {calendar:?}:");
            let reference_year_end = Date::from_rata_die(
                crate::cal::abstract_gregorian::LAST_DAY_OF_REFERENCE_YEAR,
                calendar,
            );
            let year_1900_start = Date::try_new_gregorian(1900, 1, 1)
                .unwrap()
                .to_calendar(calendar);
            let year_2035_end = Date::try_new_gregorian(2035, 12, 31)
                .unwrap()
                .to_calendar(calendar);
            for month in 1..=12 {
                for leap in [false, true] {
                    'outer: for long in [false, true] {
                        for (start_year, start_month, end_year, end_month, by) in [
                            (
                                reference_year_end.extended_year(),
                                reference_year_end.month().month_number(),
                                year_1900_start.extended_year(),
                                year_1900_start.month().month_number(),
                                -1,
                            ),
                            (
                                reference_year_end.extended_year(),
                                reference_year_end.month().month_number(),
                                year_2035_end.extended_year(),
                                year_2035_end.month().month_number(),
                                1,
                            ),
                            (
                                year_1900_start.extended_year(),
                                year_1900_start.month().month_number(),
                                -10000,
                                1,
                                -1,
                            ),
                        ] {
                            let mut year = start_year;
                            while year * by < end_year * by {
                                if year == start_year
                                    && month as i32 * by <= start_month as i32 * by
                                    || year == end_year
                                        && month as i32 * by >= end_month as i32 * by
                                {
                                    year += by;
                                    continue;
                                }
                                let data = calendar.0.year(year);
                                let leap_month = data.packed.leap_month().unwrap_or(15);
                                let ordinal_month = if leap && month + 1 == leap_month {
                                    month + 1
                                } else {
                                    month + (month + 1 > leap_month) as u8
                                };
                                if (!long || data.packed.month_len(ordinal_month) == 30)
                                    && (!leap || month + 1 == leap_month)
                                {
                                    println!("({month}, {leap:?}, {long:?}) => {year},");
                                    continue 'outer;
                                }
                                year += by;
                            }
                        }
                        println!("({month}, {leap:?}, {long:?}) => todo!(),")
                    }
                }
            }
        }
    }

    #[test]
    fn test_roundtrip_packed() {
        fn packed_roundtrip_single(
            month_lengths: [bool; 13],
            leap_month_idx: Option<u8>,
            ny_offset: i64,
        ) {
            let ny =
                calendrical_calculations::gregorian::fixed_from_gregorian(1000, 1, 1) + ny_offset;
            let packed =
                PackedEastAsianTraditionalYearData::new(1000, month_lengths, leap_month_idx, ny);

            assert_eq!(
                ny,
                packed.new_year(1000),
                "Roundtrip with {month_lengths:?}, {leap_month_idx:?}, {ny_offset}"
            );
            assert_eq!(
                leap_month_idx,
                packed.leap_month(),
                "Roundtrip with {month_lengths:?}, {leap_month_idx:?}, {ny_offset}"
            );
            assert_eq!(
                month_lengths,
                core::array::from_fn(|i| packed.month_len(i as u8 + 1) == 30),
                "Roundtrip with {month_lengths:?}, {leap_month_idx:?}, {ny_offset}"
            );
        }

        const SHORT: [bool; 13] = [false; 13];
        const LONG: [bool; 13] = [true; 13];
        const ALTERNATING1: [bool; 13] = [
            false, true, false, true, false, true, false, true, false, true, false, true, false,
        ];
        const ALTERNATING2: [bool; 13] = [
            true, false, true, false, true, false, true, false, true, false, true, false, false,
        ];
        const RANDOM1: [bool; 13] = [
            true, true, false, false, true, true, false, true, true, true, true, false, false,
        ];
        const RANDOM2: [bool; 13] = [
            false, true, true, true, true, false, true, true, true, false, false, true, false,
        ];
        packed_roundtrip_single(SHORT, None, 18 + 5);
        packed_roundtrip_single(SHORT, None, 18 + 10);
        packed_roundtrip_single(SHORT, Some(11), 18 + 15);
        packed_roundtrip_single(LONG, Some(12), 18 + 15);
        packed_roundtrip_single(ALTERNATING1, None, 18 + 2);
        packed_roundtrip_single(ALTERNATING1, Some(3), 18 + 5);
        packed_roundtrip_single(ALTERNATING2, None, 18 + 9);
        packed_roundtrip_single(ALTERNATING2, Some(7), 18 + 26);
        packed_roundtrip_single(RANDOM1, None, 18 + 29);
        packed_roundtrip_single(RANDOM1, Some(12), 18 + 29);
        packed_roundtrip_single(RANDOM1, Some(2), 18 + 21);
        packed_roundtrip_single(RANDOM2, None, 18 + 25);
        packed_roundtrip_single(RANDOM2, Some(2), 18 + 19);
        packed_roundtrip_single(RANDOM2, Some(5), 18 + 2);
        packed_roundtrip_single(RANDOM2, Some(12), 18 + 5);
    }
}<|MERGE_RESOLUTION|>--- conflicted
+++ resolved
@@ -2,10 +2,6 @@
 // called LICENSE at the top level of the ICU4X source tree
 // (online at: https://github.com/unicode-org/icu4x/blob/main/LICENSE ).
 
-<<<<<<< HEAD
-use crate::calendar_arithmetic::DateFieldsResolver;
-=======
->>>>>>> 8503be47
 use crate::calendar_arithmetic::{ArithmeticDate, ToExtendedYear};
 use crate::calendar_arithmetic::{DateFieldsResolver, PackWithMD};
 use crate::error::{
@@ -562,7 +558,7 @@
     }
 }
 
-impl PackWithMD for EastAsianTraditionalYearData {
+impl PackWithMD for EastAsianTraditionalYear {
     /// The first three bytes are the [`PackedEastAsianTraditionalYearData`], the remaining four the YMD as encoded by [`i32::pack`].
     type Packed = [u8; 7];
 
@@ -695,21 +691,7 @@
     }
 
     fn from_rata_die(&self, rd: RataDie) -> Self::DateInner {
-<<<<<<< HEAD
         let year = self.0.year_containing_rd(rd);
-=======
-        // by precondition the year cannot exceed i32, so the error case is unreachable
-        let related_iso = calendrical_calculations::gregorian::year_from_fixed(rd).unwrap_or(1);
-        let year = {
-            let candidate = self.0.year_data(related_iso);
-
-            if rd >= candidate.new_year() {
-                candidate
-            } else {
-                self.0.year_data(related_iso - 1)
-            }
-        };
->>>>>>> 8503be47
 
         // Clamp the RD to our year
         let rd = rd.clamp(
@@ -724,15 +706,9 @@
     }
 
     fn to_rata_die(&self, date: &Self::DateInner) -> RataDie {
-<<<<<<< HEAD
-        date.0.year.new_year()
-            + date.0.year.packed.days_before_month(date.0.month) as i64
-            + (date.0.day - 1) as i64
-=======
         date.0.year().new_year()
-            + date.0.year().packed.last_day_of_month(date.0.month() - 1) as i64
+            + date.0.year().packed.days_before_month(date.0.month()) as i64
             + (date.0.day() - 1) as i64
->>>>>>> 8503be47
     }
 
     fn has_cheap_iso_conversion(&self) -> bool {
@@ -792,13 +768,8 @@
     /// month, the month codes for ordinal months 1, 2, 3, 4, 5 would be "M01", "M02", "M02L", "M03", "M04".
     fn month(&self, date: &Self::DateInner) -> types::MonthInfo {
         types::MonthInfo::for_code_and_ordinal(
-<<<<<<< HEAD
-            self.month_code_from_ordinal(date.0.year, date.0.month),
-            date.0.month,
-=======
-            self.month_code_from_ordinal(&date.0.year(), date.0.month()),
+            self.month_code_from_ordinal(date.0.year(), date.0.month()),
             date.0.month(),
->>>>>>> 8503be47
         )
     }
 
@@ -809,13 +780,9 @@
 
     /// Information of the day of the year
     fn day_of_year(&self, date: &Self::DateInner) -> types::DayOfYear {
-<<<<<<< HEAD
-        types::DayOfYear(date.0.year.packed.days_before_month(date.0.month) + date.0.day as u16)
-=======
         types::DayOfYear(
-            date.0.year().packed.last_day_of_month(date.0.month() - 1) + date.0.day() as u16,
+            date.0.year().packed.days_before_month(date.0.month()) + date.0.day() as u16,
         )
->>>>>>> 8503be47
     }
 
     fn calendar_algorithm(&self) -> Option<CalendarAlgorithm> {
@@ -911,13 +878,9 @@
             })
     }
 
-<<<<<<< HEAD
-    fn calendrical_calculations<CB: ChineseBased>(related_iso: i32) -> EastAsianTraditionalYear {
-=======
     fn calendrical_calculations<CB: chinese_based::ChineseBased>(
         related_iso: i32,
-    ) -> EastAsianTraditionalYearData {
->>>>>>> 8503be47
+    ) -> EastAsianTraditionalYear {
         let mid_year = calendrical_calculations::gregorian::fixed_from_gregorian(related_iso, 7, 1);
         let year_bounds = chinese_based::YearBounds::compute::<CB>(mid_year);
 
@@ -1093,11 +1056,7 @@
 #[cfg(test)]
 mod test {
     use super::*;
-<<<<<<< HEAD
     use crate::cal::Iso;
-=======
-    use crate::cal::iso::Iso;
->>>>>>> 8503be47
     use crate::options::{DateFromFieldsOptions, Overflow};
     use crate::types::DateFields;
     use calendrical_calculations::{gregorian::fixed_from_gregorian, rata_die::RataDie};
