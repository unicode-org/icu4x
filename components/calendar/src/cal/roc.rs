--- conflicted
+++ resolved
@@ -184,13 +184,8 @@
     /// let date_roc = Date::try_new_roc(1, 2, 3)
     ///     .expect("Failed to initialize ROC Date instance.");
     ///
-<<<<<<< HEAD
     /// assert_eq!(date_roc.year().standard_era().unwrap().0, tinystr!(16, "minguo"));
-    /// assert_eq!(date_roc.year().era_year_or_extended(), 1, "ROC year check failed!");
-=======
-    /// assert_eq!(date_roc.year().standard_era().unwrap().0, tinystr!(16, "roc"));
     /// assert_eq!(date_roc.year().era_year_or_related_iso(), 1, "ROC year check failed!");
->>>>>>> 1a085e82
     /// assert_eq!(date_roc.month().ordinal, 2, "ROC month check failed!");
     /// assert_eq!(date_roc.day_of_month().0, 3, "ROC day of month check failed!");
     ///
