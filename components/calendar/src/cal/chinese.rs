--- conflicted
+++ resolved
@@ -423,29 +423,6 @@
         for case in cases {
             let rata_die = RataDie::new(case.rd);
 
-<<<<<<< HEAD
-            do_twice(
-                &chinese_calculating,
-                &chinese_cached,
-                |chinese, calendar_type| {
-                    let chinese = Date::from_rata_die(rata_die, chinese);
-                    assert_eq!(
-                        case.expected_year,
-                        chinese.extended_year(),
-                        "[{calendar_type}] Chinese from RD failed, case: {case:?}"
-                    );
-                    assert_eq!(
-                        case.expected_month,
-                        chinese.month().ordinal,
-                        "[{calendar_type}] Chinese from RD failed, case: {case:?}"
-                    );
-                    assert_eq!(
-                        case.expected_day,
-                        chinese.day_of_month().0,
-                        "[{calendar_type}] Chinese from RD failed, case: {case:?}"
-                    );
-                },
-=======
             let chinese = Date::from_rata_die(rata_die, Chinese);
             assert_eq!(
                 case.expected_year,
@@ -461,7 +438,6 @@
                 case.expected_day,
                 chinese.day_of_month().0,
                 "Chinese from RD failed, case: {case:?}"
->>>>>>> 96232935
             );
         }
     }
