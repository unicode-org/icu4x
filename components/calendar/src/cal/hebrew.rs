--- conflicted
+++ resolved
@@ -185,13 +185,8 @@
 
     fn ordinal_from_month(
         &self,
-<<<<<<< HEAD
-        year: &Self::YearInfo,
+        year: Self::YearInfo,
         month: types::Month,
-=======
-        year: Self::YearInfo,
-        month_code: types::ValidMonthCode,
->>>>>>> b6b00b90
         options: DateFromFieldsOptions,
     ) -> Result<u8, MonthCodeError> {
         let is_leap_year = year.keviyah.is_leap();
@@ -212,15 +207,7 @@
         Ok(ordinal_month)
     }
 
-<<<<<<< HEAD
-    fn month_from_ordinal(&self, year: &Self::YearInfo, ordinal_month: u8) -> types::Month {
-=======
-    fn month_code_from_ordinal(
-        &self,
-        year: Self::YearInfo,
-        ordinal_month: u8,
-    ) -> types::ValidMonthCode {
->>>>>>> b6b00b90
+    fn month_from_ordinal(&self, year: Self::YearInfo, ordinal_month: u8) -> types::Month {
         let is_leap = year.keviyah.is_leap();
         Month::new_unchecked(
             ordinal_month - (is_leap && ordinal_month >= 6) as u8,
@@ -333,11 +320,7 @@
     }
 
     fn month(&self, date: &Self::DateInner) -> MonthInfo {
-<<<<<<< HEAD
-        let standard = self.month_from_ordinal(&date.0.year(), date.0.month());
-=======
-        let valid_standard_code = self.month_code_from_ordinal(date.0.year(), date.0.month());
->>>>>>> b6b00b90
+        let standard = self.month_from_ordinal(date.0.year(), date.0.month());
 
         let formatting = if standard.number() == 6 && date.0.month() == 7 {
             Month::leap(6)
