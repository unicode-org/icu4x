--- conflicted
+++ resolved
@@ -69,10 +69,7 @@
     value: i32,
 }
 
-<<<<<<< HEAD
-impl ToExtendedYear for HebrewYear {
-=======
-impl PackWithMD for HebrewYearInfo {
+impl PackWithMD for HebrewYear {
     /// The first byte is the [`Keviyah`], the remaining four the YMD as encoded by [`i32::pack`].
     type Packed = [u8; 5];
 
@@ -97,8 +94,7 @@
     }
 }
 
-impl ToExtendedYear for HebrewYearInfo {
->>>>>>> 8503be47
+impl ToExtendedYear for HebrewYear {
     fn to_extended_year(&self) -> i32 {
         self.value
     }
@@ -258,42 +254,18 @@
             year.new_year() + year.keviyah.year_length() as i64,
         );
 
-<<<<<<< HEAD
         let (month, day) = year
             .keviyah
             .month_day_for((rd - year.new_year()) as u16 + 1);
 
+        // date is in the valid RD range
         HebrewDateInner(ArithmeticDate::new_unchecked(year, month, day))
     }
 
     fn to_rata_die(&self, date: &Self::DateInner) -> RataDie {
-        date.0.year.new_year()
-            + date.0.year.keviyah.days_preceding(date.0.month) as i64
-            + (date.0.day - 1) as i64
-=======
-        // date is in the valid RD range
-        HebrewDateInner(ArithmeticDate::new_unchecked(
-            HebrewYearInfo {
-                keviyah,
-                value: year,
-            },
-            month,
-            day,
-        ))
-    }
-
-    fn to_rata_die(&self, date: &Self::DateInner) -> RataDie {
-        let ny = date
-            .0
-            .year()
-            .keviyah
-            .year_info(date.0.year().value)
-            .new_year();
-        let days_preceding = date.0.year().keviyah.days_preceding(date.0.month());
-
-        // Need to subtract 1 since the new year is itself in this year
-        ny + i64::from(days_preceding) + i64::from(date.0.day()) - 1
->>>>>>> 8503be47
+        date.0.year().new_year()
+            + date.0.year().keviyah.days_preceding(date.0.month()) as i64
+            + (date.0.day() - 1) as i64
     }
 
     fn has_cheap_iso_conversion(&self) -> bool {
@@ -352,11 +324,7 @@
     }
 
     fn month(&self, date: &Self::DateInner) -> MonthInfo {
-<<<<<<< HEAD
-        let valid_standard_code = self.month_code_from_ordinal(date.0.year, date.0.month);
-=======
-        let valid_standard_code = self.month_code_from_ordinal(&date.0.year(), date.0.month());
->>>>>>> 8503be47
+        let valid_standard_code = self.month_code_from_ordinal(date.0.year(), date.0.month());
 
         let valid_formatting_code = if valid_standard_code.number() == 6 && date.0.month() == 7 {
             ValidMonthCode::new_unchecked(6, true) // M06L
