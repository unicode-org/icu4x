--- conflicted
+++ resolved
@@ -47,26 +47,16 @@
         types::EraYear {
             era: tinystr!(16, "ah"),
             era_index: Some(0),
-<<<<<<< HEAD
-            year,
-            extended_year: year,
-=======
             year: monotonic_year,
             monotonic_year,
->>>>>>> 96232935
             ambiguity: types::YearAmbiguity::CenturyRequired,
         }
     } else {
         types::EraYear {
             era: tinystr!(16, "bh"),
             era_index: Some(1),
-<<<<<<< HEAD
-            year: 1 - year,
-            extended_year: year,
-=======
             year: 1 - monotonic_year,
             monotonic_year,
->>>>>>> 96232935
             ambiguity: types::YearAmbiguity::CenturyRequired,
         }
     }
@@ -119,21 +109,9 @@
     pub(crate) location: SimulatedLocation,
 }
 
-<<<<<<< HEAD
-impl HijriData<'_> {
-    /// Get the cached data for a given extended year
-    fn get(&self, extended_year: i32) -> Option<HijriYearInfo> {
-        Some(HijriYearInfo::unpack(
-            extended_year,
-            self.data
-                .get(usize::try_from(extended_year - self.first_extended_year).ok()?)?,
-        ))
-    }
-=======
 #[derive(Clone, Debug, Copy, PartialEq)]
 pub(crate) enum SimulatedLocation {
     Mecca,
->>>>>>> 96232935
 }
 
 impl HijriSighting for AstronomicalSimulation {
@@ -141,15 +119,6 @@
         "Hijri (simulated)"
     }
 
-<<<<<<< HEAD
-    fn unpack(extended_year: i32, packed: PackedHijriYearInfo) -> Self {
-        let (month_lengths, start_day) = packed.unpack(extended_year);
-
-        HijriYearInfo {
-            month_lengths,
-            start_day,
-            value: extended_year,
-=======
     fn year_data(&self, monotonic_year: i32) -> HijriYearData {
         if let Some(&packed) = usize::try_from(monotonic_year - simulated_mecca_data::STARTING_YEAR)
             .ok()
@@ -159,257 +128,20 @@
                 packed,
                 monotonic_year,
             };
->>>>>>> 96232935
         }
 
         let location = match self.location {
             SimulatedLocation::Mecca => calendrical_calculations::islamic::MECCA,
         };
 
-<<<<<<< HEAD
-        if self.month_lengths.get(zero_month as usize) == Some(&true) {
-            30
-        } else {
-            29
-        }
-    }
-
-    fn days_in_year(self) -> u16 {
-        self.last_day_of_month(12)
-    }
-
-    /// Get the date's R.D. given (m, d) in this info's year
-    fn md_to_rd(self, month: u8, day: u8) -> RataDie {
-        let month_offset = if month == 1 {
-            0
-        } else {
-            self.last_day_of_month(month - 1)
-        };
-        self.start_day + month_offset as i64 + (day - 1) as i64
-    }
-
-    fn md_from_rd(self, rd: RataDie) -> (u8, u8) {
-        let day_of_year = (rd - self.start_day) as u16;
-        debug_assert!(day_of_year < 360 || !WELL_BEHAVED_ASTRONOMICAL_RANGE.contains(&rd));
-        // We divide by 30, not 29, to account for the case where all months before this
-        // were length 30 (possible near the beginning of the year)
-        let mut month = (day_of_year / 30) as u8 + 1;
-
-        let day_of_year = day_of_year + 1;
-        let mut last_day_of_month = self.last_day_of_month(month);
-        let mut last_day_of_prev_month = if month == 1 {
-            0
-        } else {
-            self.last_day_of_month(month - 1)
-        };
-
-        while day_of_year > last_day_of_month && month <= 12 {
-            month += 1;
-            last_day_of_prev_month = last_day_of_month;
-            last_day_of_month = self.last_day_of_month(month);
-        }
-        debug_assert!(
-            day_of_year - last_day_of_prev_month <= 30
-                || !WELL_BEHAVED_ASTRONOMICAL_RANGE.contains(&rd),
-            "Found day {} that doesn't fit in month!",
-            day_of_year - last_day_of_prev_month
-        );
-        let day = (day_of_year - last_day_of_prev_month) as u8;
-        (month, day)
-    }
-
-    // Which day of year is the last day of a month (month is 1-indexed)
-    fn last_day_of_month(self, month: u8) -> u16 {
-        29 * month as u16
-            + self
-                .month_lengths
-                .get(..month as usize)
-                .unwrap_or_default()
-                .iter()
-                .filter(|&&x| x)
-                .count() as u16
-    }
-}
-
-impl PrecomputedDataSource<HijriYearInfo> for HijriSimulated {
-    fn load_or_compute_info(&self, extended_year: i32) -> HijriYearInfo {
-        self.data
-            .as_ref()
-            .and_then(|d| d.get().get(extended_year))
-            .unwrap_or_else(|| self.location.compute_year_info(extended_year))
-    }
-}
-
-/// The inner date type used for representing [`Date`]s of [`HijriSimulated`]. See [`Date`] and [`HijriSimulated`] for more details.
-
-#[derive(Copy, Clone, Debug, Hash, Eq, PartialEq, PartialOrd, Ord)]
-pub struct HijriSimulatedDateInner(ArithmeticDate<HijriSimulated>);
-
-impl CalendarArithmetic for HijriSimulated {
-    type YearInfo = HijriYearInfo;
-
-    fn days_in_provided_month(year: Self::YearInfo, month: u8) -> u8 {
-        year.days_in_month(month)
-    }
-
-    fn months_in_provided_year(_year: Self::YearInfo) -> u8 {
-        12
-    }
-
-    fn days_in_provided_year(year: Self::YearInfo) -> u16 {
-        year.days_in_year()
-    }
-
-    // As an true lunar calendar, it does not have leap years.
-    fn provided_year_is_leap(year: Self::YearInfo) -> bool {
-        year.days_in_year() != SHORT_YEAR_LEN
-    }
-
-    fn last_month_day_in_provided_year(year: Self::YearInfo) -> (u8, u8) {
-        let days = Self::days_in_provided_month(year, 12);
-
-        (12, days)
-    }
-}
-
-impl crate::cal::scaffold::UnstableSealed for HijriSimulated {}
-impl Calendar for HijriSimulated {
-    type DateInner = HijriSimulatedDateInner;
-    type Year = types::EraYear;
-    fn from_codes(
-        &self,
-        era: Option<&str>,
-        year: i32,
-        month_code: types::MonthCode,
-        day: u8,
-    ) -> Result<Self::DateInner, DateError> {
-        let year = match era {
-            None => year,
-            Some("ah") => range_check(year, "year", 1..)?,
-            Some("bh") => 1 - range_check(year, "year", 1..)?,
-            Some(_) => return Err(DateError::UnknownEra),
-        };
-        let Some((month, false)) = month_code.parsed() else {
-            return Err(DateError::UnknownMonthCode(month_code));
-        };
-        Ok(HijriSimulatedDateInner(ArithmeticDate::new_from_ordinals(
-            self.load_or_compute_info(year),
-            month,
-            day,
-        )?))
-    }
-
-    fn from_rata_die(&self, rd: RataDie) -> Self::DateInner {
-        // +1 because the epoch is new year of year 1
-        // truncating instead of flooring does not matter, as this is well-defined for
-        // positive years only
-        let extended_year = ((rd - calendrical_calculations::islamic::ISLAMIC_EPOCH_FRIDAY) as f64
-            / calendrical_calculations::islamic::MEAN_YEAR_LENGTH)
-            as i32
-            + 1;
-
-        let year = self.load_or_compute_info(extended_year);
-
-        let y = if rd < year.start_day {
-            self.load_or_compute_info(extended_year - 1)
-        } else {
-            let next_year = self.load_or_compute_info(extended_year + 1);
-            if rd < next_year.start_day {
-                year
-            } else {
-                next_year
-            }
-        };
-        let (m, d) = y.md_from_rd(rd);
-        HijriSimulatedDateInner(ArithmeticDate::new_unchecked(y, m, d))
-    }
-
-    fn to_rata_die(&self, date: &Self::DateInner) -> RataDie {
-        date.0.year.md_to_rd(date.0.month, date.0.day)
-    }
-
-    fn from_iso(&self, iso: IsoDateInner) -> Self::DateInner {
-        self.from_rata_die(Iso.to_rata_die(&iso))
-    }
-
-    fn to_iso(&self, date: &Self::DateInner) -> IsoDateInner {
-        Iso.from_rata_die(self.to_rata_die(date))
-    }
-
-    fn months_in_year(&self, date: &Self::DateInner) -> u8 {
-        date.0.months_in_year()
-    }
-
-    fn days_in_year(&self, date: &Self::DateInner) -> u16 {
-        date.0.days_in_year()
-    }
-
-    fn days_in_month(&self, date: &Self::DateInner) -> u8 {
-        date.0.days_in_month()
-    }
-
-    fn offset_date(&self, date: &mut Self::DateInner, offset: DateDuration<Self>) {
-        date.0.offset_date(offset, self)
-    }
-
-    fn until(
-        &self,
-        date1: &Self::DateInner,
-        date2: &Self::DateInner,
-        _calendar2: &Self,
-        _largest_unit: DateDurationUnit,
-        _smallest_unit: DateDurationUnit,
-    ) -> DateDuration<Self> {
-        date1.0.until(date2.0, _largest_unit, _smallest_unit)
-    }
-
-    fn debug_name(&self) -> &'static str {
-        Self::DEBUG_NAME
-    }
-
-    fn year_info(&self, date: &Self::DateInner) -> Self::Year {
-        era_year(date.0.extended_year())
-    }
-
-    fn is_in_leap_year(&self, date: &Self::DateInner) -> bool {
-        Self::provided_year_is_leap(date.0.year)
-    }
-
-    fn month(&self, date: &Self::DateInner) -> types::MonthInfo {
-        date.0.month()
-    }
-
-    fn day_of_month(&self, date: &Self::DateInner) -> types::DayOfMonth {
-        date.0.day_of_month()
-    }
-
-    fn day_of_year(&self, date: &Self::DateInner) -> types::DayOfYear {
-        date.0.day_of_year()
-    }
-
-    fn calendar_algorithm(&self) -> Option<crate::preferences::CalendarAlgorithm> {
-        Some(match self.location {
-            crate::cal::hijri::HijriSimulatedLocation::Mecca => {
-                crate::preferences::CalendarAlgorithm::Hijri(Some(
-                    crate::preferences::HijriCalendarAlgorithm::Rgsa,
-                ))
-            }
-        })
-    }
-}
-
-impl HijriSimulatedLocation {
-    fn compute_year_info(self, extended_year: i32) -> HijriYearInfo {
-=======
->>>>>>> 96232935
         let start_day = calendrical_calculations::islamic::fixed_from_observational_islamic(
-            extended_year,
+            monotonic_year,
             1,
             1,
             location,
         );
         let next_start_day = calendrical_calculations::islamic::fixed_from_observational_islamic(
-            extended_year + 1,
+            monotonic_year + 1,
             1,
             1,
             location,
@@ -418,26 +150,16 @@
             LONG_YEAR_LEN | SHORT_YEAR_LEN => (),
             353 => {
                 icu_provider::log::trace!(
-<<<<<<< HEAD
-                    "({}) Found year {extended_year} AH with length {}. See <https://github.com/unicode-org/icu4x/issues/4930>",
-                    HijriSimulated::DEBUG_NAME,
-=======
                     "({}) Found year {monotonic_year} AH with length {}. See <https://github.com/unicode-org/icu4x/issues/4930>",
                     self.debug_name(),
->>>>>>> 96232935
                     next_start_day - start_day
                 );
             }
             other => {
                 debug_assert!(
                     !WELL_BEHAVED_ASTRONOMICAL_RANGE.contains(&start_day),
-<<<<<<< HEAD
-                    "({}) Found year {extended_year} AH with length {}!",
-                    HijriSimulated::DEBUG_NAME,
-=======
                     "({}) Found year {monotonic_year} AH with length {}!",
                     self.debug_name(),
->>>>>>> 96232935
                     other
                 )
             }
@@ -448,7 +170,7 @@
             let mut month_lengths = core::array::from_fn(|month_idx| {
                 let days_in_month =
                     calendrical_calculations::islamic::observational_islamic_month_days(
-                        extended_year,
+                        monotonic_year,
                         month_idx as u8 + 1,
                         location,
                     );
@@ -457,13 +179,8 @@
                     30 => true,
                     31 => {
                         icu_provider::log::trace!(
-<<<<<<< HEAD
-                            "({}) Found year {extended_year} AH with month length {days_in_month} for month {}.",
-                            HijriSimulated::DEBUG_NAME,
-=======
                             "({}) Found year {monotonic_year} AH with month length {days_in_month} for month {}.",
                             self.debug_name(),
->>>>>>> 96232935
                             month_idx + 1
                         );
                         excess_days += 1;
@@ -472,13 +189,8 @@
                     _ => {
                         debug_assert!(
                             !WELL_BEHAVED_ASTRONOMICAL_RANGE.contains(&start_day),
-<<<<<<< HEAD
-                            "({}) Found year {extended_year} AH with month length {days_in_month} for month {}!",
-                            HijriSimulated::DEBUG_NAME,
-=======
                             "({}) Found year {monotonic_year} AH with month length {days_in_month} for month {}!",
                             self.debug_name(),
->>>>>>> 96232935
                             month_idx + 1
                         );
                         false
@@ -491,13 +203,8 @@
             if excess_days != 0 {
                 debug_assert!(
                     excess_days == 1 || !WELL_BEHAVED_ASTRONOMICAL_RANGE.contains(&start_day),
-<<<<<<< HEAD
-                    "({}) Found year {extended_year} AH with more than one excess day!",
-                    HijriSimulated::DEBUG_NAME
-=======
                     "({}) Found year {monotonic_year} AH with more than one excess day!",
                     self.debug_name()
->>>>>>> 96232935
                 );
                 if let Some(l) = month_lengths.iter_mut().find(|l| !(**l)) {
                     *l = true;
@@ -505,12 +212,6 @@
             }
             month_lengths
         };
-<<<<<<< HEAD
-        HijriYearInfo {
-            month_lengths,
-            start_day,
-            value: extended_year,
-=======
         HijriYearData::new(monotonic_year, start_day, month_lengths)
     }
 }
@@ -678,7 +379,6 @@
         match self {
             Self::Thursday => ISLAMIC_EPOCH_THURSDAY,
             Self::Friday => ISLAMIC_EPOCH_FRIDAY,
->>>>>>> 96232935
         }
     }
 }
@@ -943,7 +643,7 @@
     }
 
     fn year_info(&self, date: &Self::DateInner) -> Self::Year {
-        era_year(date.0.extended_year())
+        era_year(date.0.monotonic_year())
     }
 
     fn is_in_leap_year(&self, date: &Self::DateInner) -> bool {
@@ -1004,185 +704,8 @@
     }
 }
 
-<<<<<<< HEAD
-/// The inner date type used for representing [`Date`]s of [`HijriTabular`]. See [`Date`] and [`HijriTabular`] for more details.
-
-#[derive(Copy, Clone, Debug, Hash, Eq, PartialEq, PartialOrd, Ord)]
-pub struct HijriTabularDateInner(ArithmeticDate<HijriTabular>);
-
-impl CalendarArithmetic for HijriTabular {
-    type YearInfo = i32;
-
-    fn days_in_provided_month(year: i32, month: u8) -> u8 {
-        match month {
-            1 | 3 | 5 | 7 | 9 | 11 => 30,
-            2 | 4 | 6 | 8 | 10 => 29,
-            12 if Self::provided_year_is_leap(year) => 30,
-            12 => 29,
-            _ => 0,
-        }
-    }
-
-    fn months_in_provided_year(_year: Self::YearInfo) -> u8 {
-        12
-    }
-
-    fn days_in_provided_year(year: i32) -> u16 {
-        if Self::provided_year_is_leap(year) {
-            LONG_YEAR_LEN
-        } else {
-            SHORT_YEAR_LEN
-        }
-    }
-
-    fn provided_year_is_leap(year: i32) -> bool {
-        (14 + 11 * year).rem_euclid(30) < 11
-    }
-
-    fn last_month_day_in_provided_year(year: i32) -> (u8, u8) {
-        if Self::provided_year_is_leap(year) {
-            (12, 30)
-        } else {
-            (12, 29)
-        }
-    }
-}
-
-impl crate::cal::scaffold::UnstableSealed for HijriTabular {}
-impl Calendar for HijriTabular {
-    type DateInner = HijriTabularDateInner;
-    type Year = types::EraYear;
-
-    fn from_codes(
-        &self,
-        era: Option<&str>,
-        year: i32,
-        month_code: types::MonthCode,
-        day: u8,
-    ) -> Result<Self::DateInner, DateError> {
-        let year = match era {
-            None => year,
-            Some("ah") => range_check(year, "year", 1..)?,
-            Some("bh") => 1 - range_check(year, "year", 1..)?,
-            Some(_) => return Err(DateError::UnknownEra),
-        };
-
-        ArithmeticDate::new_from_codes(self, year, month_code, day).map(HijriTabularDateInner)
-    }
-
-    fn from_rata_die(&self, rd: RataDie) -> Self::DateInner {
-        let (y, m, d) = match self.leap_years {
-            HijriTabularLeapYears::TypeII => {
-                calendrical_calculations::islamic::tabular_islamic_from_fixed(
-                    rd,
-                    self.epoch.rata_die(),
-                )
-            }
-        };
-
-        debug_assert!(Date::try_new_hijri_tabular_with_calendar(y, m, d, crate::Ref(self)).is_ok());
-        HijriTabularDateInner(ArithmeticDate::new_unchecked(y, m, d))
-    }
-
-    fn to_rata_die(&self, date: &Self::DateInner) -> RataDie {
-        match self.leap_years {
-            HijriTabularLeapYears::TypeII => {
-                calendrical_calculations::islamic::fixed_from_tabular_islamic(
-                    date.0.year,
-                    date.0.month,
-                    date.0.day,
-                    self.epoch.rata_die(),
-                )
-            }
-        }
-    }
-
-    fn from_iso(&self, iso: IsoDateInner) -> Self::DateInner {
-        self.from_rata_die(Iso.to_rata_die(&iso))
-    }
-
-    fn to_iso(&self, date: &Self::DateInner) -> IsoDateInner {
-        Iso.from_rata_die(self.to_rata_die(date))
-    }
-
-    fn months_in_year(&self, date: &Self::DateInner) -> u8 {
-        date.0.months_in_year()
-    }
-
-    fn days_in_year(&self, date: &Self::DateInner) -> u16 {
-        date.0.days_in_year()
-    }
-
-    fn days_in_month(&self, date: &Self::DateInner) -> u8 {
-        date.0.days_in_month()
-    }
-
-    fn offset_date(&self, date: &mut Self::DateInner, offset: DateDuration<Self>) {
-        date.0.offset_date(offset, &())
-    }
-
-    fn until(
-        &self,
-        date1: &Self::DateInner,
-        date2: &Self::DateInner,
-        _calendar2: &Self,
-        _largest_unit: DateDurationUnit,
-        _smallest_unit: DateDurationUnit,
-    ) -> DateDuration<Self> {
-        date1.0.until(date2.0, _largest_unit, _smallest_unit)
-    }
-
-    fn debug_name(&self) -> &'static str {
-        match self.epoch {
-            HijriTabularEpoch::Friday => "Hijri (civil)",
-            HijriTabularEpoch::Thursday => "Hijri (astronomical)",
-        }
-    }
-
-    fn year_info(&self, date: &Self::DateInner) -> Self::Year {
-        era_year(date.0.extended_year())
-    }
-
-    fn is_in_leap_year(&self, date: &Self::DateInner) -> bool {
-        Self::provided_year_is_leap(date.0.year)
-    }
-
-    fn month(&self, date: &Self::DateInner) -> types::MonthInfo {
-        date.0.month()
-    }
-
-    fn day_of_month(&self, date: &Self::DateInner) -> types::DayOfMonth {
-        date.0.day_of_month()
-    }
-
-    fn day_of_year(&self, date: &Self::DateInner) -> types::DayOfYear {
-        date.0.day_of_year()
-    }
-
-    fn calendar_algorithm(&self) -> Option<crate::preferences::CalendarAlgorithm> {
-        let expected_calendar = match (self.epoch, self.leap_years) {
-            (crate::cal::HijriTabularEpoch::Friday, crate::cal::HijriTabularLeapYears::TypeII) => {
-                crate::preferences::CalendarAlgorithm::Hijri(Some(
-                    crate::preferences::HijriCalendarAlgorithm::Civil,
-                ))
-            }
-            (
-                crate::cal::HijriTabularEpoch::Thursday,
-                crate::cal::HijriTabularLeapYears::TypeII,
-            ) => crate::preferences::CalendarAlgorithm::Hijri(Some(
-                crate::preferences::HijriCalendarAlgorithm::Tbla,
-            )),
-        };
-        Some(expected_calendar)
-    }
-}
-
-impl<A: AsCalendar<Calendar = HijriTabular>> Date<A> {
-    /// Construct new Tabular Hijri Date.
-=======
 impl Date<Hijri<UmmAlQura>> {
     /// Construct new Hijri Umm al-Qura Date.
->>>>>>> 96232935
     ///
     /// ```rust
     /// use icu::calendar::cal::Hijri;
