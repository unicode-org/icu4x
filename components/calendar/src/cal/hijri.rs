--- conflicted
+++ resolved
@@ -30,11 +30,7 @@
 };
 use crate::{types, Calendar, Date, DateDuration, DateDurationUnit};
 use crate::{AsCalendar, RangeError};
-<<<<<<< HEAD
-use calendrical_calculations::islamic::ISLAMIC_EPOCH_FRIDAY;
-=======
 use calendrical_calculations::islamic::{ISLAMIC_EPOCH_FRIDAY, ISLAMIC_EPOCH_THURSDAY};
->>>>>>> c6b8a32f
 use calendrical_calculations::rata_die::RataDie;
 use icu_provider::marker::ErasedMarker;
 use icu_provider::prelude::*;
@@ -861,10 +857,15 @@
 impl CacheableHijri for HijriUmmAlQuraMarker {
     const DEBUG_NAME: &'static str = HijriUmmAlQura::DEBUG_NAME;
     fn fixed_from_hijri(&self, year: i32, month: u8, day: u8) -> RataDie {
-        calendrical_calculations::islamic::fixed_from_islamic_civil(year, month, day)
+        calendrical_calculations::islamic::fixed_from_tabular_islamic(
+            year,
+            month,
+            day,
+            ISLAMIC_EPOCH_FRIDAY,
+        )
     }
     fn hijri_from_fixed(&self, date: RataDie) -> (i32, u8, u8) {
-        calendrical_calculations::islamic::islamic_civil_from_fixed(date)
+        calendrical_calculations::islamic::tabular_islamic_from_fixed(date, ISLAMIC_EPOCH_FRIDAY)
     }
 }
 
