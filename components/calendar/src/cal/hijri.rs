--- conflicted
+++ resolved
@@ -521,18 +521,11 @@
                 // +1 because the epoch is new year of year 1
                 // truncating instead of flooring does not matter, as this is well-defined for
                 // positive years only
-<<<<<<< HEAD
                 let extended_year =
-                    ((fixed - calendrical_calculations::islamic::ISLAMIC_EPOCH_FRIDAY) as f64
+                    ((rd - calendrical_calculations::islamic::ISLAMIC_EPOCH_FRIDAY) as f64
                         / calendrical_calculations::islamic::MEAN_YEAR_LENGTH)
                         as i32
                         + 1;
-=======
-                let extended_year = ((rd - IB::EPOCH) as f64
-                    / calendrical_calculations::islamic::MEAN_YEAR_LENGTH)
-                    as i32
-                    + 1;
->>>>>>> ca0313b5
 
                 let year = d.get(extended_year, self.model)?;
 
@@ -1297,15 +1290,6 @@
         470160, 473837, 507850, 524156, 544676, 567118, 569477, 601716, 613424, 626596, 645554,
         664224, 671401, 694799, 704424, 708842, 709409, 709580, 727274, 728714, 744313, 764652,
     ];
-<<<<<<< HEAD
-=======
-    // Removed: 601716 and 727274
-    static TEST_RD_UMMALQURA: [i64; 31] = [
-        -214193, -61387, 25469, 49217, 171307, 210155, 253427, 369740, 400085, 434355, 452605,
-        470160, 473837, 507850, 524156, 544676, 567118, 569477, 613424, 626596, 645554, 664224,
-        671401, 694799, 704424, 708842, 709409, 709580, 728714, 744313, 764652,
-    ];
->>>>>>> ca0313b5
 
     static UMMALQURA_CASES: [DateCase; 33] = [
         DateCase {
@@ -2065,11 +2049,7 @@
     fn test_saudi_hijri_from_rd() {
         let calendar = HijriUmmAlQura::new();
         let calendar = Ref(&calendar);
-<<<<<<< HEAD
-        for (case, f_date) in UMMALQURA_CASES.iter().zip(TEST_FIXED_DATE.iter()) {
-=======
-        for (case, f_date) in UMMALQURA_DATE_EXPECTED.iter().zip(TEST_RD_UMMALQURA.iter()) {
->>>>>>> ca0313b5
+        for (case, f_date) in UMMALQURA_CASES.iter().zip(TEST_RD.iter()) {
             let date =
                 Date::try_new_ummalqura_with_calendar(case.year, case.month, case.day, calendar)
                     .unwrap();
@@ -2083,11 +2063,7 @@
     fn test_rd_from_saudi_hijri() {
         let calendar = HijriUmmAlQura::new();
         let calendar = Ref(&calendar);
-<<<<<<< HEAD
-        for (case, f_date) in UMMALQURA_CASES.iter().zip(TEST_FIXED_DATE.iter()) {
-=======
-        for (case, f_date) in UMMALQURA_DATE_EXPECTED.iter().zip(TEST_RD_UMMALQURA.iter()) {
->>>>>>> ca0313b5
+        for (case, f_date) in UMMALQURA_CASES.iter().zip(TEST_RD.iter()) {
             let date =
                 Date::try_new_ummalqura_with_calendar(case.year, case.month, case.day, calendar)
                     .unwrap();
