// This file is part of ICU4X. For terms of use, please see the file
// called LICENSE at the top level of the ICU4X source tree
// (online at: https://github.com/unicode-org/icu4x/blob/main/LICENSE ).

use crate::calendar_arithmetic::ArithmeticDate;
use crate::calendar_arithmetic::DateFieldsResolver;
use crate::calendar_arithmetic::PackWithMD;
use crate::calendar_arithmetic::ToExtendedYear;
use crate::error::{DateError, DateFromFieldsError, EcmaReferenceYearError, UnknownEraError};
use crate::options::DateFromFieldsOptions;
use crate::options::{DateAddOptions, DateDifferenceOptions};
use crate::types::DateFields;
use crate::{types, Calendar, Date};
use crate::{AsCalendar, RangeError};
use calendrical_calculations::islamic::{
    ISLAMIC_EPOCH_FRIDAY, ISLAMIC_EPOCH_THURSDAY, WELL_BEHAVED_ASTRONOMICAL_RANGE,
};
use calendrical_calculations::rata_die::RataDie;
use core::fmt::Debug;
use icu_locale_core::preferences::extensions::unicode::keywords::{
    CalendarAlgorithm, HijriCalendarAlgorithm,
};
use icu_provider::prelude::*;
use tinystr::tinystr;

#[path = "hijri/simulated_mecca_data.rs"]
mod simulated_mecca_data;
#[path = "hijri/ummalqura_data.rs"]
mod ummalqura_data;

/// The [Hijri Calendar](https://en.wikipedia.org/wiki/Islamic_calendar)
///
/// There are many variants of this calendar, using different lunar observations or calculations
/// (see [`Rules`]). Currently, [`Rules`] is an unstable trait, but some of its implementors
/// are stable, and can be constructed via the various `Hijri::new_*` constructors. Please comment
/// on [this issue](https://github.com/unicode-org/icu4x/issues/6962)
/// if you would like to see this the ability to implement custom [`Rules`] stabilized.
///
/// This implementation supports only variants where months are either 29 or 30 days.
///
/// This corresponds to various `"islamic-*"` [CLDR calendars](https://unicode.org/reports/tr35/#UnicodeCalendarIdentifier),
/// see the individual implementors of [`Rules`] ([`TabularAlgorithm`], [`UmmAlQura`], [`AstronomicalSimulation`]) for more information.
///
/// # Era codes
///
/// This calendar uses two era codes: `ah`, and `bh`, corresponding to the Anno Hegirae and Before Hijrah eras
///
/// # Months and days
///
/// The 12 months are called al-Muḥarram (`M01`), Ṣafar (`M02`), Rabīʿ al-ʾAwwal (`M03`),
/// Rabīʿ ath-Thānī or Rabīʿ al-ʾĀkhir (`M04`), Jumādā al-ʾŪlā (`M05`), Jumādā ath-Thāniyah
/// or Jumādā al-ʾĀkhirah (`M06`), Rajab (`M07`), Shaʿbān (`M08`), Ramaḍān (`M09`), Shawwāl (`M10`),
/// Ḏū al-Qaʿdah (`M11`), Ḏū al-Ḥijjah (`M12`).
///
/// As a true lunar calendar, the lengths of the months depend on the lunar cycle (a month starts on the day
/// where the waxing crescent is first observed), and will be either 29 or 30 days.
///
/// The lengths of the months are determined by the concrete [`Rules`] implementation.
///
/// There are either 6 or 7 30-day months, so the length of the year is 354 or 355 days.
///
/// # Calendar drift
///
/// As a lunar calendar, this calendar does not intend to follow the solar year, and drifts more
/// than 10 days per year with respect to the seasons.
#[derive(Clone, Debug, Default, Copy)]
#[allow(clippy::exhaustive_structs)] // newtype
pub struct Hijri<S>(pub S);

/// Defines a variant of the [`Hijri`] calendar.
///
/// This crate includes the [`UmmAlQura`], [`AstronomicalSimulation`], and [`TabularAlgorithm`]
/// rules, other rules can be implemented by users.
///
/// <div class="stab unstable">
/// 🚫 This trait is sealed; it should not be implemented by user code. If an API requests an item that implements this
/// trait, please consider using a type from the implementors listed below.
///
/// It is still possible to implement this trait in userland (since `UnstableSealed` is public),
/// do not do so unless you are prepared for things to occasionally break.
/// </div>
pub trait Rules: Clone + Debug + crate::cal::scaffold::UnstableSealed {
    /// Returns data about the given year.
    fn year(&self, extended_year: i32) -> HijriYear;

    /// Returns data for the year containing the given [`RataDie`].
    fn year_containing_rd(&self, rd: RataDie) -> HijriYear {
        let extended_year = calendrical_calculations::islamic::tabular_year_from_fixed(
            // give an allowance of 5 days before the tabular new year
            rd - 5,
            calendrical_calculations::islamic::ISLAMIC_EPOCH_FRIDAY,
        );

        let mut year = self.year(extended_year);

        // we might need to use the next year
        if rd >= year.new_year() + year.packed.days_in_year() as i64 && extended_year < i32::MAX {
            year = self.year(year.extended_year + 1)
        }

        year
    }

    /// Returns an ECMA reference year that contains the given month-day combination.
    ///
    /// If the day is out of range, it will return a year that contains the given month
    /// and the maximum day possible for that month. See [the spec][spec] for the
    /// precise algorithm used.
    ///
    /// This API only matters when using [`MissingFieldsStrategy::Ecma`] to compute
    /// a date without providing a year in [`Date::try_from_fields()`]. The default impl
    /// will just error, and custom calendars who do not care about ECMA/Temporal
    /// reference years do not need to override this.
    ///
    /// [spec]: https://tc39.es/proposal-temporal/#sec-temporal-nonisomonthdaytoisoreferencedate
    /// [`MissingFieldsStrategy::Ecma`]: crate::options::MissingFieldsStrategy::Ecma
    fn ecma_reference_year(
        &self,
        // TODO: Consider accepting ValidMonthCode
        _month_code: (u8, bool),
        _day: u8,
    ) -> Result<i32, EcmaReferenceYearError> {
        Err(EcmaReferenceYearError::Unimplemented)
    }

    /// The BCP-47 [`CalendarAlgorithm`] for the Hijri calendar using these rules, if defined.
    fn calendar_algorithm(&self) -> Option<CalendarAlgorithm> {
        None
    }

    /// The debug name for these rules.
    fn debug_name(&self) -> &'static str {
        "Hijri (custom rules)"
    }
}

/// [`Hijri`] [`Rules`] based on an astronomical simulation for a particular location.
///
/// These simulations are unofficial and are known to not necessarily match sightings
/// on the ground. Unless you know otherwise for sure, instead of this variant, use
/// [`UmmAlQura`], which uses the results of KACST's Mecca-based calculations.
///
/// As floating point arithmetic degenerates for far-away dates, this falls back to
/// the tabular calendar at some point.
///
/// The precise behavior of this calendar may change in the future if:
/// - We decide to tweak the precise astronomical simulation used
/// - We decide to expand or reduce the range where we are using the astronomical simulation.
///
/// This corresponds to the `"islamic-rgsa"` [CLDR calendar](https://unicode.org/reports/tr35/#UnicodeCalendarIdentifier)
/// if constructed with [`Hijri::new_simulated_mecca()`].
#[derive(Copy, Clone, Debug)]
pub struct AstronomicalSimulation {
    pub(crate) location: SimulatedLocation,
}

#[derive(Clone, Debug, Copy, PartialEq)]
pub(crate) enum SimulatedLocation {
    Mecca,
}

impl crate::cal::scaffold::UnstableSealed for AstronomicalSimulation {}
impl Rules for AstronomicalSimulation {
    fn debug_name(&self) -> &'static str {
        match self.location {
            SimulatedLocation::Mecca => "Hijri (simulated, Mecca)",
        }
    }

    fn year(&self, extended_year: i32) -> HijriYear {
        if let Some(data) = HijriYear::lookup(
            extended_year,
            simulated_mecca_data::STARTING_YEAR,
            simulated_mecca_data::DATA,
        ) {
            return data;
        }

        let location = match self.location {
            SimulatedLocation::Mecca => calendrical_calculations::islamic::MECCA,
        };

        let start_day = calendrical_calculations::islamic::fixed_from_observational_islamic(
            extended_year,
            1,
            1,
            location,
        );
        let next_start_day = calendrical_calculations::islamic::fixed_from_observational_islamic(
            extended_year + 1,
            1,
            1,
            location,
        );
        match (next_start_day - start_day) as u16 {
            355 | 354 => (),
            353 => {
                icu_provider::log::trace!(
                    "({}) Found year {extended_year} AH with length {}. See <https://github.com/unicode-org/icu4x/issues/4930>",
                    self.debug_name(),
                    next_start_day - start_day
                );
            }
            other => {
                debug_assert!(
                    !WELL_BEHAVED_ASTRONOMICAL_RANGE.contains(&start_day),
                    "({}) Found year {extended_year} AH with length {}!",
                    self.debug_name(),
                    other
                )
            }
        }

        let month_lengths = {
            let mut excess_days = 0;
            let mut month_lengths = core::array::from_fn(|month_idx| {
                let days_in_month =
                    calendrical_calculations::islamic::observational_islamic_month_days(
                        extended_year,
                        month_idx as u8 + 1,
                        location,
                    );
                match days_in_month {
                    29 => false,
                    30 => true,
                    31 => {
                        icu_provider::log::trace!(
                            "({}) Found year {extended_year} AH with month length {days_in_month} for month {}.",
                            self.debug_name(),
                            month_idx + 1
                        );
                        excess_days += 1;
                        true
                    }
                    _ => {
                        debug_assert!(
                            !WELL_BEHAVED_ASTRONOMICAL_RANGE.contains(&start_day),
                            "({}) Found year {extended_year} AH with month length {days_in_month} for month {}!",
                            self.debug_name(),
                            month_idx + 1
                        );
                        false
                    }
                }
            });
            // To maintain invariants for calendar arithmetic, if astronomy finds
            // a 31-day month, "move" the day to the first 29-day month in the
            // same year to maintain all months at 29 or 30 days.
            if excess_days != 0 {
                debug_assert!(
                    excess_days == 1 || !WELL_BEHAVED_ASTRONOMICAL_RANGE.contains(&start_day),
                    "({}) Found year {extended_year} AH with more than one excess day!",
                    self.debug_name()
                );
                if let Some(l) = month_lengths.iter_mut().find(|l| !(**l)) {
                    *l = true;
                }
            }
            month_lengths
        };
        HijriYear::try_new(extended_year, start_day, month_lengths)
            .unwrap_or_else(|| UmmAlQura.year(extended_year))
    }
}

/// [`Hijri`] [`Rules`] for the [Umm al-Qura](https://en.wikipedia.org/wiki/Islamic_calendar#Saudi_Arabia's_Umm_al-Qura_calendar) calendar.
///
/// From the start of 1300 AH (1882-11-12 ISO) to the end of 1600 AH (2174-11-25 ISO), this
/// `Rules` implementation uses Umm al-Qura month lengths obtained from
/// [KACST](https://kacst.gov.sa/). Outside this range, this implementation falls back to
/// [`TabularAlgorithm`] with [`TabularAlgorithmLeapYears::TypeII`] and [`TabularAlgorithmEpoch::Friday`].
///
/// The precise behavior of this calendar may change in the future if:
/// - New ground truth is established by published government sources
/// - We decide to use a different algorithm outside the KACST range
/// - We decide to expand or reduce the range where we are correctly handling past dates.
///
/// This corresponds to the `"islamic-umalqura"` [CLDR calendar](https://unicode.org/reports/tr35/#UnicodeCalendarIdentifier).
#[derive(Copy, Clone, Debug, Default)]
#[non_exhaustive]
pub struct UmmAlQura;

impl crate::cal::scaffold::UnstableSealed for UmmAlQura {}
impl Rules for UmmAlQura {
    fn calendar_algorithm(&self) -> Option<CalendarAlgorithm> {
        Some(CalendarAlgorithm::Hijri(Some(
            HijriCalendarAlgorithm::Umalqura,
        )))
    }

    fn ecma_reference_year(
        &self,
        month_code: (u8, bool),
        day: u8,
    ) -> Result<i32, EcmaReferenceYearError> {
        let (ordinal_month, false) = month_code else {
            return Err(EcmaReferenceYearError::MonthCodeNotInCalendar);
        };

        let extended_year = match (ordinal_month, day) {
            (1, _) => 1392,
            (2, 30..) => 1390,
            (2, _) => 1392,
            (3, 30..) => 1391,
            (3, _) => 1392,
            (4, _) => 1392,
            (5, 30..) => 1391,
            (5, _) => 1392,
            (6, _) => 1392,
            (7, 30..) => 1389,
            (7, _) => 1392,
            (8, _) => 1392,
            (9, _) => 1392,
            (10, 30..) => 1390,
            (10, _) => 1392,
            (11, ..=25) => 1392,
            (11, _) => 1391,
            (12, 30..) => 1390,
            (12, _) => 1391,
            _ => return Err(EcmaReferenceYearError::MonthCodeNotInCalendar),
        };
        Ok(extended_year)
    }

    fn debug_name(&self) -> &'static str {
        "Hijri (Umm al-Qura)"
    }

    fn year(&self, extended_year: i32) -> HijriYear {
        if let Some(data) = HijriYear::lookup(
            extended_year,
            ummalqura_data::STARTING_YEAR,
            ummalqura_data::DATA,
        ) {
            data
        } else {
            TabularAlgorithm {
                leap_years: TabularAlgorithmLeapYears::TypeII,
                epoch: TabularAlgorithmEpoch::Friday,
            }
            .year(extended_year)
        }
    }
}

/// [`Hijri`] [`Rules`] for the [Tabular Hijri Algorithm](https://en.wikipedia.org/wiki/Tabular_Islamic_calendar).
///
/// See [`TabularAlgorithmEpoch`] and [`TabularAlgorithmLeapYears`] for customization.
///
/// The most common version of these rules uses [`TabularAlgorithmEpoch::Friday`] and [`TabularAlgorithmLeapYears::TypeII`].
///
/// When constructed with [`TabularAlgorithmLeapYears::TypeII`], and either [`TabularAlgorithmEpoch::Friday`] or [`TabularAlgorithmEpoch::Thursday`],
/// this corresponds to the `"islamic-civil"` and `"islamic-tbla"` [CLDR calendars](https://unicode.org/reports/tr35/#UnicodeCalendarIdentifier) respectively.
#[derive(Copy, Clone, Debug, Hash, Eq, PartialEq, PartialOrd, Ord)]
pub struct TabularAlgorithm {
    pub(crate) leap_years: TabularAlgorithmLeapYears,
    pub(crate) epoch: TabularAlgorithmEpoch,
}

impl TabularAlgorithm {
    /// Construct a new [`TabularAlgorithm`] with the given leap year rule and epoch.
    pub const fn new(leap_years: TabularAlgorithmLeapYears, epoch: TabularAlgorithmEpoch) -> Self {
        Self { epoch, leap_years }
    }
}

impl crate::cal::scaffold::UnstableSealed for TabularAlgorithm {}
impl Rules for TabularAlgorithm {
    fn calendar_algorithm(&self) -> Option<CalendarAlgorithm> {
        Some(match (self.epoch, self.leap_years) {
            (TabularAlgorithmEpoch::Friday, TabularAlgorithmLeapYears::TypeII) => {
                CalendarAlgorithm::Hijri(Some(HijriCalendarAlgorithm::Civil))
            }
            (TabularAlgorithmEpoch::Thursday, TabularAlgorithmLeapYears::TypeII) => {
                CalendarAlgorithm::Hijri(Some(HijriCalendarAlgorithm::Tbla))
            }
        })
    }

    fn ecma_reference_year(
        &self,
        month_code: (u8, bool),
        day: u8,
    ) -> Result<i32, EcmaReferenceYearError> {
        let (ordinal_month, false) = month_code else {
            return Err(EcmaReferenceYearError::MonthCodeNotInCalendar);
        };

        Ok(match (ordinal_month, day) {
            (1, _) => 1392,
            (2, 30..) => 1389,
            (2, _) => 1392,
            (3, _) => 1392,
            (4, 30..) => 1389,
            (4, _) => 1392,
            (5, _) => 1392,
            (6, 30..) => 1389,
            (6, _) => 1392,
            (7, _) => 1392,
            (8, 30..) => 1389,
            (8, _) => 1392,
            (9, _) => 1392,
            (10, 30..) => 1389,
            (10, _) => 1392,
            (11, ..=26) if self.epoch == TabularAlgorithmEpoch::Thursday => 1392,
            (11, ..=25) if self.epoch == TabularAlgorithmEpoch::Friday => 1392,
            (11, _) => 1391,
            (12, 30..) => 1390,
            (12, _) => 1391,
            _ => return Err(EcmaReferenceYearError::MonthCodeNotInCalendar),
        })
    }

    fn debug_name(&self) -> &'static str {
        match self.epoch {
            TabularAlgorithmEpoch::Friday => "Hijri (civil)",
            TabularAlgorithmEpoch::Thursday => "Hijri (astronomical)",
        }
    }

    fn year(&self, extended_year: i32) -> HijriYear {
        let start_day = calendrical_calculations::islamic::fixed_from_tabular_islamic(
            extended_year,
            1,
            1,
            self.epoch.rata_die(),
        );
        let month_lengths = core::array::from_fn(|m| {
            m % 2 == 0
                || m == 11
                    && match self.leap_years {
                        TabularAlgorithmLeapYears::TypeII => {
                            (14 + 11 * extended_year as i64).rem_euclid(30) < 11
                        }
                    }
        });
        HijriYear {
            // start_day is within 5 days of the tabular start day (trivial), and month lengths
            // has either 6 or 7 long months.
            packed: PackedHijriYearData::new_unchecked(extended_year, month_lengths, start_day),
            extended_year,
        }
    }
}

impl Hijri<AstronomicalSimulation> {
    /// Use [`Self::new_simulated_mecca`].
    #[cfg(feature = "compiled_data")]
    #[deprecated(since = "2.1.0", note = "use `Hijri::new_simulated_mecca`")]
    pub const fn new_mecca() -> Self {
        Self::new_simulated_mecca()
    }

    /// Creates a [`Hijri`] calendar using simulated sightings at Mecca.
    ///
    /// These simulations are unofficial and are known to not necessarily match sightings
    /// on the ground. Unless you know otherwise for sure, instead of this variant, use
    /// [`Hijri::new_umm_al_qura`], which uses the results of KACST's Mecca-based calculations.
    pub const fn new_simulated_mecca() -> Self {
        Self(AstronomicalSimulation {
            location: SimulatedLocation::Mecca,
        })
    }

    #[cfg(feature = "serde")]
    #[doc = icu_provider::gen_buffer_unstable_docs!(BUFFER,Self::new)]
    #[deprecated(since = "2.1.0", note = "use `Hijri::new_simulated_mecca`")]
    pub fn try_new_mecca_with_buffer_provider(
        _provider: &(impl icu_provider::buf::BufferProvider + ?Sized),
    ) -> Result<Self, DataError> {
        Ok(Self::new_simulated_mecca())
    }

    #[doc = icu_provider::gen_buffer_unstable_docs!(UNSTABLE, Self::new_mecca)]
    #[deprecated(since = "2.1.0", note = "use `Hijri::new_simulated_mecca`")]
    pub fn try_new_mecca_unstable<D: ?Sized>(_provider: &D) -> Result<Self, DataError> {
        Ok(Self::new_simulated_mecca())
    }

    /// Use [`Self::new_simulated_mecca`].
    #[deprecated(since = "2.1.0", note = "use `Hijri::new_simulated_mecca`")]
    pub const fn new_mecca_always_calculating() -> Self {
        Self::new_simulated_mecca()
    }
}

impl Hijri<UmmAlQura> {
    /// Use [`Self::new_umm_al_qura`]
    #[deprecated(since = "2.1.0", note = "use `Self::new_umm_al_qura`")]
    pub const fn new() -> Self {
        Self(UmmAlQura)
    }

    /// Creates a [`Hijri`] calendar using [`UmmAlQura`] rules.
    pub const fn new_umm_al_qura() -> Self {
        Self(UmmAlQura)
    }
}

/// The epoch for the [`TabularAlgorithm`] rules.
#[non_exhaustive]
#[derive(Copy, Clone, Debug, Hash, Eq, PartialEq, PartialOrd, Ord)]
pub enum TabularAlgorithmEpoch {
    /// Thusday July 15, 622 AD Julian (0622-07-18 ISO)
    Thursday,
    /// Friday July 16, 622 AD Julian (0622-07-19 ISO)
    Friday,
}

impl TabularAlgorithmEpoch {
    fn rata_die(self) -> RataDie {
        match self {
            Self::Thursday => ISLAMIC_EPOCH_THURSDAY,
            Self::Friday => ISLAMIC_EPOCH_FRIDAY,
        }
    }
}

/// The leap year rule for the [`TabularAlgorithm`] rules.
///
/// This specifies which years of a 30-year cycle have an additional day at
/// the end of the year.
#[non_exhaustive]
#[derive(Copy, Clone, Debug, Hash, Eq, PartialEq, PartialOrd, Ord)]
pub enum TabularAlgorithmLeapYears {
    /// Leap years 2, 5, 7, 10, 13, 16, 18, 21, 24, 26, 29
    TypeII,
}

impl Hijri<TabularAlgorithm> {
    /// Use [`Self::new_tabular`]
    #[deprecated(since = "2.1.0", note = "use `Hijri::new_tabular`")]
    pub const fn new(leap_years: TabularAlgorithmLeapYears, epoch: TabularAlgorithmEpoch) -> Self {
        Hijri::new_tabular(leap_years, epoch)
    }

    /// Creates a [`Hijri`] calendar with tabular rules and the given leap year rule and epoch.
    pub const fn new_tabular(
        leap_years: TabularAlgorithmLeapYears,
        epoch: TabularAlgorithmEpoch,
    ) -> Self {
        Self(TabularAlgorithm::new(leap_years, epoch))
    }
}

/// Information about a Hijri year.
#[derive(Copy, Clone, Debug, Hash, PartialEq, Eq, PartialOrd, Ord)]
pub struct HijriYear {
    packed: PackedHijriYearData,
    extended_year: i32,
}

impl ToExtendedYear for HijriYear {
    fn to_extended_year(&self) -> i32 {
        self.extended_year
    }
}

impl HijriYear {
    /// Creates [`HijriYear`] from the given parts.
    ///
    /// `start_day` is the date for the first day of the year, see [`Date::to_rata_die`]
    /// to obtain a [`RataDie`] from a [`Date`] in an arbitrary calendar. `start_day` has
    /// to be within 5 days of the start of the year of the [`TabularAlgorithm`].
    ///
    /// `month_lengths[n - 1]` is true if the nth month has 30 days, and false otherwise.
    /// Either 6 or 7 months need to have 30 days.
    pub fn try_new(
        extended_year: i32,
        start_day: RataDie,
        month_lengths: [bool; 12],
    ) -> Option<Self> {
        Some(Self {
            packed: PackedHijriYearData::try_new(extended_year, month_lengths, start_day)?,
            extended_year,
        })
    }

    fn lookup(
        extended_year: i32,
        starting_year: i32,
        data: &[PackedHijriYearData],
    ) -> Option<Self> {
        Some(extended_year)
            .and_then(|e| usize::try_from(e.checked_sub(starting_year)?).ok())
            .and_then(|i| data.get(i))
            .map(|&packed| Self {
                extended_year,
                packed,
            })
    }

    // 1-based day of year
    fn month_day_for(self, day_of_year: u16) -> (u8, u8) {
        // We divide by 30, not 29, to account for the case where all months before this
        // were length 30 (possible near the beginning of the year)
        let mut month = ((day_of_year - 1) / 30) as u8 + 1;
        let mut days_before_month = self.packed.days_before_month(month);
        let mut last_day_of_month = self.packed.days_before_month(month + 1);

        while day_of_year > last_day_of_month {
            month += 1;
            days_before_month = last_day_of_month;
            last_day_of_month = self.packed.days_before_month(month + 1);
        }

        (month, (day_of_year - days_before_month) as u8)
    }

    fn new_year(self) -> RataDie {
        self.packed.new_year(self.extended_year)
    }
}

/// The struct containing compiled Hijri YearInfo
///
/// * `start_day` has to be within 5 days of the start of the year of the [`TabularAlgorithm`].
/// * `month_lengths[n - 1]` has either 6 or 7 long months.
///
/// Bit structure
///
/// ```text
/// Bit:              F.........C  B.............0
/// Value:           [ start day ][ month lengths ]
/// ```
///
/// The start day is encoded as a signed offset from `Self::mean_tabular_start_day`. This number does not
/// appear to be less than 2, however we use all remaining bits for it in case of drift in the math.
/// The month lengths are stored as 1 = 30, 0 = 29 for each month including the leap month.
///
/// <div class="stab unstable">
/// 🚧 This code is considered unstable; it may change at any time, in breaking or non-breaking ways,
/// including in SemVer minor releases. While the serde representation of data structs is guaranteed
/// to be stable, their Rust representation might not be. Use with caution.
/// </div>
#[derive(Copy, Clone, Hash, PartialEq, Eq, PartialOrd, Ord, Debug)]
struct PackedHijriYearData(u16);

impl PackedHijriYearData {
    const fn try_new(
        extended_year: i32,
        month_lengths: [bool; 12],
        start_day: RataDie,
    ) -> Option<Self> {
        let start_offset = start_day.since(Self::mean_tabular_start_day(extended_year));

        if !(-8 < start_offset && start_offset < 8
            || calendrical_calculations::islamic::WELL_BEHAVED_ASTRONOMICAL_RANGE
                .start
                .to_i64_date()
                > start_day.to_i64_date()
            || calendrical_calculations::islamic::WELL_BEHAVED_ASTRONOMICAL_RANGE
                .end
                .to_i64_date()
                < start_day.to_i64_date())
        {
            return None;
        }
        let start_offset = start_offset as i8 & 0b1000_0111u8 as i8;

        let mut all = 0u16;

        let mut num_days = 29 * 12;

        let mut i = 0;
        while i < 12 {
            #[expect(clippy::indexing_slicing)]
            if month_lengths[i] {
                all |= 1 << i;
                num_days += 1;
            }
            i += 1;
        }

        if !matches!(num_days, 354 | 355) {
            return None;
        }

        if start_offset < 0 {
            all |= 1 << 12;
        }
        all |= (start_offset.unsigned_abs() as u16) << 13;
        Some(Self(all))
    }

    const fn new_unchecked(
        extended_year: i32,
        month_lengths: [bool; 12],
        start_day: RataDie,
    ) -> Self {
        let start_offset = start_day.since(Self::mean_tabular_start_day(extended_year));

        let start_offset = start_offset as i8 & 0b1000_0111u8 as i8;

        let mut all = 0u16;

        let mut i = 0;
        while i < 12 {
            #[expect(clippy::indexing_slicing)]
            if month_lengths[i] {
                all |= 1 << i;
            }
            i += 1;
        }

        if start_offset < 0 {
            all |= 1 << 12;
        }
        all |= (start_offset.unsigned_abs() as u16) << 13;
        Self(all)
    }

    fn new_year(self, extended_year: i32) -> RataDie {
        let start_offset = if (self.0 & 0b1_0000_0000_0000) != 0 {
            -((self.0 >> 13) as i64)
        } else {
            (self.0 >> 13) as i64
        };
        Self::mean_tabular_start_day(extended_year) + start_offset
    }

    fn month_len(self, month: u8) -> u8 {
        29 + (self.0 >> (month - 1) & 1) as u8
    }

    fn is_leap(self) -> bool {
        (self.0 & ((1 << 12) - 1)).count_ones() == 7
    }

    // month is 1-indexed
    fn days_before_month(self, month: u8) -> u16 {
        // month is 1-indexed, so `29 * month` includes the current month
        let mut prev_month_lengths = 29 * (month - 1) as u16;
        // month is 1-indexed, so `1 << month` is a mask with all zeroes except
        // for a 1 at the bit index at the next month. Subtracting 1 from it gets us
        // a bitmask for all months up to now
        let long_month_bits = self.0 & ((1 << (month - 1) as u16) - 1);
        prev_month_lengths += long_month_bits.count_ones().try_into().unwrap_or(0);
        prev_month_lengths
    }

    fn days_in_year(self) -> u16 {
        self.days_before_month(13)
    }

    const fn mean_tabular_start_day(extended_year: i32) -> RataDie {
        // -1 because the epoch is new year of year 1
        calendrical_calculations::islamic::ISLAMIC_EPOCH_FRIDAY
            .add((extended_year as i64 - 1) * (354 * 30 + 11) / 30)
    }
}

impl PackWithMD for HijriYearData {
    /// The first two bytes are the [`PackedHijriYearData`], the remaining four the YMD as encoded by [`i32::pack`].
    type Packed = [u8; 6];

    fn pack(self, month: u8, day: u8) -> Self::Packed {
        let [a, b] = self.packed.0.to_le_bytes();
        let [c, d, e, f] = self.extended_year.pack(month, day);
        [a, b, c, d, e, f]
    }

    fn unpack_year([a, b, c, d, e, f]: Self::Packed) -> Self {
        let packed = PackedHijriYearData(u16::from_le_bytes([a, b]));
        let extended_year = i32::unpack_year([c, d, e, f]);
        Self {
            extended_year,
            packed,
        }
    }

    fn unpack_month([_, _, c, d, e, f]: Self::Packed) -> u8 {
        i32::unpack_month([c, d, e, f])
    }

    fn unpack_day([_, _, c, d, e, f]: Self::Packed) -> u8 {
        i32::unpack_day([c, d, e, f])
    }
}

impl<A: AsCalendar<Calendar = Hijri<AstronomicalSimulation>>> Date<A> {
    /// Deprecated
    #[deprecated(since = "2.1.0", note = "use `Date::try_new_hijri_with_calendar`")]
    pub fn try_new_simulated_hijri_with_calendar(
        year: i32,
        month: u8,
        day: u8,
        calendar: A,
    ) -> Result<Date<A>, RangeError> {
        Date::try_new_hijri_with_calendar(year, month, day, calendar)
    }
}

#[test]
fn computer_reference_years() {
    let rules = UmmAlQura;

    fn compute_hijri_reference_year<C>(
        ordinal_month: u8,
        day: u8,
        cal: &C,
        year_info_from_extended: impl Fn(i32) -> C::YearInfo,
    ) -> Result<C::YearInfo, DateError>
    where
        C: DateFieldsResolver,
    {
        let dec_31 = Date::from_rata_die(
            crate::cal::abstract_gregorian::LAST_DAY_OF_REFERENCE_YEAR,
            crate::Ref(cal),
        );
        // December 31, 1972 occurs in the 11th month, 1392 AH, but the day could vary
        debug_assert_eq!(dec_31.month().ordinal, 11);
        let (y0, y1, y2, y3) =
            if ordinal_month < 11 || (ordinal_month == 11 && day <= dec_31.day_of_month().0) {
                (1389, 1390, 1391, 1392)
            } else {
                (1388, 1389, 1390, 1391)
            };
        let year_info = year_info_from_extended(y3);
        if day <= C::days_in_provided_month(year_info, ordinal_month) {
            return Ok(year_info);
        }
        let year_info = year_info_from_extended(y2);
        if day <= C::days_in_provided_month(year_info, ordinal_month) {
            return Ok(year_info);
        }
        let year_info = year_info_from_extended(y1);
        if day <= C::days_in_provided_month(year_info, ordinal_month) {
            return Ok(year_info);
        }
        let year_info = year_info_from_extended(y0);
        // This function might be called with out-of-range days that are handled later.
        // Some calendars don't have day 30s in every month so we don't check those.
        if day <= 29 {
            debug_assert!(
                day <= C::days_in_provided_month(year_info, ordinal_month),
                "{ordinal_month}/{day}"
            );
        }
        Ok(year_info)
    }
    for month in 1..=12 {
        for day in [30, 29] {
            let y = compute_hijri_reference_year(month, day, &Hijri(rules), |e| rules.year(e))
                .unwrap()
                .extended_year;

            if day == 30 {
                println!("({month}, {day}) => {y},")
            } else {
                println!("({month}, _) => {y},")
            }
        }
    }
}

#[allow(clippy::derived_hash_with_manual_eq)] // bounds
#[derive(Clone, Debug, Hash)]
/// The inner date type used for representing [`Date`]s of [`Hijri`]. See [`Date`] and [`Hijri`] for more details.
pub struct HijriDateInner<R: Rules>(ArithmeticDate<Hijri<R>>);

impl<R: Rules> Copy for HijriDateInner<R> {}
impl<R: Rules> PartialEq for HijriDateInner<R> {
    fn eq(&self, other: &Self) -> bool {
        self.0 == other.0
    }
}
impl<R: Rules> Eq for HijriDateInner<R> {}
impl<R: Rules> PartialOrd for HijriDateInner<R> {
    fn partial_cmp(&self, other: &Self) -> Option<core::cmp::Ordering> {
        Some(self.cmp(other))
    }
}
impl<R: Rules> Ord for HijriDateInner<R> {
    fn cmp(&self, other: &Self) -> core::cmp::Ordering {
        self.0.cmp(&other.0)
    }
}

impl<R: Rules> DateFieldsResolver for Hijri<R> {
    type YearInfo = HijriYear;

    fn days_in_provided_month(year: Self::YearInfo, month: u8) -> u8 {
        year.packed.month_len(month)
    }

    #[inline]
    fn year_info_from_era(
        &self,
        era: &[u8],
        era_year: i32,
    ) -> Result<Self::YearInfo, UnknownEraError> {
        let extended_year = match era {
            b"ah" => era_year,
            b"bh" => 1 - era_year,
            _ => return Err(UnknownEraError),
        };
        Ok(self.year_info_from_extended(extended_year))
    }

    #[inline]
    fn year_info_from_extended(&self, extended_year: i32) -> Self::YearInfo {
        self.0.year(extended_year)
    }

    #[inline]
    fn reference_year_from_month_day(
        &self,
        month_code: types::ValidMonthCode,
        day: u8,
    ) -> Result<Self::YearInfo, EcmaReferenceYearError> {
        self.0
            .ecma_reference_year(month_code.to_tuple(), day)
            .map(|y| self.0.year(y))
    }
}

impl<R: Rules> crate::cal::scaffold::UnstableSealed for Hijri<R> {}
impl<R: Rules> Calendar for Hijri<R> {
    type DateInner = HijriDateInner<R>;
    type Year = types::EraYear;
    type DifferenceError = core::convert::Infallible;

    fn from_codes(
        &self,
        era: Option<&str>,
        year: i32,
        month_code: types::MonthCode,
        day: u8,
    ) -> Result<Self::DateInner, DateError> {
        ArithmeticDate::from_codes(era, year, month_code, day, self).map(HijriDateInner)
    }

    #[cfg(feature = "unstable")]
    fn from_fields(
        &self,
        fields: DateFields,
        options: DateFromFieldsOptions,
    ) -> Result<Self::DateInner, DateFromFieldsError> {
        ArithmeticDate::from_fields(fields, options, self).map(HijriDateInner)
    }

    fn from_rata_die(&self, rd: RataDie) -> Self::DateInner {
        let year = self.0.year_containing_rd(rd);

<<<<<<< HEAD
        // Clamp the RD to our year
        let rd = rd.clamp(
            year.new_year(),
            year.new_year() + year.packed.days_in_year() as i64,
        );

        let (month, day) = year.month_day_for((rd - year.new_year()) as u16 + 1);
=======
        let day_of_year = (rd - year.new_year()) as u16;

        // We divide by 30, not 29, to account for the case where all months before this
        // were length 30 (possible near the beginning of the year)
        let mut month = (day_of_year / 30) as u8 + 1;
        let mut last_day_of_month = year.packed.last_day_of_month(month);
        let mut last_day_of_prev_month = year.packed.last_day_of_month(month - 1);

        while day_of_year >= last_day_of_month {
            month += 1;
            last_day_of_prev_month = last_day_of_month;
            last_day_of_month = year.packed.last_day_of_month(month);
        }

        let day = (day_of_year + 1 - last_day_of_prev_month) as u8;
>>>>>>> 8503be47

        // date is in the valid RD range
        HijriDateInner(ArithmeticDate::new_unchecked(year, month, day))
    }

    fn to_rata_die(&self, date: &Self::DateInner) -> RataDie {
<<<<<<< HEAD
        date.0.year.new_year()
            + date.0.year.packed.days_before_month(date.0.month) as i64
            + (date.0.day - 1) as i64
=======
        date.0.year().new_year()
            + date.0.year().packed.last_day_of_month(date.0.month() - 1) as i64
            + (date.0.day() - 1) as i64
>>>>>>> 8503be47
    }

    fn has_cheap_iso_conversion(&self) -> bool {
        false
    }

    fn months_in_year(&self, date: &Self::DateInner) -> u8 {
        Self::months_in_provided_year(date.0.year())
    }

    fn days_in_year(&self, date: &Self::DateInner) -> u16 {
        date.0.year().packed.days_in_year()
    }

    fn days_in_month(&self, date: &Self::DateInner) -> u8 {
        Self::days_in_provided_month(date.0.year(), date.0.month())
    }

    #[cfg(feature = "unstable")]
    fn add(
        &self,
        date: &Self::DateInner,
        duration: types::DateDuration,
        options: DateAddOptions,
    ) -> Result<Self::DateInner, DateError> {
        date.0.added(duration, self, options).map(HijriDateInner)
    }

    #[cfg(feature = "unstable")]
    fn until(
        &self,
        date1: &Self::DateInner,
        date2: &Self::DateInner,
        options: DateDifferenceOptions,
    ) -> Result<types::DateDuration, Self::DifferenceError> {
        Ok(date1.0.until(&date2.0, self, options))
    }

    fn debug_name(&self) -> &'static str {
        self.0.debug_name()
    }

    fn year_info(&self, date: &Self::DateInner) -> Self::Year {
        let extended_year = date.0.year().extended_year;
        if extended_year > 0 {
            types::EraYear {
                era: tinystr!(16, "ah"),
                era_index: Some(0),
                year: extended_year,
                extended_year,
                ambiguity: types::YearAmbiguity::CenturyRequired,
            }
        } else {
            types::EraYear {
                era: tinystr!(16, "bh"),
                era_index: Some(1),
                year: 1 - extended_year,
                extended_year,
                ambiguity: types::YearAmbiguity::CenturyRequired,
            }
        }
    }

    fn is_in_leap_year(&self, date: &Self::DateInner) -> bool {
        date.0.year().packed.is_leap()
    }

    fn month(&self, date: &Self::DateInner) -> types::MonthInfo {
        types::MonthInfo::non_lunisolar(date.0.month())
    }

    fn day_of_month(&self, date: &Self::DateInner) -> types::DayOfMonth {
        types::DayOfMonth(date.0.day())
    }

    fn day_of_year(&self, date: &Self::DateInner) -> types::DayOfYear {
<<<<<<< HEAD
        types::DayOfYear(date.0.year.packed.days_before_month(date.0.month) + date.0.day as u16)
=======
        types::DayOfYear(
            date.0.year().packed.last_day_of_month(date.0.month() - 1) + date.0.day() as u16,
        )
>>>>>>> 8503be47
    }

    fn calendar_algorithm(&self) -> Option<crate::preferences::CalendarAlgorithm> {
        self.0.calendar_algorithm()
    }
}

impl<A: AsCalendar<Calendar = Hijri<R>>, R: Rules> Date<A> {
    /// Construct new Hijri Date.
    ///
    /// ```rust
    /// use icu::calendar::cal::Hijri;
    /// use icu::calendar::Date;
    ///
    /// let hijri = Hijri::new_simulated_mecca();
    ///
    /// let date_hijri = Date::try_new_hijri_with_calendar(1392, 4, 25, hijri)
    ///     .expect("Failed to initialize Hijri Date instance.");
    ///
    /// assert_eq!(date_hijri.era_year().year, 1392);
    /// assert_eq!(date_hijri.month().ordinal, 4);
    /// assert_eq!(date_hijri.day_of_month().0, 25);
    /// ```
    pub fn try_new_hijri_with_calendar(
        year: i32,
        month: u8,
        day: u8,
        calendar: A,
    ) -> Result<Self, RangeError> {
        let y = calendar.as_calendar().0.year(year);
        Ok(Date::from_raw(
            HijriDateInner(ArithmeticDate::try_from_ymd(y, month, day)?),
            calendar,
        ))
    }
}

impl Date<Hijri<UmmAlQura>> {
    /// Deprecated
    #[deprecated(since = "2.1.0", note = "use `Date::try_new_hijri_with_calendar")]
    pub fn try_new_ummalqura(year: i32, month: u8, day: u8) -> Result<Self, RangeError> {
        Date::try_new_hijri_with_calendar(year, month, day, Hijri::new_umm_al_qura())
    }
}

impl<A: AsCalendar<Calendar = Hijri<TabularAlgorithm>>> Date<A> {
    /// Deprecated
    #[deprecated(since = "2.1.0", note = "use `Date::try_new_hijri_with_calendar")]
    pub fn try_new_hijri_tabular_with_calendar(
        year: i32,
        month: u8,
        day: u8,
        calendar: A,
    ) -> Result<Date<A>, RangeError> {
        Date::try_new_hijri_with_calendar(year, month, day, calendar)
    }
}

#[cfg(test)]
mod test {
    use types::MonthCode;

    use super::*;

    const START_YEAR: i32 = -1245;
    const END_YEAR: i32 = 1518;

    #[derive(Debug)]
    struct DateCase {
        year: i32,
        month: u8,
        day: u8,
    }

    static TEST_RD: [i64; 33] = [
        -214193, -61387, 25469, 49217, 171307, 210155, 253427, 369740, 400085, 434355, 452605,
        470160, 473837, 507850, 524156, 544676, 567118, 569477, 601716, 613424, 626596, 645554,
        664224, 671401, 694799, 704424, 708842, 709409, 709580, 727274, 728714, 744313, 764652,
    ];

    static UMMALQURA_CASES: [DateCase; 33] = [
        DateCase {
            year: -1245,
            month: 12,
            day: 9,
        },
        DateCase {
            year: -813,
            month: 2,
            day: 23,
        },
        DateCase {
            year: -568,
            month: 4,
            day: 1,
        },
        DateCase {
            year: -501,
            month: 4,
            day: 6,
        },
        DateCase {
            year: -157,
            month: 10,
            day: 17,
        },
        DateCase {
            year: -47,
            month: 6,
            day: 3,
        },
        DateCase {
            year: 75,
            month: 7,
            day: 13,
        },
        DateCase {
            year: 403,
            month: 10,
            day: 5,
        },
        DateCase {
            year: 489,
            month: 5,
            day: 22,
        },
        DateCase {
            year: 586,
            month: 2,
            day: 7,
        },
        DateCase {
            year: 637,
            month: 8,
            day: 7,
        },
        DateCase {
            year: 687,
            month: 2,
            day: 20,
        },
        DateCase {
            year: 697,
            month: 7,
            day: 7,
        },
        DateCase {
            year: 793,
            month: 7,
            day: 1,
        },
        DateCase {
            year: 839,
            month: 7,
            day: 6,
        },
        DateCase {
            year: 897,
            month: 6,
            day: 1,
        },
        DateCase {
            year: 960,
            month: 9,
            day: 30,
        },
        DateCase {
            year: 967,
            month: 5,
            day: 27,
        },
        DateCase {
            year: 1058,
            month: 5,
            day: 18,
        },
        DateCase {
            year: 1091,
            month: 6,
            day: 2,
        },
        DateCase {
            year: 1128,
            month: 8,
            day: 4,
        },
        DateCase {
            year: 1182,
            month: 2,
            day: 3,
        },
        DateCase {
            year: 1234,
            month: 10,
            day: 10,
        },
        DateCase {
            year: 1255,
            month: 1,
            day: 11,
        },
        DateCase {
            year: 1321,
            month: 1,
            day: 21,
        },
        DateCase {
            year: 1348,
            month: 3,
            day: 20,
        },
        DateCase {
            year: 1360,
            month: 9,
            day: 7,
        },
        DateCase {
            year: 1362,
            month: 4,
            day: 14,
        },
        DateCase {
            year: 1362,
            month: 10,
            day: 7,
        },
        DateCase {
            year: 1412,
            month: 9,
            day: 12,
        },
        DateCase {
            year: 1416,
            month: 10,
            day: 6,
        },
        DateCase {
            year: 1460,
            month: 10,
            day: 13,
        },
        DateCase {
            year: 1518,
            month: 3,
            day: 5,
        },
    ];

    static SIMULATED_CASES: [DateCase; 33] = [
        DateCase {
            year: -1245,
            month: 12,
            day: 10,
        },
        DateCase {
            year: -813,
            month: 2,
            day: 25,
        },
        DateCase {
            year: -568,
            month: 4,
            day: 2,
        },
        DateCase {
            year: -501,
            month: 4,
            day: 7,
        },
        DateCase {
            year: -157,
            month: 10,
            day: 18,
        },
        DateCase {
            year: -47,
            month: 6,
            day: 3,
        },
        DateCase {
            year: 75,
            month: 7,
            day: 13,
        },
        DateCase {
            year: 403,
            month: 10,
            day: 5,
        },
        DateCase {
            year: 489,
            month: 5,
            day: 22,
        },
        DateCase {
            year: 586,
            month: 2,
            day: 7,
        },
        DateCase {
            year: 637,
            month: 8,
            day: 7,
        },
        DateCase {
            year: 687,
            month: 2,
            day: 21,
        },
        DateCase {
            year: 697,
            month: 7,
            day: 7,
        },
        DateCase {
            year: 793,
            month: 6,
            day: 29,
        },
        DateCase {
            year: 839,
            month: 7,
            day: 6,
        },
        DateCase {
            year: 897,
            month: 6,
            day: 2,
        },
        DateCase {
            year: 960,
            month: 9,
            day: 30,
        },
        DateCase {
            year: 967,
            month: 5,
            day: 27,
        },
        DateCase {
            year: 1058,
            month: 5,
            day: 18,
        },
        DateCase {
            year: 1091,
            month: 6,
            day: 3,
        },
        DateCase {
            year: 1128,
            month: 8,
            day: 4,
        },
        DateCase {
            year: 1182,
            month: 2,
            day: 4,
        },
        DateCase {
            year: 1234,
            month: 10,
            day: 10,
        },
        DateCase {
            year: 1255,
            month: 1,
            day: 11,
        },
        DateCase {
            year: 1321,
            month: 1,
            day: 20,
        },
        DateCase {
            year: 1348,
            month: 3,
            day: 19,
        },
        DateCase {
            year: 1360,
            month: 9,
            day: 7,
        },
        DateCase {
            year: 1362,
            month: 4,
            day: 13,
        },
        DateCase {
            year: 1362,
            month: 10,
            day: 7,
        },
        DateCase {
            year: 1412,
            month: 9,
            day: 12,
        },
        DateCase {
            year: 1416,
            month: 10,
            day: 5,
        },
        DateCase {
            year: 1460,
            month: 10,
            day: 12,
        },
        DateCase {
            year: 1518,
            month: 3,
            day: 5,
        },
    ];

    static ARITHMETIC_CASES: [DateCase; 33] = [
        DateCase {
            year: -1245,
            month: 12,
            day: 9,
        },
        DateCase {
            year: -813,
            month: 2,
            day: 23,
        },
        DateCase {
            year: -568,
            month: 4,
            day: 1,
        },
        DateCase {
            year: -501,
            month: 4,
            day: 6,
        },
        DateCase {
            year: -157,
            month: 10,
            day: 17,
        },
        DateCase {
            year: -47,
            month: 6,
            day: 3,
        },
        DateCase {
            year: 75,
            month: 7,
            day: 13,
        },
        DateCase {
            year: 403,
            month: 10,
            day: 5,
        },
        DateCase {
            year: 489,
            month: 5,
            day: 22,
        },
        DateCase {
            year: 586,
            month: 2,
            day: 7,
        },
        DateCase {
            year: 637,
            month: 8,
            day: 7,
        },
        DateCase {
            year: 687,
            month: 2,
            day: 20,
        },
        DateCase {
            year: 697,
            month: 7,
            day: 7,
        },
        DateCase {
            year: 793,
            month: 7,
            day: 1,
        },
        DateCase {
            year: 839,
            month: 7,
            day: 6,
        },
        DateCase {
            year: 897,
            month: 6,
            day: 1,
        },
        DateCase {
            year: 960,
            month: 9,
            day: 30,
        },
        DateCase {
            year: 967,
            month: 5,
            day: 27,
        },
        DateCase {
            year: 1058,
            month: 5,
            day: 18,
        },
        DateCase {
            year: 1091,
            month: 6,
            day: 2,
        },
        DateCase {
            year: 1128,
            month: 8,
            day: 4,
        },
        DateCase {
            year: 1182,
            month: 2,
            day: 3,
        },
        DateCase {
            year: 1234,
            month: 10,
            day: 10,
        },
        DateCase {
            year: 1255,
            month: 1,
            day: 11,
        },
        DateCase {
            year: 1321,
            month: 1,
            day: 21,
        },
        DateCase {
            year: 1348,
            month: 3,
            day: 19,
        },
        DateCase {
            year: 1360,
            month: 9,
            day: 8,
        },
        DateCase {
            year: 1362,
            month: 4,
            day: 13,
        },
        DateCase {
            year: 1362,
            month: 10,
            day: 7,
        },
        DateCase {
            year: 1412,
            month: 9,
            day: 13,
        },
        DateCase {
            year: 1416,
            month: 10,
            day: 5,
        },
        DateCase {
            year: 1460,
            month: 10,
            day: 12,
        },
        DateCase {
            year: 1518,
            month: 3,
            day: 5,
        },
    ];

    static ASTRONOMICAL_CASES: [DateCase; 33] = [
        DateCase {
            year: -1245,
            month: 12,
            day: 10,
        },
        DateCase {
            year: -813,
            month: 2,
            day: 24,
        },
        DateCase {
            year: -568,
            month: 4,
            day: 2,
        },
        DateCase {
            year: -501,
            month: 4,
            day: 7,
        },
        DateCase {
            year: -157,
            month: 10,
            day: 18,
        },
        DateCase {
            year: -47,
            month: 6,
            day: 4,
        },
        DateCase {
            year: 75,
            month: 7,
            day: 14,
        },
        DateCase {
            year: 403,
            month: 10,
            day: 6,
        },
        DateCase {
            year: 489,
            month: 5,
            day: 23,
        },
        DateCase {
            year: 586,
            month: 2,
            day: 8,
        },
        DateCase {
            year: 637,
            month: 8,
            day: 8,
        },
        DateCase {
            year: 687,
            month: 2,
            day: 21,
        },
        DateCase {
            year: 697,
            month: 7,
            day: 8,
        },
        DateCase {
            year: 793,
            month: 7,
            day: 2,
        },
        DateCase {
            year: 839,
            month: 7,
            day: 7,
        },
        DateCase {
            year: 897,
            month: 6,
            day: 2,
        },
        DateCase {
            year: 960,
            month: 10,
            day: 1,
        },
        DateCase {
            year: 967,
            month: 5,
            day: 28,
        },
        DateCase {
            year: 1058,
            month: 5,
            day: 19,
        },
        DateCase {
            year: 1091,
            month: 6,
            day: 3,
        },
        DateCase {
            year: 1128,
            month: 8,
            day: 5,
        },
        DateCase {
            year: 1182,
            month: 2,
            day: 4,
        },
        DateCase {
            year: 1234,
            month: 10,
            day: 11,
        },
        DateCase {
            year: 1255,
            month: 1,
            day: 12,
        },
        DateCase {
            year: 1321,
            month: 1,
            day: 22,
        },
        DateCase {
            year: 1348,
            month: 3,
            day: 20,
        },
        DateCase {
            year: 1360,
            month: 9,
            day: 9,
        },
        DateCase {
            year: 1362,
            month: 4,
            day: 14,
        },
        DateCase {
            year: 1362,
            month: 10,
            day: 8,
        },
        DateCase {
            year: 1412,
            month: 9,
            day: 14,
        },
        DateCase {
            year: 1416,
            month: 10,
            day: 6,
        },
        DateCase {
            year: 1460,
            month: 10,
            day: 13,
        },
        DateCase {
            year: 1518,
            month: 3,
            day: 6,
        },
    ];

    #[test]
    fn test_simulated_hijri_from_rd() {
        let calendar = Hijri::new_simulated_mecca();
        for (case, f_date) in SIMULATED_CASES.iter().zip(TEST_RD.iter()) {
            let date = Date::try_new_hijri_with_calendar(case.year, case.month, case.day, calendar)
                .unwrap();
            let iso = Date::from_rata_die(RataDie::new(*f_date), crate::Iso);

            assert_eq!(iso.to_calendar(calendar).inner, date.inner, "{case:?}");
        }
    }

    #[test]
    fn test_rd_from_simulated_hijri() {
        let calendar = Hijri::new_simulated_mecca();
        for (case, f_date) in SIMULATED_CASES.iter().zip(TEST_RD.iter()) {
            let date = Date::try_new_hijri_with_calendar(case.year, case.month, case.day, calendar)
                .unwrap();
            assert_eq!(date.to_rata_die(), RataDie::new(*f_date), "{case:?}");
        }
    }

    #[test]
    fn test_rd_from_hijri() {
        let calendar = Hijri::new_tabular(
            TabularAlgorithmLeapYears::TypeII,
            TabularAlgorithmEpoch::Friday,
        );
        for (case, f_date) in ARITHMETIC_CASES.iter().zip(TEST_RD.iter()) {
            let date = Date::try_new_hijri_with_calendar(case.year, case.month, case.day, calendar)
                .unwrap();
            assert_eq!(date.to_rata_die(), RataDie::new(*f_date), "{case:?}");
        }
    }

    #[test]
    fn test_hijri_from_rd() {
        let calendar = Hijri::new_tabular(
            TabularAlgorithmLeapYears::TypeII,
            TabularAlgorithmEpoch::Friday,
        );
        for (case, f_date) in ARITHMETIC_CASES.iter().zip(TEST_RD.iter()) {
            let date = Date::try_new_hijri_with_calendar(case.year, case.month, case.day, calendar)
                .unwrap();
            let date_rd = Date::from_rata_die(RataDie::new(*f_date), calendar);

            assert_eq!(date, date_rd, "{case:?}");
        }
    }

    #[test]
    fn test_rd_from_hijri_tbla() {
        let calendar = Hijri::new_tabular(
            TabularAlgorithmLeapYears::TypeII,
            TabularAlgorithmEpoch::Thursday,
        );
        for (case, f_date) in ASTRONOMICAL_CASES.iter().zip(TEST_RD.iter()) {
            let date = Date::try_new_hijri_with_calendar(case.year, case.month, case.day, calendar)
                .unwrap();
            assert_eq!(date.to_rata_die(), RataDie::new(*f_date), "{case:?}");
        }
    }

    #[test]
    fn test_hijri_tbla_from_rd() {
        let calendar = Hijri::new_tabular(
            TabularAlgorithmLeapYears::TypeII,
            TabularAlgorithmEpoch::Thursday,
        );
        for (case, f_date) in ASTRONOMICAL_CASES.iter().zip(TEST_RD.iter()) {
            let date = Date::try_new_hijri_with_calendar(case.year, case.month, case.day, calendar)
                .unwrap();
            let date_rd = Date::from_rata_die(RataDie::new(*f_date), calendar);

            assert_eq!(date, date_rd, "{case:?}");
        }
    }

    #[test]
    fn test_saudi_hijri_from_rd() {
        let calendar = Hijri::new_umm_al_qura();
        for (case, f_date) in UMMALQURA_CASES.iter().zip(TEST_RD.iter()) {
            let date = Date::try_new_hijri_with_calendar(case.year, case.month, case.day, calendar)
                .unwrap();
            let date_rd = Date::from_rata_die(RataDie::new(*f_date), calendar);

            assert_eq!(date, date_rd, "{case:?}");
        }
    }

    #[test]
    fn test_rd_from_saudi_hijri() {
        let calendar = Hijri::new_umm_al_qura();
        for (case, f_date) in UMMALQURA_CASES.iter().zip(TEST_RD.iter()) {
            let date = Date::try_new_hijri_with_calendar(case.year, case.month, case.day, calendar)
                .unwrap();
            assert_eq!(date.to_rata_die(), RataDie::new(*f_date), "{case:?}");
        }
    }

    #[ignore] // slow
    #[test]
    fn test_days_in_provided_year_simulated() {
        let calendar = Hijri::new_simulated_mecca();
        // -1245 1 1 = -214526 (R.D Date)
        // 1518 1 1 = 764589 (R.D Date)
        let sum_days_in_year: i64 = (START_YEAR..END_YEAR)
            .map(|year| {
                Hijri::new_simulated_mecca()
                    .0
                    .year(year)
                    .packed
                    .days_in_year() as i64
            })
            .sum();
        let expected_number_of_days = Date::try_new_hijri_with_calendar(END_YEAR, 1, 1, calendar)
            .unwrap()
            .to_rata_die()
            - Date::try_new_hijri_with_calendar(START_YEAR, 1, 1, calendar)
                .unwrap()
                .to_rata_die(); // The number of days between Hijri years -1245 and 1518
        let tolerance = 1; // One day tolerance (See Astronomical::month_length for more context)

        assert!(
            (sum_days_in_year - expected_number_of_days).abs() <= tolerance,
            "Difference between sum_days_in_year and expected_number_of_days is more than the tolerance"
        );
    }

    #[ignore] // slow
    #[test]
    fn test_days_in_provided_year_ummalqura() {
        let calendar = Hijri::new_umm_al_qura();
        // -1245 1 1 = -214528 (R.D Date)
        // 1518 1 1 = 764588 (R.D Date)
        let sum_days_in_year: i64 = (START_YEAR..END_YEAR)
            .map(|year| calendar.0.year(year).packed.days_in_year() as i64)
            .sum();
        let expected_number_of_days = Date::try_new_hijri_with_calendar(END_YEAR, 1, 1, calendar)
            .unwrap()
            .to_rata_die()
            - (Date::try_new_hijri_with_calendar(START_YEAR, 1, 1, calendar).unwrap())
                .to_rata_die(); // The number of days between Umm al-Qura Hijri years -1245 and 1518

        assert_eq!(sum_days_in_year, expected_number_of_days);
    }

    #[test]
    fn test_regression_3868() {
        // This date used to panic on creation
        let iso = Date::try_new_iso(2011, 4, 4).unwrap();
        let hijri = iso.to_calendar(Hijri::new_umm_al_qura());
        // Data from https://www.ummulqura.org.sa/Index.aspx
        assert_eq!(hijri.day_of_month().0, 30);
        assert_eq!(hijri.month().ordinal, 4);
        assert_eq!(hijri.era_year().year, 1432);
    }

    #[test]
    fn test_regression_4914() {
        // https://github.com/unicode-org/icu4x/issues/4914
        let dt = Hijri::new_umm_al_qura()
            .from_codes(Some("bh"), 6824, MonthCode::new_normal(1).unwrap(), 1)
            .unwrap();
        assert_eq!(dt.0.day(), 1);
        assert_eq!(dt.0.month(), 1);
        assert_eq!(dt.0.year().extended_year, -6823);
    }

    #[test]
    fn test_regression_7056() {
        // https://github.com/unicode-org/icu4x/issues/7056
        let calendar = Hijri::new_tabular(
            TabularAlgorithmLeapYears::TypeII,
            TabularAlgorithmEpoch::Friday,
        );
        let iso = Date::try_new_iso(-62971, 3, 19).unwrap();
        let _dt = iso.to_calendar(calendar);
        let _dt = iso.to_calendar(Hijri::new_umm_al_qura());
    }

    #[test]
    fn test_regression_5069_uaq() {
        let calendar = Hijri::new_umm_al_qura();

        let dt = Date::try_new_hijri_with_calendar(1391, 1, 29, calendar).unwrap();

        assert_eq!(dt.to_iso().to_calendar(calendar), dt);
    }

    #[test]
    fn test_regression_5069_obs() {
        let cal = Hijri::new_simulated_mecca();

        let dt = Date::try_new_hijri_with_calendar(1390, 1, 30, cal).unwrap();

        assert_eq!(dt.to_iso().to_calendar(cal), dt);

        let dt = Date::try_new_iso(2000, 5, 5).unwrap();

        assert!(dt.to_calendar(cal).day_of_month().0 > 0);
    }

    #[test]
    fn test_regression_6197() {
        let calendar = Hijri::new_umm_al_qura();

        let iso = Date::try_new_iso(2025, 2, 26).unwrap();

        let date = iso.to_calendar(calendar);

        // Data from https://www.ummulqura.org.sa/
        assert_eq!(
            (
                date.day_of_month().0,
                date.month().ordinal,
                date.era_year().year
            ),
            (27, 8, 1446)
        );
    }

    #[test]
    fn test_hijri_packed_roundtrip() {
        fn single_roundtrip(month_lengths: [bool; 12], start_day: RataDie) -> Option<()> {
            let packed = PackedHijriYearData::try_new(1600, month_lengths, start_day)?;
            for i in 0..12 {
                assert_eq!(packed.month_len(i + 1) == 30, month_lengths[i as usize]);
            }
            assert_eq!(packed.new_year(1600), start_day);
            Some(())
        }

        let l = true;
        let s = false;
        let all_short = [s; 12];
        let all_long = [l; 12];
        let mixed1 = [l, s, l, s, l, s, l, s, l, s, l, s];
        let mixed2 = [s, s, l, l, l, s, l, s, s, s, l, l];

        let start_1600 = PackedHijriYearData::mean_tabular_start_day(1600);
        assert_eq!(single_roundtrip(all_short, start_1600), None);
        assert_eq!(single_roundtrip(all_long, start_1600), None);
        single_roundtrip(mixed1, start_1600).unwrap();
        single_roundtrip(mixed2, start_1600).unwrap();

        single_roundtrip(mixed1, start_1600 - 7).unwrap();
        single_roundtrip(mixed2, start_1600 + 7).unwrap();
        single_roundtrip(mixed2, start_1600 + 4).unwrap();
        single_roundtrip(mixed2, start_1600 + 1).unwrap();
        single_roundtrip(mixed2, start_1600 - 1).unwrap();
        single_roundtrip(mixed2, start_1600 - 4).unwrap();
    }
}<|MERGE_RESOLUTION|>--- conflicted
+++ resolved
@@ -750,7 +750,7 @@
     }
 }
 
-impl PackWithMD for HijriYearData {
+impl PackWithMD for HijriYear {
     /// The first two bytes are the [`PackedHijriYearData`], the remaining four the YMD as encoded by [`i32::pack`].
     type Packed = [u8; 6];
 
@@ -943,46 +943,16 @@
     fn from_rata_die(&self, rd: RataDie) -> Self::DateInner {
         let year = self.0.year_containing_rd(rd);
 
-<<<<<<< HEAD
-        // Clamp the RD to our year
-        let rd = rd.clamp(
-            year.new_year(),
-            year.new_year() + year.packed.days_in_year() as i64,
-        );
-
         let (month, day) = year.month_day_for((rd - year.new_year()) as u16 + 1);
-=======
-        let day_of_year = (rd - year.new_year()) as u16;
-
-        // We divide by 30, not 29, to account for the case where all months before this
-        // were length 30 (possible near the beginning of the year)
-        let mut month = (day_of_year / 30) as u8 + 1;
-        let mut last_day_of_month = year.packed.last_day_of_month(month);
-        let mut last_day_of_prev_month = year.packed.last_day_of_month(month - 1);
-
-        while day_of_year >= last_day_of_month {
-            month += 1;
-            last_day_of_prev_month = last_day_of_month;
-            last_day_of_month = year.packed.last_day_of_month(month);
-        }
-
-        let day = (day_of_year + 1 - last_day_of_prev_month) as u8;
->>>>>>> 8503be47
 
         // date is in the valid RD range
         HijriDateInner(ArithmeticDate::new_unchecked(year, month, day))
     }
 
     fn to_rata_die(&self, date: &Self::DateInner) -> RataDie {
-<<<<<<< HEAD
-        date.0.year.new_year()
-            + date.0.year.packed.days_before_month(date.0.month) as i64
-            + (date.0.day - 1) as i64
-=======
         date.0.year().new_year()
-            + date.0.year().packed.last_day_of_month(date.0.month() - 1) as i64
+            + date.0.year().packed.days_before_month(date.0.month()) as i64
             + (date.0.day() - 1) as i64
->>>>>>> 8503be47
     }
 
     fn has_cheap_iso_conversion(&self) -> bool {
@@ -1059,13 +1029,9 @@
     }
 
     fn day_of_year(&self, date: &Self::DateInner) -> types::DayOfYear {
-<<<<<<< HEAD
-        types::DayOfYear(date.0.year.packed.days_before_month(date.0.month) + date.0.day as u16)
-=======
         types::DayOfYear(
-            date.0.year().packed.last_day_of_month(date.0.month() - 1) + date.0.day() as u16,
+            date.0.year().packed.days_before_month(date.0.month()) + date.0.day() as u16,
         )
->>>>>>> 8503be47
     }
 
     fn calendar_algorithm(&self) -> Option<crate::preferences::CalendarAlgorithm> {
