// This file is part of ICU4X. For terms of use, please see the file
// called LICENSE at the top level of the ICU4X source tree
// (online at: https://github.com/unicode-org/icu4x/blob/main/LICENSE ).

//! This module contains types and implementations for the Hijri calendars.
//!
//! ```rust
//! use icu::calendar::cal::Hijri;
//! use icu::calendar::Date;
//!
//! let hijri = Hijri::new_simulated_mecca();
//! let hijri_date =
//!     Date::try_new_hijri_with_calendar(1348, 10, 11, hijri)
//!         .expect("Failed to initialize Hijri Date instance.");
//!
//! assert_eq!(hijri_date.era_year().year, 1348);
//! assert_eq!(hijri_date.month().ordinal, 10);
//! assert_eq!(hijri_date.day_of_month().0, 11);
//! ```

use crate::cal::iso::{Iso, IsoDateInner};
use crate::calendar_arithmetic::PrecomputedDataSource;
use crate::calendar_arithmetic::{ArithmeticDate, CalendarArithmetic};
use crate::calendar_arithmetic::{ArithmeticDateBuilder, DateFieldsResolver};
use crate::error::DateError;
use crate::options::DateFromFieldsOptions;
use crate::provider::hijri::PackedHijriYearInfo;
<<<<<<< HEAD
use crate::provider::hijri::{CalendarHijriSimulatedMeccaV1, HijriData};
use crate::types::{DateFields, EraYear};
=======
use crate::types::EraYear;
>>>>>>> 5eb627a5
use crate::{types, Calendar, Date, DateDuration, DateDurationUnit};
use crate::{AsCalendar, RangeError};
use calendrical_calculations::islamic::{
    ISLAMIC_EPOCH_FRIDAY, ISLAMIC_EPOCH_THURSDAY, WELL_BEHAVED_ASTRONOMICAL_RANGE,
};
use calendrical_calculations::rata_die::RataDie;
use core::fmt::Debug;
use icu_locale_core::preferences::extensions::unicode::keywords::{
    CalendarAlgorithm, HijriCalendarAlgorithm,
};
use icu_provider::prelude::*;
use tinystr::tinystr;

#[path = "hijri/simulated_mecca_data.rs"]
mod simulated_mecca_data;
#[path = "hijri/ummalqura_data.rs"]
mod ummalqura_data;

fn era_year(extended_year: i32) -> EraYear {
    if extended_year > 0 {
        types::EraYear {
            era: tinystr!(16, "ah"),
            era_index: Some(0),
            year: extended_year,
            extended_year,
            ambiguity: types::YearAmbiguity::CenturyRequired,
        }
    } else {
        types::EraYear {
            era: tinystr!(16, "bh"),
            era_index: Some(1),
            year: 1 - extended_year,
            extended_year,
            ambiguity: types::YearAmbiguity::CenturyRequired,
        }
    }
}

/// The [Hijri Calendar](https://en.wikipedia.org/wiki/Islamic_calendar)
///
/// There are many variants of this calendar, using different lunar observations or calculations
/// (see [`HijriSighting`]).
///
/// # Era codes
///
/// This calendar uses two era codes: `ah`, and `bh`, corresponding to the Anno Hegirae and Before Hijrah eras
///
/// # Month codes
///
/// This calendar is a pure lunar calendar with no leap months. It uses month codes
/// `"M01" - "M12"`.
#[derive(Clone, Debug, Default, Copy)]
#[allow(clippy::exhaustive_structs)] // newtype
pub struct Hijri<S>(pub S);

/// Defines a variant of the [`Hijri`] calendar.
///
/// "Sightings" can either be actual observations, or agreed-upon rules.
///
/// This crate includes the [`UmmAlQura`], [`AstronomicalSimulation`], and [`TabularAlgorithm`], other
/// sightings can be implemented by users.
pub trait HijriSighting: Clone + Debug {
    /// Returns data about the given year.
    fn year_data(&self, extended_year: i32) -> HijriYearData;

    /// The BCP-47 [`CalendarAlgorithm`] for the Hijri calendar using this sighting, if defined.
    fn calendar_algorithm(&self) -> Option<CalendarAlgorithm> {
        None
    }

    /// The debug name for this sighting.
    fn debug_name(&self) -> &'static str {
        "Hijri (custom sighting)"
    }
}

/// An astrononmical simulation for a particular location.
///
/// These simulations are known to not necessarily match sightings on the ground, but are included for
/// completeness.
#[derive(Clone, Debug)]
pub struct AstronomicalSimulation {
    pub(crate) location: SimulatedLocation,
}

#[derive(Clone, Debug, Copy, PartialEq)]
pub(crate) enum SimulatedLocation {
    Mecca,
}

impl HijriSighting for AstronomicalSimulation {
    fn debug_name(&self) -> &'static str {
        "Hijri (simulated)"
    }

    fn year_data(&self, extended_year: i32) -> HijriYearData {
        if let Some(&packed) = usize::try_from(extended_year - simulated_mecca_data::STARTING_YEAR)
            .ok()
            .and_then(|i| simulated_mecca_data::DATA.get(i))
        {
            return HijriYearData {
                packed,
                extended_year,
            };
        }
<<<<<<< HEAD
        debug_assert!(
            day_of_year - last_day_of_prev_month <= 30,
            "Found day {} that doesn't fit in month!",
            day_of_year - last_day_of_prev_month
        );
        let day = (day_of_year - last_day_of_prev_month) as u8;
        (month, day)
    }

    // Which day of year is the last day of a month (month is 1-indexed)
    fn last_day_of_month(self, month: u8) -> u16 {
        29 * month as u16
            + self
                .month_lengths
                .get(..month as usize)
                .unwrap_or_default()
                .iter()
                .filter(|&&x| x)
                .count() as u16
    }
}

impl PrecomputedDataSource<HijriYearInfo> for HijriSimulated {
    fn load_or_compute_info(&self, monotonic_year: i32) -> HijriYearInfo {
        self.data
            .as_ref()
            .and_then(|d| d.get().get(monotonic_year))
            .unwrap_or_else(|| self.location.compute_year_info(monotonic_year))
    }
}

fn compute_hijri_reference_year<C>(
    month_code: types::MonthCode,
    day: u8,
    cal: &C,
    year_info_from_extended: impl Fn(i32) -> C::YearInfo,
) -> Result<C::YearInfo, DateError>
where
    C: CalendarArithmetic,
{
    let (ordinal_month, _is_leap) = month_code
        .parsed()
        .ok_or(DateError::UnknownMonthCode(month_code))?;
    let dec_31 = Date::from_raw(IsoDateInner(Iso::LAST_DAY_OF_REFERENCE_YEAR), Iso)
        .to_calendar(crate::Ref(cal));
    // December 31, 1972 occurs in the 11th month, 1392 AH, but the day could vary
    debug_assert_eq!(dec_31.month().ordinal, 11);
    let (y0, y1, y2) =
        if ordinal_month < 11 || (ordinal_month == 11 && day <= dec_31.day_of_month().0) {
            (1390, 1391, 1392)
        } else {
            (1389, 1390, 1391)
        };
    let year_info = year_info_from_extended(y2);
    if day <= C::days_in_provided_month(year_info, ordinal_month) {
        return Ok(year_info);
    }
    let year_info = year_info_from_extended(y1);
    if day <= C::days_in_provided_month(year_info, ordinal_month) {
        return Ok(year_info);
    }
    let year_info = year_info_from_extended(y0);
    debug_assert!(day <= C::days_in_provided_month(year_info, ordinal_month));
    Ok(year_info)
}

/// The inner date type used for representing [`Date`]s of [`HijriSimulated`]. See [`Date`] and [`HijriSimulated`] for more details.

#[derive(Copy, Clone, Debug, Hash, Eq, PartialEq, PartialOrd, Ord)]
pub struct HijriSimulatedDateInner(ArithmeticDate<HijriSimulated>);

impl CalendarArithmetic for HijriSimulated {
    type YearInfo = HijriYearInfo;

    fn days_in_provided_month(year: Self::YearInfo, month: u8) -> u8 {
        year.days_in_month(month)
    }

    fn months_in_provided_year(_year: Self::YearInfo) -> u8 {
        12
    }

    fn days_in_provided_year(year: Self::YearInfo) -> u16 {
        year.days_in_year()
    }

    // As an true lunar calendar, it does not have leap years.
    fn provided_year_is_leap(year: Self::YearInfo) -> bool {
        year.days_in_year() != SHORT_YEAR_LEN
    }

    fn last_month_day_in_provided_year(year: Self::YearInfo) -> (u8, u8) {
        let days = Self::days_in_provided_month(year, 12);

        (12, days)
    }
}

impl DateFieldsResolver for HijriSimulated {
    type YearInfo = HijriYearInfo;

    #[inline]
    fn era_year_to_monotonic(&self, era: &str, era_year: i32) -> Result<Self::YearInfo, DateError> {
        let extended_year = match era {
            "ah" => era_year,
            "bh" => 1 - era_year,
            _ => return Err(DateError::UnknownEra),
        };
        Ok(self.year_info_from_extended(extended_year))
    }

    #[inline]
    fn year_info_from_extended(&self, extended_year: i32) -> Self::YearInfo {
        self.load_or_compute_info(extended_year)
    }

    #[inline]
    fn reference_year_from_month_day(
        &self,
        month_code: types::MonthCode,
        day: u8,
    ) -> Result<Self::YearInfo, DateError> {
        compute_hijri_reference_year(month_code, day, self, |extended_year| {
            self.load_or_compute_info(extended_year)
        })
    }
}

impl crate::cal::scaffold::UnstableSealed for HijriSimulated {}
impl Calendar for HijriSimulated {
    type DateInner = HijriSimulatedDateInner;
    type Year = types::EraYear;
    fn from_fields(
        &self,
        fields: DateFields,
        options: DateFromFieldsOptions,
    ) -> Result<Self::DateInner, DateError> {
        let builder = ArithmeticDateBuilder::try_from_fields(fields, self, options)?;
        ArithmeticDate::try_from_builder(builder, options)
            .map(HijriSimulatedDateInner)
            .map_err(|e| e.maybe_with_month_code(fields.month_code))
    }

    fn from_rata_die(&self, rd: RataDie) -> Self::DateInner {
        // +1 because the epoch is new year of year 1
        // truncating instead of flooring does not matter, as this is well-defined for
        // positive years only
        let extended_year = ((rd - calendrical_calculations::islamic::ISLAMIC_EPOCH_FRIDAY) as f64
            / calendrical_calculations::islamic::MEAN_YEAR_LENGTH)
            as i32
            + 1;

        let year = self.load_or_compute_info(extended_year);

        let y = if rd < year.start_day {
            self.load_or_compute_info(extended_year - 1)
        } else {
            let next_year = self.load_or_compute_info(extended_year + 1);
            if rd < next_year.start_day {
                year
            } else {
                next_year
            }
        };
        let (m, d) = y.md_from_rd(rd);
        HijriSimulatedDateInner(ArithmeticDate::new_unchecked_ymd(y, m, d))
    }
=======

        let location = match self.location {
            SimulatedLocation::Mecca => calendrical_calculations::islamic::MECCA,
        };
>>>>>>> 5eb627a5

        let start_day = calendrical_calculations::islamic::fixed_from_observational_islamic(
            extended_year,
            1,
            1,
            location,
        );
        let next_start_day = calendrical_calculations::islamic::fixed_from_observational_islamic(
            extended_year + 1,
            1,
            1,
            location,
        );
        match (next_start_day - start_day) as u16 {
            LONG_YEAR_LEN | SHORT_YEAR_LEN => (),
            353 => {
                icu_provider::log::trace!(
                    "({}) Found year {extended_year} AH with length {}. See <https://github.com/unicode-org/icu4x/issues/4930>",
                    self.debug_name(),
                    next_start_day - start_day
                );
            }
            other => {
                debug_assert!(
                    !WELL_BEHAVED_ASTRONOMICAL_RANGE.contains(&start_day),
                    "({}) Found year {extended_year} AH with length {}!",
                    self.debug_name(),
                    other
                )
            }
        }

        let month_lengths = {
            let mut excess_days = 0;
            let mut month_lengths = core::array::from_fn(|month_idx| {
                let days_in_month =
                    calendrical_calculations::islamic::observational_islamic_month_days(
                        extended_year,
                        month_idx as u8 + 1,
                        location,
                    );
                match days_in_month {
                    29 => false,
                    30 => true,
                    31 => {
                        icu_provider::log::trace!(
                            "({}) Found year {extended_year} AH with month length {days_in_month} for month {}.",
                            self.debug_name(),
                            month_idx + 1
                        );
                        excess_days += 1;
                        true
                    }
                    _ => {
                        debug_assert!(
                            !WELL_BEHAVED_ASTRONOMICAL_RANGE.contains(&start_day),
                            "({}) Found year {extended_year} AH with month length {days_in_month} for month {}!",
                            self.debug_name(),
                            month_idx + 1
                        );
                        false
                    }
                }
            });
            // To maintain invariants for calendar arithmetic, if astronomy finds
            // a 31-day month, "move" the day to the first 29-day month in the
            // same year to maintain all months at 29 or 30 days.
            if excess_days != 0 {
                debug_assert!(
                    excess_days == 1 || !WELL_BEHAVED_ASTRONOMICAL_RANGE.contains(&start_day),
                    "({}) Found year {extended_year} AH with more than one excess day!",
                    self.debug_name()
                );
                if let Some(l) = month_lengths.iter_mut().find(|l| !(**l)) {
                    *l = true;
                }
            }
            month_lengths
        };
        HijriYearData::new(extended_year, start_day, month_lengths)
    }
}

/// The [Umm al-Qura Hijri sighting](https://en.wikipedia.org/wiki/Islamic_calendar#Saudi_Arabia's_Umm_al-Qura_calendar)
///
/// This is the official calendar in Saudi Arabia.
#[derive(Clone, Debug, Default)]
#[non_exhaustive]
pub struct UmmAlQura;

impl HijriSighting for UmmAlQura {
    fn calendar_algorithm(&self) -> Option<CalendarAlgorithm> {
        Some(CalendarAlgorithm::Hijri(Some(
            HijriCalendarAlgorithm::Umalqura,
        )))
    }

    fn debug_name(&self) -> &'static str {
        "Hijri (Umm al-Qura)"
    }

    fn year_data(&self, extended_year: i32) -> HijriYearData {
        if let Some(&packed) = usize::try_from(extended_year - ummalqura_data::STARTING_YEAR)
            .ok()
            .and_then(|i| ummalqura_data::DATA.get(i))
        {
            HijriYearData {
                packed,
                extended_year,
            }
        } else {
            TabularAlgorithm {
                leap_years: TabularAlgorithmLeapYears::TypeII,
                epoch: TabularAlgorithmEpoch::Friday,
            }
            .year_data(extended_year)
        }
    }
}

/// See [`TabularAlgorithmEpoch`] and [`TabularAlgorithmLeapYears`] for customization.
///
/// The most common version of this sighting uses [`TabularAlgorithmEpoch::Friday`] and [`TabularAlgorithmLeapYears::TypeII`].
#[derive(Copy, Clone, Debug, Hash, Eq, PartialEq, PartialOrd, Ord)]
pub struct TabularAlgorithm {
    pub(crate) leap_years: TabularAlgorithmLeapYears,
    pub(crate) epoch: TabularAlgorithmEpoch,
}

impl TabularAlgorithm {
    /// Construct a new [`TabularAlgorithm`] with the given leap year rule and epoch.
    pub const fn new(leap_years: TabularAlgorithmLeapYears, epoch: TabularAlgorithmEpoch) -> Self {
        Self { epoch, leap_years }
    }
}

impl HijriSighting for TabularAlgorithm {
    fn calendar_algorithm(&self) -> Option<CalendarAlgorithm> {
        Some(match (self.epoch, self.leap_years) {
            (TabularAlgorithmEpoch::Friday, TabularAlgorithmLeapYears::TypeII) => {
                CalendarAlgorithm::Hijri(Some(HijriCalendarAlgorithm::Civil))
            }
            (TabularAlgorithmEpoch::Thursday, TabularAlgorithmLeapYears::TypeII) => {
                CalendarAlgorithm::Hijri(Some(HijriCalendarAlgorithm::Tbla))
            }
        })
    }

    fn debug_name(&self) -> &'static str {
        match self.epoch {
            TabularAlgorithmEpoch::Friday => "Hijri (civil)",
            TabularAlgorithmEpoch::Thursday => "Hijri (astronomical)",
        }
    }

    fn year_data(&self, extended_year: i32) -> HijriYearData {
        HijriYearData::new(
            extended_year,
            calendrical_calculations::islamic::fixed_from_tabular_islamic(
                extended_year,
                1,
                1,
                self.epoch.rata_die(),
            ),
            core::array::from_fn(|m| {
                m % 2 == 0
                    || m == 11
                        && match self.leap_years {
                            TabularAlgorithmLeapYears::TypeII => {
                                (14 + 11 * extended_year).rem_euclid(30) < 11
                            }
                        }
            }),
        )
    }
}

impl Hijri<AstronomicalSimulation> {
    /// Use [`Self::new_simulated_mecca`].
    #[cfg(feature = "compiled_data")]
    #[deprecated(since = "2.1.0", note = "use `Hijri::new_simulated_mecca`")]
    pub const fn new_mecca() -> Self {
        Self::new_simulated_mecca()
    }

    /// Creates a new [`Hijri`] using simulated sightings at Mecca, with some compiled data containing precomputed data.
    ///
    /// ✨ *Enabled with the `compiled_data` Cargo feature.*
    ///
    /// [📚 Help choosing a constructor](icu_provider::constructors)
    pub const fn new_simulated_mecca() -> Self {
        Self(AstronomicalSimulation {
            location: SimulatedLocation::Mecca,
        })
    }

    #[cfg(feature = "serde")]
    #[doc = icu_provider::gen_buffer_unstable_docs!(BUFFER,Self::new)]
    #[deprecated(since = "2.1.0", note = "use `Hijri::new_simulated_mecca`")]
    pub fn try_new_mecca_with_buffer_provider(
        _provider: &(impl icu_provider::buf::BufferProvider + ?Sized),
    ) -> Result<Self, DataError> {
        Ok(Self::new_simulated_mecca())
    }

    #[doc = icu_provider::gen_buffer_unstable_docs!(UNSTABLE, Self::new_mecca)]
    #[deprecated(since = "2.1.0", note = "use `Hijri::new_simulated_mecca`")]
    pub fn try_new_mecca_unstable<D: ?Sized>(_provider: &D) -> Result<Self, DataError> {
        Ok(Self::new_simulated_mecca())
    }

    /// Use [`Self::new_simulated_mecca`].
    #[deprecated(since = "2.1.0", note = "use `Hijri::new_simulated_mecca`")]
    pub const fn new_mecca_always_calculating() -> Self {
        Self::new_simulated_mecca()
    }
}

impl Hijri<UmmAlQura> {
    /// Use [`Self::new_umm_al_qura`]
    #[deprecated(since = "2.1.0", note = "use `Self::new_umm_al_qura`")]
    pub const fn new() -> Self {
        Self(UmmAlQura)
    }

    /// Creates a Hijri calendar using [`UmmAlQura`].
    pub const fn new_umm_al_qura() -> Self {
        Self(UmmAlQura)
    }
}

/// The epoch for the [`TabularAlgorithm`] sighting.
#[non_exhaustive]
#[derive(Copy, Clone, Debug, Hash, Eq, PartialEq, PartialOrd, Ord)]
pub enum TabularAlgorithmEpoch {
    /// Thusday July 15, 622 AD (0622-07-18 ISO)
    Thursday,
    /// Friday July 16, 622 AD (0622-07-19 ISO)
    Friday,
}

impl TabularAlgorithmEpoch {
    fn rata_die(self) -> RataDie {
        match self {
            Self::Thursday => ISLAMIC_EPOCH_THURSDAY,
            Self::Friday => ISLAMIC_EPOCH_FRIDAY,
        }
    }
}

/// The leap year rule for the [`TabularAlgorithm`] sighting.
///
/// This specifies which years of a 30-year cycle have an additional day at
/// the end of the year.
#[non_exhaustive]
#[derive(Copy, Clone, Debug, Hash, Eq, PartialEq, PartialOrd, Ord)]
pub enum TabularAlgorithmLeapYears {
    /// Leap years 2, 5, 7, 10, 13, 16, 18, 21, 24, 26, 29
    TypeII,
}

impl Hijri<TabularAlgorithm> {
    /// Use [`Self::new_tabular`]
    #[deprecated(since = "2.1.0", note = "use `Hijri::new_tabular`")]
    pub const fn new(leap_years: TabularAlgorithmLeapYears, epoch: TabularAlgorithmEpoch) -> Self {
        Hijri::new_tabular(leap_years, epoch)
    }

    /// Construct a new [`Hijri`] with tabular sighting and the given leap year rule and epoch.
    pub const fn new_tabular(
        leap_years: TabularAlgorithmLeapYears,
        epoch: TabularAlgorithmEpoch,
    ) -> Self {
        Self(TabularAlgorithm::new(leap_years, epoch))
    }
}

/// Information about a Hijri year.
#[derive(Copy, Clone, Debug, Hash, PartialEq, Eq, PartialOrd, Ord)]
pub struct HijriYearData {
    packed: PackedHijriYearInfo,
    extended_year: i32,
}

impl From<HijriYearData> for i32 {
    fn from(value: HijriYearData) -> Self {
        value.extended_year
    }
}

const LONG_YEAR_LEN: u16 = 355;
const SHORT_YEAR_LEN: u16 = 354;

impl HijriYearData {
    /// Creates [`HijriYearData`] from the given parts.
    ///
    /// `start_day` is the date for the first day of the year, see [`Date::to_rata_die`]
    /// to obtain a [`RataDie`] from a [`Date`] in an arbitrary calendar.
    ///
    /// `month_lengths[n - 1]` is true if the nth month has 30 days, and false otherwise.
    /// Either 6 or 7 months should have 30 days.
    pub fn new(extended_year: i32, start_day: RataDie, month_lengths: [bool; 12]) -> Self {
        Self {
            packed: PackedHijriYearInfo::new(extended_year, month_lengths, start_day),
            extended_year,
        }
    }

    fn start_day(self) -> RataDie {
        self.packed.start_day(self.extended_year)
    }

    /// Get the date's R.D. given (m, d) in this info's year
    fn md_to_rd(self, month: u8, day: u8) -> RataDie {
        let month_offset = if month == 1 {
            0
        } else {
            self.last_day_of_month(month - 1)
        };
        self.start_day() + month_offset as i64 + (day - 1) as i64
    }

    fn md_from_rd(self, rd: RataDie) -> (u8, u8) {
        let day_of_year = (rd - self.start_day()) as u16;
        debug_assert!(day_of_year < 360 || !WELL_BEHAVED_ASTRONOMICAL_RANGE.contains(&rd));
        // We divide by 30, not 29, to account for the case where all months before this
        // were length 30 (possible near the beginning of the year)
        let mut month = (day_of_year / 30) as u8 + 1;

        let day_of_year = day_of_year + 1;
        let mut last_day_of_month = self.last_day_of_month(month);
        let mut last_day_of_prev_month = if month == 1 {
            0
        } else {
            self.last_day_of_month(month - 1)
        };

        while day_of_year > last_day_of_month && month <= 12 {
            month += 1;
            last_day_of_prev_month = last_day_of_month;
            last_day_of_month = self.last_day_of_month(month);
        }
        debug_assert!(
            day_of_year - last_day_of_prev_month <= 30
                || !WELL_BEHAVED_ASTRONOMICAL_RANGE.contains(&rd),
            "Found day {} that doesn't fit in month!",
            day_of_year - last_day_of_prev_month
        );
        let day = (day_of_year - last_day_of_prev_month) as u8;
        (month, day)
    }

    // Which day of year is the last day of a month (month is 1-indexed)
    fn last_day_of_month(self, month: u8) -> u16 {
        self.packed.last_day_of_month(month)
    }
}

impl<A: AsCalendar<Calendar = Hijri<AstronomicalSimulation>>> Date<A> {
    /// Deprecated
    #[deprecated(since = "2.1.0", note = "use `Date::try_new_hijri_with_calendar`")]
    pub fn try_new_simulated_hijri_with_calendar(
        year: i32,
        month: u8,
        day: u8,
        calendar: A,
    ) -> Result<Date<A>, RangeError> {
<<<<<<< HEAD
        let y = calendar.as_calendar().load_or_compute_info(year);
        ArithmeticDate::try_from_ymd(y, month, day)
            .map(HijriSimulatedDateInner)
            .map(|inner| Date::from_raw(inner, calendar))
=======
        Date::try_new_hijri_with_calendar(year, month, day, calendar)
>>>>>>> 5eb627a5
    }
}

#[allow(clippy::derived_hash_with_manual_eq)] // bounds
#[derive(Clone, Debug, Hash)]
/// The inner date type used for representing [`Date`]s of [`HijriObservational`]. See [`Date`] and [`HijriObservational`] for more details.
pub struct HijriDateInner<S: HijriSighting>(ArithmeticDate<Hijri<S>>);

impl<S: HijriSighting> Copy for HijriDateInner<S> {}
impl<S: HijriSighting> PartialEq for HijriDateInner<S> {
    fn eq(&self, other: &Self) -> bool {
        self.0 == other.0
    }
}
impl<S: HijriSighting> Eq for HijriDateInner<S> {}

impl<S: HijriSighting> CalendarArithmetic for Hijri<S> {
    type YearInfo = HijriYearData;

    fn days_in_provided_month(year: Self::YearInfo, month: u8) -> u8 {
        if year.packed.month_has_30_days(month) {
            30
        } else {
            29
        }
    }

    fn months_in_provided_year(_year: Self::YearInfo) -> u8 {
        12
    }

    fn days_in_provided_year(year: Self::YearInfo) -> u16 {
        year.last_day_of_month(12)
    }

    fn provided_year_is_leap(year: Self::YearInfo) -> bool {
        year.packed.is_leap()
    }

    fn last_month_day_in_provided_year(year: Self::YearInfo) -> (u8, u8) {
        let days = Self::days_in_provided_month(year, 12);

        (12, days)
    }
}

<<<<<<< HEAD
impl DateFieldsResolver for HijriUmmAlQura {
    type YearInfo = HijriYearInfo;

    #[inline]
    fn era_year_to_monotonic(&self, era: &str, era_year: i32) -> Result<Self::YearInfo, DateError> {
        let extended_year = match era {
            "ah" => era_year,
            "bh" => 1 - era_year,
            _ => return Err(DateError::UnknownEra),
        };
        Ok(self.year_info_from_extended(extended_year))
    }

    #[inline]
    fn year_info_from_extended(&self, extended_year: i32) -> Self::YearInfo {
        self.load_or_compute_info(extended_year)
    }

    #[inline]
    fn reference_year_from_month_day(
        &self,
        month_code: types::MonthCode,
        day: u8,
    ) -> Result<Self::YearInfo, DateError> {
        compute_hijri_reference_year(month_code, day, self, |extended_year| {
            self.load_or_compute_info(extended_year)
        })
    }
}

impl crate::cal::scaffold::UnstableSealed for HijriUmmAlQura {}
impl Calendar for HijriUmmAlQura {
    type DateInner = HijriUmmAlQuraDateInner;
=======
impl<S: HijriSighting> crate::cal::scaffold::UnstableSealed for Hijri<S> {}
impl<S: HijriSighting> Calendar for Hijri<S> {
    type DateInner = HijriDateInner<S>;
>>>>>>> 5eb627a5
    type Year = types::EraYear;
    fn from_fields(
        &self,
        fields: DateFields,
        options: DateFromFieldsOptions,
    ) -> Result<Self::DateInner, DateError> {
<<<<<<< HEAD
        let builder = ArithmeticDateBuilder::try_from_fields(fields, self, options)?;
        ArithmeticDate::try_from_builder(builder, options)
            .map(HijriUmmAlQuraDateInner)
            .map_err(|e| e.maybe_with_month_code(fields.month_code))
=======
        let year = match era {
            None => year,
            Some("ah") => range_check(year, "year", 1..)?,
            Some("bh") => 1 - range_check(year, "year", 1..)?,
            Some(_) => return Err(DateError::UnknownEra),
        };
        let Some((month, false)) = month_code.parsed() else {
            return Err(DateError::UnknownMonthCode(month_code));
        };
        Ok(HijriDateInner(ArithmeticDate::new_from_ordinals(
            self.0.year_data(year),
            month,
            day,
        )?))
>>>>>>> 5eb627a5
    }

    fn from_rata_die(&self, rd: RataDie) -> Self::DateInner {
        // +1 because the epoch is new year of year 1
        // truncating instead of flooring does not matter, as this is well-defined for
        // positive years only
        let extended_year = ((rd - calendrical_calculations::islamic::ISLAMIC_EPOCH_FRIDAY) as f64
            / calendrical_calculations::islamic::MEAN_YEAR_LENGTH)
            as i32
            + 1;

        let year = self.0.year_data(extended_year);

        let y = if rd < year.start_day() {
            self.0.year_data(extended_year - 1)
        } else {
            let next_year = self.0.year_data(extended_year + 1);
            if rd < next_year.start_day() {
                year
            } else {
                next_year
            }
        };
        let (m, d) = y.md_from_rd(rd);
<<<<<<< HEAD
        HijriUmmAlQuraDateInner(ArithmeticDate::new_unchecked_ymd(y, m, d))
=======
        HijriDateInner(ArithmeticDate::new_unchecked(y, m, d))
>>>>>>> 5eb627a5
    }

    fn to_rata_die(&self, date: &Self::DateInner) -> RataDie {
        date.0.year.md_to_rd(date.0.month, date.0.day)
    }

    fn from_iso(&self, iso: IsoDateInner) -> Self::DateInner {
        self.from_rata_die(Iso.to_rata_die(&iso))
    }

    fn to_iso(&self, date: &Self::DateInner) -> IsoDateInner {
        Iso.from_rata_die(self.to_rata_die(date))
    }

    fn months_in_year(&self, date: &Self::DateInner) -> u8 {
        date.0.months_in_year()
    }

    fn days_in_year(&self, date: &Self::DateInner) -> u16 {
        date.0.days_in_year()
    }

    fn days_in_month(&self, date: &Self::DateInner) -> u8 {
        date.0.days_in_month()
    }

    fn offset_date(&self, date: &mut Self::DateInner, offset: DateDuration<Self>) {
        date.0.offset_date(offset, self)
    }

    fn until(
        &self,
        date1: &Self::DateInner,
        date2: &Self::DateInner,
        _calendar2: &Self,
        _largest_unit: DateDurationUnit,
        _smallest_unit: DateDurationUnit,
    ) -> DateDuration<Self> {
        date1.0.until(date2.0, _largest_unit, _smallest_unit)
    }

    fn debug_name(&self) -> &'static str {
        self.0.debug_name()
    }

    fn year_info(&self, date: &Self::DateInner) -> Self::Year {
        era_year(date.0.extended_year())
    }

    fn is_in_leap_year(&self, date: &Self::DateInner) -> bool {
        Self::provided_year_is_leap(date.0.year)
    }

    fn month(&self, date: &Self::DateInner) -> types::MonthInfo {
        date.0.month()
    }

    fn day_of_month(&self, date: &Self::DateInner) -> types::DayOfMonth {
        date.0.day_of_month()
    }

    fn day_of_year(&self, date: &Self::DateInner) -> types::DayOfYear {
        date.0.day_of_year()
    }

    fn calendar_algorithm(&self) -> Option<crate::preferences::CalendarAlgorithm> {
        self.0.calendar_algorithm()
    }
}

impl<S: HijriSighting> PrecomputedDataSource<HijriYearData> for Hijri<S> {
    fn load_or_compute_info(&self, extended_year: i32) -> HijriYearData {
        self.0.year_data(extended_year)
    }
}

impl<A: AsCalendar<Calendar = Hijri<S>>, S: HijriSighting> Date<A> {
    /// Construct new Hijri Date.
    ///
    /// ```rust
    /// use icu::calendar::cal::Hijri;
    /// use icu::calendar::Date;
    ///
    /// let hijri = Hijri::new_simulated_mecca();
    ///
    /// let date_hijri =
    ///     Date::try_new_hijri_with_calendar(1392, 4, 25, hijri)
    ///         .expect("Failed to initialize Hijri Date instance.");
    ///
    /// assert_eq!(date_hijri.era_year().year, 1392);
    /// assert_eq!(date_hijri.month().ordinal, 4);
    /// assert_eq!(date_hijri.day_of_month().0, 25);
    /// ```
    pub fn try_new_hijri_with_calendar(
        year: i32,
        month: u8,
        day: u8,
        calendar: A,
    ) -> Result<Self, RangeError> {
        let y = calendar.as_calendar().0.year_data(year);
        Ok(Date::from_raw(
<<<<<<< HEAD
            HijriUmmAlQuraDateInner(ArithmeticDate::try_from_ymd(y, month, day)?),
            HijriUmmAlQura,
        ))
    }
}

/// The inner date type used for representing [`Date`]s of [`HijriTabular`]. See [`Date`] and [`HijriTabular`] for more details.

#[derive(Copy, Clone, Debug, Hash, Eq, PartialEq, PartialOrd, Ord)]
pub struct HijriTabularDateInner(ArithmeticDate<HijriTabular>);

impl CalendarArithmetic for HijriTabular {
    type YearInfo = i32;

    fn days_in_provided_month(year: i32, month: u8) -> u8 {
        match month {
            1 | 3 | 5 | 7 | 9 | 11 => 30,
            2 | 4 | 6 | 8 | 10 => 29,
            12 if Self::provided_year_is_leap(year) => 30,
            12 => 29,
            _ => 0,
        }
    }

    fn months_in_provided_year(_year: Self::YearInfo) -> u8 {
        12
    }

    fn days_in_provided_year(year: i32) -> u16 {
        if Self::provided_year_is_leap(year) {
            LONG_YEAR_LEN
        } else {
            SHORT_YEAR_LEN
        }
    }

    fn provided_year_is_leap(year: i32) -> bool {
        (14 + 11 * year).rem_euclid(30) < 11
    }

    fn last_month_day_in_provided_year(year: i32) -> (u8, u8) {
        if Self::provided_year_is_leap(year) {
            (12, 30)
        } else {
            (12, 29)
        }
    }
}

impl DateFieldsResolver for HijriTabular {
    type YearInfo = i32;

    #[inline]
    fn era_year_to_monotonic(&self, era: &str, era_year: i32) -> Result<Self::YearInfo, DateError> {
        match era {
            "ah" => Ok(era_year),
            "bh" => Ok(1 - era_year),
            _ => Err(DateError::UnknownEra),
        }
    }

    #[inline]
    fn year_info_from_extended(&self, extended_year: i32) -> Self::YearInfo {
        extended_year
    }

    #[inline]
    fn reference_year_from_month_day(
        &self,
        month_code: types::MonthCode,
        day: u8,
    ) -> Result<Self::YearInfo, DateError> {
        compute_hijri_reference_year(month_code, day, self, |extended_year| extended_year)
    }
}

impl crate::cal::scaffold::UnstableSealed for HijriTabular {}
impl Calendar for HijriTabular {
    type DateInner = HijriTabularDateInner;
    type Year = types::EraYear;

    fn from_fields(
        &self,
        fields: DateFields,
        options: DateFromFieldsOptions,
    ) -> Result<Self::DateInner, DateError> {
        let builder = ArithmeticDateBuilder::try_from_fields(fields, self, options)?;
        ArithmeticDate::try_from_builder(builder, options)
            .map(HijriTabularDateInner)
            .map_err(|e| e.maybe_with_month_code(fields.month_code))
    }

    fn from_rata_die(&self, rd: RataDie) -> Self::DateInner {
        let (y, m, d) = match self.leap_years {
            HijriTabularLeapYears::TypeII => {
                calendrical_calculations::islamic::tabular_islamic_from_fixed(
                    rd,
                    self.epoch.rata_die(),
                )
            }
        };

        debug_assert!(Date::try_new_hijri_tabular_with_calendar(y, m, d, crate::Ref(self)).is_ok());
        HijriTabularDateInner(ArithmeticDate::new_unchecked_ymd(y, m, d))
    }

    fn to_rata_die(&self, date: &Self::DateInner) -> RataDie {
        match self.leap_years {
            HijriTabularLeapYears::TypeII => {
                calendrical_calculations::islamic::fixed_from_tabular_islamic(
                    date.0.year,
                    date.0.month,
                    date.0.day,
                    self.epoch.rata_die(),
                )
            }
        }
    }

    fn from_iso(&self, iso: IsoDateInner) -> Self::DateInner {
        self.from_rata_die(Iso.to_rata_die(&iso))
    }

    fn to_iso(&self, date: &Self::DateInner) -> IsoDateInner {
        Iso.from_rata_die(self.to_rata_die(date))
    }

    fn months_in_year(&self, date: &Self::DateInner) -> u8 {
        date.0.months_in_year()
    }

    fn days_in_year(&self, date: &Self::DateInner) -> u16 {
        date.0.days_in_year()
    }

    fn days_in_month(&self, date: &Self::DateInner) -> u8 {
        date.0.days_in_month()
    }

    fn offset_date(&self, date: &mut Self::DateInner, offset: DateDuration<Self>) {
        date.0.offset_date(offset, &())
    }

    fn until(
        &self,
        date1: &Self::DateInner,
        date2: &Self::DateInner,
        _calendar2: &Self,
        _largest_unit: DateDurationUnit,
        _smallest_unit: DateDurationUnit,
    ) -> DateDuration<Self> {
        date1.0.until(date2.0, _largest_unit, _smallest_unit)
    }

    fn debug_name(&self) -> &'static str {
        match self.epoch {
            HijriTabularEpoch::Friday => "Hijri (civil)",
            HijriTabularEpoch::Thursday => "Hijri (astronomical)",
        }
    }

    fn year_info(&self, date: &Self::DateInner) -> Self::Year {
        era_year(date.0.monotonic_year())
    }

    fn is_in_leap_year(&self, date: &Self::DateInner) -> bool {
        Self::provided_year_is_leap(date.0.year)
    }

    fn month(&self, date: &Self::DateInner) -> types::MonthInfo {
        date.0.month()
    }

    fn day_of_month(&self, date: &Self::DateInner) -> types::DayOfMonth {
        date.0.day_of_month()
    }

    fn day_of_year(&self, date: &Self::DateInner) -> types::DayOfYear {
        date.0.day_of_year()
    }

    fn calendar_algorithm(&self) -> Option<crate::preferences::CalendarAlgorithm> {
        let expected_calendar = match (self.epoch, self.leap_years) {
            (crate::cal::HijriTabularEpoch::Friday, crate::cal::HijriTabularLeapYears::TypeII) => {
                crate::preferences::CalendarAlgorithm::Hijri(Some(
                    crate::preferences::HijriCalendarAlgorithm::Civil,
                ))
            }
            (
                crate::cal::HijriTabularEpoch::Thursday,
                crate::cal::HijriTabularLeapYears::TypeII,
            ) => crate::preferences::CalendarAlgorithm::Hijri(Some(
                crate::preferences::HijriCalendarAlgorithm::Tbla,
            )),
        };
        Some(expected_calendar)
    }
}

impl<A: AsCalendar<Calendar = HijriTabular>> Date<A> {
    /// Construct new Tabular Hijri Date.
=======
            HijriDateInner(ArithmeticDate::new_from_ordinals(y, month, day)?),
            calendar,
        ))
    }
}

impl Date<Hijri<UmmAlQura>> {
    /// Construct new Hijri Umm al-Qura Date.
>>>>>>> 5eb627a5
    ///
    /// ```rust
    /// use icu::calendar::cal::Hijri;
    /// use icu::calendar::Date;
    ///
    /// let date_hijri = Date::try_new_ummalqura(1392, 4, 25)
    ///     .expect("Failed to initialize Hijri Date instance.");
    ///
    /// assert_eq!(date_hijri.era_year().year, 1392);
    /// assert_eq!(date_hijri.month().ordinal, 4);
    /// assert_eq!(date_hijri.day_of_month().0, 25);
    /// ```
    pub fn try_new_ummalqura(year: i32, month: u8, day: u8) -> Result<Self, RangeError> {
        Date::try_new_hijri_with_calendar(year, month, day, Hijri::new_umm_al_qura())
    }
}

impl<A: AsCalendar<Calendar = Hijri<TabularAlgorithm>>> Date<A> {
    /// Deprecated
    #[deprecated(since = "2.1.0", note = "use `Date::try_new_hijri_with_calendar")]
    pub fn try_new_hijri_tabular_with_calendar(
        year: i32,
        month: u8,
        day: u8,
        calendar: A,
    ) -> Result<Date<A>, RangeError> {
<<<<<<< HEAD
        ArithmeticDate::try_from_ymd(year, month, day)
            .map(HijriTabularDateInner)
            .map(|inner| Date::from_raw(inner, calendar))
=======
        Date::try_new_hijri_with_calendar(year, month, day, calendar)
>>>>>>> 5eb627a5
    }
}

#[cfg(test)]
mod test {
    use types::MonthCode;

    use super::*;
    use crate::Ref;

    const START_YEAR: i32 = -1245;
    const END_YEAR: i32 = 1518;

    #[derive(Debug)]
    struct DateCase {
        year: i32,
        month: u8,
        day: u8,
    }

    static TEST_RD: [i64; 33] = [
        -214193, -61387, 25469, 49217, 171307, 210155, 253427, 369740, 400085, 434355, 452605,
        470160, 473837, 507850, 524156, 544676, 567118, 569477, 601716, 613424, 626596, 645554,
        664224, 671401, 694799, 704424, 708842, 709409, 709580, 727274, 728714, 744313, 764652,
    ];

    static UMMALQURA_CASES: [DateCase; 33] = [
        DateCase {
            year: -1245,
            month: 12,
            day: 9,
        },
        DateCase {
            year: -813,
            month: 2,
            day: 23,
        },
        DateCase {
            year: -568,
            month: 4,
            day: 1,
        },
        DateCase {
            year: -501,
            month: 4,
            day: 6,
        },
        DateCase {
            year: -157,
            month: 10,
            day: 17,
        },
        DateCase {
            year: -47,
            month: 6,
            day: 3,
        },
        DateCase {
            year: 75,
            month: 7,
            day: 13,
        },
        DateCase {
            year: 403,
            month: 10,
            day: 5,
        },
        DateCase {
            year: 489,
            month: 5,
            day: 22,
        },
        DateCase {
            year: 586,
            month: 2,
            day: 7,
        },
        DateCase {
            year: 637,
            month: 8,
            day: 7,
        },
        DateCase {
            year: 687,
            month: 2,
            day: 20,
        },
        DateCase {
            year: 697,
            month: 7,
            day: 7,
        },
        DateCase {
            year: 793,
            month: 7,
            day: 1,
        },
        DateCase {
            year: 839,
            month: 7,
            day: 6,
        },
        DateCase {
            year: 897,
            month: 6,
            day: 1,
        },
        DateCase {
            year: 960,
            month: 9,
            day: 30,
        },
        DateCase {
            year: 967,
            month: 5,
            day: 27,
        },
        DateCase {
            year: 1058,
            month: 5,
            day: 18,
        },
        DateCase {
            year: 1091,
            month: 6,
            day: 2,
        },
        DateCase {
            year: 1128,
            month: 8,
            day: 4,
        },
        DateCase {
            year: 1182,
            month: 2,
            day: 3,
        },
        DateCase {
            year: 1234,
            month: 10,
            day: 10,
        },
        DateCase {
            year: 1255,
            month: 1,
            day: 11,
        },
        DateCase {
            year: 1321,
            month: 1,
            day: 21,
        },
        DateCase {
            year: 1348,
            month: 3,
            day: 20,
        },
        DateCase {
            year: 1360,
            month: 9,
            day: 7,
        },
        DateCase {
            year: 1362,
            month: 4,
            day: 14,
        },
        DateCase {
            year: 1362,
            month: 10,
            day: 7,
        },
        DateCase {
            year: 1412,
            month: 9,
            day: 12,
        },
        DateCase {
            year: 1416,
            month: 10,
            day: 6,
        },
        DateCase {
            year: 1460,
            month: 10,
            day: 13,
        },
        DateCase {
            year: 1518,
            month: 3,
            day: 5,
        },
    ];

    static SIMULATED_CASES: [DateCase; 33] = [
        DateCase {
            year: -1245,
            month: 12,
            day: 10,
        },
        DateCase {
            year: -813,
            month: 2,
            day: 25,
        },
        DateCase {
            year: -568,
            month: 4,
            day: 2,
        },
        DateCase {
            year: -501,
            month: 4,
            day: 7,
        },
        DateCase {
            year: -157,
            month: 10,
            day: 18,
        },
        DateCase {
            year: -47,
            month: 6,
            day: 3,
        },
        DateCase {
            year: 75,
            month: 7,
            day: 13,
        },
        DateCase {
            year: 403,
            month: 10,
            day: 5,
        },
        DateCase {
            year: 489,
            month: 5,
            day: 22,
        },
        DateCase {
            year: 586,
            month: 2,
            day: 7,
        },
        DateCase {
            year: 637,
            month: 8,
            day: 7,
        },
        DateCase {
            year: 687,
            month: 2,
            day: 21,
        },
        DateCase {
            year: 697,
            month: 7,
            day: 7,
        },
        DateCase {
            year: 793,
            month: 6,
            day: 29,
        },
        DateCase {
            year: 839,
            month: 7,
            day: 6,
        },
        DateCase {
            year: 897,
            month: 6,
            day: 2,
        },
        DateCase {
            year: 960,
            month: 9,
            day: 30,
        },
        DateCase {
            year: 967,
            month: 5,
            day: 27,
        },
        DateCase {
            year: 1058,
            month: 5,
            day: 18,
        },
        DateCase {
            year: 1091,
            month: 6,
            day: 3,
        },
        DateCase {
            year: 1128,
            month: 8,
            day: 4,
        },
        DateCase {
            year: 1182,
            month: 2,
            day: 4,
        },
        DateCase {
            year: 1234,
            month: 10,
            day: 10,
        },
        DateCase {
            year: 1255,
            month: 1,
            day: 11,
        },
        DateCase {
            year: 1321,
            month: 1,
            day: 20,
        },
        DateCase {
            year: 1348,
            month: 3,
            day: 19,
        },
        DateCase {
            year: 1360,
            month: 9,
            day: 7,
        },
        DateCase {
            year: 1362,
            month: 4,
            day: 13,
        },
        DateCase {
            year: 1362,
            month: 10,
            day: 7,
        },
        DateCase {
            year: 1412,
            month: 9,
            day: 12,
        },
        DateCase {
            year: 1416,
            month: 10,
            day: 5,
        },
        DateCase {
            year: 1460,
            month: 10,
            day: 12,
        },
        DateCase {
            year: 1518,
            month: 3,
            day: 5,
        },
    ];

    static ARITHMETIC_CASES: [DateCase; 33] = [
        DateCase {
            year: -1245,
            month: 12,
            day: 9,
        },
        DateCase {
            year: -813,
            month: 2,
            day: 23,
        },
        DateCase {
            year: -568,
            month: 4,
            day: 1,
        },
        DateCase {
            year: -501,
            month: 4,
            day: 6,
        },
        DateCase {
            year: -157,
            month: 10,
            day: 17,
        },
        DateCase {
            year: -47,
            month: 6,
            day: 3,
        },
        DateCase {
            year: 75,
            month: 7,
            day: 13,
        },
        DateCase {
            year: 403,
            month: 10,
            day: 5,
        },
        DateCase {
            year: 489,
            month: 5,
            day: 22,
        },
        DateCase {
            year: 586,
            month: 2,
            day: 7,
        },
        DateCase {
            year: 637,
            month: 8,
            day: 7,
        },
        DateCase {
            year: 687,
            month: 2,
            day: 20,
        },
        DateCase {
            year: 697,
            month: 7,
            day: 7,
        },
        DateCase {
            year: 793,
            month: 7,
            day: 1,
        },
        DateCase {
            year: 839,
            month: 7,
            day: 6,
        },
        DateCase {
            year: 897,
            month: 6,
            day: 1,
        },
        DateCase {
            year: 960,
            month: 9,
            day: 30,
        },
        DateCase {
            year: 967,
            month: 5,
            day: 27,
        },
        DateCase {
            year: 1058,
            month: 5,
            day: 18,
        },
        DateCase {
            year: 1091,
            month: 6,
            day: 2,
        },
        DateCase {
            year: 1128,
            month: 8,
            day: 4,
        },
        DateCase {
            year: 1182,
            month: 2,
            day: 3,
        },
        DateCase {
            year: 1234,
            month: 10,
            day: 10,
        },
        DateCase {
            year: 1255,
            month: 1,
            day: 11,
        },
        DateCase {
            year: 1321,
            month: 1,
            day: 21,
        },
        DateCase {
            year: 1348,
            month: 3,
            day: 19,
        },
        DateCase {
            year: 1360,
            month: 9,
            day: 8,
        },
        DateCase {
            year: 1362,
            month: 4,
            day: 13,
        },
        DateCase {
            year: 1362,
            month: 10,
            day: 7,
        },
        DateCase {
            year: 1412,
            month: 9,
            day: 13,
        },
        DateCase {
            year: 1416,
            month: 10,
            day: 5,
        },
        DateCase {
            year: 1460,
            month: 10,
            day: 12,
        },
        DateCase {
            year: 1518,
            month: 3,
            day: 5,
        },
    ];

    static ASTRONOMICAL_CASES: [DateCase; 33] = [
        DateCase {
            year: -1245,
            month: 12,
            day: 10,
        },
        DateCase {
            year: -813,
            month: 2,
            day: 24,
        },
        DateCase {
            year: -568,
            month: 4,
            day: 2,
        },
        DateCase {
            year: -501,
            month: 4,
            day: 7,
        },
        DateCase {
            year: -157,
            month: 10,
            day: 18,
        },
        DateCase {
            year: -47,
            month: 6,
            day: 4,
        },
        DateCase {
            year: 75,
            month: 7,
            day: 14,
        },
        DateCase {
            year: 403,
            month: 10,
            day: 6,
        },
        DateCase {
            year: 489,
            month: 5,
            day: 23,
        },
        DateCase {
            year: 586,
            month: 2,
            day: 8,
        },
        DateCase {
            year: 637,
            month: 8,
            day: 8,
        },
        DateCase {
            year: 687,
            month: 2,
            day: 21,
        },
        DateCase {
            year: 697,
            month: 7,
            day: 8,
        },
        DateCase {
            year: 793,
            month: 7,
            day: 2,
        },
        DateCase {
            year: 839,
            month: 7,
            day: 7,
        },
        DateCase {
            year: 897,
            month: 6,
            day: 2,
        },
        DateCase {
            year: 960,
            month: 10,
            day: 1,
        },
        DateCase {
            year: 967,
            month: 5,
            day: 28,
        },
        DateCase {
            year: 1058,
            month: 5,
            day: 19,
        },
        DateCase {
            year: 1091,
            month: 6,
            day: 3,
        },
        DateCase {
            year: 1128,
            month: 8,
            day: 5,
        },
        DateCase {
            year: 1182,
            month: 2,
            day: 4,
        },
        DateCase {
            year: 1234,
            month: 10,
            day: 11,
        },
        DateCase {
            year: 1255,
            month: 1,
            day: 12,
        },
        DateCase {
            year: 1321,
            month: 1,
            day: 22,
        },
        DateCase {
            year: 1348,
            month: 3,
            day: 20,
        },
        DateCase {
            year: 1360,
            month: 9,
            day: 9,
        },
        DateCase {
            year: 1362,
            month: 4,
            day: 14,
        },
        DateCase {
            year: 1362,
            month: 10,
            day: 8,
        },
        DateCase {
            year: 1412,
            month: 9,
            day: 14,
        },
        DateCase {
            year: 1416,
            month: 10,
            day: 6,
        },
        DateCase {
            year: 1460,
            month: 10,
            day: 13,
        },
        DateCase {
            year: 1518,
            month: 3,
            day: 6,
        },
    ];

    #[test]
    fn test_simulated_hijri_from_rd() {
        let calendar = Hijri::new_simulated_mecca();
        let calendar = Ref(&calendar);
        for (case, f_date) in SIMULATED_CASES.iter().zip(TEST_RD.iter()) {
            let date = Date::try_new_hijri_with_calendar(case.year, case.month, case.day, calendar)
                .unwrap();
            let iso = Date::from_rata_die(RataDie::new(*f_date), Iso);

            assert_eq!(iso.to_calendar(calendar).inner, date.inner, "{case:?}");
        }
    }

    #[test]
    fn test_rd_from_simulated_hijri() {
        let calendar = Hijri::new_simulated_mecca();
        let calendar = Ref(&calendar);
        for (case, f_date) in SIMULATED_CASES.iter().zip(TEST_RD.iter()) {
            let date = Date::try_new_hijri_with_calendar(case.year, case.month, case.day, calendar)
                .unwrap();
            assert_eq!(date.to_rata_die(), RataDie::new(*f_date), "{case:?}");
        }
    }

    #[test]
    fn test_rd_from_hijri() {
        let calendar = Hijri::new_tabular(
            TabularAlgorithmLeapYears::TypeII,
            TabularAlgorithmEpoch::Friday,
        );
        let calendar = Ref(&calendar);
        for (case, f_date) in ARITHMETIC_CASES.iter().zip(TEST_RD.iter()) {
            let date = Date::try_new_hijri_with_calendar(case.year, case.month, case.day, calendar)
                .unwrap();
            assert_eq!(date.to_rata_die(), RataDie::new(*f_date), "{case:?}");
        }
    }

    #[test]
    fn test_hijri_from_rd() {
        let calendar = Hijri::new_tabular(
            TabularAlgorithmLeapYears::TypeII,
            TabularAlgorithmEpoch::Friday,
        );
        let calendar = Ref(&calendar);
        for (case, f_date) in ARITHMETIC_CASES.iter().zip(TEST_RD.iter()) {
            let date = Date::try_new_hijri_with_calendar(case.year, case.month, case.day, calendar)
                .unwrap();
            let date_rd = Date::from_rata_die(RataDie::new(*f_date), calendar);

            assert_eq!(date, date_rd, "{case:?}");
        }
    }

    #[test]
    fn test_rd_from_hijri_tbla() {
        let calendar = Hijri::new_tabular(
            TabularAlgorithmLeapYears::TypeII,
            TabularAlgorithmEpoch::Thursday,
        );
        let calendar = Ref(&calendar);
        for (case, f_date) in ASTRONOMICAL_CASES.iter().zip(TEST_RD.iter()) {
            let date = Date::try_new_hijri_with_calendar(case.year, case.month, case.day, calendar)
                .unwrap();
            assert_eq!(date.to_rata_die(), RataDie::new(*f_date), "{case:?}");
        }
    }

    #[test]
    fn test_hijri_tbla_from_rd() {
        let calendar = Hijri::new_tabular(
            TabularAlgorithmLeapYears::TypeII,
            TabularAlgorithmEpoch::Thursday,
        );
        let calendar = Ref(&calendar);
        for (case, f_date) in ASTRONOMICAL_CASES.iter().zip(TEST_RD.iter()) {
            let date = Date::try_new_hijri_with_calendar(case.year, case.month, case.day, calendar)
                .unwrap();
            let date_rd = Date::from_rata_die(RataDie::new(*f_date), calendar);

            assert_eq!(date, date_rd, "{case:?}");
        }
    }

    #[test]
    fn test_saudi_hijri_from_rd() {
        let calendar = Hijri::new_umm_al_qura();
        let calendar = Ref(&calendar);
        for (case, f_date) in UMMALQURA_CASES.iter().zip(TEST_RD.iter()) {
            let date = Date::try_new_ummalqura(case.year, case.month, case.day).unwrap();
            let date_rd = Date::from_rata_die(RataDie::new(*f_date), calendar);

            assert_eq!(date, date_rd, "{case:?}");
        }
    }

    #[test]
    fn test_rd_from_saudi_hijri() {
        for (case, f_date) in UMMALQURA_CASES.iter().zip(TEST_RD.iter()) {
            let date = Date::try_new_ummalqura(case.year, case.month, case.day).unwrap();
            assert_eq!(date.to_rata_die(), RataDie::new(*f_date), "{case:?}");
        }
    }

    #[ignore] // slow
    #[test]
    fn test_days_in_provided_year_simulated() {
        let calendar = Hijri::new_simulated_mecca();
        let calendar = Ref(&calendar);
        // -1245 1 1 = -214526 (R.D Date)
        // 1518 1 1 = 764589 (R.D Date)
        let sum_days_in_year: i64 = (START_YEAR..END_YEAR)
            .map(|year| {
                Hijri::new_simulated_mecca()
                    .0
                    .year_data(year)
                    .last_day_of_month(12) as i64
            })
            .sum();
        let expected_number_of_days = Date::try_new_hijri_with_calendar(END_YEAR, 1, 1, calendar)
            .unwrap()
            .to_rata_die()
            - Date::try_new_hijri_with_calendar(START_YEAR, 1, 1, calendar)
                .unwrap()
                .to_rata_die(); // The number of days between Hijri years -1245 and 1518
        let tolerance = 1; // One day tolerance (See Astronomical::month_length for more context)

        assert!(
            (sum_days_in_year - expected_number_of_days).abs() <= tolerance,
            "Difference between sum_days_in_year and expected_number_of_days is more than the tolerance"
        );
    }

    #[ignore] // slow
    #[test]
    fn test_days_in_provided_year_ummalqura() {
        // -1245 1 1 = -214528 (R.D Date)
        // 1518 1 1 = 764588 (R.D Date)
        let sum_days_in_year: i64 = (START_YEAR..END_YEAR)
            .map(|year| {
                Hijri::new_umm_al_qura()
                    .0
                    .year_data(year)
                    .last_day_of_month(12) as i64
            })
            .sum();
        let expected_number_of_days = Date::try_new_ummalqura(END_YEAR, 1, 1)
            .unwrap()
            .to_rata_die()
            - (Date::try_new_ummalqura(START_YEAR, 1, 1).unwrap()).to_rata_die(); // The number of days between Umm al-Qura Hijri years -1245 and 1518

        assert_eq!(sum_days_in_year, expected_number_of_days);
    }

    #[test]
    fn test_regression_3868() {
        // This date used to panic on creation
        let iso = Date::try_new_iso(2011, 4, 4).unwrap();
        let hijri = iso.to_calendar(Hijri::new_umm_al_qura());
        // Data from https://www.ummulqura.org.sa/Index.aspx
        assert_eq!(hijri.day_of_month().0, 30);
        assert_eq!(hijri.month().ordinal, 4);
        assert_eq!(hijri.era_year().year, 1432);
    }

    #[test]
    fn test_regression_4914() {
        // https://github.com/unicode-org/icu4x/issues/4914
        let dt = Hijri::new_umm_al_qura()
            .from_codes(Some("bh"), 6824, MonthCode::new_normal(1).unwrap(), 1)
            .unwrap();
        assert_eq!(dt.0.day, 1);
        assert_eq!(dt.0.month, 1);
        assert_eq!(dt.0.year.extended_year, -6823);
    }

    #[test]
    fn test_regression_5069_uaq() {
        let cached = Hijri::new_umm_al_qura();

        let cached = crate::Ref(&cached);

        let dt_cached = Date::try_new_ummalqura(1391, 1, 29).unwrap();

        assert_eq!(dt_cached.to_iso().to_calendar(cached), dt_cached);
    }

    #[test]
    fn test_regression_5069_obs() {
        let cal = Hijri::new_simulated_mecca();

        let cal = crate::Ref(&cal);

        let dt = Date::try_new_hijri_with_calendar(1390, 1, 30, cal).unwrap();

        assert_eq!(dt.to_iso().to_calendar(cal), dt);

        let dt = Date::try_new_iso(2000, 5, 5).unwrap();

        assert!(dt.to_calendar(cal).day_of_month().0 > 0);
    }

    #[test]
    fn test_regression_6197() {
        let cached = Hijri::new_umm_al_qura();

        let cached = crate::Ref(&cached);

        let iso = Date::try_new_iso(2025, 2, 26).unwrap();

        let cached = iso.to_calendar(cached);

        // Data from https://www.ummulqura.org.sa/
        assert_eq!(
            (
                cached.day_of_month().0,
                cached.month().ordinal,
                cached.era_year().year
            ),
            (27, 8, 1446)
        );
    }
}<|MERGE_RESOLUTION|>--- conflicted
+++ resolved
@@ -25,12 +25,7 @@
 use crate::error::DateError;
 use crate::options::DateFromFieldsOptions;
 use crate::provider::hijri::PackedHijriYearInfo;
-<<<<<<< HEAD
-use crate::provider::hijri::{CalendarHijriSimulatedMeccaV1, HijriData};
 use crate::types::{DateFields, EraYear};
-=======
-use crate::types::EraYear;
->>>>>>> 5eb627a5
 use crate::{types, Calendar, Date, DateDuration, DateDurationUnit};
 use crate::{AsCalendar, RangeError};
 use calendrical_calculations::islamic::{
@@ -136,180 +131,10 @@
                 extended_year,
             };
         }
-<<<<<<< HEAD
-        debug_assert!(
-            day_of_year - last_day_of_prev_month <= 30,
-            "Found day {} that doesn't fit in month!",
-            day_of_year - last_day_of_prev_month
-        );
-        let day = (day_of_year - last_day_of_prev_month) as u8;
-        (month, day)
-    }
-
-    // Which day of year is the last day of a month (month is 1-indexed)
-    fn last_day_of_month(self, month: u8) -> u16 {
-        29 * month as u16
-            + self
-                .month_lengths
-                .get(..month as usize)
-                .unwrap_or_default()
-                .iter()
-                .filter(|&&x| x)
-                .count() as u16
-    }
-}
-
-impl PrecomputedDataSource<HijriYearInfo> for HijriSimulated {
-    fn load_or_compute_info(&self, monotonic_year: i32) -> HijriYearInfo {
-        self.data
-            .as_ref()
-            .and_then(|d| d.get().get(monotonic_year))
-            .unwrap_or_else(|| self.location.compute_year_info(monotonic_year))
-    }
-}
-
-fn compute_hijri_reference_year<C>(
-    month_code: types::MonthCode,
-    day: u8,
-    cal: &C,
-    year_info_from_extended: impl Fn(i32) -> C::YearInfo,
-) -> Result<C::YearInfo, DateError>
-where
-    C: CalendarArithmetic,
-{
-    let (ordinal_month, _is_leap) = month_code
-        .parsed()
-        .ok_or(DateError::UnknownMonthCode(month_code))?;
-    let dec_31 = Date::from_raw(IsoDateInner(Iso::LAST_DAY_OF_REFERENCE_YEAR), Iso)
-        .to_calendar(crate::Ref(cal));
-    // December 31, 1972 occurs in the 11th month, 1392 AH, but the day could vary
-    debug_assert_eq!(dec_31.month().ordinal, 11);
-    let (y0, y1, y2) =
-        if ordinal_month < 11 || (ordinal_month == 11 && day <= dec_31.day_of_month().0) {
-            (1390, 1391, 1392)
-        } else {
-            (1389, 1390, 1391)
-        };
-    let year_info = year_info_from_extended(y2);
-    if day <= C::days_in_provided_month(year_info, ordinal_month) {
-        return Ok(year_info);
-    }
-    let year_info = year_info_from_extended(y1);
-    if day <= C::days_in_provided_month(year_info, ordinal_month) {
-        return Ok(year_info);
-    }
-    let year_info = year_info_from_extended(y0);
-    debug_assert!(day <= C::days_in_provided_month(year_info, ordinal_month));
-    Ok(year_info)
-}
-
-/// The inner date type used for representing [`Date`]s of [`HijriSimulated`]. See [`Date`] and [`HijriSimulated`] for more details.
-
-#[derive(Copy, Clone, Debug, Hash, Eq, PartialEq, PartialOrd, Ord)]
-pub struct HijriSimulatedDateInner(ArithmeticDate<HijriSimulated>);
-
-impl CalendarArithmetic for HijriSimulated {
-    type YearInfo = HijriYearInfo;
-
-    fn days_in_provided_month(year: Self::YearInfo, month: u8) -> u8 {
-        year.days_in_month(month)
-    }
-
-    fn months_in_provided_year(_year: Self::YearInfo) -> u8 {
-        12
-    }
-
-    fn days_in_provided_year(year: Self::YearInfo) -> u16 {
-        year.days_in_year()
-    }
-
-    // As an true lunar calendar, it does not have leap years.
-    fn provided_year_is_leap(year: Self::YearInfo) -> bool {
-        year.days_in_year() != SHORT_YEAR_LEN
-    }
-
-    fn last_month_day_in_provided_year(year: Self::YearInfo) -> (u8, u8) {
-        let days = Self::days_in_provided_month(year, 12);
-
-        (12, days)
-    }
-}
-
-impl DateFieldsResolver for HijriSimulated {
-    type YearInfo = HijriYearInfo;
-
-    #[inline]
-    fn era_year_to_monotonic(&self, era: &str, era_year: i32) -> Result<Self::YearInfo, DateError> {
-        let extended_year = match era {
-            "ah" => era_year,
-            "bh" => 1 - era_year,
-            _ => return Err(DateError::UnknownEra),
-        };
-        Ok(self.year_info_from_extended(extended_year))
-    }
-
-    #[inline]
-    fn year_info_from_extended(&self, extended_year: i32) -> Self::YearInfo {
-        self.load_or_compute_info(extended_year)
-    }
-
-    #[inline]
-    fn reference_year_from_month_day(
-        &self,
-        month_code: types::MonthCode,
-        day: u8,
-    ) -> Result<Self::YearInfo, DateError> {
-        compute_hijri_reference_year(month_code, day, self, |extended_year| {
-            self.load_or_compute_info(extended_year)
-        })
-    }
-}
-
-impl crate::cal::scaffold::UnstableSealed for HijriSimulated {}
-impl Calendar for HijriSimulated {
-    type DateInner = HijriSimulatedDateInner;
-    type Year = types::EraYear;
-    fn from_fields(
-        &self,
-        fields: DateFields,
-        options: DateFromFieldsOptions,
-    ) -> Result<Self::DateInner, DateError> {
-        let builder = ArithmeticDateBuilder::try_from_fields(fields, self, options)?;
-        ArithmeticDate::try_from_builder(builder, options)
-            .map(HijriSimulatedDateInner)
-            .map_err(|e| e.maybe_with_month_code(fields.month_code))
-    }
-
-    fn from_rata_die(&self, rd: RataDie) -> Self::DateInner {
-        // +1 because the epoch is new year of year 1
-        // truncating instead of flooring does not matter, as this is well-defined for
-        // positive years only
-        let extended_year = ((rd - calendrical_calculations::islamic::ISLAMIC_EPOCH_FRIDAY) as f64
-            / calendrical_calculations::islamic::MEAN_YEAR_LENGTH)
-            as i32
-            + 1;
-
-        let year = self.load_or_compute_info(extended_year);
-
-        let y = if rd < year.start_day {
-            self.load_or_compute_info(extended_year - 1)
-        } else {
-            let next_year = self.load_or_compute_info(extended_year + 1);
-            if rd < next_year.start_day {
-                year
-            } else {
-                next_year
-            }
-        };
-        let (m, d) = y.md_from_rd(rd);
-        HijriSimulatedDateInner(ArithmeticDate::new_unchecked_ymd(y, m, d))
-    }
-=======
 
         let location = match self.location {
             SimulatedLocation::Mecca => calendrical_calculations::islamic::MECCA,
         };
->>>>>>> 5eb627a5
 
         let start_day = calendrical_calculations::islamic::fixed_from_observational_islamic(
             extended_year,
@@ -677,15 +502,43 @@
         day: u8,
         calendar: A,
     ) -> Result<Date<A>, RangeError> {
-<<<<<<< HEAD
-        let y = calendar.as_calendar().load_or_compute_info(year);
-        ArithmeticDate::try_from_ymd(y, month, day)
-            .map(HijriSimulatedDateInner)
-            .map(|inner| Date::from_raw(inner, calendar))
-=======
         Date::try_new_hijri_with_calendar(year, month, day, calendar)
->>>>>>> 5eb627a5
-    }
+    }
+}
+
+fn compute_hijri_reference_year<C>(
+    month_code: types::MonthCode,
+    day: u8,
+    cal: &C,
+    year_info_from_extended: impl Fn(i32) -> C::YearInfo,
+) -> Result<C::YearInfo, DateError>
+where
+    C: CalendarArithmetic,
+{
+    let (ordinal_month, _is_leap) = month_code
+        .parsed()
+        .ok_or(DateError::UnknownMonthCode(month_code))?;
+    let dec_31 = Date::from_raw(IsoDateInner(Iso::LAST_DAY_OF_REFERENCE_YEAR), Iso)
+        .to_calendar(crate::Ref(cal));
+    // December 31, 1972 occurs in the 11th month, 1392 AH, but the day could vary
+    debug_assert_eq!(dec_31.month().ordinal, 11);
+    let (y0, y1, y2) =
+        if ordinal_month < 11 || (ordinal_month == 11 && day <= dec_31.day_of_month().0) {
+            (1390, 1391, 1392)
+        } else {
+            (1389, 1390, 1391)
+        };
+    let year_info = year_info_from_extended(y2);
+    if day <= C::days_in_provided_month(year_info, ordinal_month) {
+        return Ok(year_info);
+    }
+    let year_info = year_info_from_extended(y1);
+    if day <= C::days_in_provided_month(year_info, ordinal_month) {
+        return Ok(year_info);
+    }
+    let year_info = year_info_from_extended(y0);
+    debug_assert!(day <= C::days_in_provided_month(year_info, ordinal_month));
+    Ok(year_info)
 }
 
 #[allow(clippy::derived_hash_with_manual_eq)] // bounds
@@ -731,9 +584,8 @@
     }
 }
 
-<<<<<<< HEAD
-impl DateFieldsResolver for HijriUmmAlQura {
-    type YearInfo = HijriYearInfo;
+impl<S: HijriSighting> DateFieldsResolver for Hijri<S> {
+    type YearInfo = HijriYearData;
 
     #[inline]
     fn era_year_to_monotonic(&self, era: &str, era_year: i32) -> Result<Self::YearInfo, DateError> {
@@ -762,41 +614,19 @@
     }
 }
 
-impl crate::cal::scaffold::UnstableSealed for HijriUmmAlQura {}
-impl Calendar for HijriUmmAlQura {
-    type DateInner = HijriUmmAlQuraDateInner;
-=======
 impl<S: HijriSighting> crate::cal::scaffold::UnstableSealed for Hijri<S> {}
 impl<S: HijriSighting> Calendar for Hijri<S> {
     type DateInner = HijriDateInner<S>;
->>>>>>> 5eb627a5
     type Year = types::EraYear;
     fn from_fields(
         &self,
         fields: DateFields,
         options: DateFromFieldsOptions,
     ) -> Result<Self::DateInner, DateError> {
-<<<<<<< HEAD
         let builder = ArithmeticDateBuilder::try_from_fields(fields, self, options)?;
         ArithmeticDate::try_from_builder(builder, options)
-            .map(HijriUmmAlQuraDateInner)
+            .map(HijriDateInner)
             .map_err(|e| e.maybe_with_month_code(fields.month_code))
-=======
-        let year = match era {
-            None => year,
-            Some("ah") => range_check(year, "year", 1..)?,
-            Some("bh") => 1 - range_check(year, "year", 1..)?,
-            Some(_) => return Err(DateError::UnknownEra),
-        };
-        let Some((month, false)) = month_code.parsed() else {
-            return Err(DateError::UnknownMonthCode(month_code));
-        };
-        Ok(HijriDateInner(ArithmeticDate::new_from_ordinals(
-            self.0.year_data(year),
-            month,
-            day,
-        )?))
->>>>>>> 5eb627a5
     }
 
     fn from_rata_die(&self, rd: RataDie) -> Self::DateInner {
@@ -821,11 +651,7 @@
             }
         };
         let (m, d) = y.md_from_rd(rd);
-<<<<<<< HEAD
-        HijriUmmAlQuraDateInner(ArithmeticDate::new_unchecked_ymd(y, m, d))
-=======
-        HijriDateInner(ArithmeticDate::new_unchecked(y, m, d))
->>>>>>> 5eb627a5
+        HijriDateInner(ArithmeticDate::new_unchecked_ymd(y, m, d))
     }
 
     fn to_rata_die(&self, date: &Self::DateInner) -> RataDie {
@@ -927,210 +753,7 @@
     ) -> Result<Self, RangeError> {
         let y = calendar.as_calendar().0.year_data(year);
         Ok(Date::from_raw(
-<<<<<<< HEAD
-            HijriUmmAlQuraDateInner(ArithmeticDate::try_from_ymd(y, month, day)?),
-            HijriUmmAlQura,
-        ))
-    }
-}
-
-/// The inner date type used for representing [`Date`]s of [`HijriTabular`]. See [`Date`] and [`HijriTabular`] for more details.
-
-#[derive(Copy, Clone, Debug, Hash, Eq, PartialEq, PartialOrd, Ord)]
-pub struct HijriTabularDateInner(ArithmeticDate<HijriTabular>);
-
-impl CalendarArithmetic for HijriTabular {
-    type YearInfo = i32;
-
-    fn days_in_provided_month(year: i32, month: u8) -> u8 {
-        match month {
-            1 | 3 | 5 | 7 | 9 | 11 => 30,
-            2 | 4 | 6 | 8 | 10 => 29,
-            12 if Self::provided_year_is_leap(year) => 30,
-            12 => 29,
-            _ => 0,
-        }
-    }
-
-    fn months_in_provided_year(_year: Self::YearInfo) -> u8 {
-        12
-    }
-
-    fn days_in_provided_year(year: i32) -> u16 {
-        if Self::provided_year_is_leap(year) {
-            LONG_YEAR_LEN
-        } else {
-            SHORT_YEAR_LEN
-        }
-    }
-
-    fn provided_year_is_leap(year: i32) -> bool {
-        (14 + 11 * year).rem_euclid(30) < 11
-    }
-
-    fn last_month_day_in_provided_year(year: i32) -> (u8, u8) {
-        if Self::provided_year_is_leap(year) {
-            (12, 30)
-        } else {
-            (12, 29)
-        }
-    }
-}
-
-impl DateFieldsResolver for HijriTabular {
-    type YearInfo = i32;
-
-    #[inline]
-    fn era_year_to_monotonic(&self, era: &str, era_year: i32) -> Result<Self::YearInfo, DateError> {
-        match era {
-            "ah" => Ok(era_year),
-            "bh" => Ok(1 - era_year),
-            _ => Err(DateError::UnknownEra),
-        }
-    }
-
-    #[inline]
-    fn year_info_from_extended(&self, extended_year: i32) -> Self::YearInfo {
-        extended_year
-    }
-
-    #[inline]
-    fn reference_year_from_month_day(
-        &self,
-        month_code: types::MonthCode,
-        day: u8,
-    ) -> Result<Self::YearInfo, DateError> {
-        compute_hijri_reference_year(month_code, day, self, |extended_year| extended_year)
-    }
-}
-
-impl crate::cal::scaffold::UnstableSealed for HijriTabular {}
-impl Calendar for HijriTabular {
-    type DateInner = HijriTabularDateInner;
-    type Year = types::EraYear;
-
-    fn from_fields(
-        &self,
-        fields: DateFields,
-        options: DateFromFieldsOptions,
-    ) -> Result<Self::DateInner, DateError> {
-        let builder = ArithmeticDateBuilder::try_from_fields(fields, self, options)?;
-        ArithmeticDate::try_from_builder(builder, options)
-            .map(HijriTabularDateInner)
-            .map_err(|e| e.maybe_with_month_code(fields.month_code))
-    }
-
-    fn from_rata_die(&self, rd: RataDie) -> Self::DateInner {
-        let (y, m, d) = match self.leap_years {
-            HijriTabularLeapYears::TypeII => {
-                calendrical_calculations::islamic::tabular_islamic_from_fixed(
-                    rd,
-                    self.epoch.rata_die(),
-                )
-            }
-        };
-
-        debug_assert!(Date::try_new_hijri_tabular_with_calendar(y, m, d, crate::Ref(self)).is_ok());
-        HijriTabularDateInner(ArithmeticDate::new_unchecked_ymd(y, m, d))
-    }
-
-    fn to_rata_die(&self, date: &Self::DateInner) -> RataDie {
-        match self.leap_years {
-            HijriTabularLeapYears::TypeII => {
-                calendrical_calculations::islamic::fixed_from_tabular_islamic(
-                    date.0.year,
-                    date.0.month,
-                    date.0.day,
-                    self.epoch.rata_die(),
-                )
-            }
-        }
-    }
-
-    fn from_iso(&self, iso: IsoDateInner) -> Self::DateInner {
-        self.from_rata_die(Iso.to_rata_die(&iso))
-    }
-
-    fn to_iso(&self, date: &Self::DateInner) -> IsoDateInner {
-        Iso.from_rata_die(self.to_rata_die(date))
-    }
-
-    fn months_in_year(&self, date: &Self::DateInner) -> u8 {
-        date.0.months_in_year()
-    }
-
-    fn days_in_year(&self, date: &Self::DateInner) -> u16 {
-        date.0.days_in_year()
-    }
-
-    fn days_in_month(&self, date: &Self::DateInner) -> u8 {
-        date.0.days_in_month()
-    }
-
-    fn offset_date(&self, date: &mut Self::DateInner, offset: DateDuration<Self>) {
-        date.0.offset_date(offset, &())
-    }
-
-    fn until(
-        &self,
-        date1: &Self::DateInner,
-        date2: &Self::DateInner,
-        _calendar2: &Self,
-        _largest_unit: DateDurationUnit,
-        _smallest_unit: DateDurationUnit,
-    ) -> DateDuration<Self> {
-        date1.0.until(date2.0, _largest_unit, _smallest_unit)
-    }
-
-    fn debug_name(&self) -> &'static str {
-        match self.epoch {
-            HijriTabularEpoch::Friday => "Hijri (civil)",
-            HijriTabularEpoch::Thursday => "Hijri (astronomical)",
-        }
-    }
-
-    fn year_info(&self, date: &Self::DateInner) -> Self::Year {
-        era_year(date.0.monotonic_year())
-    }
-
-    fn is_in_leap_year(&self, date: &Self::DateInner) -> bool {
-        Self::provided_year_is_leap(date.0.year)
-    }
-
-    fn month(&self, date: &Self::DateInner) -> types::MonthInfo {
-        date.0.month()
-    }
-
-    fn day_of_month(&self, date: &Self::DateInner) -> types::DayOfMonth {
-        date.0.day_of_month()
-    }
-
-    fn day_of_year(&self, date: &Self::DateInner) -> types::DayOfYear {
-        date.0.day_of_year()
-    }
-
-    fn calendar_algorithm(&self) -> Option<crate::preferences::CalendarAlgorithm> {
-        let expected_calendar = match (self.epoch, self.leap_years) {
-            (crate::cal::HijriTabularEpoch::Friday, crate::cal::HijriTabularLeapYears::TypeII) => {
-                crate::preferences::CalendarAlgorithm::Hijri(Some(
-                    crate::preferences::HijriCalendarAlgorithm::Civil,
-                ))
-            }
-            (
-                crate::cal::HijriTabularEpoch::Thursday,
-                crate::cal::HijriTabularLeapYears::TypeII,
-            ) => crate::preferences::CalendarAlgorithm::Hijri(Some(
-                crate::preferences::HijriCalendarAlgorithm::Tbla,
-            )),
-        };
-        Some(expected_calendar)
-    }
-}
-
-impl<A: AsCalendar<Calendar = HijriTabular>> Date<A> {
-    /// Construct new Tabular Hijri Date.
-=======
-            HijriDateInner(ArithmeticDate::new_from_ordinals(y, month, day)?),
+            HijriDateInner(ArithmeticDate::try_from_ymd(y, month, day)?),
             calendar,
         ))
     }
@@ -1138,7 +761,6 @@
 
 impl Date<Hijri<UmmAlQura>> {
     /// Construct new Hijri Umm al-Qura Date.
->>>>>>> 5eb627a5
     ///
     /// ```rust
     /// use icu::calendar::cal::Hijri;
@@ -1165,13 +787,7 @@
         day: u8,
         calendar: A,
     ) -> Result<Date<A>, RangeError> {
-<<<<<<< HEAD
-        ArithmeticDate::try_from_ymd(year, month, day)
-            .map(HijriTabularDateInner)
-            .map(|inner| Date::from_raw(inner, calendar))
-=======
         Date::try_new_hijri_with_calendar(year, month, day, calendar)
->>>>>>> 5eb627a5
     }
 }
 
