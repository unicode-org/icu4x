--- conflicted
+++ resolved
@@ -105,13 +105,11 @@
 /// on the ground. Unless you know otherwise for sure, instead of this variant, use
 /// [`UmmAlQura`], which uses the results of KACST's Mecca-based calculations.
 ///
-<<<<<<< HEAD
 /// As floating point arithmetic degenerates for far-away dates, this falls back to
 /// the tabular calendar at some point.
-=======
+///
 /// This corresponds to the `"islamic-rgsa"` [CLDR calendar](https://unicode.org/reports/tr35/#UnicodeCalendarIdentifier)
 /// if constructed with [`Hijri::new_simulated_mecca()`].
->>>>>>> 8ae1a92e
 #[derive(Copy, Clone, Debug)]
 pub struct AstronomicalSimulation {
     pub(crate) location: SimulatedLocation,
