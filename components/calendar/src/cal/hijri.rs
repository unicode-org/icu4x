--- conflicted
+++ resolved
@@ -26,11 +26,7 @@
 #[cfg(feature = "datagen")]
 use crate::provider::hijri::PackedHijriYearInfo;
 use crate::provider::hijri::{
-<<<<<<< HEAD
-    CalendarHijriObservationalMeccaV1, CalendarHijriUmmalquraV1, HijriData,
-=======
-    CalendarHijriSimulatedMeccaV1, CalendarHijriUmmalquraV1, HijriCache, PackedHijriYearInfo,
->>>>>>> 5538931b
+    CalendarHijriSimulatedMeccaV1, CalendarHijriUmmalquraV1, HijriData,
 };
 use crate::{types, Calendar, Date, DateDuration, DateDurationUnit};
 use crate::{AsCalendar, RangeError};
@@ -63,15 +59,9 @@
 /// This calendar is a pure lunar calendar with no leap months. It uses month codes
 /// `"M01" - "M12"`.
 #[derive(Clone, Debug)]
-<<<<<<< HEAD
-pub struct HijriObservational {
-    pub(crate) location: HijriObservationalLocation,
-    data: Option<DataPayload<ErasedMarker<HijriData<'static>>>>,
-=======
 pub struct HijriSimulated {
     pub(crate) location: HijriSimulatedLocation,
-    data: Option<DataPayload<ErasedMarker<HijriCache<'static>>>>,
->>>>>>> 5538931b
+    data: Option<DataPayload<ErasedMarker<HijriData<'static>>>>,
 }
 
 #[derive(Clone, Debug, Copy, PartialEq)]
@@ -580,23 +570,10 @@
     }
 }
 
-<<<<<<< HEAD
-impl DatafulHijri for HijriObservationalLocation {
+impl DatafulHijri for HijriSimulatedLocation {
     fn info_for_rd(&self, rd: RataDie) -> HijriYearInfo<Self> {
         let (y, _m, _d) = calendrical_calculations::islamic::observational_islamic_from_fixed(
             rd,
-=======
-impl CacheableHijri for HijriSimulatedLocation {
-    const EPOCH: RataDie = calendrical_calculations::islamic::ISLAMIC_EPOCH_FRIDAY;
-
-    const DEBUG_NAME: &'static str = HijriSimulated::DEBUG_NAME;
-
-    fn fixed_from_hijri(&self, year: i32, month: u8, day: u8) -> RataDie {
-        calendrical_calculations::islamic::fixed_from_observational_islamic(
-            year,
-            month,
-            day,
->>>>>>> 5538931b
             self.location(),
         );
         self.info_for_year(y)
@@ -620,7 +597,7 @@
             353 => {
                 icu_provider::log::trace!(
                     "({}) Found year {extended_year} AH with length {}. See <https://github.com/unicode-org/icu4x/issues/4930>",
-                    HijriObservational::DEBUG_NAME,
+                    HijriSimulated::DEBUG_NAME,
                     next_ny - ny
                 );
             }
@@ -628,7 +605,7 @@
                 debug_assert!(
                     false,
                     "({}) Found year {extended_year} AH with length {}!",
-                    HijriObservational::DEBUG_NAME,
+                    HijriSimulated::DEBUG_NAME,
                     other
                 )
             }
@@ -649,7 +626,7 @@
                     31 => {
                         icu_provider::log::trace!(
                             "({}) Found year {extended_year} AH with month length {days_in_month} for month {}.",
-                            HijriObservational::DEBUG_NAME,
+                            HijriSimulated::DEBUG_NAME,
                             month_idx + 1
                         );
                         excess_days += 1;
@@ -659,7 +636,7 @@
                         debug_assert!(
                             false,
                             "({}) Found year {extended_year} AH with month length {days_in_month} for month {}!",
-                            HijriObservational::DEBUG_NAME,
+                            HijriSimulated::DEBUG_NAME,
                             month_idx + 1
                         );
                         false
@@ -674,7 +651,7 @@
                     excess_days,
                     1,
                     "({}) Found year {extended_year} AH with more than one excess day!",
-                    HijriObservational::DEBUG_NAME
+                    HijriSimulated::DEBUG_NAME
                 );
                 if let Some(l) = month_lengths.iter_mut().find(|l| !(**l)) {
                     *l = true;
@@ -1928,16 +1905,9 @@
         // 1518 1 1 = 764589 (R.D Date)
         let sum_days_in_year: i64 = (START_YEAR..END_YEAR)
             .map(|year| {
-<<<<<<< HEAD
-                HijriObservational::days_in_provided_year(
-                    HijriObservationalLocation::Mecca.info_for_year(year),
+                HijriSimulated::days_in_provided_year(
+                    HijriSimulatedLocation::Mecca.info_for_year(year),
                 ) as i64
-=======
-                HijriSimulated::days_in_provided_year(HijriYearInfo::compute_for_year(
-                    year,
-                    HijriSimulatedLocation::Mecca,
-                )) as i64
->>>>>>> 5538931b
             })
             .sum();
         let expected_number_of_days =
