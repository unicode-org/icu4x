// This file is part of ICU4X. For terms of use, please see the file
// called LICENSE at the top level of the ICU4X source tree
// (online at: https://github.com/unicode-org/icu4x/blob/main/LICENSE ).

//! This module contains types and implementations for the Korean Dangi calendar.
//!
//! ```rust
//! use icu::calendar::dangi::Dangi;
//! use icu::calendar::{Date, DateTime, Ref};
//!
//! let dangi = Dangi::new();
//! let dangi = Ref(&dangi); // to avoid cloning
//!
//! // `Date` type
//! let dangi_date = Date::try_new_dangi_date_with_calendar(4356, 6, 6, dangi)
//!     .expect("Failed to initialize Dangi Date instance.");
//!
//! // `DateTime` type
//! let dangi_datetime = DateTime::try_new_dangi_datetime_with_calendar(
//!     4356, 6, 6, 13, 1, 0, dangi,
//! )
//! .expect("Failed to initialize Dangi DateTime instance.");
//!
//! // `Date` checks
//! assert_eq!(dangi_date.year().number, 4356);
//! assert_eq!(dangi_date.year().related_iso, Some(2023));
//! assert_eq!(dangi_date.year().cyclic.unwrap().get(), 40);
//! assert_eq!(dangi_date.month().ordinal, 6);
//! assert_eq!(dangi_date.day_of_month().0, 6);
//!
//! // `DateTime` checks
//! assert_eq!(dangi_datetime.date.year().number, 4356);
//! assert_eq!(dangi_datetime.date.year().related_iso, Some(2023));
//! assert_eq!(dangi_datetime.date.year().cyclic.unwrap().get(), 40);
//! assert_eq!(dangi_datetime.date.month().ordinal, 6);
//! assert_eq!(dangi_datetime.date.day_of_month().0, 6);
//! assert_eq!(dangi_datetime.time.hour.number(), 13);
//! assert_eq!(dangi_datetime.time.minute.number(), 1);
//! assert_eq!(dangi_datetime.time.second.number(), 0);
//! ```

use crate::calendar_arithmetic::CalendarArithmetic;
use crate::calendar_arithmetic::PrecomputedDataSource;
use crate::chinese_based::{
    chinese_based_ordinal_lunar_month_from_code, ChineseBasedPrecomputedData,
    ChineseBasedWithDataLoading, ChineseBasedYearInfo,
};
use crate::error::DateError;
use crate::provider::chinese_based::DangiCacheV1Marker;
use crate::AsCalendar;
use crate::{
    chinese_based::ChineseBasedDateInner,
    types::{self, Era, FormattableYear},
<<<<<<< HEAD
    AnyCalendarKind, Calendar, Date, DateTime, Iso, Time,
=======
    Calendar, CalendarError, Date, DateTime, Iso, Time,
>>>>>>> 5e7585c9
};
use core::cmp::Ordering;
use core::num::NonZeroU8;
use icu_provider::prelude::*;
use tinystr::tinystr;

/// The Dangi Calendar
///
/// The Dangi Calendar is a lunisolar calendar used traditionally in North and South Korea.
/// It is often used today to track important cultural events and holidays like Seollal
/// (Korean lunar new year). It is similar to the Chinese lunar calendar (see `Chinese`),
/// except that observations are based in Korea (currently UTC+9) rather than China (UTC+8).
/// This can cause some differences; for example, 2012 was a leap year, but in the Dangi
/// calendar the leap month was 3, while in the Chinese calendar the leap month was 4.
///
/// This calendar is currently in a preview state: formatting for this calendar is not
/// going to be perfect.
///
/// ```rust
/// use icu::calendar::{chinese::Chinese, dangi::Dangi, Date};
/// use tinystr::tinystr;
///
/// let iso_a = Date::try_new_iso_date(2012, 4, 23).unwrap();
/// let dangi_a = iso_a.to_calendar(Dangi::new());
/// let chinese_a = iso_a.to_calendar(Chinese::new());
///
/// assert_eq!(dangi_a.month().code.0, tinystr!(4, "M03L"));
/// assert_eq!(chinese_a.month().code.0, tinystr!(4, "M04"));
///
/// let iso_b = Date::try_new_iso_date(2012, 5, 23).unwrap();
/// let dangi_b = iso_b.to_calendar(Dangi::new());
/// let chinese_b = iso_b.to_calendar(Chinese::new());
///
/// assert_eq!(dangi_b.month().code.0, tinystr!(4, "M04"));
/// assert_eq!(chinese_b.month().code.0, tinystr!(4, "M04L"));
/// ```
/// # Era codes
///
/// This Calendar supports a single era code "dangi" based on the year -2332 ISO (2333 BCE) as year 1. Typically
/// years will be formatted using cyclic years and the related ISO year.
///
/// # Month codes
///
/// This calendar is a lunisolar calendar. It supports regular month codes `"M01" - "M12"` as well
/// as leap month codes `"M01L" - "M12L"`.
#[derive(Clone, Debug, Default)]
pub struct Dangi {
    data: Option<DataPayload<DangiCacheV1Marker>>,
}

/// The inner date type used for representing [`Date`]s of [`Dangi`]. See [`Date`] and [`Dangi`] for more detail.
#[derive(Debug, Eq, PartialEq, PartialOrd, Ord)]
pub struct DangiDateInner(ChineseBasedDateInner<Dangi>);

type Inner = ChineseBasedDateInner<Dangi>;

// we want these impls without the `C: Copy/Clone` bounds
impl Copy for DangiDateInner {}
impl Clone for DangiDateInner {
    fn clone(&self) -> Self {
        *self
    }
}

// These impls just make custom derives on types containing C
// work. They're basically no-ops
impl PartialEq for Dangi {
    fn eq(&self, _: &Self) -> bool {
        true
    }
}
impl Eq for Dangi {}
#[allow(clippy::non_canonical_partial_ord_impl)] // this is intentional
impl PartialOrd for Dangi {
    fn partial_cmp(&self, _: &Self) -> Option<Ordering> {
        Some(Ordering::Equal)
    }
}

impl Ord for Dangi {
    fn cmp(&self, _: &Self) -> Ordering {
        Ordering::Equal
    }
}

impl Dangi {
    /// Creates a new [`Dangi`] with some precomputed calendrical calculations.
    ///
    /// ✨ *Enabled with the `compiled_data` Cargo feature.*
    ///
    /// [📚 Help choosing a constructor](icu_provider::constructors)
    #[cfg(feature = "compiled_data")]
    pub const fn new() -> Self {
        Self {
            data: Some(DataPayload::from_static_ref(
                crate::provider::Baked::SINGLETON_CALENDAR_DANGICACHE_V1,
            )),
        }
    }

    icu_provider::gen_any_buffer_data_constructors!(locale: skip, options: skip, error: DataError,
        #[cfg(skip)]
        functions: [
            new,
            try_new_with_any_provider,
            try_new_with_buffer_provider,
            try_new_unstable,
            Self,
    ]);

    #[doc = icu_provider::gen_any_buffer_unstable_docs!(UNSTABLE, Self::new)]
    pub fn try_new_unstable<D: DataProvider<DangiCacheV1Marker> + ?Sized>(
        provider: &D,
    ) -> Result<Self, DataError> {
        Ok(Self {
            data: Some(provider.load(Default::default())?.take_payload()?),
        })
    }

    /// Construct a new [`Dangi`] without any precomputed calendrical calculations.
    pub fn new_always_calculating() -> Self {
        Dangi { data: None }
    }

    pub(crate) const DEBUG_NAME: &'static str = "Dangi";
}

impl Calendar for Dangi {
    type DateInner = DangiDateInner;

    fn date_from_codes(
        &self,
        era: crate::types::Era,
        year: i32,
        month_code: crate::types::MonthCode,
        day: u8,
    ) -> Result<Self::DateInner, DateError> {
        let year_info = self.get_precomputed_data().load_or_compute_info(year);

        let month = if let Some(ordinal) =
            chinese_based_ordinal_lunar_month_from_code(month_code, year_info)
        {
            ordinal
        } else {
            return Err(DateError::UnknownMonthCode(month_code));
        };

        if era.0 != tinystr!(16, "dangi") {
            return Err(DateError::UnknownEra(era));
        }

        Inner::new_from_ordinals(year, month, day, year_info)
            .map(ChineseBasedDateInner)
            .map(DangiDateInner)
    }

    fn date_from_iso(&self, iso: Date<crate::Iso>) -> Self::DateInner {
        let fixed = Iso::fixed_from_iso(iso.inner);
        DangiDateInner(Inner::chinese_based_date_from_fixed(
            self,
            fixed,
            iso.inner.0,
        ))
    }

    fn date_to_iso(&self, date: &Self::DateInner) -> Date<crate::Iso> {
        let fixed = Inner::fixed_from_chinese_based_date_inner(date.0);
        Iso::iso_from_fixed(fixed)
    }

    fn months_in_year(&self, date: &Self::DateInner) -> u8 {
        date.0.months_in_year_inner()
    }

    fn days_in_year(&self, date: &Self::DateInner) -> u16 {
        date.0.days_in_year_inner()
    }

    fn days_in_month(&self, date: &Self::DateInner) -> u8 {
        date.0.days_in_month_inner()
    }

    fn offset_date(&self, date: &mut Self::DateInner, offset: crate::DateDuration<Self>) {
        date.0 .0.offset_date(offset, &self.get_precomputed_data());
    }

    fn until(
        &self,
        date1: &Self::DateInner,
        date2: &Self::DateInner,
        _calendar2: &Self,
        largest_unit: crate::DateDurationUnit,
        smallest_unit: crate::DateDurationUnit,
    ) -> crate::DateDuration<Self> {
        date1.0 .0.until(date2.0 .0, largest_unit, smallest_unit)
    }

    fn debug_name(&self) -> &'static str {
        Self::DEBUG_NAME
    }

    fn year(&self, date: &Self::DateInner) -> crate::types::FormattableYear {
        Self::format_dangi_year(date.0 .0.year, Some(date.0 .0.year_info))
    }

    fn is_in_leap_year(&self, date: &Self::DateInner) -> bool {
        Self::is_leap_year(date.0 .0.year, date.0 .0.year_info)
    }

    fn month(&self, date: &Self::DateInner) -> crate::types::FormattableMonth {
        date.0.month()
    }

    fn day_of_month(&self, date: &Self::DateInner) -> crate::types::DayOfMonth {
        types::DayOfMonth(date.0 .0.day as u32)
    }

    fn day_of_year_info(&self, date: &Self::DateInner) -> crate::types::DayOfYearInfo {
        let prev_year = date.0 .0.year.saturating_sub(1);
        let next_year = date.0 .0.year.saturating_add(1);
        types::DayOfYearInfo {
            day_of_year: date.0 .0.day_of_year(),
            days_in_year: date.0.days_in_year_inner(),
            prev_year: Self::format_dangi_year(prev_year, None),
            days_in_prev_year: date.0.days_in_prev_year(),
            next_year: Self::format_dangi_year(next_year, None),
        }
    }

    fn day_of_week(&self, date: &Self::DateInner) -> crate::types::IsoWeekday {
        self.date_to_iso(date).day_of_week()
    }

    fn any_calendar_kind(&self) -> Option<crate::AnyCalendarKind> {
        Some(crate::any_calendar::IntoAnyCalendar::kind(self))
    }
}

impl<A: AsCalendar<Calendar = Dangi>> Date<A> {
    /// Construct a new Dangi date from a `year`, `month`, and `day`.
    /// `year` represents the Chinese year counted infinitely with -2332 (2333 BCE) as year 1;
    /// `month` represents the month of the year ordinally (ex. if it is a leap year, the last month will be 13, not 12);
    /// `day` indicates day of month.
    ///
    /// This date will not use any precomputed calendrical calculations,
    /// one that loads such data from a provider will be added in the future (#3933)
    ///
    /// ```rust
    /// use icu::calendar::dangi::Dangi;
    /// use icu::calendar::Date;
    ///
    /// let dangi = Dangi::new();
    ///
    /// let date_dangi = Date::try_new_dangi_date_with_calendar(4356, 6, 18, dangi)
    ///     .expect("Failed to initialize Dangi Date instance.");
    ///
    /// assert_eq!(date_dangi.year().number, 4356);
    /// assert_eq!(date_dangi.year().cyclic.unwrap().get(), 40);
    /// assert_eq!(date_dangi.year().related_iso, Some(2023));
    /// assert_eq!(date_dangi.month().ordinal, 6);
    /// assert_eq!(date_dangi.day_of_month().0, 18);
    /// ```
    pub fn try_new_dangi_date_with_calendar(
        year: i32,
        month: u8,
        day: u8,
        calendar: A,
    ) -> Result<Date<A>, DateError> {
        let year_info = calendar
            .as_calendar()
            .get_precomputed_data()
            .load_or_compute_info(year);
        let arithmetic = Inner::new_from_ordinals(year, month, day, year_info);
        Ok(Date::from_raw(
            DangiDateInner(ChineseBasedDateInner(arithmetic?)),
            calendar,
        ))
    }
}

impl<A: AsCalendar<Calendar = Dangi>> DateTime<A> {
    /// Construct a new Dangi DateTime from integers. See `try_new_dangi_date_with_calendar`.
    ///
    /// This datetime will not use any precomputed calendrical calculations,
    /// one that loads such data from a provider will be added in the future (#3933)
    ///
    /// ```rust
    /// use icu::calendar::dangi::Dangi;
    /// use icu::calendar::DateTime;
    ///
    /// let dangi = Dangi::new();
    ///
    /// let dangi_datetime = DateTime::try_new_dangi_datetime_with_calendar(
    ///     4356, 6, 6, 13, 1, 0, dangi,
    /// )
    /// .expect("Failed to initialize Dangi DateTime instance.");
    ///
    /// assert_eq!(dangi_datetime.date.year().number, 4356);
    /// assert_eq!(dangi_datetime.date.year().related_iso, Some(2023));
    /// assert_eq!(dangi_datetime.date.year().cyclic.unwrap().get(), 40);
    /// assert_eq!(dangi_datetime.date.month().ordinal, 6);
    /// assert_eq!(dangi_datetime.date.day_of_month().0, 6);
    /// assert_eq!(dangi_datetime.time.hour.number(), 13);
    /// assert_eq!(dangi_datetime.time.minute.number(), 1);
    /// assert_eq!(dangi_datetime.time.second.number(), 0);
    /// ```
    pub fn try_new_dangi_datetime_with_calendar(
        year: i32,
        month: u8,
        day: u8,
        hour: u8,
        minute: u8,
        second: u8,
        calendar: A,
    ) -> Result<DateTime<A>, DateError> {
        Ok(DateTime {
            date: Date::try_new_dangi_date_with_calendar(year, month, day, calendar)?,
            time: Time::try_new(hour, minute, second, 0)?,
        })
    }
}

type DangiCB = calendrical_calculations::chinese_based::Dangi;
impl ChineseBasedWithDataLoading for Dangi {
    type CB = DangiCB;
    fn get_precomputed_data(&self) -> ChineseBasedPrecomputedData<Self::CB> {
        ChineseBasedPrecomputedData::new(self.data.as_ref().map(|d| d.get()))
    }
}

impl Dangi {
    /// Get a `FormattableYear` from an integer Dangi year; optionally, a `ChineseBasedYearInfo`
    /// can be passed in for faster results.
    fn format_dangi_year(
        year: i32,
        year_info_option: Option<ChineseBasedYearInfo>,
    ) -> FormattableYear {
        let era = Era(tinystr!(16, "dangi"));
        let number = year;
        // constant 364 from https://github.com/EdReingold/calendar-code2/blob/main/calendar.l#L5704
        let cyclic = (number as i64 - 1 + 364).rem_euclid(60) as u8;
        let cyclic = NonZeroU8::new(cyclic + 1); // 1-indexed
        let rata_die_in_year = if let Some(info) = year_info_option {
            info.new_year::<DangiCB>(year)
        } else {
            Inner::fixed_mid_year_from_year(number)
        };
        let iso_formattable_year = Iso::iso_from_fixed(rata_die_in_year).year();
        let related_iso = Some(iso_formattable_year.number);
        types::FormattableYear {
            era,
            number,
            cyclic,
            related_iso,
        }
    }
}

#[cfg(test)]
mod test {

    use super::*;
    use crate::chinese::Chinese;
    use calendrical_calculations::rata_die::RataDie;

    /// Run a test twice, with two calendars
    fn do_twice(
        dangi_calculating: &Dangi,
        dangi_cached: &Dangi,
        test: impl Fn(crate::Ref<Dangi>, &'static str),
    ) {
        test(crate::Ref(dangi_calculating), "calculating");
        test(crate::Ref(dangi_cached), "cached");
    }

    fn check_cyclic_and_rel_iso(year: i32) {
        let iso = Date::try_new_iso_date(year, 6, 6).unwrap();
        let chinese = iso.to_calendar(Chinese::new_always_calculating());
        let dangi = iso.to_calendar(Dangi::new_always_calculating());
        let chinese_year = chinese.year().cyclic;
        let korean_year = dangi.year().cyclic;
        assert_eq!(
            chinese_year, korean_year,
            "Cyclic year failed for year: {year}"
        );
        let chinese_rel_iso = chinese.year().related_iso;
        let korean_rel_iso = dangi.year().related_iso;
        assert_eq!(
            chinese_rel_iso, korean_rel_iso,
            "Rel. ISO year equality failed for year: {year}"
        );
        assert_eq!(korean_rel_iso, Some(year), "Dangi Rel. ISO failed!");
    }

    #[test]
    fn test_cyclic_same_as_chinese_near_present_day() {
        for year in 1923..=2123 {
            check_cyclic_and_rel_iso(year);
        }
    }

    #[test]
    fn test_cyclic_same_as_chinese_near_rd_zero() {
        for year in -100..=100 {
            check_cyclic_and_rel_iso(year);
        }
    }

    #[test]
    fn test_iso_to_dangi_roundtrip() {
        let mut fixed = -1963020;
        let max_fixed = 1963020;
        let mut iters = 0;
        let max_iters = 560;
        let dangi_calculating = Dangi::new_always_calculating();
        let dangi_cached = Dangi::new();
        while fixed < max_fixed && iters < max_iters {
            let rata_die = RataDie::new(fixed);
            let iso = Iso::iso_from_fixed(rata_die);
            do_twice(&dangi_calculating, &dangi_cached, |dangi, calendar_type| {
                let korean = iso.to_calendar(dangi);
                let result = korean.to_calendar(Iso);
                assert_eq!(
                    iso, result,
                    "[{calendar_type}] Failed roundtrip ISO -> Dangi -> ISO for fixed: {fixed}"
                );
            });

            fixed += 7043;
            iters += 1;
        }
    }

    #[test]
    fn test_dangi_consistent_with_icu() {
        // Test cases for this test are derived from existing ICU Intl.DateTimeFormat. If there is a bug in ICU,
        // these test cases may be affected, and this calendar's output may not be entirely valid.

        // There are a number of test cases which do not match ICU for dates very far in the past or future,
        // see #3709.

        #[derive(Debug)]
        struct TestCase {
            iso_year: i32,
            iso_month: u8,
            iso_day: u8,
            expected_rel_iso: i32,
            expected_cyclic: u8,
            expected_month: u32,
            expected_day: u32,
        }

        let cases = [
            TestCase {
                // #3709: This test case fails to match ICU
                iso_year: 4321,
                iso_month: 1,
                iso_day: 23,
                expected_rel_iso: 4320,
                expected_cyclic: 57,
                expected_month: 13,
                expected_day: 12,
            },
            TestCase {
                iso_year: 3649,
                iso_month: 9,
                iso_day: 20,
                expected_rel_iso: 3649,
                expected_cyclic: 46,
                expected_month: 9,
                expected_day: 1,
            },
            TestCase {
                iso_year: 3333,
                iso_month: 3,
                iso_day: 3,
                expected_rel_iso: 3333,
                expected_cyclic: 30,
                expected_month: 1,
                expected_day: 25,
            },
            TestCase {
                iso_year: 3000,
                iso_month: 3,
                iso_day: 30,
                expected_rel_iso: 3000,
                expected_cyclic: 57,
                expected_month: 3,
                expected_day: 3,
            },
            TestCase {
                iso_year: 2772,
                iso_month: 7,
                iso_day: 27,
                expected_rel_iso: 2772,
                expected_cyclic: 9,
                expected_month: 7,
                expected_day: 5,
            },
            TestCase {
                iso_year: 2525,
                iso_month: 2,
                iso_day: 25,
                expected_rel_iso: 2525,
                expected_cyclic: 2,
                expected_month: 2,
                expected_day: 3,
            },
            TestCase {
                iso_year: 2345,
                iso_month: 3,
                iso_day: 21,
                expected_rel_iso: 2345,
                expected_cyclic: 2,
                expected_month: 2,
                expected_day: 17,
            },
            TestCase {
                iso_year: 2222,
                iso_month: 2,
                iso_day: 22,
                expected_rel_iso: 2222,
                expected_cyclic: 59,
                expected_month: 1,
                expected_day: 11,
            },
            TestCase {
                iso_year: 2167,
                iso_month: 6,
                iso_day: 22,
                expected_rel_iso: 2167,
                expected_cyclic: 4,
                expected_month: 5,
                expected_day: 6,
            },
            TestCase {
                iso_year: 2121,
                iso_month: 2,
                iso_day: 12,
                expected_rel_iso: 2120,
                expected_cyclic: 17,
                expected_month: 13,
                expected_day: 25,
            },
            TestCase {
                iso_year: 2080,
                iso_month: 12,
                iso_day: 31,
                expected_rel_iso: 2080,
                expected_cyclic: 37,
                expected_month: 12,
                expected_day: 21,
            },
            TestCase {
                iso_year: 2030,
                iso_month: 3,
                iso_day: 20,
                expected_rel_iso: 2030,
                expected_cyclic: 47,
                expected_month: 2,
                expected_day: 17,
            },
            TestCase {
                iso_year: 2027,
                iso_month: 2,
                iso_day: 7,
                expected_rel_iso: 2027,
                expected_cyclic: 44,
                expected_month: 1,
                expected_day: 1,
            },
            TestCase {
                iso_year: 2023,
                iso_month: 7,
                iso_day: 1,
                expected_rel_iso: 2023,
                expected_cyclic: 40,
                expected_month: 6,
                expected_day: 14,
            },
            TestCase {
                iso_year: 2022,
                iso_month: 3,
                iso_day: 1,
                expected_rel_iso: 2022,
                expected_cyclic: 39,
                expected_month: 1,
                expected_day: 29,
            },
            TestCase {
                iso_year: 2021,
                iso_month: 2,
                iso_day: 1,
                expected_rel_iso: 2020,
                expected_cyclic: 37,
                expected_month: 13,
                expected_day: 20,
            },
            TestCase {
                iso_year: 2016,
                iso_month: 3,
                iso_day: 30,
                expected_rel_iso: 2016,
                expected_cyclic: 33,
                expected_month: 2,
                expected_day: 22,
            },
            TestCase {
                iso_year: 2016,
                iso_month: 7,
                iso_day: 30,
                expected_rel_iso: 2016,
                expected_cyclic: 33,
                expected_month: 6,
                expected_day: 27,
            },
            TestCase {
                iso_year: 2015,
                iso_month: 9,
                iso_day: 22,
                expected_rel_iso: 2015,
                expected_cyclic: 32,
                expected_month: 8,
                expected_day: 10,
            },
            TestCase {
                iso_year: 2013,
                iso_month: 10,
                iso_day: 1,
                expected_rel_iso: 2013,
                expected_cyclic: 30,
                expected_month: 8,
                expected_day: 27,
            },
            TestCase {
                iso_year: 2010,
                iso_month: 2,
                iso_day: 1,
                expected_rel_iso: 2009,
                expected_cyclic: 26,
                expected_month: 13,
                expected_day: 18,
            },
            TestCase {
                iso_year: 2000,
                iso_month: 8,
                iso_day: 30,
                expected_rel_iso: 2000,
                expected_cyclic: 17,
                expected_month: 8,
                expected_day: 2,
            },
            TestCase {
                iso_year: 1990,
                iso_month: 11,
                iso_day: 11,
                expected_rel_iso: 1990,
                expected_cyclic: 7,
                expected_month: 10,
                expected_day: 24,
            },
            TestCase {
                iso_year: 1970,
                iso_month: 6,
                iso_day: 10,
                expected_rel_iso: 1970,
                expected_cyclic: 47,
                expected_month: 5,
                expected_day: 7,
            },
            TestCase {
                iso_year: 1970,
                iso_month: 1,
                iso_day: 1,
                expected_rel_iso: 1969,
                expected_cyclic: 46,
                expected_month: 11,
                expected_day: 24,
            },
            TestCase {
                iso_year: 1941,
                iso_month: 12,
                iso_day: 7,
                expected_rel_iso: 1941,
                expected_cyclic: 18,
                expected_month: 11,
                expected_day: 19,
            },
            TestCase {
                iso_year: 1812,
                iso_month: 5,
                iso_day: 4,
                expected_rel_iso: 1812,
                expected_cyclic: 9,
                expected_month: 3,
                expected_day: 24,
            },
            TestCase {
                iso_year: 1655,
                iso_month: 6,
                iso_day: 15,
                expected_rel_iso: 1655,
                expected_cyclic: 32,
                expected_month: 5,
                expected_day: 12,
            },
            TestCase {
                iso_year: 1333,
                iso_month: 3,
                iso_day: 10,
                expected_rel_iso: 1333,
                expected_cyclic: 10,
                expected_month: 2,
                expected_day: 16,
            },
            TestCase {
                iso_year: 1000,
                iso_month: 10,
                iso_day: 10,
                expected_rel_iso: 1000,
                expected_cyclic: 37,
                expected_month: 9,
                expected_day: 5,
            },
            TestCase {
                iso_year: 842,
                iso_month: 2,
                iso_day: 15,
                expected_rel_iso: 841,
                expected_cyclic: 58,
                expected_month: 13,
                expected_day: 28,
            },
            TestCase {
                iso_year: 101,
                iso_month: 1,
                iso_day: 10,
                expected_rel_iso: 100,
                expected_cyclic: 37,
                expected_month: 12,
                expected_day: 24,
            },
            TestCase {
                iso_year: -1,
                iso_month: 3,
                iso_day: 28,
                expected_rel_iso: -1,
                expected_cyclic: 56,
                expected_month: 2,
                expected_day: 25,
            },
            TestCase {
                iso_year: -3,
                iso_month: 2,
                iso_day: 28,
                expected_rel_iso: -3,
                expected_cyclic: 54,
                expected_month: 2,
                expected_day: 5,
            },
            TestCase {
                iso_year: -365,
                iso_month: 7,
                iso_day: 24,
                expected_rel_iso: -365,
                expected_cyclic: 52,
                expected_month: 6,
                expected_day: 24,
            },
            TestCase {
                iso_year: -999,
                iso_month: 9,
                iso_day: 9,
                expected_rel_iso: -999,
                expected_cyclic: 18,
                expected_month: 7,
                expected_day: 27,
            },
            TestCase {
                iso_year: -1500,
                iso_month: 1,
                iso_day: 5,
                expected_rel_iso: -1501,
                expected_cyclic: 56,
                expected_month: 12,
                expected_day: 2,
            },
            TestCase {
                iso_year: -2332,
                iso_month: 3,
                iso_day: 1,
                expected_rel_iso: -2332,
                expected_cyclic: 5,
                expected_month: 1,
                expected_day: 16,
            },
            TestCase {
                iso_year: -2332,
                iso_month: 2,
                iso_day: 15,
                expected_rel_iso: -2332,
                expected_cyclic: 5,
                expected_month: 1,
                expected_day: 1,
            },
            TestCase {
                // #3709: This test case fails to match ICU
                iso_year: -2332,
                iso_month: 2,
                iso_day: 14,
                expected_rel_iso: -2333,
                expected_cyclic: 4,
                expected_month: 13,
                expected_day: 30,
            },
            TestCase {
                // #3709: This test case fails to match ICU
                iso_year: -2332,
                iso_month: 1,
                iso_day: 17,
                expected_rel_iso: -2333,
                expected_cyclic: 4,
                expected_month: 13,
                expected_day: 2,
            },
            TestCase {
                // #3709: This test case fails to match ICU
                iso_year: -2332,
                iso_month: 1,
                iso_day: 16,
                expected_rel_iso: -2333,
                expected_cyclic: 4,
                expected_month: 13,
                expected_day: 1,
            },
            TestCase {
                iso_year: -2332,
                iso_month: 1,
                iso_day: 15,
                expected_rel_iso: -2333,
                expected_cyclic: 4,
                expected_month: 12,
                expected_day: 29,
            },
            TestCase {
                iso_year: -2332,
                iso_month: 1,
                iso_day: 1,
                expected_rel_iso: -2333,
                expected_cyclic: 4,
                expected_month: 12,
                expected_day: 15,
            },
            TestCase {
                iso_year: -2333,
                iso_month: 1,
                iso_day: 16,
                expected_rel_iso: -2334,
                expected_cyclic: 3,
                expected_month: 12,
                expected_day: 19,
            },
            TestCase {
                iso_year: -2333,
                iso_month: 1,
                iso_day: 27,
                expected_rel_iso: -2333,
                expected_cyclic: 4,
                expected_month: 1,
                expected_day: 1,
            },
            TestCase {
                iso_year: -2333,
                iso_month: 1,
                iso_day: 26,
                expected_rel_iso: -2334,
                expected_cyclic: 3,
                expected_month: 12,
                expected_day: 29,
            },
            TestCase {
                iso_year: -2600,
                iso_month: 9,
                iso_day: 16,
                expected_rel_iso: -2600,
                expected_cyclic: 37,
                expected_month: 8,
                expected_day: 16,
            },
            TestCase {
                iso_year: -2855,
                iso_month: 2,
                iso_day: 3,
                expected_rel_iso: -2856,
                expected_cyclic: 21,
                expected_month: 12,
                expected_day: 30,
            },
            TestCase {
                // #3709: This test case fails to match ICU
                iso_year: -3000,
                iso_month: 5,
                iso_day: 15,
                expected_rel_iso: -3000,
                expected_cyclic: 57,
                expected_month: 4,
                expected_day: 1,
            },
            TestCase {
                // #3709: This test case fails to match ICU
                iso_year: -3649,
                iso_month: 9,
                iso_day: 20,
                expected_rel_iso: -3649,
                expected_cyclic: 8,
                expected_month: 8,
                expected_day: 10,
            },
            TestCase {
                // #3709: This test case fails to match ICU
                iso_year: -3649,
                iso_month: 3,
                iso_day: 30,
                expected_rel_iso: -3649,
                expected_cyclic: 8,
                expected_month: 2,
                expected_day: 14,
            },
            TestCase {
                // #3709: This test case fails to match ICU
                iso_year: -3650,
                iso_month: 3,
                iso_day: 30,
                expected_rel_iso: -3650,
                expected_cyclic: 7,
                expected_month: 3,
                expected_day: 3,
            },
        ];

        let dangi_calculating = Dangi::new_always_calculating();
        let dangi_cached = Dangi::new();

        for case in cases {
            let iso = Date::try_new_iso_date(case.iso_year, case.iso_month, case.iso_day).unwrap();
            do_twice(&dangi_calculating, &dangi_cached, |dangi, calendar_type| {
                let dangi = iso.to_calendar(dangi);
                let dangi_rel_iso = dangi.year().related_iso;
                let dangi_cyclic = dangi.year().cyclic;
                let dangi_month = dangi.month().ordinal;
                let dangi_day = dangi.day_of_month().0;

                assert_eq!(
                    dangi_rel_iso,
                    Some(case.expected_rel_iso),
                    "[{calendar_type}] Related ISO failed for test case: {case:?}"
                );
                assert_eq!(
                    dangi_cyclic.unwrap().get(),
                    case.expected_cyclic,
                    "[{calendar_type}] Cyclic year failed for test case: {case:?}"
                );
                assert_eq!(
                    dangi_month, case.expected_month,
                    "[{calendar_type}] Month failed for test case: {case:?}"
                );
                assert_eq!(
                    dangi_day, case.expected_day,
                    "[{calendar_type}] Day failed for test case: {case:?}"
                );
            });
        }
    }
}<|MERGE_RESOLUTION|>--- conflicted
+++ resolved
@@ -51,11 +51,7 @@
 use crate::{
     chinese_based::ChineseBasedDateInner,
     types::{self, Era, FormattableYear},
-<<<<<<< HEAD
-    AnyCalendarKind, Calendar, Date, DateTime, Iso, Time,
-=======
-    Calendar, CalendarError, Date, DateTime, Iso, Time,
->>>>>>> 5e7585c9
+    Calendar, Date, DateTime, Iso, Time,
 };
 use core::cmp::Ordering;
 use core::num::NonZeroU8;
