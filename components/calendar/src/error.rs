// This file is part of ICU4X. For terms of use, please see the file
// called LICENSE at the top level of the ICU4X source tree
// (online at: https://github.com/unicode-org/icu4x/blob/main/LICENSE ).

use crate::types::{Era, MonthCode};
use displaydoc::Display;

#[derive(Debug, Copy, Clone, PartialEq, Display)]
/// Error type for date creation.
#[non_exhaustive]
pub enum DateError {
    /// A field is out of range for its domain.
    #[displaydoc("The {field} = {value} argument is out of range {min}..={max}")]
    Range {
        /// The field that is out of range, such as "year"
        field: &'static str,
        /// The actual value
        value: i32,
        /// The minimum value (inclusive). This might not be tight.
        min: i32,
        /// The maximum value (inclusive). This might not be tight.
        max: i32,
    },
    /// Unknown era
    #[displaydoc("Unknown era {0:?}")]
    UnknownEra(Era),
    /// Unknown month code
    #[displaydoc("Unknown month code {0:?}")]
    UnknownMonthCode(MonthCode),
}

#[derive(Debug, Copy, Clone, PartialEq, Display)]
/// An argument is out of range for its domain.
#[displaydoc("The {field} = {value} argument is out of range {min}..={max}")]
#[allow(clippy::exhaustive_structs)]
pub struct RangeError {
    /// The argument that is out of range, such as "year"
    pub field: &'static str,
    /// The actual value
    pub value: i32,
    /// The minimum value (inclusive). This might not be tight.
    pub min: i32,
    /// The maximum value (inclusive). This might not be tight.
    pub max: i32,
}

<<<<<<< HEAD
impl CalendarError {
    /// Create an error when an [`AnyCalendarKind`] is expected but not available.
    ///
    /// # Examples
    ///
    /// ```
    /// use icu::calendar::AnyCalendarKind;
    /// use icu::calendar::CalendarError;
    ///
    /// let cal_str = "maori";
    ///
    /// AnyCalendarKind::get_for_bcp47_string(cal_str)
    ///     .ok_or_else(|| CalendarError::unknown_any_calendar_kind(cal_str))
    ///     .expect_err("Māori calendar is not yet supported");
    /// ```
    ///
    /// [`AnyCalendarKind`]: crate::AnyCalendarKind
    pub fn unknown_any_calendar_kind(description: impl Writeable) -> Self {
        let tiny = description
            .write_to_string()
            .get(0..16)
            .and_then(|x| TinyStr16::try_from_str(x).ok())
            .unwrap_or(tinystr!(16, "invalid"));
        Self::UnknownAnyCalendarKind(tiny)
=======
impl From<RangeError> for DateError {
    fn from(value: RangeError) -> Self {
        let RangeError {
            field,
            value,
            min,
            max,
        } = value;
        DateError::Range {
            field,
            value,
            min,
            max,
        }
>>>>>>> f332229c
    }
}<|MERGE_RESOLUTION|>--- conflicted
+++ resolved
@@ -44,32 +44,6 @@
     pub max: i32,
 }
 
-<<<<<<< HEAD
-impl CalendarError {
-    /// Create an error when an [`AnyCalendarKind`] is expected but not available.
-    ///
-    /// # Examples
-    ///
-    /// ```
-    /// use icu::calendar::AnyCalendarKind;
-    /// use icu::calendar::CalendarError;
-    ///
-    /// let cal_str = "maori";
-    ///
-    /// AnyCalendarKind::get_for_bcp47_string(cal_str)
-    ///     .ok_or_else(|| CalendarError::unknown_any_calendar_kind(cal_str))
-    ///     .expect_err("Māori calendar is not yet supported");
-    /// ```
-    ///
-    /// [`AnyCalendarKind`]: crate::AnyCalendarKind
-    pub fn unknown_any_calendar_kind(description: impl Writeable) -> Self {
-        let tiny = description
-            .write_to_string()
-            .get(0..16)
-            .and_then(|x| TinyStr16::try_from_str(x).ok())
-            .unwrap_or(tinystr!(16, "invalid"));
-        Self::UnknownAnyCalendarKind(tiny)
-=======
 impl From<RangeError> for DateError {
     fn from(value: RangeError) -> Self {
         let RangeError {
@@ -84,6 +58,5 @@
             min,
             max,
         }
->>>>>>> f332229c
     }
 }