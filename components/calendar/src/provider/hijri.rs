// This file is part of ICU4X. For terms of use, please see the file
// called LICENSE at the top level of the ICU4X source tree
// (online at: https://github.com/unicode-org/icu4x/blob/main/LICENSE ).

//! 🚧 \[Unstable\] Data provider struct definitions for chinese-based calendars.
//!
//! <div class="stab unstable">
//! 🚧 This code is considered unstable; it may change at any time, in breaking or non-breaking ways,
//! including in SemVer minor releases. While the serde representation of data structs is guaranteed
//! to be stable, their Rust representation might not be. Use with caution.
//! </div>
//!
//! Read more about data providers: [`icu_provider`]

use core::fmt;
use icu_provider::prelude::*;
use zerovec::ule::{AsULE, ULE};
use zerovec::ZeroVec;

icu_provider::data_marker!(
    /// Precomputed data for the Hijri obsevational calendar
    CalendarHijriObservationalMeccaV1,
    "calendar/hijri/observational/mecca/v1",
    HijriCache<'static>,
    is_singleton = true,
);

icu_provider::data_marker!(
    /// Precomputed data for the Hijri Umm-Al-Qura calendar
    CalendarHijriUmmalquraV1,
    "calendar/hijri/ummalqura/v1",
    HijriCache<'static>,
    is_singleton = true,
);

/// Cached/precompiled data for a certain range of years for a chinese-based
/// calendar. Avoids the need to perform lunar calendar arithmetic for most calendrical
/// operations.
#[derive(Debug, PartialEq, Clone, Default, yoke::Yokeable, zerofrom::ZeroFrom)]
#[cfg_attr(feature = "datagen", derive(serde::Serialize, databake::Bake))]
#[cfg_attr(feature = "datagen", databake(path = icu_calendar::provider::hijri))]
#[cfg_attr(feature = "serde", derive(serde::Deserialize))]
pub struct HijriCache<'data> {
    /// The extended year corresponding to the first data entry for this year
    pub first_extended_year: i32,
    /// A list of precomputed data for each year beginning with first_extended_year
    #[cfg_attr(feature = "serde", serde(borrow))]
    pub data: ZeroVec<'data, PackedHijriYearInfo>,
}

icu_provider::data_struct!(
    HijriCache<'_>,
    #[cfg(feature = "datagen")]
);

<<<<<<< HEAD
impl HijriCache<'_> {
    /// Compute this data for a range of years
    #[cfg(feature = "datagen")]
    pub fn compute_for<IB: IslamicBased>(extended_years: core::ops::Range<i32>, model: IB) -> Self {
        let data = extended_years
            .clone()
            .map(|year| HijriYearInfo::compute_for_year(year, model).packed_data)
            .collect();
        HijriCache {
            first_extended_year: extended_years.start,
            data,
        }
    }

    /// Get the cached data for a given extended year
    pub(crate) fn get_for_extended_year<IB: IslamicBased>(
        &self,
        extended_year: i32,
        model: IB,
    ) -> Option<HijriYearInfo<IB>> {
        let packed_data = self
            .data
            .get(usize::try_from(extended_year - self.first_extended_year).ok()?)?;

        Some(HijriYearInfo::from_packed(
            packed_data,
            extended_year,
            model,
        ))
    }
    /// Get the cached data for the Hijri Year corresponding to a given day.
    ///
    /// Also returns the corresponding extended year.
    pub(crate) fn get_for_rd<IB: IslamicBased>(
        &self,
        rd: RataDie,
        model: IB,
    ) -> Option<HijriYearInfo<IB>> {
        let extended_year = IB::approximate_islamic_from_fixed(rd);

        let year = self.get_for_extended_year(extended_year, model)?;

        if rd < year.new_year() {
            self.get_for_extended_year(extended_year - 1, model)
        } else {
            let next_year = self.get_for_extended_year(extended_year + 1, model)?;
            Some(if rd < next_year.new_year() {
                year
            } else {
                next_year
            })
        }
    }
}

=======
>>>>>>> 4fe46588
/// The struct containing compiled Hijri YearInfo
///
/// Bit structure (little endian: note that shifts go in the opposite direction!)
///
/// ```text
/// Bit:             0   1   2   3   4   5   6   7
/// Byte 0:          [  month lengths .............
/// Byte 1:         .. months    ] | [ ny offset    ]
/// ```
///
/// Where the New Year Offset is a signed offset from `epoch + MEAN_SYNODIC_MONTH * year * 12` for the given
/// calendar. This number does not appear to be less than 2, however we use all remaining bits for it in case of drift
/// in the math.
/// The month lengths are stored as 1 = 30, 0 = 29 for each month including the leap month.
///
/// <div class="stab unstable">
/// 🚧 This code is considered unstable; it may change at any time, in breaking or non-breaking ways,
/// including in SemVer minor releases. While the serde representation of data structs is guaranteed
/// to be stable, their Rust representation might not be. Use with caution.
/// </div>
#[derive(Copy, Clone, Hash, PartialEq, Eq, PartialOrd, Ord, ULE)]
#[cfg_attr(feature = "datagen", derive(serde::Serialize, databake::Bake))]
#[cfg_attr(feature = "datagen", databake(path = icu_calendar::provider))]
#[cfg_attr(feature = "serde", derive(serde::Deserialize))]
#[repr(C, packed)]
pub struct PackedHijriYearInfo(pub u8, pub u8);

impl fmt::Debug for PackedHijriYearInfo {
    fn fmt(&self, fmt: &mut fmt::Formatter<'_>) -> Result<(), fmt::Error> {
        fmt.debug_struct("PackedHijriYearInfo")
            .field("ny_offset", &self.ny_offset())
            .field("month_lengths", &self.month_lengths())
            .finish()
    }
}

impl PackedHijriYearInfo {
    pub(crate) fn new(month_lengths: [bool; 12], ny_offset: i64) -> Self {
        debug_assert!(
            -8 < ny_offset && ny_offset < 8,
            "Year offset too big to store"
        );
        let ny_offset = ny_offset as i8;

        let mut all = 0u16; // last byte unused

        for (month, length_30) in month_lengths.iter().enumerate() {
            if *length_30 {
                all |= 1 << month as u16;
            }
        }

        if ny_offset < 0 {
            all |= 1 << 12;
        }
        all |= u16::from(ny_offset.unsigned_abs()) << 13;
        let le = all.to_le_bytes();
        Self(le[0], le[1])
    }

    fn month_lengths(self) -> [u8; 12] {
        let months: [u8; 12] = core::array::from_fn(|i| 1 + i as u8);
        months.map(|x| if self.month_has_30_days(x) { 30 } else { 29 })
    }

    // Get the new year offset from the mean synodic new year
    pub(crate) fn ny_offset(self) -> i64 {
        let masked = (self.1 >> 5) as i8;
        (if (self.1 & 0b10000) != 0 {
            -masked
        } else {
            masked
        }) as i64
    }

    // Whether a particular month has 30 days (month is 1-indexed)
    pub(crate) fn month_has_30_days(self, month: u8) -> bool {
        let months = u16::from_le_bytes([self.0, self.1]);
        months & (1 << (month - 1) as u16) != 0
    }

    // Which day of year is the last day of a month (month is 1-indexed)
    pub(crate) fn last_day_of_month(self, month: u8) -> u16 {
        let months = u16::from_le_bytes([self.0, self.1]);
        // month is 1-indexed, so `29 * month` includes the current month
        let mut prev_month_lengths = 29 * month as u16;
        // month is 1-indexed, so `1 << month` is a mask with all zeroes except
        // for a 1 at the bit index at the next month. Subtracting 1 from it gets us
        // a bitmask for all months up to now
        let long_month_bits = months & ((1 << month as u16) - 1);
        prev_month_lengths += long_month_bits.count_ones().try_into().unwrap_or(0);
        prev_month_lengths
    }
}

impl AsULE for PackedHijriYearInfo {
    type ULE = Self;
    fn to_unaligned(self) -> Self {
        self
    }
    fn from_unaligned(other: Self) -> Self {
        other
    }
}

#[cfg(test)]
mod tests {
    use super::*;

    fn single_roundtrip(month_lengths: [bool; 12], ny_offset: i64) {
        let packed = PackedHijriYearInfo::new(month_lengths, ny_offset);
        for i in 0..12 {
            assert_eq!(packed.month_has_30_days(i + 1), month_lengths[i as usize], "Month lengths must match for testcase {month_lengths:?} / {ny_offset}, with packed repr: {packed:?}");
        }
        assert_eq!(packed.ny_offset(), ny_offset, "Month lengths must match for testcase {month_lengths:?} / {ny_offset}, with packed repr: {packed:?}");
    }
    const ALL_FALSE: [bool; 12] = [false; 12];
    const ALL_TRUE: [bool; 12] = [true; 12];
    const MIXED1: [bool; 12] = [
        true, false, true, false, true, false, true, false, true, false, true, false,
    ];
    const MIXED2: [bool; 12] = [
        false, false, true, true, true, false, true, false, false, false, true, true,
    ];
    #[test]
    fn test_hijri_packed_roundtrip() {
        single_roundtrip(ALL_FALSE, 0);
        single_roundtrip(ALL_TRUE, 0);
        single_roundtrip(MIXED1, 0);
        single_roundtrip(MIXED2, 0);

        single_roundtrip(MIXED1, -7);
        single_roundtrip(MIXED2, 7);
        single_roundtrip(MIXED2, 4);
        single_roundtrip(MIXED2, 1);
        single_roundtrip(MIXED2, -1);
        single_roundtrip(MIXED2, -4);
    }
}<|MERGE_RESOLUTION|>--- conflicted
+++ resolved
@@ -53,64 +53,6 @@
     #[cfg(feature = "datagen")]
 );
 
-<<<<<<< HEAD
-impl HijriCache<'_> {
-    /// Compute this data for a range of years
-    #[cfg(feature = "datagen")]
-    pub fn compute_for<IB: IslamicBased>(extended_years: core::ops::Range<i32>, model: IB) -> Self {
-        let data = extended_years
-            .clone()
-            .map(|year| HijriYearInfo::compute_for_year(year, model).packed_data)
-            .collect();
-        HijriCache {
-            first_extended_year: extended_years.start,
-            data,
-        }
-    }
-
-    /// Get the cached data for a given extended year
-    pub(crate) fn get_for_extended_year<IB: IslamicBased>(
-        &self,
-        extended_year: i32,
-        model: IB,
-    ) -> Option<HijriYearInfo<IB>> {
-        let packed_data = self
-            .data
-            .get(usize::try_from(extended_year - self.first_extended_year).ok()?)?;
-
-        Some(HijriYearInfo::from_packed(
-            packed_data,
-            extended_year,
-            model,
-        ))
-    }
-    /// Get the cached data for the Hijri Year corresponding to a given day.
-    ///
-    /// Also returns the corresponding extended year.
-    pub(crate) fn get_for_rd<IB: IslamicBased>(
-        &self,
-        rd: RataDie,
-        model: IB,
-    ) -> Option<HijriYearInfo<IB>> {
-        let extended_year = IB::approximate_islamic_from_fixed(rd);
-
-        let year = self.get_for_extended_year(extended_year, model)?;
-
-        if rd < year.new_year() {
-            self.get_for_extended_year(extended_year - 1, model)
-        } else {
-            let next_year = self.get_for_extended_year(extended_year + 1, model)?;
-            Some(if rd < next_year.new_year() {
-                year
-            } else {
-                next_year
-            })
-        }
-    }
-}
-
-=======
->>>>>>> 4fe46588
 /// The struct containing compiled Hijri YearInfo
 ///
 /// Bit structure (little endian: note that shifts go in the opposite direction!)
