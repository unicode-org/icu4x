--- conflicted
+++ resolved
@@ -41,11 +41,11 @@
 
 impl PackedHijriYearInfo {
     pub(crate) const fn new(
-        extended_year: i32,
+        monotonic_year: i32,
         month_lengths: [bool; 12],
         start_day: RataDie,
     ) -> Self {
-        let start_offset = start_day.since(Self::mean_synodic_start_day(extended_year));
+        let start_offset = start_day.since(Self::mean_synodic_start_day(monotonic_year));
 
         debug_assert!(
             -8 < start_offset && start_offset < 8
@@ -79,23 +79,12 @@
         Self(all)
     }
 
-<<<<<<< HEAD
-    pub(crate) fn unpack(self, extended_year: i32) -> ([bool; 12], RataDie) {
-        let month_lengths = core::array::from_fn(|i| self.0 & (1 << (i as u8) as u16) != 0);
-=======
     pub(crate) fn start_day(self, monotonic_year: i32) -> RataDie {
->>>>>>> 96232935
         let start_offset = if (self.0 & 0b1_0000_0000_0000) != 0 {
             -((self.0 >> 13) as i64)
         } else {
             (self.0 >> 13) as i64
         };
-<<<<<<< HEAD
-        (
-            month_lengths,
-            Self::mean_synodic_start_day(extended_year) + start_offset,
-        )
-=======
         Self::mean_synodic_start_day(monotonic_year) + start_offset
     }
 
@@ -116,14 +105,13 @@
         let long_month_bits = self.0 & ((1 << month as u16) - 1);
         prev_month_lengths += long_month_bits.count_ones().try_into().unwrap_or(0);
         prev_month_lengths
->>>>>>> 96232935
     }
 
-    const fn mean_synodic_start_day(extended_year: i32) -> RataDie {
+    const fn mean_synodic_start_day(monotonic_year: i32) -> RataDie {
         // -1 because the epoch is new year of year 1
         // truncating instead of flooring does not matter, as this is used for positive years only
         calendrical_calculations::islamic::ISLAMIC_EPOCH_FRIDAY.add(
-            ((extended_year - 1) as f64 * calendrical_calculations::islamic::MEAN_YEAR_LENGTH)
+            ((monotonic_year - 1) as f64 * calendrical_calculations::islamic::MEAN_YEAR_LENGTH)
                 as i64,
         )
     }
