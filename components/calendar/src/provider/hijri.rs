// This file is part of ICU4X. For terms of use, please see the file
// called LICENSE at the top level of the ICU4X source tree
// (online at: https://github.com/unicode-org/icu4x/blob/main/LICENSE ).

//! 🚧 \[Unstable\] Data provider struct definitions for chinese-based calendars.
//!
//! <div class="stab unstable">
//! 🚧 This code is considered unstable; it may change at any time, in breaking or non-breaking ways,
//! including in SemVer minor releases. While the serde representation of data structs is guaranteed
//! to be stable, their Rust representation might not be. Use with caution.
//! </div>
//!
//! Read more about data providers: [`icu_provider`]

use icu_provider::prelude::*;
use zerovec::ule::{AsULE, ULE};
use zerovec::ZeroVec;

icu_provider::data_marker!(
    /// Precomputed data for the Hijri obsevational calendar
<<<<<<< HEAD
    CalendarHijriObservationalMeccaV1,
    "calendar/hijri/observational/mecca/v1",
    HijriData<'static>,
=======
    CalendarHijriSimulatedMeccaV1,
    "calendar/hijri/simulated/mecca/v1",
    HijriCache<'static>,
>>>>>>> 5538931b
    is_singleton = true,
);

icu_provider::data_marker!(
    /// Precomputed data for the Hijri Umm-Al-Qura calendar
    CalendarHijriUmmalquraV1,
    "calendar/hijri/ummalqura/v1",
    HijriData<'static>,
    is_singleton = true,
);

/// Cached/precompiled data for a certain range of years for a chinese-based
/// calendar. Avoids the need to perform lunar calendar arithmetic for most calendrical
/// operations.
#[derive(Debug, PartialEq, Clone, Default, yoke::Yokeable, zerofrom::ZeroFrom)]
#[cfg_attr(feature = "datagen", derive(serde::Serialize, databake::Bake))]
#[cfg_attr(feature = "datagen", databake(path = icu_calendar::provider::hijri))]
#[cfg_attr(feature = "serde", derive(serde::Deserialize))]
pub struct HijriData<'data> {
    /// The extended year corresponding to the first data entry for this year
    pub first_extended_year: i32,
    /// A list of precomputed data for each year beginning with first_extended_year
    #[cfg_attr(feature = "serde", serde(borrow))]
    pub data: ZeroVec<'data, PackedHijriYearInfo>,
}

icu_provider::data_struct!(
    HijriData<'_>,
    #[cfg(feature = "datagen")]
);

/// The struct containing compiled Hijri YearInfo
///
/// Bit structure (little endian: note that shifts go in the opposite direction!)
///
/// ```text
/// Bit:             0   1   2   3   4   5   6   7
/// Byte 0:          [  month lengths .............
/// Byte 1:         .. months    ] | [ ny offset    ]
/// ```
///
/// Where the New Year Offset is a signed offset from `epoch + MEAN_SYNODIC_MONTH * year * 12` for the given
/// calendar. This number does not appear to be less than 2, however we use all remaining bits for it in case of drift
/// in the math.
/// The month lengths are stored as 1 = 30, 0 = 29 for each month including the leap month.
///
/// <div class="stab unstable">
/// 🚧 This code is considered unstable; it may change at any time, in breaking or non-breaking ways,
/// including in SemVer minor releases. While the serde representation of data structs is guaranteed
/// to be stable, their Rust representation might not be. Use with caution.
/// </div>
#[derive(Copy, Clone, Hash, PartialEq, Eq, PartialOrd, Ord, ULE, Debug)]
#[cfg_attr(feature = "datagen", derive(serde::Serialize, databake::Bake))]
#[cfg_attr(feature = "datagen", databake(path = icu_calendar::provider))]
#[cfg_attr(feature = "serde", derive(serde::Deserialize))]
#[repr(C, packed)]
pub struct PackedHijriYearInfo(pub u8, pub u8);

impl PackedHijriYearInfo {
    #[cfg(feature = "datagen")]
    pub(crate) fn new(month_lengths: [bool; 12], ny_offset: i64) -> Self {
        debug_assert!(
            -8 < ny_offset && ny_offset < 8,
            "Year offset too big to store"
        );
        let ny_offset = ny_offset as i8;

        let mut all = 0u16; // last byte unused

        for (month, length_30) in month_lengths.iter().enumerate() {
            if *length_30 {
                all |= 1 << month as u16;
            }
        }

        if ny_offset < 0 {
            all |= 1 << 12;
        }
        all |= u16::from(ny_offset.unsigned_abs()) << 13;
        let le = all.to_le_bytes();
        Self(le[0], le[1])
    }

    pub(crate) fn unpack(self) -> ([bool; 12], i64) {
        let months = u16::from_le_bytes([self.0, self.1]);
        (
            core::array::from_fn(|i| months & (1 << (i as u8) as u16) != 0),
            if (self.1 & 0b10000) != 0 {
                -((self.1 >> 5) as i64)
            } else {
                (self.1 >> 5) as i64
            },
        )
    }
}

impl AsULE for PackedHijriYearInfo {
    type ULE = Self;
    fn to_unaligned(self) -> Self {
        self
    }
    fn from_unaligned(other: Self) -> Self {
        other
    }
}

#[cfg(test)]
mod tests {
    use super::*;

    fn single_roundtrip(month_lengths: [bool; 12], ny_offset: i64) {
        let packed = PackedHijriYearInfo::new(month_lengths, ny_offset);
        let (month_lengths2, ny_offset2) = packed.unpack();
        assert_eq!(month_lengths, month_lengths2, "Month lengths must match for testcase {month_lengths:?} / {ny_offset}, with packed repr: {packed:?}");
        assert_eq!(ny_offset, ny_offset2, "Month lengths must match for testcase {month_lengths:?} / {ny_offset}, with packed repr: {packed:?}");
    }
    const ALL_FALSE: [bool; 12] = [false; 12];
    const ALL_TRUE: [bool; 12] = [true; 12];
    const MIXED1: [bool; 12] = [
        true, false, true, false, true, false, true, false, true, false, true, false,
    ];
    const MIXED2: [bool; 12] = [
        false, false, true, true, true, false, true, false, false, false, true, true,
    ];
    #[test]
    fn test_hijri_packed_roundtrip() {
        single_roundtrip(ALL_FALSE, 0);
        single_roundtrip(ALL_TRUE, 0);
        single_roundtrip(MIXED1, 0);
        single_roundtrip(MIXED2, 0);

        single_roundtrip(MIXED1, -7);
        single_roundtrip(MIXED2, 7);
        single_roundtrip(MIXED2, 4);
        single_roundtrip(MIXED2, 1);
        single_roundtrip(MIXED2, -1);
        single_roundtrip(MIXED2, -4);
    }
}<|MERGE_RESOLUTION|>--- conflicted
+++ resolved
@@ -18,15 +18,9 @@
 
 icu_provider::data_marker!(
     /// Precomputed data for the Hijri obsevational calendar
-<<<<<<< HEAD
-    CalendarHijriObservationalMeccaV1,
-    "calendar/hijri/observational/mecca/v1",
-    HijriData<'static>,
-=======
     CalendarHijriSimulatedMeccaV1,
     "calendar/hijri/simulated/mecca/v1",
-    HijriCache<'static>,
->>>>>>> 5538931b
+    HijriData<'static>,
     is_singleton = true,
 );
 
