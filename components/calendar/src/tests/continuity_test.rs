--- conflicted
+++ resolved
@@ -72,17 +72,13 @@
     let date = Date::try_new_chinese_with_calendar(-300, 1, 1, cal);
     check_every_250_days(date.unwrap(), 2000);
     let date = Date::try_new_chinese_with_calendar(-10000, 1, 1, cal);
-<<<<<<< HEAD
-    check_every_250_days(date.unwrap(), 2000);
-=======
-    check_every_250_days(date.unwrap());
+    check_every_250_days(date.unwrap(), 2000);
 
     let date = Date::try_new_chinese_with_calendar(1899, 1, 1, cal);
-    check_continuity(date.unwrap());
+    check_continuity(date.unwrap(), 20);
 
     let date = Date::try_new_chinese_with_calendar(2099, 1, 1, cal);
-    check_continuity(date.unwrap());
->>>>>>> b31494d7
+    check_continuity(date.unwrap(), 20);
 }
 
 #[test]
@@ -99,17 +95,13 @@
     let date = Date::try_new_chinese_with_calendar(-10, 1, 1, cal);
     check_continuity(date.unwrap(), 20);
     let date = Date::try_new_chinese_with_calendar(-300, 1, 1, cal);
-<<<<<<< HEAD
-    check_every_250_days(date.unwrap(), 2000);
-=======
-    check_every_250_days(date.unwrap());
+    check_every_250_days(date.unwrap(), 2000);
 
     let date = Date::try_new_chinese_with_calendar(1900, 1, 1, cal);
-    check_continuity(date.unwrap());
+    check_continuity(date.unwrap(), 20);
 
     let date = Date::try_new_chinese_with_calendar(2100, 1, 1, cal);
-    check_continuity(date.unwrap());
->>>>>>> b31494d7
+    check_continuity(date.unwrap(), 20);
 }
 
 #[test]
