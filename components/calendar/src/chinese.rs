// This file is part of ICU4X. For terms of use, please see the file
// called LICENSE at the top level of the ICU4X source tree
// (online at: https://github.com/unicode-org/icu4x/blob/main/LICENSE ).

//! This module contains types and implementations for the Chinese calendar.
//!
//! ```rust
//! use icu::calendar::{Date, DateTime};
//! use tinystr::tinystr;
//!
//! // `Date` type
//! let chinese_date = Date::try_new_chinese_date(4660, 6, 6)
//!     .expect("Failed to initialize Chinese Date instance.");
//!
//! // `DateTime` type
//! let chinese_datetime = DateTime::try_new_chinese_datetime(4660, 6, 6, 13, 1, 0)
//!     .expect("Failed to initialize Chinese DateTime instance");
//!
//! // `Date` checks
//! assert_eq!(chinese_date.year().number, 4660);
//! assert_eq!(chinese_date.year().related_iso, Some(2023));
//! assert_eq!(chinese_date.year().cyclic, Some(40));
//! assert_eq!(chinese_date.month().ordinal, 6);
//! assert_eq!(chinese_date.day_of_month().0, 6);
//!
//! // `DateTime` checks
//! assert_eq!(chinese_datetime.date.year().number, 4660);
//! assert_eq!(chinese_datetime.date.year().related_iso, Some(2023));
//! assert_eq!(chinese_datetime.date.year().cyclic, Some(40));
//! assert_eq!(chinese_datetime.date.month().ordinal, 6);
//! assert_eq!(chinese_datetime.date.day_of_month().0, 6);
//! assert_eq!(chinese_datetime.time.hour.number(), 13);
//! assert_eq!(chinese_datetime.time.minute.number(), 1);
//! assert_eq!(chinese_datetime.time.second.number(), 0);
//! ```

use crate::any_calendar::AnyCalendarKind;
use crate::astronomy::Location;
use crate::calendar_arithmetic::{ArithmeticDate, CalendarArithmetic};
use crate::chinese_based::{ChineseBased, ChineseBasedDateInner};
use crate::helpers::div_rem_euclid;
use crate::iso::{Iso, IsoDateInner};
use crate::rata_die::RataDie;
use crate::types::{Era, FormattableYear, MonthCode};
use crate::{types, Calendar, CalendarError, Date, DateDuration, DateDurationUnit, DateTime};
use tinystr::tinystr;

// The equivalent first day in the Chinese calendar (based on inception of the calendar)
const CHINESE_EPOCH: RataDie = RataDie::new(-963099); // Feb. 15, 2637 BCE (-2636)

/// The Chinese calendar relies on knowing the current day at the moment of a new moon;
/// however, this can vary depending on location. As such, new moon calculations are based
/// on the time in Beijing. Before 1929, local time was used, represented as UTC+(1397/180 h).
/// In 1929, China adopted a standard time zone based on 120 degrees of longitude, meaning
/// from 1929 onward, all new moon calculations are based on UTC+8h.
///
/// Offsets are not given in hours, but in partial days (1 hour = 1 / 24 day)
const UTC_OFFSET_PRE_1929: f64 = (1397.0 / 180.0) / 24.0;
const UTC_OFFSET_POST_1929: f64 = 8.0 / 24.0;

const CHINESE_LOCATION_PRE_1929: Location =
    Location::new_unchecked(39.0, 116.0, 43.5, UTC_OFFSET_PRE_1929);
const CHINESE_LOCATION_POST_1929: Location =
    Location::new_unchecked(39.0, 116.0, 43.5, UTC_OFFSET_POST_1929);

/// The Chinese Calendar
///
/// The [Chinese Calendar] is a lunisolar calendar used traditionally in China as well as in other
/// countries particularly in, but not limited to, East Asia. It is often used today to track important
/// cultural events and holidays like the Chinese Lunar New Year.
///
/// This type can be used with [`Date`] or [`DateTime`] to represent dates in the Chinese calendar.
///
/// # Months
///
/// The Chinese calendar is an astronomical calendar which uses the phases of the moon to track months.
/// Each month starts on the date of the new moon as observed from China, meaning that months last 29
/// or 30 days.
///
/// One year in the Chinese calendar is typically 12 lunar months; however, because 12 lunar months does
/// not line up to one solar year, the Chinese calendar will add an intercalary leap month approximately
/// every three years to keep Chinese calendar months in line with the solar year.
///
/// Leap months can happen after any month; the month in which a leap month occurs is based on the alignment
/// of months with 24 solar terms into which the solar year is divided.
///
/// # Year and Era codes
///
/// Unlike the Gregorian calendar, the Chinese calendar does not traditionally count years in an infinitely
/// increasing sequence. Instead, 10 "celestial stems" and 12 "terrestrial branches" are combined to form a
/// cycle of year names which repeats every 60 years. However, for the purposes of calendar calculations and
/// conversions, this module counts Chinese years in an infinite system similar to ISO, with year 1 in the
/// calendar corresponding to the inception of the calendar, marked as 2637 BCE (ISO: -2636), and negative
/// years marking Chinese years before February 15, 2637 BCE.
///
/// Because the Chinese calendar does not traditionally count years, era codes are not used in this calendar;
/// this crate supports a single era code "chinese".
///
/// This Chinese calendar implementation also supports a related ISO year, which marks the ISO year in which a
/// Chinese year begins, and a cyclic year corresponding to the year in the 60 year cycle as described above.
///
/// For more information, suggested reading materials include:
/// * _Calendrical Calculations_ by Reingold & Dershowitz
/// * _The Mathematics of the Chinese Calendar_ by Helmer Aslaksen (https://citeseerx.ist.psu.edu/viewdoc/download?doi=10.1.1.139.9311&rep=rep1&type=pdf)
/// * Wikipedia: https://en.wikipedia.org/wiki/Chinese_calendar
///
#[derive(Copy, Clone, Debug, Default, PartialEq, Eq, PartialOrd, Ord, Hash)]
#[allow(clippy::exhaustive_structs)] // this type is stable
pub struct Chinese;

/// The inner date type used for representing [`Date`]s of [`Chinese`]. See [`Date`] and [`Chinese`] for more details.
#[derive(Copy, Clone, Debug, Hash, Eq, PartialEq, PartialOrd, Ord)]
pub struct ChineseDateInner(ChineseBasedDateInner<Chinese>);

type Inner = ChineseBasedDateInner<Chinese>;

impl Calendar for Chinese {
    type DateInner = ChineseDateInner;

    // Construct a date from era/month codes and fields
    fn date_from_codes(
        &self,
        era: types::Era,
        year: i32,
        month_code: types::MonthCode,
        day: u8,
    ) -> Result<Self::DateInner, CalendarError> {
        let month = if let Some(ordinal) = Self::ordinal_lunar_month_from_code(year, month_code) {
            ordinal
        } else {
            return Err(CalendarError::UnknownMonthCode(
                month_code.0,
                self.debug_name(),
            ));
        };

        if month > Self::months_for_every_year(year) {
            return Err(CalendarError::UnknownMonthCode(
                month_code.0,
                self.debug_name(),
            ));
        }

        let max_day = Self::month_days(year, month);
        if day > max_day {
            return Err(CalendarError::Overflow {
                field: "day",
                max: max_day as usize,
            });
        }

        if era.0 != tinystr!(16, "chinese") {
            return Err(CalendarError::UnknownEra(era.0, self.debug_name()));
        }

        Ok(ArithmeticDate::new_unchecked(year, month, day))
            .map(ChineseBasedDateInner)
            .map(ChineseDateInner)
    }

    // Construct the date from an ISO date
    fn date_from_iso(&self, iso: Date<Iso>) -> Self::DateInner {
        let fixed = Iso::fixed_from_iso(iso.inner);
        Inner::chinese_based_date_from_fixed(fixed).inner
    }

    // Obtain an ISO date from a Chinese date
    fn date_to_iso(&self, date: &Self::DateInner) -> Date<Iso> {
        let fixed = Inner::fixed_from_chinese_based_date_inner(date.0);
        Iso::iso_from_fixed(fixed)
    }

    //Count the number of months in a given year, specified by providing a date
    // from that year
    fn days_in_year(&self, date: &Self::DateInner) -> u32 {
        Self::days_in_provided_year(date.0 .0.year)
    }

    fn days_in_month(&self, date: &Self::DateInner) -> u8 {
        Self::month_days(date.0 .0.year, date.0 .0.month)
    }

    #[doc(hidden)] // unstable
    fn offset_date(&self, date: &mut Self::DateInner, offset: DateDuration<Self>) {
        date.0 .0.offset_date(offset)
    }

    #[doc(hidden)] // unstable
    #[allow(clippy::field_reassign_with_default)]
    /// Calculate `date2 - date` as a duration
    ///
    /// `calendar2` is the calendar object associated with `date2`. In case the specific calendar objects
    /// differ on date, the date for the first calendar is used, and `date2` may be converted if necessary.
    fn until(
        &self,
        date1: &Self::DateInner,
        date2: &Self::DateInner,
        _calendar2: &Self,
        _largest_unit: DateDurationUnit,
        _smallest_unit: DateDurationUnit,
    ) -> DateDuration<Self> {
        date1.0 .0.until(date2.0 .0, _largest_unit, _smallest_unit)
    }

    /// Obtain a name for the calendar for debug printing
    fn debug_name(&self) -> &'static str {
        "Chinese"
    }

    /// The calendar-specific year represented by `date`
    fn year(&self, date: &Self::DateInner) -> types::FormattableYear {
        Self::format_chinese_year(date.0 .0.year)
    }

    /// The calendar-specific month code represented by `date`;
    /// since the Chinese calendar has leap months, an "L" is appended to the month code for
    /// leap months. For example, in a year where an intercalary month is added after the second
    /// month, the month codes for ordinal monts 1, 2, 3, 4, 5 would be "M01", "M02", "M02L", "M03", "M04".
    fn month(&self, date: &Self::DateInner) -> types::FormattableMonth {
        let ordinal = date.0 .0.month;
        let leap_month = if Self::is_leap_year(date.0 .0.year) {
            Inner::get_leap_month_in_year(Inner::fixed_mid_year_from_year(date.0 .0.year))
        } else {
            14
        };
        let code_inner = if leap_month == ordinal {
            // Month cannot be 1 because a year cannot have a leap month before the first actual month,
            // and the maximum num of months ina leap year is 13.
            debug_assert!((2..=13).contains(&ordinal));
            match ordinal {
                2 => tinystr!(4, "M01L"),
                3 => tinystr!(4, "M02L"),
                4 => tinystr!(4, "M03L"),
                5 => tinystr!(4, "M04L"),
                6 => tinystr!(4, "M05L"),
                7 => tinystr!(4, "M06L"),
                8 => tinystr!(4, "M07L"),
                9 => tinystr!(4, "M08L"),
                10 => tinystr!(4, "M09L"),
                11 => tinystr!(4, "M10L"),
                12 => tinystr!(4, "M11L"),
                13 => tinystr!(4, "M12L"),
                _ => tinystr!(4, "und"),
            }
        } else {
            let mut adjusted_ordinal = ordinal;
            if ordinal > leap_month {
                // Before adjusting for leap month, if ordinal > leap_month,
                // the month cannot be 1 because this implies the leap month is < 1, which is impossible;
                // cannot be 2 because that implies the leap month is = 1, which is impossible,
                // and cannot be more than 13 because max number of months in a year is 13.
                debug_assert!((2..=13).contains(&ordinal));
                adjusted_ordinal -= 1;
            }
            debug_assert!((1..=12).contains(&adjusted_ordinal));
            match adjusted_ordinal {
                1 => tinystr!(4, "M01"),
                2 => tinystr!(4, "M02"),
                3 => tinystr!(4, "M03"),
                4 => tinystr!(4, "M04"),
                5 => tinystr!(4, "M05"),
                6 => tinystr!(4, "M06"),
                7 => tinystr!(4, "M07"),
                8 => tinystr!(4, "M08"),
                9 => tinystr!(4, "M09"),
                10 => tinystr!(4, "M10"),
                11 => tinystr!(4, "M11"),
                12 => tinystr!(4, "M12"),
                _ => tinystr!(4, "und"),
            }
        };
        let code = types::MonthCode(code_inner);
        types::FormattableMonth {
            ordinal: ordinal as u32,
            code,
        }
    }

    /// The calendar-specific day-of-month represented by `date`
    fn day_of_month(&self, date: &Self::DateInner) -> types::DayOfMonth {
        types::DayOfMonth(date.0 .0.day as u32)
    }

    /// Information of the day of the year
    fn day_of_year_info(&self, date: &Self::DateInner) -> types::DayOfYearInfo {
        let prev_year = date.0 .0.year.saturating_sub(1);
        let next_year = date.0 .0.year.saturating_add(1);
        types::DayOfYearInfo {
            day_of_year: date.0 .0.day_of_year(),
            days_in_year: date.0 .0.days_in_year(),
            prev_year: Self::format_chinese_year(prev_year),
            days_in_prev_year: Self::days_in_provided_year(prev_year),
            next_year: Self::format_chinese_year(next_year),
        }
    }

    /// The [`AnyCalendarKind`] corresponding to this calendar
    fn any_calendar_kind(&self) -> Option<AnyCalendarKind> {
        Some(AnyCalendarKind::Chinese)
    }

    fn months_in_year(&self, date: &Self::DateInner) -> u8 {
        Self::months_for_every_year(date.0 .0.year)
    }
}

impl Date<Chinese> {
    /// Construct a new Chinese date from a `year`, `month`, `leap_month`, and `day`.
    /// `year` represents the Chinese year counted infinitely with -2636 (2637 BCE) as year Chinese year 1;
    /// `month` represents the month of the year ordinally (ex. if it is a leap year, the last month will be 13, not 12);
    /// `day` indicates the day of month
    ///
    /// ```rust
    /// use icu::calendar::Date;
    ///
    /// let date_chinese = Date::try_new_chinese_date(4660, 6, 11)
    ///     .expect("Failed to initialize Chinese Date instance.");
    ///
    /// assert_eq!(date_chinese.year().number, 4660);
    /// assert_eq!(date_chinese.year().cyclic, Some(40));
    /// assert_eq!(date_chinese.year().related_iso, Some(2023));
    /// assert_eq!(date_chinese.month().ordinal, 6);
    /// assert_eq!(date_chinese.day_of_month().0, 11);
    /// ```
    pub fn try_new_chinese_date(
        year: i32,
        month: u8,
        day: u8,
    ) -> Result<Date<Chinese>, CalendarError> {
        ArithmeticDate::new_from_lunar_ordinals(year, month, day)
            .map(ChineseBasedDateInner)
            .map(ChineseDateInner)
            .map(|inner| Date::from_raw(inner, Chinese))
    }
}

impl DateTime<Chinese> {
    /// Construct a new Chinese datetime from integers using the
    /// -2636-based year system
    ///
    /// ```rust
    /// use icu::calendar::DateTime;
    ///
    /// let chinese_datetime = DateTime::try_new_chinese_datetime(4660, 6, 11, 13, 1, 0)
    ///     .expect("Failed to initialize Chinese DateTime instance.");
    ///
    /// assert_eq!(chinese_datetime.date.year().number, 4660);
    /// assert_eq!(chinese_datetime.date.year().related_iso, Some(2023));
    /// assert_eq!(chinese_datetime.date.year().cyclic, Some(40));
    /// assert_eq!(chinese_datetime.date.month().ordinal, 6);
    /// assert_eq!(chinese_datetime.date.day_of_month().0, 11);
    /// assert_eq!(chinese_datetime.time.hour.number(), 13);
    /// assert_eq!(chinese_datetime.time.minute.number(), 1);
    /// assert_eq!(chinese_datetime.time.second.number(), 0);
    /// ```
    pub fn try_new_chinese_datetime(
        year: i32,
        month: u8,
        day: u8,
        hour: u8,
        minute: u8,
        second: u8,
    ) -> Result<DateTime<Chinese>, CalendarError> {
        Ok(DateTime {
            date: Date::try_new_chinese_date(year, month, day)?,
            time: types::Time::try_new(hour, minute, second, 0)?,
        })
    }
}

impl ChineseBased for Chinese {
    fn location(fixed: RataDie) -> Location {
        let year = Iso::iso_from_fixed(fixed).year().number;
        if year < 1929 {
            CHINESE_LOCATION_PRE_1929
        } else {
            CHINESE_LOCATION_POST_1929
        }
    }

    const EPOCH: RataDie = CHINESE_EPOCH;

    #[allow(clippy::unwrap_used)]
    fn new_chinese_based_date(year: i32, month: u8, day: u8) -> Date<Chinese> {
        Date::try_new_chinese_date(year, month, day).unwrap()
    }
}

impl Chinese {
    /// Get the current major solar term of an ISO date
    ///
    /// ```rust
    /// use icu::calendar::Date;
    /// use icu::calendar::chinese::Chinese;
    ///
    /// let iso_date = Date::try_new_iso_date(2023, 6, 28)
    ///     .expect("Failed to initialize ISO Date instance.");
    /// let major_solar_term = Chinese::major_solar_term_from_iso(*iso_date.inner());
    /// assert_eq!(major_solar_term, 5);
    /// ```
    pub fn major_solar_term_from_iso(iso: IsoDateInner) -> u32 {
        let fixed: RataDie = Iso::fixed_from_iso(iso);
        Inner::major_solar_term_from_fixed(fixed)
    }

    /// Get the current major solar term of an ISO date
    ///
    /// ```rust
    /// use icu::calendar::Date;
    /// use icu::calendar::chinese::Chinese;
    ///
    /// let iso_date = Date::try_new_iso_date(2023, 6, 28)
    ///     .expect("Failed to initialize ISO Date instance.");
    /// let minor_solar_term = Chinese::minor_solar_term_from_iso(*iso_date.inner());
    /// assert_eq!(minor_solar_term, 5);
    /// ```
    pub fn minor_solar_term_from_iso(iso: IsoDateInner) -> u32 {
        let fixed: RataDie = Iso::fixed_from_iso(iso);
        Inner::minor_solar_term_from_fixed(fixed)
    }

    /// Get the ISO date of the nearest Chinese New Year on or before a given ISO date
    /// ```rust
    /// use icu::calendar::Date;
    /// use icu::calendar::chinese::Chinese;
    ///
    /// let date = Date::try_new_iso_date(2023, 6, 22).expect("Failed to initialize ISO Date");
    /// let chinese_new_year = Chinese::chinese_new_year_on_or_before_iso(date);
    /// assert_eq!(chinese_new_year.year().number, 2023);
    /// assert_eq!(chinese_new_year.month().ordinal, 1);
    /// assert_eq!(chinese_new_year.day_of_month().0, 22);
    /// ```
    pub fn chinese_new_year_on_or_before_iso(iso: Date<Iso>) -> Date<Iso> {
        let iso_inner = iso.inner;
        let fixed = Iso::fixed_from_iso(iso_inner);
        let result_fixed = Inner::new_year_on_or_before_fixed_date(fixed);
        Iso::iso_from_fixed(result_fixed)
    }

    /// Get a FormattableYear from an integer Chinese year
    ///
    /// `era` is always `Era(tinystr!(16, "chinese"))`
    /// `number` is the year since the inception of the Chinese calendar (see [`Chinese`])
    /// `cyclic` is an option with the current year in the sexigesimal cycle (see [`Chinese`])
    /// `related_iso` is the ISO year in which the given Chinese year begins (see [`Chinese`])
    fn format_chinese_year(year: i32) -> FormattableYear {
        let era = Era(tinystr!(16, "chinese"));
        let number = year;
        let cyclic = Some(div_rem_euclid(number - 1, 60).1 + 1);
        let mid_year = Inner::fixed_mid_year_from_year(number);
        let iso_formattable_year = Iso::iso_from_fixed(mid_year).year();
        let related_iso = Some(iso_formattable_year.number);
        types::FormattableYear {
            era,
            number,
            cyclic,
            related_iso,
        }
    }

    /// Get the ordinal lunar month from a code
    ///
    /// TODO: The behavior of this fn is calendar specific, but this needs to be implemented in every lunar
    /// calendar; consider abstracting this function to a Lunar trait
    fn ordinal_lunar_month_from_code(year: i32, code: MonthCode) -> Option<u8> {
        if code.0.len() < 3 {
            return None;
        }
        let mid_year = Inner::fixed_mid_year_from_year(year);
        let leap_month = if Self::is_leap_year(year) {
            Inner::get_leap_month_in_year(mid_year)
        } else {
            // 14 is a sentinel value, greater than all other months, for the purpose of computation only;
            // it is impossible to actually have 14 months in a year.
            14
        };
        let bytes = code.0.all_bytes();
        if bytes[0] != b'M' {
            return None;
        }
        if code.0.len() == 4 && bytes[3] != b'L' {
            return None;
        }
        let mut unadjusted = 0;
        if bytes[1] == b'0' {
            if bytes[2] >= b'1' && bytes[2] <= b'9' {
                unadjusted = bytes[2] - b'0';
            }
        } else if bytes[1] == b'1' && bytes[2] >= b'0' && bytes[2] <= b'2' {
            unadjusted = 10 + bytes[2] - b'0';
        }
        if bytes[3] == b'L' {
            if unadjusted + 1 != leap_month {
                return None;
            } else {
                return Some(unadjusted + 1);
            }
        }
        if unadjusted != 0 {
            if unadjusted + 1 > leap_month {
                return Some(unadjusted + 1);
            } else {
                return Some(unadjusted);
            }
        }
        None
    }
}

#[cfg(test)]
mod test {
    use crate::types::Moment;

    use super::*;

    #[test]
    fn test_chinese_new_moon_directionality() {
        for i in (-1000..1000).step_by(31) {
            let moment = Moment::new(i as f64);
            let before = Inner::new_moon_before(moment);
            let after = Inner::new_moon_on_or_after(moment);
            assert!(before < after, "Chinese new moon directionality failed for Moment: {moment:?}, with:\n\tBefore: {before:?}\n\tAfter: {after:?}");
        }
    }

    #[test]
    fn test_chinese_new_year_on_or_before() {
        let date = Date::try_new_iso_date(2023, 6, 22).expect("Failed to initialize ISO Date");
        let chinese_new_year = Chinese::chinese_new_year_on_or_before_iso(date);
        assert_eq!(chinese_new_year.year().number, 2023);
        assert_eq!(chinese_new_year.month().ordinal, 1);
        assert_eq!(chinese_new_year.day_of_month().0, 22);
    }

    #[test]
    fn test_chinese_from_fixed() {
        #[derive(Debug)]
        struct TestCase {
            fixed: i64,
            expected_year: i32,
            expected_month: u32,
            expected_day: u32,
        }

        let cases = [
            TestCase {
                fixed: -964192,
                expected_year: -2,
                expected_month: 1,
                expected_day: 1,
            },
            TestCase {
                fixed: -963838,
                expected_year: -1,
                expected_month: 1,
                expected_day: 1,
            },
            TestCase {
                fixed: -963129,
                expected_year: 0,
                expected_month: 13,
                expected_day: 1,
            },
            TestCase {
                fixed: -963100,
                expected_year: 0,
                expected_month: 13,
                expected_day: 30,
            },
            TestCase {
                fixed: -963099,
                expected_year: 1,
                expected_month: 1,
                expected_day: 1,
            },
            TestCase {
                fixed: 738700,
                expected_year: 4660,
                expected_month: 6,
                expected_day: 12,
            },
            TestCase {
                fixed: 738718,
                expected_year: 4660,
                expected_month: 6,
                expected_day: 30,
            },
            TestCase {
                fixed: 738747,
                expected_year: 4660,
                expected_month: 7,
                expected_day: 29,
            },
            TestCase {
                fixed: 738748,
                expected_year: 4660,
                expected_month: 8,
                expected_day: 1,
            },
            TestCase {
                fixed: 738865,
                expected_year: 4660,
                expected_month: 11,
                expected_day: 29,
            },
            TestCase {
                fixed: 738895,
                expected_year: 4660,
                expected_month: 12,
                expected_day: 29,
            },
            TestCase {
                fixed: 738925,
                expected_year: 4660,
                expected_month: 13,
                expected_day: 30,
            },
        ];

        for case in cases {
            let chinese = Inner::chinese_based_date_from_fixed(RataDie::new(case.fixed));
            assert_eq!(
                case.expected_year,
                chinese.year().number,
                "Chinese year from fixed failed for case: {case:?}"
            );
            assert_eq!(
                case.expected_month,
                chinese.month().ordinal,
                "Chinese month from fixed failed for case: {case:?}"
            );
            assert_eq!(
                case.expected_day,
                chinese.day_of_month().0,
                "Chinese day_of_month from fixed failed for case: {case:?}"
            );
        }
    }

    #[test]
    fn test_fixed_from_chinese() {
        #[derive(Debug)]
        struct TestCase {
            year: i32,
            month: u8,
            day: u8,
            expected: i64,
        }

        let cases = [
            TestCase {
                year: 4660,
                month: 6,
                day: 6,
                expected: 738694,
            },
            TestCase {
                year: 1,
                month: 1,
                day: 1,
                expected: -963099,
            },
        ];

        for case in cases {
            let date = Date::try_new_chinese_date(case.year, case.month, case.day).unwrap();
            let fixed = Inner::fixed_from_chinese_based_date_inner(date.inner.0).to_i64_date();
            let expected = case.expected;
            assert_eq!(fixed, expected, "Fixed from Chinese failed with expected: {fixed} and calculated: {expected}, for test case: {case:?}");
        }
    }

    #[test]
    fn test_fixed_chinese_roundtrip() {
        let mut fixed = -1963020;
        let max_fixed = 1963020;
        let mut iters = 0;
        let max_iters = 560;
        while fixed < max_fixed && iters < max_iters {
            let rata_die = RataDie::new(fixed);
            let chinese = Inner::chinese_based_date_from_fixed(rata_die);
            let result = Inner::fixed_from_chinese_based_date_inner(chinese.inner.0);
            let result_debug = result.to_i64_date();
            assert_eq!(result, rata_die, "Failed roundtrip fixed -> Chinese -> fixed for fixed: {fixed}, with calculated: {result_debug} from Chinese date:\n{chinese:?}");
            fixed += 7043;
            iters += 1;
        }
    }

    #[test]
    fn test_chinese_epoch() {
        let iso = Date::try_new_iso_date(-2636, 2, 15).unwrap();
        let chinese = iso.to_calendar(Chinese);
        assert_eq!(chinese.year().number, 1);
        assert_eq!(chinese.month().ordinal, 1);
        assert_eq!(chinese.month().code.0, "M01");
        assert_eq!(chinese.day_of_month().0, 1);
        assert_eq!(chinese.year().cyclic, Some(1));
        assert_eq!(chinese.year().related_iso, Some(-2636));
    }

    #[test]
    fn test_iso_to_chinese_negative_years() {
        #[derive(Debug)]
        struct TestCase {
            iso_year: i32,
            iso_month: u8,
            iso_day: u8,
            expected_year: i32,
            expected_month: u32,
            expected_day: u32,
        }

        let cases = [
            TestCase {
                iso_year: -2636,
                iso_month: 2,
                iso_day: 14,
                expected_year: 0,
                expected_month: 13,
                expected_day: 30,
            },
            TestCase {
                iso_year: -2636,
                iso_month: 1,
                iso_day: 15,
                expected_year: 0,
                expected_month: 12,
                expected_day: 30,
            },
        ];

        for case in cases {
            let iso = Date::try_new_iso_date(case.iso_year, case.iso_month, case.iso_day).unwrap();
            let chinese = iso.to_calendar(Chinese);
            assert_eq!(
                case.expected_year,
                chinese.year().number,
                "ISO to Chinese failed for case: {case:?}"
            );
            assert_eq!(
                case.expected_month,
                chinese.month().ordinal,
                "ISO to Chinese failed for case: {case:?}"
            );
            assert_eq!(
                case.expected_day,
                chinese.day_of_month().0,
                "ISO to Chinese failed for case: {case:?}"
            );
        }
    }

    #[test]
    fn test_chinese_leap_months() {
        let expected = [
            (1933, 6),
            (1938, 8),
            (1984, 11),
            (2009, 6),
            (2017, 7),
            (2028, 6),
        ];
        for case in expected {
            let year = case.0;
            let expected_month = case.1;
            let iso = Date::try_new_iso_date(year, 6, 1).unwrap();
            let chinese_year = iso.to_calendar(Chinese).year().number;
            let rata_die = Iso::fixed_from_iso(*iso.inner());
            assert!(Chinese::is_leap_year(chinese_year));
            assert_eq!(expected_month, Inner::get_leap_month_in_year(rata_die));
        }
    }

    #[test]
    fn test_month_days() {
        let year = 4660;
        let cases = [
            (1, 29),
            (2, 30),
            (3, 29),
            (4, 29),
            (5, 30),
            (6, 30),
            (7, 29),
            (8, 30),
            (9, 30),
            (10, 29),
            (11, 30),
            (12, 29),
            (13, 30),
        ];
        for case in cases {
            let days_in_month = Chinese::month_days(year, case.0);
            assert_eq!(
                case.1, days_in_month,
                "month_days test failed for case: {case:?}"
            );
        }
    }

    #[test]
    fn test_ordinal_to_month_code() {
        #[derive(Debug)]
        struct TestCase {
            year: i32,
            month: u8,
            day: u8,
            expected_code: &'static str,
        }

        let cases = [
            TestCase {
                year: 2023,
                month: 1,
                day: 9,
                expected_code: "M12",
            },
            TestCase {
                year: 2023,
                month: 2,
                day: 9,
                expected_code: "M01",
            },
            TestCase {
                year: 2023,
                month: 3,
                day: 9,
                expected_code: "M02",
            },
            TestCase {
                year: 2023,
                month: 4,
                day: 9,
                expected_code: "M02L",
            },
            TestCase {
                year: 2023,
                month: 5,
                day: 9,
                expected_code: "M03",
            },
            TestCase {
                year: 2023,
                month: 6,
                day: 9,
                expected_code: "M04",
            },
            TestCase {
                year: 2023,
                month: 7,
                day: 9,
                expected_code: "M05",
            },
            TestCase {
                year: 2023,
                month: 8,
                day: 9,
                expected_code: "M06",
            },
            TestCase {
                year: 2023,
                month: 9,
                day: 9,
                expected_code: "M07",
            },
            TestCase {
                year: 2023,
                month: 10,
                day: 9,
                expected_code: "M08",
            },
            TestCase {
                year: 2023,
                month: 11,
                day: 9,
                expected_code: "M09",
            },
            TestCase {
                year: 2023,
                month: 12,
                day: 9,
                expected_code: "M10",
            },
            TestCase {
                year: 2024,
                month: 1,
                day: 9,
                expected_code: "M11",
            },
            TestCase {
                year: 2024,
                month: 2,
                day: 9,
                expected_code: "M12",
            },
            TestCase {
                year: 2024,
                month: 2,
                day: 10,
                expected_code: "M01",
            },
        ];

        for case in cases {
            let iso = Date::try_new_iso_date(case.year, case.month, case.day).unwrap();
            let chinese = iso.to_calendar(Chinese);
            let result_code = chinese.month().code.0;
            let expected_code = case.expected_code.to_string();
            assert_eq!(
                expected_code, result_code,
                "Month codes did not match for test case: {case:?}"
            );
        }
    }

    #[test]
    fn test_month_code_to_ordinal() {
        let year = 4660;
        let codes = [
            (1, tinystr!(4, "M01")),
            (2, tinystr!(4, "M02")),
            (3, tinystr!(4, "M02L")),
            (4, tinystr!(4, "M03")),
            (5, tinystr!(4, "M04")),
            (6, tinystr!(4, "M05")),
            (7, tinystr!(4, "M06")),
            (8, tinystr!(4, "M07")),
            (9, tinystr!(4, "M08")),
            (10, tinystr!(4, "M09")),
            (11, tinystr!(4, "M10")),
            (12, tinystr!(4, "M11")),
            (13, tinystr!(4, "M12")),
        ];
        for ordinal_code_pair in codes {
            let code = MonthCode(ordinal_code_pair.1);
            let ordinal = Chinese::ordinal_lunar_month_from_code(year, code);
            assert_eq!(
                ordinal,
                Some(ordinal_code_pair.0),
                "Code to ordinal failed for year: {year}, code: {code}"
            );
        }
    }

    #[test]
    fn check_invalid_month_code_to_ordinal() {
        let non_leap_year = 4659;
        let leap_year = 4660;
        let invalid_codes = [
            (non_leap_year, tinystr!(4, "M2")),
            (leap_year, tinystr!(4, "M0")),
            (non_leap_year, tinystr!(4, "J01")),
            (leap_year, tinystr!(4, "3M")),
            (non_leap_year, tinystr!(4, "M04L")),
            (leap_year, tinystr!(4, "M04L")),
            (non_leap_year, tinystr!(4, "M13")),
            (leap_year, tinystr!(4, "M13")),
        ];
        for year_code_pair in invalid_codes {
            let year = year_code_pair.0;
            let code = MonthCode(year_code_pair.1);
            let ordinal = Chinese::ordinal_lunar_month_from_code(year, code);
            assert_eq!(
                ordinal, None,
                "Invalid month code failed for year: {year}, code: {code}"
            );
        }
    }

    #[test]
<<<<<<< HEAD
    fn beans() {
        let fixed = RataDie::new(-1674257);
        Inner::chinese_based_date_from_fixed(fixed);
=======
    fn test_iso_chinese_roundtrip() {
        for i in -1000..=1000 {
            let year = i;
            let month = i as u8 % 12 + 1;
            let day = i as u8 % 28 + 1;
            let iso = Date::try_new_iso_date(year, month, day).unwrap();
            let chinese = iso.to_calendar(Chinese);
            let result = chinese.to_calendar(Iso);
            assert_eq!(iso, result, "ISO to Chinese roundtrip failed!\nIso: {iso:?}\nChinese: {chinese:?}\nResult: {result:?}");
        }
>>>>>>> 963f05d9
    }
}<|MERGE_RESOLUTION|>--- conflicted
+++ resolved
@@ -969,11 +969,6 @@
     }
 
     #[test]
-<<<<<<< HEAD
-    fn beans() {
-        let fixed = RataDie::new(-1674257);
-        Inner::chinese_based_date_from_fixed(fixed);
-=======
     fn test_iso_chinese_roundtrip() {
         for i in -1000..=1000 {
             let year = i;
@@ -984,6 +979,5 @@
             let result = chinese.to_calendar(Iso);
             assert_eq!(iso, result, "ISO to Chinese roundtrip failed!\nIso: {iso:?}\nChinese: {chinese:?}\nResult: {result:?}");
         }
->>>>>>> 963f05d9
     }
 }