--- conflicted
+++ resolved
@@ -713,11 +713,7 @@
 /// NOTE: This should not cause overflow errors for most cases, but consider
 /// alternative implementations if necessary.
 #[derive(Debug, Copy, Clone, PartialEq, PartialOrd)]
-<<<<<<< HEAD
-pub struct Moment(f64);
-=======
 pub(crate) struct Moment(f64);
->>>>>>> d22475d4
 
 /// Add a number of days to a Moment
 impl Add<f64> for Moment {
