--- conflicted
+++ resolved
@@ -42,38 +42,9 @@
     Cyclic(CyclicYear),
 }
 
-<<<<<<< HEAD
-impl YearInfo {
-    /// Construct a new Year given an era and number
-    pub(crate) fn new(extended_year: i32, era: EraYear) -> Self {
-        Self {
-            extended_year,
-            kind: YearKind::Era(era),
-        }
-    }
-    /// Construct a new cyclic Year given a cycle and a related_iso
-    pub(crate) fn new_cyclic(extended_year: i32, cycle: u8, related_iso: i32) -> Self {
-        Self {
-            extended_year,
-            kind: YearKind::Cyclic(CyclicYear {
-                year: cycle,
-                related_iso,
-            }),
-        }
-    }
-    /// Get the year in the era if this is a non-cyclic calendar
-    ///
-    /// Gets the eraYear for era dates, otherwise falls back to Extended Year
-    pub fn era_year(self) -> Option<i32> {
-        match self.kind {
-            YearKind::Era(e) => Some(e.era_year),
-            YearKind::Cyclic(..) => None,
-        }
-=======
 impl From<EraYear> for YearInfo {
     fn from(value: EraYear) -> Self {
         Self::Era(value)
->>>>>>> d2c95027
     }
 }
 
@@ -102,26 +73,11 @@
         }
     }
 
-<<<<<<< HEAD
-    /// Return the cyclic year, if any
-    pub fn cyclic(self) -> Option<u8> {
-        match self.kind {
-            YearKind::Era(..) => None,
-            YearKind::Cyclic(cy) => Some(cy.year),
-        }
-    }
-    /// Return the Related ISO year, if any
-    pub fn related_iso(self) -> Option<i32> {
-        match self.kind {
-            YearKind::Era(..) => None,
-            YearKind::Cyclic(cy) => Some(cy.related_iso),
-=======
     /// Get the cyclic year informat, if available
     pub fn cyclic(self) -> Option<CyclicYear> {
         match self {
             Self::Era(_) => None,
             Self::Cyclic(c) => Some(c),
->>>>>>> d2c95027
         }
     }
 }
