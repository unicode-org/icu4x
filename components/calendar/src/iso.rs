--- conflicted
+++ resolved
@@ -31,11 +31,7 @@
 
 use crate::any_calendar::AnyCalendarKind;
 use crate::calendar_arithmetic::{ArithmeticDate, CalendarArithmetic};
-<<<<<<< HEAD
 use crate::helpers::{div_rem_euclid, quotient};
-=======
-use crate::helpers;
->>>>>>> 8537f896
 use crate::{types, Calendar, CalendarError, Date, DateDuration, DateDurationUnit, DateTime};
 use tinystr::tinystr;
 
@@ -434,11 +430,7 @@
     // Lisp code reference: https://github.com/EdReingold/calendar-code2/blob/1ee51ecfaae6f856b0d7de3e36e9042100b4f424/calendar.l#L1191-L1217
     fn iso_year_from_fixed(date: i32) -> i32 {
         // 400 year cycles have 146097 days
-<<<<<<< HEAD
         let (n_400, date) = div_rem_euclid(date, 146097);
-=======
-        let (n_400, date) = helpers::div_rem_euclid(date, 146097);
->>>>>>> 8537f896
 
         // 100 year cycles have 36524 days
         let (n_100, date) = div_rem_euclid(date, 36524);
