// This file is part of ICU4X. For terms of use, please see the file
// called LICENSE at the top level of the ICU4X source tree
// (online at: https://github.com/unicode-org/icu4x/blob/main/LICENSE ).

//! Module for working with multiple calendars at once

use crate::cal::iso::IsoDateInner;
use crate::cal::*;
use crate::error::DateError;
use crate::options::DateFromFieldsOptions;
use crate::options::{DateAddOptions, DateDifferenceOptions};
use crate::types::{DateFields, YearInfo};
use crate::{types, AsCalendar, Calendar, Date, Ref};

use crate::preferences::{CalendarAlgorithm, HijriCalendarAlgorithm};
use icu_locale_core::preferences::define_preferences;
use icu_locale_core::subtags::region;
use icu_provider::prelude::*;

use core::fmt;

define_preferences!(
    /// The preferences for calendars formatting.
    [Copy]
    CalendarPreferences,
    {
        /// The user's preferred calendar system.
        calendar_algorithm: CalendarAlgorithm
    }
);

/// This is a calendar that encompasses all formattable calendars supported by this crate
///
/// This allows for the construction of [`Date`] objects that have their calendar known at runtime.
///
/// This can be constructed by calling `.into()` on a concrete calendar type if the calendar type is known at
/// compile time. When the type is known at runtime, the [`AnyCalendar::new()`] and sibling methods may be used.
///
/// [`Date`] can also be converted to [`AnyCalendar`]-compatible ones
/// via [`Date::to_any()`](crate::Date::to_any()).
///
/// There are many ways of constructing an AnyCalendar'd date:
/// ```
/// use icu::calendar::{AnyCalendar, AnyCalendarKind, Date, cal::Japanese, types::MonthCode};
/// use icu::locale::locale;
/// use tinystr::tinystr;
/// # use std::rc::Rc;
///
/// let locale = locale!("en-u-ca-japanese"); // English with the Japanese calendar
///
/// let calendar = AnyCalendar::new(AnyCalendarKind::new(locale.into()));
/// let calendar = Rc::new(calendar); // Avoid cloning it each time
///                                   // If everything is a local reference, you may use icu::calendar::Ref instead.
///
/// // construct from era code, year, month code, day, and a calendar
/// // This is March 28, 15 Heisei
/// let manual_date = Date::try_new_from_codes(Some("heisei"), 15, MonthCode(tinystr!(4, "M03")), 28, calendar.clone())
///                     .expect("Failed to construct Date manually");
///
///
/// // construct another date by converting from ISO
/// let iso_date = Date::try_new_iso(2020, 9, 1)
///     .expect("Failed to construct ISO Date.");
/// let iso_converted = iso_date.to_calendar(calendar);
///
/// // Construct a date in the appropriate typed calendar and convert
/// let japanese_calendar = Japanese::new();
/// let japanese_date = Date::try_new_japanese_with_calendar("heisei", 15, 3, 28,
///                                                         japanese_calendar).unwrap();
/// // This is a Date<AnyCalendar>
/// let any_japanese_date = japanese_date.to_any();
/// ```
#[derive(Debug, Clone)]
#[non_exhaustive]
pub enum AnyCalendar {
    /// A [`Buddhist`] calendar
    Buddhist(Buddhist),
    /// A [`Chinese`] calendar
    Chinese(LunarChinese<chinese::China>),
    /// A [`Coptic`] calendar
    Coptic(Coptic),
    /// A [`Dangi`] calendar
    Dangi(LunarChinese<chinese::Korea>),
    /// An [`Ethiopian`] calendar
    Ethiopian(Ethiopian),
    /// A [`Gregorian`] calendar
    Gregorian(Gregorian),
    /// A [`Hebrew`] calendar
    Hebrew(Hebrew),
    /// An [`Indian`] calendar
    Indian(Indian),
    /// A [`HijriTabular`] calendar
    HijriTabular(Hijri<hijri::TabularAlgorithm>),
    /// A [`HijriSimulated`] calendar
    HijriSimulated(Hijri<hijri::AstronomicalSimulation>),
    /// A [`HijriUmmAlQura`] calendar
    HijriUmmAlQura(Hijri<hijri::UmmAlQura>),
    /// An [`Iso`] calendar
    Iso(Iso),
    /// A [`Japanese`] calendar
    Japanese(Japanese),
    /// A [`JapaneseExtended`] calendar
    JapaneseExtended(JapaneseExtended),
    /// A [`Persian`] calendar
    Persian(Persian),
    /// A [`Roc`] calendar
    Roc(Roc),
}

// TODO(#3469): Decide on the best way to implement Ord.
/// The inner date type for [`AnyCalendar`]
#[derive(Clone, PartialEq, Eq, Debug, Copy)]
#[non_exhaustive]
pub enum AnyDateInner {
    /// A date for a [`Buddhist`] calendar
    Buddhist(<Buddhist as Calendar>::DateInner),
    /// A date for a [`Chinese`] calendar
    Chinese(<LunarChinese<chinese::China> as Calendar>::DateInner),
    /// A date for a [`Coptic`] calendar
    Coptic(<Coptic as Calendar>::DateInner),
    /// A date for a [`Dangi`] calendar
    Dangi(<LunarChinese<chinese::Korea> as Calendar>::DateInner),
    /// A date for an [`Ethiopian`] calendar
    Ethiopian(<Ethiopian as Calendar>::DateInner),
    /// A date for a [`Gregorian`] calendar
    Gregorian(<Gregorian as Calendar>::DateInner),
    /// A date for a [`Hebrew`] calendar
    Hebrew(<Hebrew as Calendar>::DateInner),
    /// A date for an [`Indian`] calendar
    Indian(<Indian as Calendar>::DateInner),
    /// A date for a [`HijriTabular`] calendar
    HijriTabular(
        <Hijri<hijri::TabularAlgorithm> as Calendar>::DateInner,
        hijri::TabularAlgorithm,
    ),
    /// A date for a [`HijriSimulated`] calendar
    HijriSimulated(<Hijri<hijri::AstronomicalSimulation> as Calendar>::DateInner),
    /// A date for a [`HijriUmmAlQura`] calendar
    HijriUmmAlQura(<Hijri<hijri::UmmAlQura> as Calendar>::DateInner),
    /// A date for an [`Iso`] calendar
    Iso(<Iso as Calendar>::DateInner),
    /// A date for a [`Japanese`] calendar
    Japanese(<Japanese as Calendar>::DateInner),
    /// A date for a [`JapaneseExtended`] calendar
    JapaneseExtended(<JapaneseExtended as Calendar>::DateInner),
    /// A date for a [`Persian`] calendar
    Persian(<Persian as Calendar>::DateInner),
    /// A date for a [`Roc`] calendar
    Roc(<Roc as Calendar>::DateInner),
}

impl PartialOrd for AnyDateInner {
<<<<<<< HEAD
    fn partial_cmp(&self, other: &Self) -> Option<core::cmp::Ordering> {
        match (self, other) {
            (AnyDateInner::Buddhist(d1), AnyDateInner::Buddhist(d2)) => d1.partial_cmp(d2),
            (AnyDateInner::Chinese(d1), AnyDateInner::Chinese(d2)) => d1.partial_cmp(d2),
            (AnyDateInner::Coptic(d1), AnyDateInner::Coptic(d2)) => d1.partial_cmp(d2),
            (AnyDateInner::Dangi(d1), AnyDateInner::Dangi(d2)) => d1.partial_cmp(d2),
            (AnyDateInner::Ethiopian(d1), AnyDateInner::Ethiopian(d2)) => d1.partial_cmp(d2),
            (AnyDateInner::Gregorian(d1), AnyDateInner::Gregorian(d2)) => d1.partial_cmp(d2),
            (AnyDateInner::Hebrew(d1), AnyDateInner::Hebrew(d2)) => d1.partial_cmp(d2),
            (AnyDateInner::Indian(d1), AnyDateInner::Indian(d2)) => d1.partial_cmp(d2),
            (&AnyDateInner::HijriTabular(ref d1, s1), &AnyDateInner::HijriTabular(ref d2, s2))
                if s1 == s2 =>
            {
                d1.partial_cmp(d2)
            }
            (AnyDateInner::HijriSimulated(d1), AnyDateInner::HijriSimulated(d2)) => {
                d1.partial_cmp(d2)
            }
            (AnyDateInner::HijriUmmAlQura(d1), AnyDateInner::HijriUmmAlQura(d2)) => {
                d1.partial_cmp(d2)
            }
            (AnyDateInner::Iso(d1), AnyDateInner::Iso(d2)) => d1.partial_cmp(d2),
            (AnyDateInner::Japanese(d1), AnyDateInner::Japanese(d2)) => d1.partial_cmp(d2),
            (AnyDateInner::JapaneseExtended(d1), AnyDateInner::JapaneseExtended(d2)) => {
                d1.partial_cmp(d2)
            }
            (AnyDateInner::Persian(d1), AnyDateInner::Persian(d2)) => d1.partial_cmp(d2),
            (AnyDateInner::Roc(d1), AnyDateInner::Roc(d2)) => d1.partial_cmp(d2),
=======
    #[rustfmt::skip]
    fn partial_cmp(&self, other: &Self) -> Option<core::cmp::Ordering> {
        use AnyDateInner::*;
        match (self, other) {
            (Buddhist(d1), Buddhist(d2)) => d1.partial_cmp(d2),
            (Chinese(d1), Chinese(d2)) => d1.partial_cmp(d2),
            (Coptic(d1), Coptic(d2)) => d1.partial_cmp(d2),
            (Dangi(d1), Dangi(d2)) => d1.partial_cmp(d2),
            (Ethiopian(d1), Ethiopian(d2)) => d1.partial_cmp(d2),
            (Gregorian(d1), Gregorian(d2)) => d1.partial_cmp(d2),
            (Hebrew(d1), Hebrew(d2)) => d1.partial_cmp(d2),
            (Indian(d1), Indian(d2)) => d1.partial_cmp(d2),
            (&HijriTabular(ref d1, s1), &HijriTabular(ref d2, s2)) if s1 == s2 => d1.partial_cmp(d2),
            (HijriSimulated(d1), HijriSimulated(d2)) => d1.partial_cmp(d2),
            (HijriUmmAlQura(d1), HijriUmmAlQura(d2)) => d1.partial_cmp(d2),
            (Iso(d1), Iso(d2)) => d1.partial_cmp(d2),
            (Japanese(d1), Japanese(d2)) => d1.partial_cmp(d2),
            (JapaneseExtended(d1), JapaneseExtended(d2)) => d1.partial_cmp(d2),
            (Persian(d1), Persian(d2)) => d1.partial_cmp(d2),
            (Roc(d1), Roc(d2)) => d1.partial_cmp(d2),
>>>>>>> 50f3a55e
            _ => None,
        }
    }
}

macro_rules! match_cal_and_date {
    (match ($cal:ident, $date:ident): ($cal_matched:ident, $date_matched:ident) => $e:expr) => {
        match ($cal, $date) {
            (&Self::Buddhist(ref $cal_matched), &AnyDateInner::Buddhist(ref $date_matched)) => $e,
            (&Self::Chinese(ref $cal_matched), &AnyDateInner::Chinese(ref $date_matched)) => $e,
            (&Self::Coptic(ref $cal_matched), &AnyDateInner::Coptic(ref $date_matched)) => $e,
            (&Self::Dangi(ref $cal_matched), &AnyDateInner::Dangi(ref $date_matched)) => $e,
            (&Self::Ethiopian(ref $cal_matched), &AnyDateInner::Ethiopian(ref $date_matched)) => $e,
            (&Self::Gregorian(ref $cal_matched), &AnyDateInner::Gregorian(ref $date_matched)) => $e,
            (&Self::Hebrew(ref $cal_matched), &AnyDateInner::Hebrew(ref $date_matched)) => $e,
            (&Self::Indian(ref $cal_matched), &AnyDateInner::Indian(ref $date_matched)) => $e,
            (
                &Self::HijriTabular(ref $cal_matched),
                &AnyDateInner::HijriTabular(ref $date_matched, sighting),
            ) if $cal_matched.0 == sighting => $e,
            (
                &Self::HijriSimulated(ref $cal_matched),
                &AnyDateInner::HijriSimulated(ref $date_matched),
            ) => $e,
            (
                &Self::HijriUmmAlQura(ref $cal_matched),
                &AnyDateInner::HijriUmmAlQura(ref $date_matched),
            ) => $e,
            (&Self::Iso(ref $cal_matched), &AnyDateInner::Iso(ref $date_matched)) => $e,
            (&Self::Japanese(ref $cal_matched), &AnyDateInner::Japanese(ref $date_matched)) => $e,
            (
                &Self::JapaneseExtended(ref $cal_matched),
                &AnyDateInner::JapaneseExtended(ref $date_matched),
            ) => $e,
            (&Self::Persian(ref $cal_matched), &AnyDateInner::Persian(ref $date_matched)) => $e,
            (&Self::Roc(ref $cal_matched), &AnyDateInner::Roc(ref $date_matched)) => $e,
            // This is only reached from misuse of from_raw, a semi-internal api
            _ => panic!("AnyCalendar with mismatched date type"),
        }
    };
}

macro_rules! match_cal {
    (match $cal:ident: ($cal_matched:ident) => $e:expr) => {
        match $cal {
            &Self::Buddhist(ref $cal_matched) => AnyDateInner::Buddhist($e),
            &Self::Chinese(ref $cal_matched) => AnyDateInner::Chinese($e),
            &Self::Coptic(ref $cal_matched) => AnyDateInner::Coptic($e),
            &Self::Dangi(ref $cal_matched) => AnyDateInner::Dangi($e),
            &Self::Ethiopian(ref $cal_matched) => AnyDateInner::Ethiopian($e),
            &Self::Gregorian(ref $cal_matched) => AnyDateInner::Gregorian($e),
            &Self::Hebrew(ref $cal_matched) => AnyDateInner::Hebrew($e),
            &Self::Indian(ref $cal_matched) => AnyDateInner::Indian($e),
            &Self::HijriSimulated(ref $cal_matched) => AnyDateInner::HijriSimulated($e),
            &Self::HijriTabular(ref $cal_matched) => AnyDateInner::HijriTabular($e, $cal_matched.0),
            &Self::HijriUmmAlQura(ref $cal_matched) => AnyDateInner::HijriUmmAlQura($e),
            &Self::Iso(ref $cal_matched) => AnyDateInner::Iso($e),
            &Self::Japanese(ref $cal_matched) => AnyDateInner::Japanese($e),
            &Self::JapaneseExtended(ref $cal_matched) => AnyDateInner::JapaneseExtended($e),
            &Self::Persian(ref $cal_matched) => AnyDateInner::Persian($e),
            &Self::Roc(ref $cal_matched) => AnyDateInner::Roc($e),
        }
    };
}

/// Error returned when comparing two [`Date`]s with [`AnyCalendar`].
#[derive(Clone, Copy, PartialEq, Debug)]
#[non_exhaustive]
#[doc(hidden)] // unstable, not yet graduated
pub enum AnyCalendarDifferenceError {
    /// The calendars of the two dates being compared are not equal.
    ///
    /// To compare dates in different calendars, convert them to the same calendar first.
    ///
    /// # Examples
    ///
    /// ```
    /// use icu::calendar::Date;
    /// use icu::calendar::cal::AnyCalendarDifferenceError;
    ///
    /// let d1 = Date::try_new_gregorian(2000, 1, 1).unwrap().to_any();
    /// let d2 = Date::try_new_hebrew(5780, 1, 1).unwrap().to_any();
    ///
    /// assert!(matches!(
    ///     d1.try_until_with_options(&d2, Default::default()),
    ///     Err(AnyCalendarDifferenceError::MismatchedCalendars),
    /// ));
    ///
    /// // To compare the dates, convert them to the same calendar,
    /// // such as ISO.
    ///
    /// assert!(matches!(
    ///     d1.to_iso().try_until_with_options(&d2.to_iso(), Default::default()),
    ///     Ok(_)
    /// ));
    /// ```
    MismatchedCalendars,
}

impl crate::cal::scaffold::UnstableSealed for AnyCalendar {}
impl Calendar for AnyCalendar {
    type DateInner = AnyDateInner;
    type Year = YearInfo;
    type DifferenceError = AnyCalendarDifferenceError;

    fn from_fields(
        &self,
        fields: DateFields,
        options: DateFromFieldsOptions,
    ) -> Result<Self::DateInner, DateError> {
        Ok(match_cal!(match self: (c) => c.from_fields(fields, options)?))
    }

    fn from_iso(&self, iso: IsoDateInner) -> AnyDateInner {
        match_cal!(match self: (c) => c.from_iso(iso))
    }

    fn from_rata_die(&self, rd: calendrical_calculations::rata_die::RataDie) -> Self::DateInner {
        match_cal!(match self: (c) => c.from_rata_die(rd))
    }

    fn to_rata_die(&self, date: &Self::DateInner) -> calendrical_calculations::rata_die::RataDie {
        match_cal_and_date!(match (self, date): (c, d) => c.to_rata_die(d))
    }

    fn to_iso(&self, date: &Self::DateInner) -> IsoDateInner {
        match_cal_and_date!(match (self, date): (c, d) => c.to_iso(d))
    }

    fn months_in_year(&self, date: &Self::DateInner) -> u8 {
        match_cal_and_date!(match (self, date): (c, d) => c.months_in_year(d))
    }

    fn days_in_year(&self, date: &Self::DateInner) -> u16 {
        match_cal_and_date!(match (self, date): (c, d) => c.days_in_year(d))
    }

    fn days_in_month(&self, date: &Self::DateInner) -> u8 {
        match_cal_and_date!(match (self, date): (c, d) => c.days_in_month(d))
    }

    fn add(
        &self,
        date: &Self::DateInner,
        duration: types::DateDuration,
        options: DateAddOptions,
    ) -> Result<Self::DateInner, DateError> {
        let mut date = *date;
        match (self, &mut date) {
            (Self::Buddhist(c), AnyDateInner::Buddhist(ref mut d)) => {
                *d = c.add(d, duration, options)?
            }
            (Self::Chinese(c), AnyDateInner::Chinese(ref mut d)) => {
                *d = c.add(d, duration, options)?
            }
            (Self::Coptic(c), AnyDateInner::Coptic(ref mut d)) => {
                *d = c.add(d, duration, options)?
            }
            (Self::Dangi(c), AnyDateInner::Dangi(ref mut d)) => *d = c.add(d, duration, options)?,
            (Self::Ethiopian(c), AnyDateInner::Ethiopian(ref mut d)) => {
                *d = c.add(d, duration, options)?
            }
            (Self::Gregorian(c), AnyDateInner::Gregorian(ref mut d)) => {
                *d = c.add(d, duration, options)?
            }
            (Self::Hebrew(c), AnyDateInner::Hebrew(ref mut d)) => {
                *d = c.add(d, duration, options)?
            }
            (Self::Indian(c), AnyDateInner::Indian(ref mut d)) => {
                *d = c.add(d, duration, options)?
            }
            (Self::HijriTabular(c), AnyDateInner::HijriTabular(ref mut d, sighting))
                if c.0 == *sighting =>
            {
                *d = c.add(d, duration, options)?
            }
            (Self::HijriSimulated(c), AnyDateInner::HijriSimulated(ref mut d)) => {
                *d = c.add(d, duration, options)?
            }
            (Self::HijriUmmAlQura(c), AnyDateInner::HijriUmmAlQura(ref mut d)) => {
                *d = c.add(d, duration, options)?
            }
            (Self::Iso(c), AnyDateInner::Iso(ref mut d)) => *d = c.add(d, duration, options)?,
            (Self::Japanese(c), AnyDateInner::Japanese(ref mut d)) => {
                *d = c.add(d, duration, options)?
            }
            (Self::JapaneseExtended(c), AnyDateInner::JapaneseExtended(ref mut d)) => {
                *d = c.add(d, duration, options)?
            }
            (Self::Persian(c), AnyDateInner::Persian(ref mut d)) => {
                *d = c.add(d, duration, options)?
            }
            (Self::Roc(c), AnyDateInner::Roc(ref mut d)) => *d = c.add(d, duration, options)?,
            // This is only reached from misuse of from_raw, a semi-internal api
            #[expect(clippy::panic)]
            _ => panic!("AnyCalendar with mismatched date type"),
        }
        Ok(date)
    }

    fn until(
        &self,
        date1: &Self::DateInner,
        date2: &Self::DateInner,
        options: DateDifferenceOptions,
    ) -> Result<types::DateDuration, Self::DifferenceError> {
        let Ok(r) = match (self, date1, date2) {
            (Self::Buddhist(c1), AnyDateInner::Buddhist(d1), AnyDateInner::Buddhist(d2)) => {
                c1.until(d1, d2, options)
            }
            (Self::Chinese(c1), AnyDateInner::Chinese(d1), AnyDateInner::Chinese(d2)) => {
                c1.until(d1, d2, options)
            }
            (Self::Coptic(c1), AnyDateInner::Coptic(d1), AnyDateInner::Coptic(d2)) => {
                c1.until(d1, d2, options)
            }
            (Self::Dangi(c1), AnyDateInner::Dangi(d1), AnyDateInner::Dangi(d2)) => {
                c1.until(d1, d2, options)
            }
            (Self::Ethiopian(c1), AnyDateInner::Ethiopian(d1), AnyDateInner::Ethiopian(d2)) => {
                c1.until(d1, d2, options)
            }
            (Self::Gregorian(c1), AnyDateInner::Gregorian(d1), AnyDateInner::Gregorian(d2)) => {
                c1.until(d1, d2, options)
            }
            (Self::Hebrew(c1), AnyDateInner::Hebrew(d1), AnyDateInner::Hebrew(d2)) => {
                c1.until(d1, d2, options)
            }
            (Self::Indian(c1), AnyDateInner::Indian(d1), AnyDateInner::Indian(d2)) => {
                c1.until(d1, d2, options)
            }
            (
                Self::HijriTabular(c1),
                &AnyDateInner::HijriTabular(ref d1, s1),
                &AnyDateInner::HijriTabular(ref d2, s2),
            ) if c1.0 == s1 && s1 == s2 => c1.until(d1, d2, options),
            (
                Self::HijriSimulated(c1),
                AnyDateInner::HijriSimulated(d1),
                AnyDateInner::HijriSimulated(d2),
            ) => c1.until(d1, d2, options),
            (
                Self::HijriUmmAlQura(c1),
                AnyDateInner::HijriUmmAlQura(d1),
                AnyDateInner::HijriUmmAlQura(d2),
            ) => c1.until(d1, d2, options),
            (Self::Iso(c1), AnyDateInner::Iso(d1), AnyDateInner::Iso(d2)) => {
                c1.until(d1, d2, options)
            }
            (Self::Japanese(c1), AnyDateInner::Japanese(d1), AnyDateInner::Japanese(d2)) => {
                c1.until(d1, d2, options)
            }
            (
                Self::JapaneseExtended(c1),
                AnyDateInner::JapaneseExtended(d1),
                AnyDateInner::JapaneseExtended(d2),
            ) => c1.until(d1, d2, options),
            (Self::Persian(c1), AnyDateInner::Persian(d1), AnyDateInner::Persian(d2)) => {
                c1.until(d1, d2, options)
            }
            (Self::Roc(c1), AnyDateInner::Roc(d1), AnyDateInner::Roc(d2)) => {
                c1.until(d1, d2, options)
            }
            _ => {
                return Err(AnyCalendarDifferenceError::MismatchedCalendars);
            }
        };
        Ok(r)
    }

    fn year_info(&self, date: &Self::DateInner) -> types::YearInfo {
        match_cal_and_date!(match (self, date): (c, d) => c.year_info(d).into())
    }

    /// The calendar-specific check if `date` is in a leap year
    fn is_in_leap_year(&self, date: &Self::DateInner) -> bool {
        match_cal_and_date!(match (self, date): (c, d) => c.is_in_leap_year(d))
    }

    /// The calendar-specific month represented by `date`
    fn month(&self, date: &Self::DateInner) -> types::MonthInfo {
        match_cal_and_date!(match (self, date): (c, d) => c.month(d))
    }

    /// The calendar-specific day-of-month represented by `date`
    fn day_of_month(&self, date: &Self::DateInner) -> types::DayOfMonth {
        match_cal_and_date!(match (self, date): (c, d) => c.day_of_month(d))
    }

    /// Information of the day of the year
    fn day_of_year(&self, date: &Self::DateInner) -> types::DayOfYear {
        match_cal_and_date!(match (self, date): (c, d) => c.day_of_year(d))
    }

    fn debug_name(&self) -> &'static str {
        match self.kind() {
            AnyCalendarKind::Buddhist => "AnyCalendar (Buddhist)",
            AnyCalendarKind::Chinese => "AnyCalendar (Chinese)",
            AnyCalendarKind::Coptic => "AnyCalendar (Coptic)",
            AnyCalendarKind::Dangi => "AnyCalendar (Dangi)",
            AnyCalendarKind::Ethiopian => "AnyCalendar (Ethiopian, Amete Miret)",
            AnyCalendarKind::EthiopianAmeteAlem => "AnyCalendar (Ethiopian, Amete Alem)",
            AnyCalendarKind::Gregorian => "AnyCalendar (Gregorian)",
            AnyCalendarKind::Hebrew => "AnyCalendar (Hebrew)",
            AnyCalendarKind::Indian => "AnyCalendar (Indian)",
            AnyCalendarKind::HijriTabularTypeIIFriday => {
                "AnyCalendar (Hijri, tabular, type II leap years, Friday epoch)"
            }
            AnyCalendarKind::HijriTabularTypeIIThursday => {
                "AnyCalendar (Hijri, tabular, type II leap years, Thursday epoch)"
            }
            AnyCalendarKind::HijriSimulatedMecca => "AnyCalendar (Hijri, simulated Mecca)",
            AnyCalendarKind::HijriUmmAlQura => "AnyCalendar (Hijri, Umm al-Qura)",
            AnyCalendarKind::Iso => "AnyCalendar (Iso)",
            AnyCalendarKind::Japanese => "AnyCalendar (Japanese)",
            AnyCalendarKind::JapaneseExtended => "AnyCalendar (Japanese, historical era data)",
            AnyCalendarKind::Persian => "AnyCalendar (Persian)",
            AnyCalendarKind::Roc => "AnyCalendar (Roc)",
        }
    }

    fn calendar_algorithm(&self) -> Option<CalendarAlgorithm> {
        match self {
            Self::Buddhist(ref c) => c.calendar_algorithm(),
            Self::Chinese(ref c) => c.calendar_algorithm(),
            Self::Coptic(ref c) => c.calendar_algorithm(),
            Self::Dangi(ref c) => c.calendar_algorithm(),
            Self::Ethiopian(ref c) => c.calendar_algorithm(),
            Self::Gregorian(ref c) => c.calendar_algorithm(),
            Self::Hebrew(ref c) => c.calendar_algorithm(),
            Self::Indian(ref c) => c.calendar_algorithm(),
            Self::HijriSimulated(ref c) => c.calendar_algorithm(),
            Self::HijriTabular(ref c) => c.calendar_algorithm(),
            Self::HijriUmmAlQura(ref c) => c.calendar_algorithm(),
            Self::Iso(ref c) => c.calendar_algorithm(),
            Self::Japanese(ref c) => c.calendar_algorithm(),
            Self::JapaneseExtended(ref c) => c.calendar_algorithm(),
            Self::Persian(ref c) => c.calendar_algorithm(),
            Self::Roc(ref c) => c.calendar_algorithm(),
        }
    }
}

impl AnyCalendar {
    /// Constructs an AnyCalendar for a given calendar kind from compiled data.
    ///
    /// ✨ *Enabled with the `compiled_data` Cargo feature.*
    ///
    /// [📚 Help choosing a constructor](icu_provider::constructors)
    #[cfg(feature = "compiled_data")]
    pub const fn new(kind: AnyCalendarKind) -> Self {
        match kind {
            AnyCalendarKind::Buddhist => AnyCalendar::Buddhist(Buddhist),
            AnyCalendarKind::Chinese => AnyCalendar::Chinese(LunarChinese::new_china()),
            AnyCalendarKind::Coptic => AnyCalendar::Coptic(Coptic),
            AnyCalendarKind::Dangi => AnyCalendar::Dangi(LunarChinese::new_korea()),
            AnyCalendarKind::Ethiopian => AnyCalendar::Ethiopian(Ethiopian::new_with_era_style(
                EthiopianEraStyle::AmeteMihret,
            )),
            AnyCalendarKind::EthiopianAmeteAlem => {
                AnyCalendar::Ethiopian(Ethiopian::new_with_era_style(EthiopianEraStyle::AmeteAlem))
            }
            AnyCalendarKind::Gregorian => AnyCalendar::Gregorian(Gregorian),
            AnyCalendarKind::Hebrew => AnyCalendar::Hebrew(Hebrew),
            AnyCalendarKind::Indian => AnyCalendar::Indian(Indian),
            AnyCalendarKind::HijriTabularTypeIIFriday => {
                AnyCalendar::HijriTabular(Hijri::new_tabular(
                    hijri::TabularAlgorithmLeapYears::TypeII,
                    hijri::TabularAlgorithmEpoch::Friday,
                ))
            }
            AnyCalendarKind::HijriSimulatedMecca => {
                AnyCalendar::HijriSimulated(Hijri::new_simulated_mecca())
            }
            AnyCalendarKind::HijriTabularTypeIIThursday => {
                AnyCalendar::HijriTabular(Hijri::new_tabular(
                    hijri::TabularAlgorithmLeapYears::TypeII,
                    hijri::TabularAlgorithmEpoch::Thursday,
                ))
            }
            AnyCalendarKind::HijriUmmAlQura => {
                AnyCalendar::HijriUmmAlQura(Hijri::new_umm_al_qura())
            }
            AnyCalendarKind::Iso => AnyCalendar::Iso(Iso),
            AnyCalendarKind::Japanese => AnyCalendar::Japanese(Japanese::new()),
            AnyCalendarKind::JapaneseExtended => {
                AnyCalendar::JapaneseExtended(JapaneseExtended::new())
            }
            AnyCalendarKind::Persian => AnyCalendar::Persian(Persian),
            AnyCalendarKind::Roc => AnyCalendar::Roc(Roc),
        }
    }

    #[cfg(feature = "serde")]
    #[doc = icu_provider::gen_buffer_unstable_docs!(BUFFER, Self::new)]
    pub fn try_new_with_buffer_provider<P>(
        provider: &P,
        kind: AnyCalendarKind,
    ) -> Result<Self, DataError>
    where
        P: BufferProvider + ?Sized,
    {
        Ok(match kind {
            AnyCalendarKind::Buddhist => AnyCalendar::Buddhist(Buddhist),
            AnyCalendarKind::Chinese => AnyCalendar::Chinese(LunarChinese::new_china()),
            AnyCalendarKind::Coptic => AnyCalendar::Coptic(Coptic),
            AnyCalendarKind::Dangi => AnyCalendar::Dangi(LunarChinese::new_korea()),
            AnyCalendarKind::Ethiopian => AnyCalendar::Ethiopian(Ethiopian::new_with_era_style(
                EthiopianEraStyle::AmeteMihret,
            )),
            AnyCalendarKind::EthiopianAmeteAlem => {
                AnyCalendar::Ethiopian(Ethiopian::new_with_era_style(EthiopianEraStyle::AmeteAlem))
            }
            AnyCalendarKind::Gregorian => AnyCalendar::Gregorian(Gregorian),
            AnyCalendarKind::Hebrew => AnyCalendar::Hebrew(Hebrew),
            AnyCalendarKind::Indian => AnyCalendar::Indian(Indian),
            AnyCalendarKind::HijriTabularTypeIIFriday => {
                AnyCalendar::HijriTabular(Hijri::new_tabular(
                    hijri::TabularAlgorithmLeapYears::TypeII,
                    hijri::TabularAlgorithmEpoch::Friday,
                ))
            }
            AnyCalendarKind::HijriSimulatedMecca => {
                AnyCalendar::HijriSimulated(Hijri::new_simulated_mecca())
            }
            AnyCalendarKind::HijriTabularTypeIIThursday => {
                AnyCalendar::HijriTabular(Hijri::new_tabular(
                    hijri::TabularAlgorithmLeapYears::TypeII,
                    hijri::TabularAlgorithmEpoch::Thursday,
                ))
            }
            AnyCalendarKind::HijriUmmAlQura => {
                AnyCalendar::HijriUmmAlQura(Hijri::new_umm_al_qura())
            }
            AnyCalendarKind::Iso => AnyCalendar::Iso(Iso),
            AnyCalendarKind::Japanese => {
                AnyCalendar::Japanese(Japanese::try_new_with_buffer_provider(provider)?)
            }
            AnyCalendarKind::JapaneseExtended => AnyCalendar::JapaneseExtended(
                JapaneseExtended::try_new_with_buffer_provider(provider)?,
            ),
            AnyCalendarKind::Persian => AnyCalendar::Persian(Persian),
            AnyCalendarKind::Roc => AnyCalendar::Roc(Roc),
        })
    }

    #[doc = icu_provider::gen_buffer_unstable_docs!(UNSTABLE, Self::new)]
    pub fn try_new_unstable<P>(provider: &P, kind: AnyCalendarKind) -> Result<Self, DataError>
    where
        P: DataProvider<crate::provider::CalendarJapaneseModernV1>
            + DataProvider<crate::provider::CalendarJapaneseExtendedV1>
            + ?Sized,
    {
        Ok(match kind {
            AnyCalendarKind::Buddhist => AnyCalendar::Buddhist(Buddhist),
            AnyCalendarKind::Chinese => AnyCalendar::Chinese(LunarChinese::new_china()),
            AnyCalendarKind::Coptic => AnyCalendar::Coptic(Coptic),
            AnyCalendarKind::Dangi => AnyCalendar::Dangi(LunarChinese::new_korea()),
            AnyCalendarKind::Ethiopian => AnyCalendar::Ethiopian(Ethiopian::new_with_era_style(
                EthiopianEraStyle::AmeteMihret,
            )),
            AnyCalendarKind::EthiopianAmeteAlem => {
                AnyCalendar::Ethiopian(Ethiopian::new_with_era_style(EthiopianEraStyle::AmeteAlem))
            }
            AnyCalendarKind::Gregorian => AnyCalendar::Gregorian(Gregorian),
            AnyCalendarKind::Hebrew => AnyCalendar::Hebrew(Hebrew),
            AnyCalendarKind::Indian => AnyCalendar::Indian(Indian),
            AnyCalendarKind::HijriTabularTypeIIFriday => {
                AnyCalendar::HijriTabular(Hijri::new_tabular(
                    hijri::TabularAlgorithmLeapYears::TypeII,
                    hijri::TabularAlgorithmEpoch::Friday,
                ))
            }
            AnyCalendarKind::HijriSimulatedMecca => {
                AnyCalendar::HijriSimulated(Hijri::new_simulated_mecca())
            }
            AnyCalendarKind::HijriTabularTypeIIThursday => {
                AnyCalendar::HijriTabular(Hijri::new_tabular(
                    hijri::TabularAlgorithmLeapYears::TypeII,
                    hijri::TabularAlgorithmEpoch::Thursday,
                ))
            }
            AnyCalendarKind::HijriUmmAlQura => {
                AnyCalendar::HijriUmmAlQura(Hijri::new_umm_al_qura())
            }
            AnyCalendarKind::Iso => AnyCalendar::Iso(Iso),
            AnyCalendarKind::Japanese => {
                AnyCalendar::Japanese(Japanese::try_new_unstable(provider)?)
            }
            AnyCalendarKind::JapaneseExtended => {
                AnyCalendar::JapaneseExtended(JapaneseExtended::try_new_unstable(provider)?)
            }
            AnyCalendarKind::Persian => AnyCalendar::Persian(Persian),
            AnyCalendarKind::Roc => AnyCalendar::Roc(Roc),
        })
    }

    /// The [`AnyCalendarKind`] corresponding to the calendar this contains
    pub fn kind(&self) -> AnyCalendarKind {
        match *self {
            Self::Buddhist(_) => AnyCalendarKind::Buddhist,
            Self::Chinese(_) => AnyCalendarKind::Chinese,
            Self::Coptic(_) => AnyCalendarKind::Coptic,
            Self::Dangi(_) => AnyCalendarKind::Dangi,
            Self::Ethiopian(ref e) => IntoAnyCalendar::kind(e),
            Self::Gregorian(_) => AnyCalendarKind::Gregorian,
            Self::Hebrew(_) => AnyCalendarKind::Hebrew,
            Self::Indian(_) => AnyCalendarKind::Indian,
            Self::HijriTabular(ref h) => IntoAnyCalendar::kind(h),
            Self::HijriSimulated(ref h) => IntoAnyCalendar::kind(h),
            Self::HijriUmmAlQura(_) => AnyCalendarKind::HijriUmmAlQura,
            Self::Iso(_) => AnyCalendarKind::Iso,
            Self::Japanese(_) => AnyCalendarKind::Japanese,
            Self::JapaneseExtended(_) => AnyCalendarKind::JapaneseExtended,
            Self::Persian(_) => AnyCalendarKind::Persian,
            Self::Roc(_) => AnyCalendarKind::Roc,
        }
    }
}

impl<C: AsCalendar<Calendar = AnyCalendar>> Date<C> {
    /// Convert this `Date<AnyCalendar>` to another `AnyCalendar`, if conversion is needed
    pub fn convert_any<'a>(&self, calendar: &'a AnyCalendar) -> Date<Ref<'a, AnyCalendar>> {
        if calendar.kind() != self.calendar.as_calendar().kind() {
            Date::new_from_iso(self.to_iso(), Ref(calendar))
        } else {
            Date {
                inner: self.inner,
                calendar: Ref(calendar),
            }
        }
    }
}

/// Convenient type for selecting the kind of AnyCalendar to construct
#[non_exhaustive]
#[derive(Copy, Clone, Eq, PartialEq, Ord, PartialOrd, Hash, Debug)]
pub enum AnyCalendarKind {
    /// The kind of a [`Buddhist`] calendar
    ///
    /// This corresponds to the `"buddhist"` [CLDR calendar](https://unicode.org/reports/tr35/#UnicodeCalendarIdentifier).
    Buddhist,
    /// The kind of a [`Chinese`] calendar
    ///
    /// This corresponds to the `"chinese"` [CLDR calendar](https://unicode.org/reports/tr35/#UnicodeCalendarIdentifier).
    Chinese,
    /// The kind of a [`Coptic`] calendar
    ///
    /// This corresponds to the `"coptic"` [CLDR calendar](https://unicode.org/reports/tr35/#UnicodeCalendarIdentifier).
    Coptic,
    /// The kind of a [`Dangi`] calendar
    ///
    /// This corresponds to the `"dangi"` [CLDR calendar](https://unicode.org/reports/tr35/#UnicodeCalendarIdentifier).
    Dangi,
    /// The kind of an [`Ethiopian`] calendar, with Amete Mihret era
    ///
    /// This corresponds to the `"ethiopic"` [CLDR calendar](https://unicode.org/reports/tr35/#UnicodeCalendarIdentifier).
    Ethiopian,
    /// The kind of an [`Ethiopian`] calendar, with Amete Alem era
    ///
    /// This corresponds to the `"ethioaa"` [CLDR calendar](https://unicode.org/reports/tr35/#UnicodeCalendarIdentifier).
    EthiopianAmeteAlem,
    /// The kind of a [`Gregorian`] calendar
    ///
    /// This corresponds to the `"gregory"` [CLDR calendar](https://unicode.org/reports/tr35/#UnicodeCalendarIdentifier).
    Gregorian,
    /// The kind of a [`Hebrew`] calendar
    ///
    /// This corresponds to the `"hebrew"` [CLDR calendar](https://unicode.org/reports/tr35/#UnicodeCalendarIdentifier).
    Hebrew,
    /// The kind of a [`Indian`] calendar
    ///
    /// This corresponds to the `"indian"` [CLDR calendar](https://unicode.org/reports/tr35/#UnicodeCalendarIdentifier).
    Indian,
    /// The kind of an [`HijriTabular`] calendar using [`HijriTabularLeapYears::TypeII`] and [`HijriTabularEpoch::Friday`]
    ///
    /// This corresponds to the `"islamic-civil"` [CLDR calendar](https://unicode.org/reports/tr35/#UnicodeCalendarIdentifier).
    HijriTabularTypeIIFriday,
    /// The kind of an [`HijriSimulated`], Mecca calendar
    ///
    /// This corresponds to the `"islamic-rgsa"` [CLDR calendar](https://unicode.org/reports/tr35/#UnicodeCalendarIdentifier).
    HijriSimulatedMecca,
    /// The kind of an [`HijriTabular`] calendar using [`HijriTabularLeapYears::TypeII`] and [`HijriTabularEpoch::Thursday`]
    ///
    /// This corresponds to the `"islamic-tbla"` [CLDR calendar](https://unicode.org/reports/tr35/#UnicodeCalendarIdentifier).
    HijriTabularTypeIIThursday,
    /// The kind of an [`HijriUmmAlQura`] calendar
    ///
    /// This corresponds to the `"islamic-umalqura"` [CLDR calendar](https://unicode.org/reports/tr35/#UnicodeCalendarIdentifier).
    HijriUmmAlQura,
    /// The kind of an [`Iso`] calendar
    ///
    /// This corresponds to the `"iso8601"` [CLDR calendar](https://unicode.org/reports/tr35/#UnicodeCalendarIdentifier).
    Iso,
    /// The kind of a [`Japanese`] calendar
    ///
    /// This corresponds to the `"japanese"` [CLDR calendar](https://unicode.org/reports/tr35/#UnicodeCalendarIdentifier).
    Japanese,
    /// The kind of a [`JapaneseExtended`] calendar
    ///
    /// This corresponds to the `"japanext"` [CLDR calendar](https://unicode.org/reports/tr35/#UnicodeCalendarIdentifier).
    JapaneseExtended,
    /// The kind of a [`Persian`] calendar
    ///
    /// This corresponds to the `"persian"` [CLDR calendar](https://unicode.org/reports/tr35/#UnicodeCalendarIdentifier).
    Persian,
    /// The kind of a [`Roc`] calendar
    ///
    /// This corresponds to the `"roc"` [CLDR calendar](https://unicode.org/reports/tr35/#UnicodeCalendarIdentifier).
    Roc,
}

impl AnyCalendarKind {
    /// Selects the [`AnyCalendarKind`] appropriate for the given [`CalendarPreferences`].
    pub fn new(prefs: CalendarPreferences) -> Self {
        let algo = prefs.calendar_algorithm;
        let region = prefs.locale_preferences.region();
        if let Some(kind) = algo.and_then(|a| a.try_into().ok()) {
            return kind;
        }
        if region == Some(region!("TH")) {
            AnyCalendarKind::Buddhist
        } else if region == Some(region!("AF")) || region == Some(region!("IR")) {
            AnyCalendarKind::Persian
        } else if region == Some(region!("SA")) && algo == Some(CalendarAlgorithm::Hijri(None)) {
            AnyCalendarKind::HijriUmmAlQura
        } else {
            AnyCalendarKind::Gregorian
        }
    }
}

impl TryFrom<CalendarAlgorithm> for AnyCalendarKind {
    type Error = ();
    fn try_from(v: CalendarAlgorithm) -> Result<Self, Self::Error> {
        use CalendarAlgorithm::*;
        match v {
            Buddhist => Ok(AnyCalendarKind::Buddhist),
            Chinese => Ok(AnyCalendarKind::Chinese),
            Coptic => Ok(AnyCalendarKind::Coptic),
            Dangi => Ok(AnyCalendarKind::Dangi),
            Ethioaa => Ok(AnyCalendarKind::EthiopianAmeteAlem),
            Ethiopic => Ok(AnyCalendarKind::Ethiopian),
            Gregory => Ok(AnyCalendarKind::Gregorian),
            Hebrew => Ok(AnyCalendarKind::Hebrew),
            Indian => Ok(AnyCalendarKind::Indian),
            Hijri(None) => Err(()),
            Hijri(Some(HijriCalendarAlgorithm::Umalqura)) => Ok(AnyCalendarKind::HijriUmmAlQura),
            Hijri(Some(HijriCalendarAlgorithm::Tbla)) => {
                Ok(AnyCalendarKind::HijriTabularTypeIIThursday)
            }
            Hijri(Some(HijriCalendarAlgorithm::Civil)) => {
                Ok(AnyCalendarKind::HijriTabularTypeIIFriday)
            }
            Hijri(Some(HijriCalendarAlgorithm::Rgsa)) => Ok(AnyCalendarKind::HijriSimulatedMecca),
            Iso8601 => Ok(AnyCalendarKind::Iso),
            Japanese => Ok(AnyCalendarKind::Japanese),
            Persian => Ok(AnyCalendarKind::Persian),
            Roc => Ok(AnyCalendarKind::Roc),
            _ => {
                debug_assert!(false, "unknown calendar algorithm {v:?}");
                Err(())
            }
        }
    }
}

impl fmt::Display for AnyCalendarKind {
    fn fmt(&self, f: &mut fmt::Formatter) -> fmt::Result {
        fmt::Debug::fmt(self, f)
    }
}

/// Trait for calendars that may be converted to [`AnyCalendar`]
pub trait IntoAnyCalendar: Calendar + Sized {
    /// Convert this calendar into an [`AnyCalendar`], moving it
    ///
    /// You should not need to call this method directly
    fn to_any(self) -> AnyCalendar;

    /// The [`AnyCalendarKind`] enum variant associated with this calendar
    fn kind(&self) -> AnyCalendarKind;

    /// Move an [`AnyCalendar`] into a `Self`, or returning it as an error
    /// if the types do not match.
    ///
    /// You should not need to call this method directly
    fn from_any(any: AnyCalendar) -> Result<Self, AnyCalendar>;

    /// Convert an [`AnyCalendar`] reference into a `Self` reference.
    ///
    /// You should not need to call this method directly
    fn from_any_ref(any: &AnyCalendar) -> Option<&Self>;

    /// Convert a date for this calendar into an `AnyDateInner`
    ///
    /// You should not need to call this method directly
    fn date_to_any(&self, d: &Self::DateInner) -> AnyDateInner;
}

impl IntoAnyCalendar for AnyCalendar {
    #[inline]
    fn to_any(self) -> AnyCalendar {
        self
    }
    #[inline]
    fn kind(&self) -> AnyCalendarKind {
        self.kind()
    }
    #[inline]
    fn from_any(any: AnyCalendar) -> Result<Self, AnyCalendar> {
        Ok(any)
    }
    #[inline]
    fn from_any_ref(any: &AnyCalendar) -> Option<&Self> {
        Some(any)
    }
    #[inline]
    fn date_to_any(&self, d: &Self::DateInner) -> AnyDateInner {
        *d
    }
}

impl IntoAnyCalendar for Buddhist {
    #[inline]
    fn to_any(self) -> AnyCalendar {
        AnyCalendar::Buddhist(Buddhist)
    }
    #[inline]
    fn kind(&self) -> AnyCalendarKind {
        AnyCalendarKind::Buddhist
    }
    #[inline]
    fn from_any(any: AnyCalendar) -> Result<Self, AnyCalendar> {
        if let AnyCalendar::Buddhist(cal) = any {
            Ok(cal)
        } else {
            Err(any)
        }
    }
    #[inline]
    fn from_any_ref(any: &AnyCalendar) -> Option<&Self> {
        if let AnyCalendar::Buddhist(cal) = any {
            Some(cal)
        } else {
            None
        }
    }
    #[inline]
    fn date_to_any(&self, d: &Self::DateInner) -> AnyDateInner {
        AnyDateInner::Buddhist(*d)
    }
}

impl From<Buddhist> for AnyCalendar {
    fn from(value: Buddhist) -> AnyCalendar {
        value.to_any()
    }
}

impl IntoAnyCalendar for LunarChinese<chinese::China> {
    #[inline]
    fn to_any(self) -> AnyCalendar {
        AnyCalendar::Chinese(self)
    }
    #[inline]
    fn kind(&self) -> AnyCalendarKind {
        AnyCalendarKind::Chinese
    }
    #[inline]
    fn from_any(any: AnyCalendar) -> Result<Self, AnyCalendar> {
        if let AnyCalendar::Chinese(cal) = any {
            Ok(cal)
        } else {
            Err(any)
        }
    }
    #[inline]
    fn from_any_ref(any: &AnyCalendar) -> Option<&Self> {
        if let AnyCalendar::Chinese(cal) = any {
            Some(cal)
        } else {
            None
        }
    }
    #[inline]
    fn date_to_any(&self, d: &Self::DateInner) -> AnyDateInner {
        AnyDateInner::Chinese(*d)
    }
}

impl From<LunarChinese<chinese::China>> for AnyCalendar {
    fn from(value: LunarChinese<chinese::China>) -> AnyCalendar {
        value.to_any()
    }
}

impl IntoAnyCalendar for Coptic {
    #[inline]
    fn to_any(self) -> AnyCalendar {
        AnyCalendar::Coptic(Coptic)
    }
    #[inline]
    fn kind(&self) -> AnyCalendarKind {
        AnyCalendarKind::Coptic
    }
    #[inline]
    fn from_any(any: AnyCalendar) -> Result<Self, AnyCalendar> {
        if let AnyCalendar::Coptic(cal) = any {
            Ok(cal)
        } else {
            Err(any)
        }
    }
    #[inline]
    fn from_any_ref(any: &AnyCalendar) -> Option<&Self> {
        if let AnyCalendar::Coptic(cal) = any {
            Some(cal)
        } else {
            None
        }
    }
    #[inline]
    fn date_to_any(&self, d: &Self::DateInner) -> AnyDateInner {
        AnyDateInner::Coptic(*d)
    }
}

impl From<Coptic> for AnyCalendar {
    fn from(value: Coptic) -> AnyCalendar {
        value.to_any()
    }
}

impl IntoAnyCalendar for LunarChinese<chinese::Korea> {
    #[inline]
    fn to_any(self) -> AnyCalendar {
        AnyCalendar::Dangi(self)
    }
    #[inline]
    fn kind(&self) -> AnyCalendarKind {
        AnyCalendarKind::Dangi
    }
    #[inline]
    fn from_any(any: AnyCalendar) -> Result<Self, AnyCalendar> {
        if let AnyCalendar::Dangi(cal) = any {
            Ok(cal)
        } else {
            Err(any)
        }
    }
    #[inline]
    fn from_any_ref(any: &AnyCalendar) -> Option<&Self> {
        if let AnyCalendar::Dangi(cal) = any {
            Some(cal)
        } else {
            None
        }
    }
    #[inline]
    fn date_to_any(&self, d: &Self::DateInner) -> AnyDateInner {
        AnyDateInner::Dangi(*d)
    }
}

impl From<LunarChinese<chinese::Korea>> for AnyCalendar {
    fn from(value: LunarChinese<chinese::Korea>) -> AnyCalendar {
        value.to_any()
    }
}

impl IntoAnyCalendar for Ethiopian {
    // Amete Mihret calendars are the default
    #[inline]
    fn to_any(self) -> AnyCalendar {
        AnyCalendar::Ethiopian(self)
    }
    #[inline]
    fn kind(&self) -> AnyCalendarKind {
        match self.era_style() {
            EthiopianEraStyle::AmeteAlem => AnyCalendarKind::EthiopianAmeteAlem,
            EthiopianEraStyle::AmeteMihret => AnyCalendarKind::Ethiopian,
        }
    }
    #[inline]
    fn from_any(any: AnyCalendar) -> Result<Self, AnyCalendar> {
        if let AnyCalendar::Ethiopian(cal) = any {
            Ok(cal)
        } else {
            Err(any)
        }
    }
    #[inline]
    fn from_any_ref(any: &AnyCalendar) -> Option<&Self> {
        if let AnyCalendar::Ethiopian(cal) = any {
            Some(cal)
        } else {
            None
        }
    }
    #[inline]
    fn date_to_any(&self, d: &Self::DateInner) -> AnyDateInner {
        AnyDateInner::Ethiopian(*d)
    }
}

impl From<Ethiopian> for AnyCalendar {
    fn from(value: Ethiopian) -> AnyCalendar {
        value.to_any()
    }
}

impl IntoAnyCalendar for Gregorian {
    #[inline]
    fn to_any(self) -> AnyCalendar {
        AnyCalendar::Gregorian(Gregorian)
    }
    #[inline]
    fn kind(&self) -> AnyCalendarKind {
        AnyCalendarKind::Gregorian
    }
    #[inline]
    fn from_any(any: AnyCalendar) -> Result<Self, AnyCalendar> {
        if let AnyCalendar::Gregorian(cal) = any {
            Ok(cal)
        } else {
            Err(any)
        }
    }
    #[inline]
    fn from_any_ref(any: &AnyCalendar) -> Option<&Self> {
        if let AnyCalendar::Gregorian(cal) = any {
            Some(cal)
        } else {
            None
        }
    }
    #[inline]
    fn date_to_any(&self, d: &Self::DateInner) -> AnyDateInner {
        AnyDateInner::Gregorian(*d)
    }
}

impl From<Gregorian> for AnyCalendar {
    fn from(value: Gregorian) -> AnyCalendar {
        value.to_any()
    }
}

impl IntoAnyCalendar for Hebrew {
    #[inline]
    fn to_any(self) -> AnyCalendar {
        AnyCalendar::Hebrew(Hebrew)
    }
    #[inline]
    fn kind(&self) -> AnyCalendarKind {
        AnyCalendarKind::Hebrew
    }
    #[inline]
    fn from_any(any: AnyCalendar) -> Result<Self, AnyCalendar> {
        if let AnyCalendar::Hebrew(cal) = any {
            Ok(cal)
        } else {
            Err(any)
        }
    }
    #[inline]
    fn from_any_ref(any: &AnyCalendar) -> Option<&Self> {
        if let AnyCalendar::Hebrew(cal) = any {
            Some(cal)
        } else {
            None
        }
    }
    #[inline]
    fn date_to_any(&self, d: &Self::DateInner) -> AnyDateInner {
        AnyDateInner::Hebrew(*d)
    }
}

impl From<Hebrew> for AnyCalendar {
    fn from(value: Hebrew) -> AnyCalendar {
        value.to_any()
    }
}

impl IntoAnyCalendar for Indian {
    #[inline]
    fn to_any(self) -> AnyCalendar {
        AnyCalendar::Indian(Indian)
    }
    #[inline]
    fn kind(&self) -> AnyCalendarKind {
        AnyCalendarKind::Indian
    }
    #[inline]
    fn from_any(any: AnyCalendar) -> Result<Self, AnyCalendar> {
        if let AnyCalendar::Indian(cal) = any {
            Ok(cal)
        } else {
            Err(any)
        }
    }
    #[inline]
    fn from_any_ref(any: &AnyCalendar) -> Option<&Self> {
        if let AnyCalendar::Indian(cal) = any {
            Some(cal)
        } else {
            None
        }
    }
    #[inline]
    fn date_to_any(&self, d: &Self::DateInner) -> AnyDateInner {
        AnyDateInner::Indian(*d)
    }
}

impl From<Indian> for AnyCalendar {
    fn from(value: Indian) -> AnyCalendar {
        value.to_any()
    }
}

impl IntoAnyCalendar for Hijri<hijri::TabularAlgorithm> {
    #[inline]
    fn to_any(self) -> AnyCalendar {
        AnyCalendar::HijriTabular(self)
    }
    #[inline]
    fn kind(&self) -> AnyCalendarKind {
        match self.0 {
            hijri::TabularAlgorithm {
                leap_years: hijri::TabularAlgorithmLeapYears::TypeII,
                epoch: hijri::TabularAlgorithmEpoch::Friday,
            } => AnyCalendarKind::HijriTabularTypeIIFriday,
            hijri::TabularAlgorithm {
                leap_years: hijri::TabularAlgorithmLeapYears::TypeII,
                epoch: hijri::TabularAlgorithmEpoch::Thursday,
            } => AnyCalendarKind::HijriTabularTypeIIThursday,
        }
    }
    #[inline]
    fn from_any(any: AnyCalendar) -> Result<Self, AnyCalendar> {
        if let AnyCalendar::HijriTabular(cal) = any {
            Ok(cal)
        } else {
            Err(any)
        }
    }
    #[inline]
    fn from_any_ref(any: &AnyCalendar) -> Option<&Self> {
        if let AnyCalendar::HijriTabular(cal) = any {
            Some(cal)
        } else {
            None
        }
    }
    #[inline]
    fn date_to_any(&self, d: &Self::DateInner) -> AnyDateInner {
        AnyDateInner::HijriTabular(*d, self.0)
    }
}

impl From<Hijri<hijri::TabularAlgorithm>> for AnyCalendar {
    fn from(value: Hijri<hijri::TabularAlgorithm>) -> AnyCalendar {
        value.to_any()
    }
}

impl IntoAnyCalendar for Hijri<hijri::AstronomicalSimulation> {
    #[inline]
    fn to_any(self) -> AnyCalendar {
        AnyCalendar::HijriSimulated(self)
    }
    #[inline]
    fn kind(&self) -> AnyCalendarKind {
        match self.0.location {
            crate::cal::hijri_internal::SimulatedLocation::Mecca => {
                AnyCalendarKind::HijriSimulatedMecca
            }
        }
    }
    #[inline]
    fn from_any(any: AnyCalendar) -> Result<Self, AnyCalendar> {
        if let AnyCalendar::HijriSimulated(cal) = any {
            Ok(cal)
        } else {
            Err(any)
        }
    }
    #[inline]
    fn from_any_ref(any: &AnyCalendar) -> Option<&Self> {
        if let AnyCalendar::HijriSimulated(cal) = any {
            Some(cal)
        } else {
            None
        }
    }
    #[inline]
    fn date_to_any(&self, d: &Self::DateInner) -> AnyDateInner {
        AnyDateInner::HijriSimulated(*d)
    }
}

impl From<Hijri<hijri::AstronomicalSimulation>> for AnyCalendar {
    fn from(value: Hijri<hijri::AstronomicalSimulation>) -> AnyCalendar {
        value.to_any()
    }
}

impl IntoAnyCalendar for Hijri<hijri::UmmAlQura> {
    #[inline]
    fn to_any(self) -> AnyCalendar {
        AnyCalendar::HijriUmmAlQura(self)
    }
    #[inline]
    fn kind(&self) -> AnyCalendarKind {
        AnyCalendarKind::HijriUmmAlQura
    }
    #[inline]
    fn from_any(any: AnyCalendar) -> Result<Self, AnyCalendar> {
        if let AnyCalendar::HijriUmmAlQura(cal) = any {
            Ok(cal)
        } else {
            Err(any)
        }
    }
    #[inline]
    fn from_any_ref(any: &AnyCalendar) -> Option<&Self> {
        if let AnyCalendar::HijriUmmAlQura(cal) = any {
            Some(cal)
        } else {
            None
        }
    }
    #[inline]
    fn date_to_any(&self, d: &Self::DateInner) -> AnyDateInner {
        AnyDateInner::HijriUmmAlQura(*d)
    }
}

impl From<Hijri<hijri::UmmAlQura>> for AnyCalendar {
    fn from(value: Hijri<hijri::UmmAlQura>) -> AnyCalendar {
        value.to_any()
    }
}

impl IntoAnyCalendar for Iso {
    #[inline]
    fn to_any(self) -> AnyCalendar {
        AnyCalendar::Iso(Iso)
    }
    #[inline]
    fn kind(&self) -> AnyCalendarKind {
        AnyCalendarKind::Iso
    }
    #[inline]
    fn from_any(any: AnyCalendar) -> Result<Self, AnyCalendar> {
        if let AnyCalendar::Iso(cal) = any {
            Ok(cal)
        } else {
            Err(any)
        }
    }
    #[inline]
    fn from_any_ref(any: &AnyCalendar) -> Option<&Self> {
        if let AnyCalendar::Iso(cal) = any {
            Some(cal)
        } else {
            None
        }
    }
    #[inline]
    fn date_to_any(&self, d: &Self::DateInner) -> AnyDateInner {
        AnyDateInner::Iso(*d)
    }
}

impl From<Iso> for AnyCalendar {
    fn from(value: Iso) -> AnyCalendar {
        value.to_any()
    }
}

impl IntoAnyCalendar for Japanese {
    #[inline]
    fn to_any(self) -> AnyCalendar {
        AnyCalendar::Japanese(self)
    }
    #[inline]
    fn kind(&self) -> AnyCalendarKind {
        AnyCalendarKind::Japanese
    }
    #[inline]
    fn from_any(any: AnyCalendar) -> Result<Self, AnyCalendar> {
        if let AnyCalendar::Japanese(cal) = any {
            Ok(cal)
        } else {
            Err(any)
        }
    }
    #[inline]
    fn from_any_ref(any: &AnyCalendar) -> Option<&Self> {
        if let AnyCalendar::Japanese(cal) = any {
            Some(cal)
        } else {
            None
        }
    }
    #[inline]
    fn date_to_any(&self, d: &Self::DateInner) -> AnyDateInner {
        AnyDateInner::Japanese(*d)
    }
}

impl From<Japanese> for AnyCalendar {
    fn from(value: Japanese) -> AnyCalendar {
        value.to_any()
    }
}

impl IntoAnyCalendar for JapaneseExtended {
    #[inline]
    fn to_any(self) -> AnyCalendar {
        AnyCalendar::JapaneseExtended(self)
    }
    #[inline]
    fn kind(&self) -> AnyCalendarKind {
        AnyCalendarKind::JapaneseExtended
    }
    #[inline]
    fn from_any(any: AnyCalendar) -> Result<Self, AnyCalendar> {
        if let AnyCalendar::JapaneseExtended(cal) = any {
            Ok(cal)
        } else {
            Err(any)
        }
    }
    #[inline]
    fn from_any_ref(any: &AnyCalendar) -> Option<&Self> {
        if let AnyCalendar::JapaneseExtended(cal) = any {
            Some(cal)
        } else {
            None
        }
    }
    #[inline]
    fn date_to_any(&self, d: &Self::DateInner) -> AnyDateInner {
        AnyDateInner::JapaneseExtended(*d)
    }
}

impl From<JapaneseExtended> for AnyCalendar {
    fn from(value: JapaneseExtended) -> AnyCalendar {
        value.to_any()
    }
}

impl IntoAnyCalendar for Persian {
    #[inline]
    fn to_any(self) -> AnyCalendar {
        AnyCalendar::Persian(Persian)
    }
    #[inline]
    fn kind(&self) -> AnyCalendarKind {
        AnyCalendarKind::Persian
    }
    #[inline]
    fn from_any(any: AnyCalendar) -> Result<Self, AnyCalendar> {
        if let AnyCalendar::Persian(cal) = any {
            Ok(cal)
        } else {
            Err(any)
        }
    }
    #[inline]
    fn from_any_ref(any: &AnyCalendar) -> Option<&Self> {
        if let AnyCalendar::Persian(cal) = any {
            Some(cal)
        } else {
            None
        }
    }
    #[inline]
    fn date_to_any(&self, d: &Self::DateInner) -> AnyDateInner {
        AnyDateInner::Persian(*d)
    }
}

impl From<Persian> for AnyCalendar {
    fn from(value: Persian) -> AnyCalendar {
        value.to_any()
    }
}

impl IntoAnyCalendar for Roc {
    #[inline]
    fn to_any(self) -> AnyCalendar {
        AnyCalendar::Roc(Roc)
    }
    #[inline]
    fn kind(&self) -> AnyCalendarKind {
        AnyCalendarKind::Roc
    }
    #[inline]
    fn from_any(any: AnyCalendar) -> Result<Self, AnyCalendar> {
        if let AnyCalendar::Roc(cal) = any {
            Ok(cal)
        } else {
            Err(any)
        }
    }
    #[inline]
    fn from_any_ref(any: &AnyCalendar) -> Option<&Self> {
        if let AnyCalendar::Roc(cal) = any {
            Some(cal)
        } else {
            None
        }
    }
    #[inline]
    fn date_to_any(&self, d: &Self::DateInner) -> AnyDateInner {
        AnyDateInner::Roc(*d)
    }
}

impl From<Roc> for AnyCalendar {
    fn from(value: Roc) -> AnyCalendar {
        value.to_any()
    }
}

#[cfg(test)]
mod tests {
    use tinystr::tinystr;
    use types::MonthCode;

    use super::*;
    use crate::Ref;

    #[track_caller]
    fn single_test_roundtrip(
        calendar: Ref<AnyCalendar>,
        era: Option<(&str, Option<u8>)>,
        year: i32,
        month_code: &str,
        day: u8,
    ) {
        let month = types::MonthCode(month_code.parse().expect("month code must parse"));

        let date = Date::try_new_from_codes(era.map(|x| x.0), year, month, day, calendar)
            .unwrap_or_else(|e| {
                panic!(
                    "Failed to construct date for {} with {era:?}, {year}, {month}, {day}: {e:?}",
                    calendar.debug_name(),
                )
            });

        let roundtrip_year = date.year();
        let roundtrip_month = date.month().standard_code;
        let roundtrip_day = date.day_of_month().0;

        assert_eq!(
            (month, day),
            (roundtrip_month, roundtrip_day),
            "Failed to roundtrip for calendar {}",
            calendar.debug_name()
        );

        if let Some((era_code, era_index)) = era {
            let roundtrip_era_year = date.year().era().expect("year type should be era");

            let roundtrip_year = roundtrip_year.era_year_or_related_iso();
            assert_eq!(
                (era_code, era_index, year),
                (
                    roundtrip_era_year.era.as_str(),
                    roundtrip_era_year.era_index,
                    roundtrip_year
                ),
                "Failed to roundtrip era for calendar {}",
                calendar.debug_name()
            )
        } else {
            assert_eq!(
                year,
                date.extended_year(),
                "Failed to roundtrip year for calendar {}",
                calendar.debug_name()
            );
        }

        let iso = date.to_iso();
        let reconstructed = Date::new_from_iso(iso, calendar);
        assert_eq!(
            date, reconstructed,
            "Failed to roundtrip via iso with {era:?}, {year}, {month}, {day}"
        )
    }

    #[track_caller]
    fn single_test_error(
        calendar: Ref<AnyCalendar>,
        era: Option<(&str, Option<u8>)>,
        year: i32,
        month_code: &str,
        day: u8,
        error: DateError,
    ) {
        let month = types::MonthCode(month_code.parse().expect("month code must parse"));

        let date = Date::try_new_from_codes(era.map(|x| x.0), year, month, day, calendar);
        assert_eq!(
            date,
            Err(error),
            "Construction with {era:?}, {year}, {month}, {day} did not return {error:?}"
        )
    }

    #[test]
    fn test_any_construction() {
        let buddhist = AnyCalendar::new(AnyCalendarKind::Buddhist);
        let chinese = AnyCalendar::new(AnyCalendarKind::Chinese);
        let coptic = AnyCalendar::new(AnyCalendarKind::Coptic);
        let dangi = AnyCalendar::new(AnyCalendarKind::Dangi);
        let ethioaa = AnyCalendar::new(AnyCalendarKind::EthiopianAmeteAlem);
        let ethiopian = AnyCalendar::new(AnyCalendarKind::Ethiopian);
        let gregorian = AnyCalendar::new(AnyCalendarKind::Gregorian);
        let hebrew = AnyCalendar::new(AnyCalendarKind::Hebrew);
        let indian = AnyCalendar::new(AnyCalendarKind::Indian);
        let hijri_civil: AnyCalendar = AnyCalendar::new(AnyCalendarKind::HijriTabularTypeIIFriday);
        let hijri_simulated: AnyCalendar = AnyCalendar::new(AnyCalendarKind::HijriSimulatedMecca);
        let hijri_astronomical: AnyCalendar =
            AnyCalendar::new(AnyCalendarKind::HijriTabularTypeIIThursday);
        let hijri_umm_al_qura: AnyCalendar = AnyCalendar::new(AnyCalendarKind::HijriUmmAlQura);
        let japanese = AnyCalendar::new(AnyCalendarKind::Japanese);
        let japanext = AnyCalendar::new(AnyCalendarKind::JapaneseExtended);
        let persian = AnyCalendar::new(AnyCalendarKind::Persian);
        let roc = AnyCalendar::new(AnyCalendarKind::Roc);
        let buddhist = Ref(&buddhist);
        let chinese = Ref(&chinese);
        let coptic = Ref(&coptic);
        let dangi = Ref(&dangi);
        let ethioaa = Ref(&ethioaa);
        let ethiopian = Ref(&ethiopian);
        let gregorian = Ref(&gregorian);
        let hebrew = Ref(&hebrew);
        let indian = Ref(&indian);
        let hijri_civil = Ref(&hijri_civil);
        let hijri_simulated = Ref(&hijri_simulated);
        let hijri_astronomical = Ref(&hijri_astronomical);
        let hijri_umm_al_qura = Ref(&hijri_umm_al_qura);
        let japanese = Ref(&japanese);
        let japanext = Ref(&japanext);
        let persian = Ref(&persian);
        let roc = Ref(&roc);

        single_test_roundtrip(buddhist, Some(("be", Some(0))), 100, "M03", 1);
        single_test_roundtrip(buddhist, None, 100, "M03", 1);
        single_test_roundtrip(buddhist, None, -100, "M03", 1);
        single_test_roundtrip(buddhist, Some(("be", Some(0))), -100, "M03", 1);
        single_test_error(
            buddhist,
            Some(("be", Some(0))),
            100,
            "M13",
            1,
            DateError::UnknownMonthCode(MonthCode(tinystr!(4, "M13"))),
        );

        single_test_roundtrip(coptic, Some(("am", Some(0))), 100, "M03", 1);
        single_test_roundtrip(coptic, None, 2000, "M03", 1);
        single_test_roundtrip(coptic, None, -100, "M03", 1);
        single_test_roundtrip(coptic, Some(("am", Some(0))), -99, "M03", 1);
        single_test_roundtrip(coptic, Some(("am", Some(0))), 100, "M13", 1);
        single_test_error(
            coptic,
            Some(("am", Some(0))),
            100,
            "M14",
            1,
            DateError::UnknownMonthCode(MonthCode(tinystr!(4, "M14"))),
        );

        single_test_roundtrip(ethiopian, Some(("am", Some(1))), 100, "M03", 1);
        single_test_roundtrip(ethiopian, None, 2000, "M03", 1);
        single_test_roundtrip(ethiopian, None, -100, "M03", 1);
        single_test_roundtrip(ethiopian, Some(("am", Some(1))), 2000, "M13", 1);
        single_test_roundtrip(ethiopian, Some(("aa", Some(0))), 5400, "M03", 1);
        // Since #6910, the era range is not enforced in try_from_codes
        /*
        single_test_error(
            ethiopian,
            Some(("am", Some(0))),
            0,
            "M03",
            1,
            DateError::Range {
                field: "year",
                value: 0,
                min: 1,
                max: i32::MAX,
            },
        );
        single_test_error(
            ethiopian,
            Some(("aa", Some(0))),
            5600,
            "M03",
            1,
            DateError::Range {
                field: "year",
                value: 5600,
                min: i32::MIN,
                max: 5500,
            },
        );
        */
        single_test_error(
            ethiopian,
            Some(("am", Some(0))),
            100,
            "M14",
            1,
            DateError::UnknownMonthCode(MonthCode(tinystr!(4, "M14"))),
        );

        single_test_roundtrip(ethioaa, Some(("aa", Some(0))), 7000, "M13", 1);
        single_test_roundtrip(ethioaa, None, 7000, "M13", 1);
        single_test_roundtrip(ethioaa, None, -100, "M13", 1);
        single_test_roundtrip(ethioaa, Some(("aa", Some(0))), 100, "M03", 1);
        single_test_error(
            ethiopian,
            Some(("aa", Some(0))),
            100,
            "M14",
            1,
            DateError::UnknownMonthCode(MonthCode(tinystr!(4, "M14"))),
        );

        single_test_roundtrip(gregorian, Some(("ce", Some(1))), 100, "M03", 1);
        single_test_roundtrip(gregorian, None, 2000, "M03", 1);
        single_test_roundtrip(gregorian, None, -100, "M03", 1);
        single_test_roundtrip(gregorian, Some(("bce", Some(0))), 100, "M03", 1);
        // Since #6910, the era range is not enforced in try_from_codes
        /*
        single_test_error(
            gregorian,
            Some(("ce", Some(1))),
            0,
            "M03",
            1,
            DateError::Range {
                field: "year",
                value: 0,
                min: 1,
                max: i32::MAX,
            },
        );
        single_test_error(
            gregorian,
            Some(("bce", Some(0))),
            0,
            "M03",
            1,
            DateError::Range {
                field: "year",
                value: 0,
                min: 1,
                max: i32::MAX,
            },
        );
        */
        single_test_error(
            gregorian,
            Some(("bce", Some(0))),
            100,
            "M13",
            1,
            DateError::UnknownMonthCode(MonthCode(tinystr!(4, "M13"))),
        );

        single_test_roundtrip(indian, Some(("shaka", Some(0))), 100, "M03", 1);
        single_test_roundtrip(indian, None, 2000, "M12", 1);
        single_test_roundtrip(indian, None, -100, "M03", 1);
        single_test_roundtrip(indian, Some(("shaka", Some(0))), 0, "M03", 1);
        single_test_error(
            indian,
            Some(("shaka", Some(0))),
            100,
            "M13",
            1,
            DateError::UnknownMonthCode(MonthCode(tinystr!(4, "M13"))),
        );

        single_test_roundtrip(chinese, None, 400, "M02", 5);
        single_test_roundtrip(chinese, None, 4660, "M07", 29);
        single_test_roundtrip(chinese, None, -100, "M11", 12);
        single_test_error(
            chinese,
            None,
            4658,
            "M13",
            1,
            DateError::UnknownMonthCode(MonthCode(tinystr!(4, "M13"))),
        );

        single_test_roundtrip(dangi, None, 400, "M02", 5);
        single_test_roundtrip(dangi, None, 4660, "M08", 29);
        single_test_roundtrip(dangi, None, -1300, "M11", 12);
        single_test_error(
            dangi,
            None,
            10393,
            "M00L",
            1,
            DateError::UnknownMonthCode(MonthCode(tinystr!(4, "M00L"))),
        );

        single_test_roundtrip(japanese, Some(("reiwa", None)), 3, "M03", 1);
        single_test_roundtrip(japanese, Some(("heisei", None)), 6, "M12", 1);
        single_test_roundtrip(japanese, Some(("meiji", None)), 10, "M03", 1);
        single_test_roundtrip(japanese, Some(("ce", None)), 1000, "M03", 1);
        single_test_roundtrip(japanese, None, 1000, "M03", 1);
        single_test_roundtrip(japanese, None, -100, "M03", 1);
        single_test_roundtrip(japanese, None, 2024, "M03", 1);
        single_test_roundtrip(japanese, Some(("bce", None)), 10, "M03", 1);
        // Since #6910, the era range is not enforced in try_from_codes
        /*
        single_test_error(
            japanese,
            Some(("ce", None)),
            0,
            "M03",
            1,
            DateError::Range {
                field: "year",
                value: 0,
                min: 1,
                max: i32::MAX,
            },
        );
        single_test_error(
            japanese,
            Some(("bce", Some(0))),
            0,
            "M03",
            1,
            DateError::Range {
                field: "year",
                value: 0,
                min: 1,
                max: i32::MAX,
            },
        );
        */
        single_test_error(
            japanese,
            Some(("reiwa", None)),
            2,
            "M13",
            1,
            DateError::UnknownMonthCode(MonthCode(tinystr!(4, "M13"))),
        );

        single_test_roundtrip(japanext, Some(("reiwa", None)), 3, "M03", 1);
        single_test_roundtrip(japanext, Some(("heisei", None)), 6, "M12", 1);
        single_test_roundtrip(japanext, Some(("meiji", None)), 10, "M03", 1);
        single_test_roundtrip(japanext, Some(("tenpyokampo-749", None)), 1, "M04", 20);
        single_test_roundtrip(japanext, Some(("ce", None)), 100, "M03", 1);
        single_test_roundtrip(japanext, Some(("bce", None)), 10, "M03", 1);
        // Since #6910, the era range is not enforced in try_from_codes
        /*
        single_test_error(
            japanext,
            Some(("ce", None)),
            0,
            "M03",
            1,
            DateError::Range {
                field: "year",
                value: 0,
                min: 1,
                max: i32::MAX,
            },
        );
        single_test_error(
            japanext,
            Some(("bce", Some(0))),
            0,
            "M03",
            1,
            DateError::Range {
                field: "year",
                value: 0,
                min: 1,
                max: i32::MAX,
            },
        );
        */
        single_test_error(
            japanext,
            Some(("reiwa", None)),
            2,
            "M13",
            1,
            DateError::UnknownMonthCode(MonthCode(tinystr!(4, "M13"))),
        );

        single_test_roundtrip(persian, Some(("ap", Some(0))), 477, "M03", 1);
        single_test_roundtrip(persian, None, 2083, "M07", 21);
        single_test_roundtrip(persian, None, -100, "M07", 21);
        single_test_roundtrip(persian, Some(("ap", Some(0))), 1600, "M12", 20);
        single_test_error(
            persian,
            Some(("ap", Some(0))),
            100,
            "M9",
            1,
            DateError::UnknownMonthCode(MonthCode(tinystr!(4, "M9"))),
        );

        single_test_roundtrip(hebrew, Some(("am", Some(0))), 5773, "M03", 1);
        single_test_roundtrip(hebrew, None, 4993, "M07", 21);
        single_test_roundtrip(hebrew, None, -100, "M07", 21);
        single_test_roundtrip(hebrew, Some(("am", Some(0))), 5012, "M12", 20);
        single_test_error(
            hebrew,
            Some(("am", Some(0))),
            100,
            "M9",
            1,
            DateError::UnknownMonthCode(MonthCode(tinystr!(4, "M9"))),
        );

        single_test_roundtrip(roc, Some(("roc", Some(1))), 10, "M05", 3);
        single_test_roundtrip(roc, Some(("broc", Some(0))), 15, "M01", 10);
        single_test_roundtrip(roc, None, 100, "M10", 30);
        single_test_roundtrip(roc, None, -100, "M10", 30);

        single_test_roundtrip(hijri_simulated, Some(("ah", Some(0))), 477, "M03", 1);
        single_test_roundtrip(hijri_simulated, None, 2083, "M07", 21);
        single_test_roundtrip(hijri_simulated, None, -100, "M07", 21);
        single_test_roundtrip(hijri_simulated, Some(("ah", Some(0))), 1600, "M12", 20);
        single_test_error(
            hijri_simulated,
            Some(("ah", Some(0))),
            100,
            "M9",
            1,
            DateError::UnknownMonthCode(MonthCode(tinystr!(4, "M9"))),
        );

        single_test_roundtrip(hijri_civil, Some(("ah", Some(0))), 477, "M03", 1);
        single_test_roundtrip(hijri_civil, None, 2083, "M07", 21);
        single_test_roundtrip(hijri_civil, None, -100, "M07", 21);
        single_test_roundtrip(hijri_civil, Some(("ah", Some(0))), 1600, "M12", 20);
        single_test_error(
            hijri_civil,
            Some(("ah", Some(0))),
            100,
            "M9",
            1,
            DateError::UnknownMonthCode(MonthCode(tinystr!(4, "M9"))),
        );

        single_test_roundtrip(hijri_umm_al_qura, Some(("ah", Some(0))), 477, "M03", 1);
        single_test_roundtrip(hijri_umm_al_qura, None, 2083, "M07", 21);
        single_test_roundtrip(hijri_umm_al_qura, None, -100, "M07", 21);
        single_test_roundtrip(hijri_umm_al_qura, Some(("ah", Some(0))), 1600, "M12", 20);
        single_test_error(
            hijri_umm_al_qura,
            Some(("ah", Some(0))),
            100,
            "M9",
            1,
            DateError::UnknownMonthCode(MonthCode(tinystr!(4, "M9"))),
        );

        single_test_roundtrip(hijri_astronomical, Some(("ah", Some(0))), 477, "M03", 1);
        single_test_roundtrip(hijri_astronomical, None, 2083, "M07", 21);
        single_test_roundtrip(hijri_astronomical, None, -100, "M07", 21);
        single_test_roundtrip(hijri_astronomical, Some(("ah", Some(0))), 1600, "M12", 20);
        single_test_error(
            hijri_astronomical,
            Some(("ah", Some(0))),
            100,
            "M9",
            1,
            DateError::UnknownMonthCode(MonthCode(tinystr!(4, "M9"))),
        );
    }
}<|MERGE_RESOLUTION|>--- conflicted
+++ resolved
@@ -150,36 +150,6 @@
 }
 
 impl PartialOrd for AnyDateInner {
-<<<<<<< HEAD
-    fn partial_cmp(&self, other: &Self) -> Option<core::cmp::Ordering> {
-        match (self, other) {
-            (AnyDateInner::Buddhist(d1), AnyDateInner::Buddhist(d2)) => d1.partial_cmp(d2),
-            (AnyDateInner::Chinese(d1), AnyDateInner::Chinese(d2)) => d1.partial_cmp(d2),
-            (AnyDateInner::Coptic(d1), AnyDateInner::Coptic(d2)) => d1.partial_cmp(d2),
-            (AnyDateInner::Dangi(d1), AnyDateInner::Dangi(d2)) => d1.partial_cmp(d2),
-            (AnyDateInner::Ethiopian(d1), AnyDateInner::Ethiopian(d2)) => d1.partial_cmp(d2),
-            (AnyDateInner::Gregorian(d1), AnyDateInner::Gregorian(d2)) => d1.partial_cmp(d2),
-            (AnyDateInner::Hebrew(d1), AnyDateInner::Hebrew(d2)) => d1.partial_cmp(d2),
-            (AnyDateInner::Indian(d1), AnyDateInner::Indian(d2)) => d1.partial_cmp(d2),
-            (&AnyDateInner::HijriTabular(ref d1, s1), &AnyDateInner::HijriTabular(ref d2, s2))
-                if s1 == s2 =>
-            {
-                d1.partial_cmp(d2)
-            }
-            (AnyDateInner::HijriSimulated(d1), AnyDateInner::HijriSimulated(d2)) => {
-                d1.partial_cmp(d2)
-            }
-            (AnyDateInner::HijriUmmAlQura(d1), AnyDateInner::HijriUmmAlQura(d2)) => {
-                d1.partial_cmp(d2)
-            }
-            (AnyDateInner::Iso(d1), AnyDateInner::Iso(d2)) => d1.partial_cmp(d2),
-            (AnyDateInner::Japanese(d1), AnyDateInner::Japanese(d2)) => d1.partial_cmp(d2),
-            (AnyDateInner::JapaneseExtended(d1), AnyDateInner::JapaneseExtended(d2)) => {
-                d1.partial_cmp(d2)
-            }
-            (AnyDateInner::Persian(d1), AnyDateInner::Persian(d2)) => d1.partial_cmp(d2),
-            (AnyDateInner::Roc(d1), AnyDateInner::Roc(d2)) => d1.partial_cmp(d2),
-=======
     #[rustfmt::skip]
     fn partial_cmp(&self, other: &Self) -> Option<core::cmp::Ordering> {
         use AnyDateInner::*;
@@ -200,7 +170,6 @@
             (JapaneseExtended(d1), JapaneseExtended(d2)) => d1.partial_cmp(d2),
             (Persian(d1), Persian(d2)) => d1.partial_cmp(d2),
             (Roc(d1), Roc(d2)) => d1.partial_cmp(d2),
->>>>>>> 50f3a55e
             _ => None,
         }
     }
