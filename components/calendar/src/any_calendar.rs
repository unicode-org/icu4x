// This file is part of ICU4X. For terms of use, please see the file
// called LICENSE at the top level of the ICU4X source tree
// (online at: https://github.com/unicode-org/icu4x/blob/main/LICENSE ).

//! Module for working with multiple calendars at once

use crate::buddhist::Buddhist;
use crate::coptic::Coptic;
use crate::ethiopic::{Ethiopic, EthiopicEraStyle};
use crate::gregorian::Gregorian;
use crate::indian::Indian;
use crate::iso::Iso;
use crate::japanese::{Japanese, JapaneseExtended};
use crate::{
    types, AsCalendar, Calendar, Date, DateDuration, DateDurationUnit, DateTime, DateTimeError, Ref,
};
use alloc::string::ToString;

use icu_locid::{
    extensions::unicode::Value, extensions_unicode_key as key, extensions_unicode_value as value,
    subtags_language as language, Locale,
};
use icu_provider::prelude::*;
use tinystr::tinystr;

use core::fmt;

/// This is a calendar that encompasses all formattable calendars supported by this crate
///
/// This allows for the construction of [`Date`] objects that have their calendar known at runtime.
///
/// This can be constructed by calling `.into()` on a concrete calendar type if the calendar type is known at
/// compile time. When the type is known at runtime, the [`AnyCalendar::try_new_with_any_provider()`],
/// [`AnyCalendar::try_new_with_buffer_provider()`], and [`AnyCalendar::try_new_unstable()`] methods may be used.
///
/// [`Date`](crate::Date) can also be converted to [`AnyCalendar`]-compatible ones
/// via [`Date::to_any()`](crate::Date::to_any()).
///
/// There are many ways of constructing an AnyCalendar'd date:
/// ```
/// use icu::calendar::{AnyCalendar, AnyCalendarKind, DateTime, japanese::Japanese, types::Time};
/// use icu::locid::Locale;
/// # use std::str::FromStr;
/// # use std::rc::Rc;
/// # use std::convert::TryInto;
///
/// let locale = Locale::from_str("en-u-ca-japanese").unwrap(); // English with the Japanese calendar
///
<<<<<<< HEAD
/// let calendar = AnyCalendar::try_new_unstable(&icu_testdata::unstable(), (&locale).try_into().unwrap())
=======
/// let calendar = AnyCalendar::try_new_for_locale_with_buffer_provider(&provider, &(&locale).into())
>>>>>>> dff842eb
///                    .expect("constructing AnyCalendar failed");
/// let calendar = Rc::new(calendar); // Avoid cloning it each time
///                                   // If everything is a local reference, you may use icu_calendar::Ref instead.
///
///
/// // manually construct a datetime in this calendar
/// let manual_time = Time::try_new(12, 33, 12, 0).expect("failed to construct Time");
/// // construct from era code, year, month code, day, time, and a calendar
/// // This is March 28, 15 Heisei
/// let manual_datetime = DateTime::new_from_codes("heisei".parse().unwrap(), 15, "M03".parse().unwrap(), 28,
///                                                manual_time, calendar.clone())
///                     .expect("Failed to construct DateTime manually");
///
///
/// // construct another datetime by converting from ISO
/// let iso_datetime = DateTime::new_iso_datetime(2020, 9, 1, 12, 34, 28)
///     .expect("Failed to construct ISO DateTime.");
/// let iso_converted = iso_datetime.to_calendar(calendar);
///
/// // Construct a datetime in the appropriate typed calendar and convert
/// let japanese_calendar = Japanese::try_new_unstable(&icu_testdata::unstable()).unwrap();
/// let japanese_datetime = DateTime::new_japanese_datetime("heisei".parse().unwrap(), 15, 3, 28,
///                                                         12, 33, 12, japanese_calendar).unwrap();
/// // This is a DateTime<AnyCalendar>
/// let any_japanese_datetime = japanese_datetime.to_any();
/// ```
#[non_exhaustive]
pub enum AnyCalendar {
    Gregorian(Gregorian),
    Buddhist(Buddhist),
    Japanese(Japanese),
    JapaneseExtended(JapaneseExtended),
    Ethiopic(Ethiopic),
    Indian(Indian),
    Coptic(Coptic),
    Iso(Iso),
}

/// The inner date type for [`AnyCalendar`]
#[derive(Clone, PartialEq, Eq, Debug)]
#[non_exhaustive]
pub enum AnyDateInner {
    Gregorian(<Gregorian as Calendar>::DateInner),
    Buddhist(<Buddhist as Calendar>::DateInner),
    Japanese(<Japanese as Calendar>::DateInner),
    JapaneseExtended(<JapaneseExtended as Calendar>::DateInner),
    Ethiopic(<Ethiopic as Calendar>::DateInner),
    Indian(<Indian as Calendar>::DateInner),
    Coptic(<Coptic as Calendar>::DateInner),
    Iso(<Iso as Calendar>::DateInner),
}

macro_rules! match_cal_and_date {
    (match ($cal:ident, $date:ident): ($cal_matched:ident, $date_matched:ident) => $e:expr) => {
        match ($cal, $date) {
            (&Self::Gregorian(ref $cal_matched), &AnyDateInner::Gregorian(ref $date_matched)) => $e,
            (&Self::Buddhist(ref $cal_matched), &AnyDateInner::Buddhist(ref $date_matched)) => $e,
            (&Self::Japanese(ref $cal_matched), &AnyDateInner::Japanese(ref $date_matched)) => $e,
            (
                &Self::JapaneseExtended(ref $cal_matched),
                &AnyDateInner::JapaneseExtended(ref $date_matched),
            ) => $e,
            (&Self::Ethiopic(ref $cal_matched), &AnyDateInner::Ethiopic(ref $date_matched)) => $e,
            (&Self::Indian(ref $cal_matched), &AnyDateInner::Indian(ref $date_matched)) => $e,
            (&Self::Coptic(ref $cal_matched), &AnyDateInner::Coptic(ref $date_matched)) => $e,
            (&Self::Iso(ref $cal_matched), &AnyDateInner::Iso(ref $date_matched)) => $e,
            _ => panic!(
                "Found AnyCalendar with mixed calendar type {} and date type {}!",
                $cal.calendar_name(),
                $date.calendar_name()
            ),
        }
    };
}

impl Calendar for AnyCalendar {
    type DateInner = AnyDateInner;
    fn date_from_codes(
        &self,
        era: types::Era,
        year: i32,
        month_code: types::MonthCode,
        day: u8,
    ) -> Result<Self::DateInner, DateTimeError> {
        let ret = match *self {
            Self::Gregorian(ref c) => {
                AnyDateInner::Gregorian(c.date_from_codes(era, year, month_code, day)?)
            }
            Self::Buddhist(ref c) => {
                AnyDateInner::Buddhist(c.date_from_codes(era, year, month_code, day)?)
            }
            Self::Japanese(ref c) => {
                AnyDateInner::Japanese(c.date_from_codes(era, year, month_code, day)?)
            }
            Self::JapaneseExtended(ref c) => {
                AnyDateInner::JapaneseExtended(c.date_from_codes(era, year, month_code, day)?)
            }
            Self::Ethiopic(ref c) => {
                AnyDateInner::Ethiopic(c.date_from_codes(era, year, month_code, day)?)
            }
            Self::Indian(ref c) => {
                AnyDateInner::Indian(c.date_from_codes(era, year, month_code, day)?)
            }
            Self::Coptic(ref c) => {
                AnyDateInner::Coptic(c.date_from_codes(era, year, month_code, day)?)
            }
            Self::Iso(ref c) => AnyDateInner::Iso(c.date_from_codes(era, year, month_code, day)?),
        };
        Ok(ret)
    }
    fn date_from_iso(&self, iso: Date<Iso>) -> AnyDateInner {
        match *self {
            Self::Gregorian(ref c) => AnyDateInner::Gregorian(c.date_from_iso(iso)),
            Self::Buddhist(ref c) => AnyDateInner::Buddhist(c.date_from_iso(iso)),
            Self::Japanese(ref c) => AnyDateInner::Japanese(c.date_from_iso(iso)),
            Self::JapaneseExtended(ref c) => AnyDateInner::JapaneseExtended(c.date_from_iso(iso)),
            Self::Ethiopic(ref c) => AnyDateInner::Ethiopic(c.date_from_iso(iso)),
            Self::Indian(ref c) => AnyDateInner::Indian(c.date_from_iso(iso)),
            Self::Coptic(ref c) => AnyDateInner::Coptic(c.date_from_iso(iso)),
            Self::Iso(ref c) => AnyDateInner::Iso(c.date_from_iso(iso)),
        }
    }

    fn date_to_iso(&self, date: &Self::DateInner) -> Date<Iso> {
        match_cal_and_date!(match (self, date): (c, d) => c.date_to_iso(d))
    }

    fn months_in_year(&self, date: &Self::DateInner) -> u8 {
        match_cal_and_date!(match (self, date): (c, d) => c.months_in_year(d))
    }

    fn days_in_year(&self, date: &Self::DateInner) -> u32 {
        match_cal_and_date!(match (self, date): (c, d) => c.days_in_year(d))
    }

    fn days_in_month(&self, date: &Self::DateInner) -> u8 {
        match_cal_and_date!(match (self, date): (c, d) => c.days_in_month(d))
    }

    fn offset_date(&self, date: &mut Self::DateInner, offset: DateDuration<Self>) {
        match (self, date) {
            (&Self::Gregorian(ref c), &mut AnyDateInner::Gregorian(ref mut d)) => {
                c.offset_date(d, offset.cast_unit())
            }
            (&Self::Buddhist(ref c), &mut AnyDateInner::Buddhist(ref mut d)) => {
                c.offset_date(d, offset.cast_unit())
            }
            (&Self::Japanese(ref c), &mut AnyDateInner::Japanese(ref mut d)) => {
                c.offset_date(d, offset.cast_unit())
            }
            (&Self::JapaneseExtended(ref c), &mut AnyDateInner::JapaneseExtended(ref mut d)) => {
                c.offset_date(d, offset.cast_unit())
            }
            (&Self::Ethiopic(ref c), &mut AnyDateInner::Ethiopic(ref mut d)) => {
                c.offset_date(d, offset.cast_unit())
            }
            (&Self::Indian(ref c), &mut AnyDateInner::Indian(ref mut d)) => {
                c.offset_date(d, offset.cast_unit())
            }
            (&Self::Coptic(ref c), &mut AnyDateInner::Coptic(ref mut d)) => {
                c.offset_date(d, offset.cast_unit())
            }
            (&Self::Iso(ref c), &mut AnyDateInner::Iso(ref mut d)) => {
                c.offset_date(d, offset.cast_unit())
            }
            // This is only reached from misuse of from_raw, a semi-internal api
            #[allow(clippy::panic)]
            (_, d) => panic!(
                "Found AnyCalendar with mixed calendar type {} and date type {}!",
                self.calendar_name(),
                d.calendar_name()
            ),
        }
    }

    fn until(
        &self,
        date1: &Self::DateInner,
        date2: &Self::DateInner,
        calendar2: &Self,
        largest_unit: DateDurationUnit,
        smallest_unit: DateDurationUnit,
    ) -> DateDuration<Self> {
        match (self, calendar2, date1, date2) {
            (
                &Self::Gregorian(ref c1),
                &Self::Gregorian(ref c2),
                &AnyDateInner::Gregorian(ref d1),
                &AnyDateInner::Gregorian(ref d2),
            ) => c1
                .until(d1, d2, c2, largest_unit, smallest_unit)
                .cast_unit(),
            (
                &Self::Buddhist(ref c1),
                &Self::Buddhist(ref c2),
                &AnyDateInner::Buddhist(ref d1),
                &AnyDateInner::Buddhist(ref d2),
            ) => c1
                .until(d1, d2, c2, largest_unit, smallest_unit)
                .cast_unit(),
            (
                &Self::Japanese(ref c1),
                &Self::Japanese(ref c2),
                &AnyDateInner::Japanese(ref d1),
                &AnyDateInner::Japanese(ref d2),
            ) => c1
                .until(d1, d2, c2, largest_unit, smallest_unit)
                .cast_unit(),
            (
                &Self::JapaneseExtended(ref c1),
                &Self::JapaneseExtended(ref c2),
                &AnyDateInner::JapaneseExtended(ref d1),
                &AnyDateInner::JapaneseExtended(ref d2),
            ) => c1
                .until(d1, d2, c2, largest_unit, smallest_unit)
                .cast_unit(),
            (
                &Self::Ethiopic(ref c1),
                &Self::Ethiopic(ref c2),
                &AnyDateInner::Ethiopic(ref d1),
                &AnyDateInner::Ethiopic(ref d2),
            ) => c1
                .until(d1, d2, c2, largest_unit, smallest_unit)
                .cast_unit(),
            (
                &Self::Indian(ref c1),
                &Self::Indian(ref c2),
                &AnyDateInner::Indian(ref d1),
                &AnyDateInner::Indian(ref d2),
            ) => c1
                .until(d1, d2, c2, largest_unit, smallest_unit)
                .cast_unit(),
            (
                &Self::Coptic(ref c1),
                &Self::Coptic(ref c2),
                &AnyDateInner::Coptic(ref d1),
                &AnyDateInner::Coptic(ref d2),
            ) => c1
                .until(d1, d2, c2, largest_unit, smallest_unit)
                .cast_unit(),
            (
                &Self::Iso(ref c1),
                &Self::Iso(ref c2),
                &AnyDateInner::Iso(ref d1),
                &AnyDateInner::Iso(ref d2),
            ) => c1
                .until(d1, d2, c2, largest_unit, smallest_unit)
                .cast_unit(),
            _ => {
                // attempt to convert
                let iso = calendar2.date_to_iso(date2);

                match_cal_and_date!(match (self, date1):
                    (c1, d1) => {
                        let d2 = c1.date_from_iso(iso);
                        let until = c1.until(d1, &d2, c1, largest_unit, smallest_unit);
                        until.cast_unit::<AnyCalendar>()
                    }
                )
            }
        }
    }

    /// The calendar-specific year represented by `date`
    fn year(&self, date: &Self::DateInner) -> types::FormattableYear {
        match_cal_and_date!(match (self, date): (c, d) => c.year(d))
    }

    /// The calendar-specific month represented by `date`
    fn month(&self, date: &Self::DateInner) -> types::FormattableMonth {
        match_cal_and_date!(match (self, date): (c, d) => c.month(d))
    }

    /// The calendar-specific day-of-month represented by `date`
    fn day_of_month(&self, date: &Self::DateInner) -> types::DayOfMonth {
        match_cal_and_date!(match (self, date): (c, d) => c.day_of_month(d))
    }

    /// Information of the day of the year
    fn day_of_year_info(&self, date: &Self::DateInner) -> types::DayOfYearInfo {
        match_cal_and_date!(match (self, date): (c, d) => c.day_of_year_info(d))
    }

    fn debug_name(&self) -> &'static str {
        match *self {
            Self::Gregorian(_) => "AnyCalendar (Gregorian)",
            Self::Buddhist(_) => "AnyCalendar (Buddhist)",
            Self::Japanese(_) => "AnyCalendar (Japanese)",
            Self::JapaneseExtended(_) => "AnyCalendar (Japanese, Historical Era Data)",
            Self::Ethiopic(_) => "AnyCalendar (Ethiopic)",
            Self::Indian(_) => "AnyCalendar (Indian)",
            Self::Coptic(_) => "AnyCalendar (Coptic)",
            Self::Iso(_) => "AnyCalendar (Iso)",
        }
    }

    fn any_calendar_kind(&self) -> Option<AnyCalendarKind> {
        Some(self.kind())
    }
}

impl AnyCalendar {
    /// Constructs an AnyCalendar for a given calendar kind and [`AnyProvider`] data source
    ///
    /// As this requires a valid [`AnyCalendarKind`] to work, it does not do any kind of locale-based
    /// fallbacking. If this is desired, use [`Self::try_new_for_locale_with_any_provider()`].
    ///
    /// For calendars that need data, will attempt to load the appropriate data from the source.
    ///
    /// This API needs the `calendar/japanese@1` or `calendar/japanext@1` data key if working with Japanese calendars.
    pub fn try_new_with_any_provider<P>(
        provider: &P,
        kind: AnyCalendarKind,
    ) -> Result<Self, DataError>
    where
        P: AnyProvider + ?Sized,
    {
        Ok(match kind {
            AnyCalendarKind::Gregorian => AnyCalendar::Gregorian(Gregorian),
            AnyCalendarKind::Buddhist => AnyCalendar::Buddhist(Buddhist),
            AnyCalendarKind::Japanese => {
                AnyCalendar::Japanese(Japanese::try_new_with_any_provider(provider)?)
            }
            AnyCalendarKind::JapaneseExtended => AnyCalendar::JapaneseExtended(
                JapaneseExtended::try_new_with_any_provider(provider)?,
            ),
            AnyCalendarKind::Indian => AnyCalendar::Indian(Indian),
            AnyCalendarKind::Coptic => AnyCalendar::Coptic(Coptic),
            AnyCalendarKind::Iso => AnyCalendar::Iso(Iso),
            AnyCalendarKind::Ethiopic => {
                AnyCalendar::Ethiopic(Ethiopic::new_with_era_style(EthiopicEraStyle::AmeteMihret))
            }
            AnyCalendarKind::Ethioaa => {
                AnyCalendar::Ethiopic(Ethiopic::new_with_era_style(EthiopicEraStyle::AmeteAlem))
            }
        })
    }

    /// Constructs an AnyCalendar for a given calendar kind and [`BufferProvider`] data source
    ///
    /// As this requires a valid [`AnyCalendarKind`] to work, it does not do any kind of locale-based
    /// fallbacking. If this is desired, use [`Self::try_new_for_locale_with_buffer_provider()`].
    ///
    /// For calendars that need data, will attempt to load the appropriate data from the source.
    ///
    /// This API needs the `calendar/japanese@1` or `calendar/japanext@1` data key if working with Japanese calendars.
    ///
    /// This needs the `"serde"` feature to be enabled to be used
    #[cfg(feature = "serde")]
    pub fn try_new_with_buffer_provider<P>(
        provider: &P,
        kind: AnyCalendarKind,
    ) -> Result<Self, DataError>
    where
        P: BufferProvider + ?Sized,
    {
        Ok(match kind {
            AnyCalendarKind::Gregorian => AnyCalendar::Gregorian(Gregorian),
            AnyCalendarKind::Buddhist => AnyCalendar::Buddhist(Buddhist),
            AnyCalendarKind::Japanese => {
                AnyCalendar::Japanese(Japanese::try_new_with_buffer_provider(provider)?)
            }
            AnyCalendarKind::JapaneseExtended => AnyCalendar::JapaneseExtended(
                JapaneseExtended::try_new_with_buffer_provider(provider)?,
            ),
            AnyCalendarKind::Indian => AnyCalendar::Indian(Indian),
            AnyCalendarKind::Coptic => AnyCalendar::Coptic(Coptic),
            AnyCalendarKind::Iso => AnyCalendar::Iso(Iso),
            AnyCalendarKind::Ethiopic => {
                AnyCalendar::Ethiopic(Ethiopic::new_with_era_style(EthiopicEraStyle::AmeteMihret))
            }
            AnyCalendarKind::Ethioaa => {
                AnyCalendar::Ethiopic(Ethiopic::new_with_era_style(EthiopicEraStyle::AmeteAlem))
            }
        })
    }

    /// Constructs an AnyCalendar for a given calendar kind and data source.
    ///
    /// **This method is unstable; the bounds on `P` might expand over time as more calendars are added**
    ///
    /// As this requires a valid [`AnyCalendarKind`] to work, it does not do any kind of locale-based
    /// fallbacking. If this is desired, use [`Self::try_new_for_locale_unstable()`].
    ///
    /// For calendars that need data, will attempt to load the appropriate data from the source
    pub fn try_new_unstable<P>(provider: &P, kind: AnyCalendarKind) -> Result<Self, DataError>
    where
        P: DataProvider<crate::provider::JapaneseErasV1Marker>
            + DataProvider<crate::provider::JapaneseExtendedErasV1Marker>
            + ?Sized,
    {
        Ok(match kind {
            AnyCalendarKind::Gregorian => AnyCalendar::Gregorian(Gregorian),
            AnyCalendarKind::Buddhist => AnyCalendar::Buddhist(Buddhist),
            AnyCalendarKind::Japanese => {
                AnyCalendar::Japanese(Japanese::try_new_unstable(provider)?)
            }
            AnyCalendarKind::JapaneseExtended => {
                AnyCalendar::JapaneseExtended(JapaneseExtended::try_new_unstable(provider)?)
            }
            AnyCalendarKind::Indian => AnyCalendar::Indian(Indian),
            AnyCalendarKind::Coptic => AnyCalendar::Coptic(Coptic),
            AnyCalendarKind::Iso => AnyCalendar::Iso(Iso),
            AnyCalendarKind::Ethiopic => {
                AnyCalendar::Ethiopic(Ethiopic::new_with_era_style(EthiopicEraStyle::AmeteMihret))
            }
            AnyCalendarKind::Ethioaa => {
                AnyCalendar::Ethiopic(Ethiopic::new_with_era_style(EthiopicEraStyle::AmeteAlem))
            }
        })
    }

    icu_provider::gen_any_buffer_constructors!(
        locale: include,
        options: skip,
        error: DataError,
        functions: [
            Self::try_new_for_locale_unstable,
            try_new_for_locale_with_any_provider,
            try_new_for_locale_with_buffer_provider
        ]
    );

    /// Constructs an AnyCalendar for a given calendar kind and data source.
    ///
    /// **This method is unstable; the bounds on `P` might expand over time as more calendars are added**
    ///
    /// In case the locale's calendar is unknown or unspecified, it will attempt to load the default
    /// calendar for the locale, falling back to gregorian.
    ///
    /// For calendars that need data, will attempt to load the appropriate data from the source
    pub fn try_new_for_locale_unstable<P>(
        provider: &P,
        locale: &DataLocale,
    ) -> Result<Self, DataError>
    where
        P: DataProvider<crate::provider::JapaneseErasV1Marker>
            + DataProvider<crate::provider::JapaneseExtendedErasV1Marker>
            + ?Sized,
    {
        let kind = AnyCalendarKind::from_data_locale_with_fallback(locale);
        Self::try_new_unstable(provider, kind)
    }

    fn calendar_name(&self) -> &'static str {
        match *self {
            Self::Gregorian(_) => "Gregorian",
            Self::Buddhist(_) => "Buddhist",
            Self::Japanese(_) => "Japanese",
            Self::JapaneseExtended(_) => "Japanese (Historical era data)",
            Self::Ethiopic(_) => "Ethiopic",
            Self::Indian(_) => "Indian",
            Self::Coptic(_) => "Coptic",
            Self::Iso(_) => "Iso",
        }
    }

    pub fn kind(&self) -> AnyCalendarKind {
        match *self {
            Self::Gregorian(_) => AnyCalendarKind::Gregorian,
            Self::Buddhist(_) => AnyCalendarKind::Buddhist,
            Self::Japanese(_) => AnyCalendarKind::Japanese,
            Self::JapaneseExtended(_) => AnyCalendarKind::JapaneseExtended,
            #[allow(clippy::expect_used)] // Invariant known at compile time
            Self::Ethiopic(ref e) => e
                .any_calendar_kind()
                .expect("Ethiopic calendar known to have an AnyCalendarKind"),
            Self::Indian(_) => AnyCalendarKind::Indian,
            Self::Coptic(_) => AnyCalendarKind::Coptic,
            Self::Iso(_) => AnyCalendarKind::Iso,
        }
    }

    /// Given an AnyCalendar date, convert that date to another AnyCalendar date in this calendar,
    /// if conversion is needed
    pub fn convert_any_date<'a>(
        &'a self,
        date: &Date<impl AsCalendar<Calendar = AnyCalendar>>,
    ) -> Date<Ref<'a, AnyCalendar>> {
        if self.kind() != date.calendar.as_calendar().kind() {
            Date::new_from_iso(date.to_iso(), Ref(self))
        } else {
            Date {
                inner: date.inner.clone(),
                calendar: Ref(self),
            }
        }
    }

    /// Given an AnyCalendar datetime, convert that date to another AnyCalendar datetime in this calendar,
    /// if conversion is needed
    pub fn convert_any_datetime<'a>(
        &'a self,
        date: &DateTime<impl AsCalendar<Calendar = AnyCalendar>>,
    ) -> DateTime<Ref<'a, AnyCalendar>> {
        DateTime {
            time: date.time,
            date: self.convert_any_date(&date.date),
        }
    }
}

impl AnyDateInner {
    fn calendar_name(&self) -> &'static str {
        match *self {
            AnyDateInner::Gregorian(_) => "Gregorian",
            AnyDateInner::Buddhist(_) => "Buddhist",
            AnyDateInner::Japanese(_) => "Japanese",
            AnyDateInner::JapaneseExtended(_) => "Japanese (Historical era data)",
            AnyDateInner::Ethiopic(_) => "Ethiopic",
            AnyDateInner::Indian(_) => "Indian",
            AnyDateInner::Coptic(_) => "Coptic",
            AnyDateInner::Iso(_) => "Iso",
        }
    }
}

/// Convenient type for selecting the kind of AnyCalendar to construct
#[non_exhaustive]
#[derive(Copy, Clone, Eq, PartialEq, Ord, PartialOrd, Hash, Debug)]
pub enum AnyCalendarKind {
    Gregorian,
    Buddhist,
    Japanese,
    JapaneseExtended,
    Indian,
    Coptic,
    Iso,
    Ethiopic,
    /// Ethiopic with Amete Alem era
    Ethioaa,
}

impl AnyCalendarKind {
    /// Construct from a BCP-47 string
    ///
    /// Returns None if the calendar is unknown
    pub fn from_bcp47_string(x: &str) -> Option<Self> {
        Some(match x {
            "gregory" => AnyCalendarKind::Gregorian,
            "buddhist" => AnyCalendarKind::Buddhist,
            "japanese" => AnyCalendarKind::Japanese,
            "japanext" => AnyCalendarKind::JapaneseExtended,
            "indian" => AnyCalendarKind::Indian,
            "coptic" => AnyCalendarKind::Coptic,
            "iso" => AnyCalendarKind::Iso,
            "ethiopic" => AnyCalendarKind::Ethiopic,
            "ethioaa" => AnyCalendarKind::Ethioaa,
            _ => return None,
        })
    }

    /// Construct from a BCP-47 [`Value`]
    ///
    /// Returns an error if the calendar is unknown
    pub fn from_bcp47(x: &Value) -> Result<Self, DateTimeError> {
        Ok(if *x == value!("gregory") {
            AnyCalendarKind::Gregorian
        } else if *x == value!("buddhist") {
            AnyCalendarKind::Buddhist
        } else if *x == value!("japanese") {
            AnyCalendarKind::Japanese
        } else if *x == value!("japanext") {
            AnyCalendarKind::JapaneseExtended
        } else if *x == value!("indian") {
            AnyCalendarKind::Indian
        } else if *x == value!("coptic") {
            AnyCalendarKind::Coptic
        } else if *x == value!("iso") {
            AnyCalendarKind::Iso
        } else if *x == value!("ethiopic") {
            AnyCalendarKind::Ethiopic
        } else if *x == value!("ethioaa") {
            AnyCalendarKind::Ethioaa
        } else {
            let mut string = x.to_string();
            string.truncate(16);
            let tiny = string.parse().unwrap_or(tinystr!(16, "unknown"));
            return Err(DateTimeError::UnknownAnyCalendarKind(tiny));
        })
    }

    /// Convert to a BCP-47 string
    pub fn as_bcp47_string(&self) -> &'static str {
        match *self {
            AnyCalendarKind::Gregorian => "gregory",
            AnyCalendarKind::Buddhist => "buddhist",
            AnyCalendarKind::Japanese => "japanese",
            AnyCalendarKind::JapaneseExtended => "japanext",
            AnyCalendarKind::Indian => "indian",
            AnyCalendarKind::Coptic => "coptic",
            AnyCalendarKind::Iso => "iso",
            AnyCalendarKind::Ethiopic => "ethiopic",
            AnyCalendarKind::Ethioaa => "ethioaa",
        }
    }

    /// Convert to a BCP-47 `Value`
    pub fn as_bcp47_value(&self) -> Value {
        match *self {
            AnyCalendarKind::Gregorian => value!("gregory"),
            AnyCalendarKind::Buddhist => value!("buddhist"),
            AnyCalendarKind::Japanese => value!("japanese"),
            AnyCalendarKind::JapaneseExtended => value!("japanext"),
            AnyCalendarKind::Indian => value!("indian"),
            AnyCalendarKind::Coptic => value!("coptic"),
            AnyCalendarKind::Iso => value!("iso"),
            AnyCalendarKind::Ethiopic => value!("ethiopic"),
            AnyCalendarKind::Ethioaa => value!("ethioaa"),
        }
    }
    /// Set the `u-ca` extension on a DataLocale to the calendar represented
    /// by this type
    pub fn set_on_data_locale(&self, l: &mut DataLocale) {
        l.set_unicode_ext(key!("ca"), self.as_bcp47_value());
    }

    /// Extract the calendar component from a [`Locale`]
    ///
    /// Will not perform any kind of fallbacking and will error for
    /// unknown or unspecified calendar kinds
    pub fn from_locale(l: &Locale) -> Result<Self, DateTimeError> {
        l.extensions
            .unicode
            .keywords
            .get(&key!("ca"))
            .ok_or(DateTimeError::UnknownAnyCalendarKind(tinystr!(
                16,
                "(unspecified)"
            )))
            .and_then(Self::from_bcp47)
    }

    /// Extract the calendar component from a [`DataLocale`]
    ///
    /// Will NOT perform any kind of fallbacking and will error for
    /// unknown or unspecified calendar kinds
    fn from_data_locale(l: &DataLocale) -> Result<Self, DateTimeError> {
        l.get_unicode_ext(&key!("ca"))
            .ok_or(DateTimeError::UnknownAnyCalendarKind(tinystr!(
                16,
                "(unspecified)"
            )))
            .and_then(|v| Self::from_bcp47(&v))
    }

    // Do not make public, this will eventually need fallback
    // data from the provider
    fn from_data_locale_with_fallback(l: &DataLocale) -> Self {
        if let Ok(kind) = Self::from_data_locale(l) {
            kind
        } else {
            let lang = l.language();
            if lang == language!("th") {
                Self::Buddhist
            // Other known fallback routes for currently-unsupported calendars
            // } else if lang == langugage!("sa") {
            //     Self::IslamicUmalqura
            // } else if lang == language!("af") || lang == langugage!("ir") {
            //     Self::Persian
            } else {
                Self::Gregorian
            }
        }
    }
}

impl fmt::Display for AnyCalendarKind {
    fn fmt(&self, f: &mut fmt::Formatter) -> fmt::Result {
        fmt::Debug::fmt(self, f)
    }
}

impl<C: IncludedInAnyCalendar> From<C> for AnyCalendar {
    fn from(c: C) -> AnyCalendar {
        c.to_any()
    }
}

/// Trait for calendars that may be converted to [`AnyCalendar`]
pub trait IncludedInAnyCalendar: Calendar + Sized {
    /// Convert this calendar into an [`AnyCalendar`], moving it
    ///
    /// You should not need to call this method directly
    fn to_any(self) -> AnyCalendar;

    /// Convert this calendar into an [`AnyCalendar`], cloning it
    ///
    /// You should not need to call this method directly
    fn to_any_cloned(&self) -> AnyCalendar;
    /// Convert a date for this calendar into an [`AnyDateInner`]
    ///
    /// You should not need to call this method directly
    fn date_to_any(&self, d: &Self::DateInner) -> AnyDateInner;
}

impl IncludedInAnyCalendar for Gregorian {
    fn to_any(self) -> AnyCalendar {
        AnyCalendar::Gregorian(Gregorian)
    }
    fn to_any_cloned(&self) -> AnyCalendar {
        AnyCalendar::Gregorian(Gregorian)
    }
    fn date_to_any(&self, d: &Self::DateInner) -> AnyDateInner {
        AnyDateInner::Gregorian(*d)
    }
}

impl IncludedInAnyCalendar for Buddhist {
    fn to_any(self) -> AnyCalendar {
        AnyCalendar::Buddhist(Buddhist)
    }
    fn to_any_cloned(&self) -> AnyCalendar {
        AnyCalendar::Buddhist(Buddhist)
    }
    fn date_to_any(&self, d: &Self::DateInner) -> AnyDateInner {
        AnyDateInner::Buddhist(*d)
    }
}

impl IncludedInAnyCalendar for Japanese {
    fn to_any(self) -> AnyCalendar {
        AnyCalendar::Japanese(self)
    }
    fn to_any_cloned(&self) -> AnyCalendar {
        AnyCalendar::Japanese(self.clone())
    }
    fn date_to_any(&self, d: &Self::DateInner) -> AnyDateInner {
        AnyDateInner::Japanese(*d)
    }
}

impl IncludedInAnyCalendar for JapaneseExtended {
    fn to_any(self) -> AnyCalendar {
        AnyCalendar::JapaneseExtended(self)
    }
    fn to_any_cloned(&self) -> AnyCalendar {
        AnyCalendar::JapaneseExtended(self.clone())
    }
    fn date_to_any(&self, d: &Self::DateInner) -> AnyDateInner {
        AnyDateInner::JapaneseExtended(*d)
    }
}

impl IncludedInAnyCalendar for Ethiopic {
    // Amete Mihret calendars are the default
    fn to_any(self) -> AnyCalendar {
        AnyCalendar::Ethiopic(self)
    }
    fn to_any_cloned(&self) -> AnyCalendar {
        AnyCalendar::Ethiopic(*self)
    }
    fn date_to_any(&self, d: &Self::DateInner) -> AnyDateInner {
        AnyDateInner::Ethiopic(*d)
    }
}

impl IncludedInAnyCalendar for Indian {
    fn to_any(self) -> AnyCalendar {
        AnyCalendar::Indian(Indian)
    }
    fn to_any_cloned(&self) -> AnyCalendar {
        AnyCalendar::Indian(Indian)
    }
    fn date_to_any(&self, d: &Self::DateInner) -> AnyDateInner {
        AnyDateInner::Indian(*d)
    }
}

impl IncludedInAnyCalendar for Coptic {
    fn to_any(self) -> AnyCalendar {
        AnyCalendar::Coptic(Coptic)
    }
    fn to_any_cloned(&self) -> AnyCalendar {
        AnyCalendar::Coptic(Coptic)
    }
    fn date_to_any(&self, d: &Self::DateInner) -> AnyDateInner {
        AnyDateInner::Coptic(*d)
    }
}

impl IncludedInAnyCalendar for Iso {
    fn to_any(self) -> AnyCalendar {
        AnyCalendar::Iso(Iso)
    }
    fn to_any_cloned(&self) -> AnyCalendar {
        AnyCalendar::Iso(Iso)
    }
    fn date_to_any(&self, d: &Self::DateInner) -> AnyDateInner {
        AnyDateInner::Iso(*d)
    }
}

#[cfg(test)]
mod tests {
    use super::*;
    use crate::Ref;
    use core::convert::TryInto;

    fn single_test_roundtrip(
        calendar: Ref<AnyCalendar>,
        era: &str,
        year: i32,
        month_code: &str,
        day: u8,
    ) {
        let era = types::Era(era.parse().expect("era must parse"));
        let month = types::MonthCode(month_code.parse().expect("month code must parse"));

        let date = Date::new_from_codes(era, year, month, day, calendar).unwrap_or_else(|e| {
            panic!(
                "Failed to construct date for {} with {:?}, {}, {}, {}: {}",
                calendar.debug_name(),
                era,
                year,
                month,
                day,
                e,
            )
        });

        let roundtrip_year = date.year();
        let roundtrip_era = roundtrip_year.era;
        let roundtrip_year = roundtrip_year.number;
        let roundtrip_month = date.month().code;
        let roundtrip_day = date.day_of_month().0.try_into().expect("Must fit in u8");

        assert_eq!(
            (era, year, month, day),
            (
                roundtrip_era,
                roundtrip_year,
                roundtrip_month,
                roundtrip_day
            ),
            "Failed to roundtrip for calendar {}",
            calendar.debug_name()
        );

        let iso = date.to_iso();
        let reconstructed = Date::new_from_iso(iso, calendar);
        assert_eq!(
            date, reconstructed,
            "Failed to roundtrip via iso with {era:?}, {year}, {month}, {day}"
        )
    }

    fn single_test_error(
        calendar: Ref<AnyCalendar>,
        era: &str,
        year: i32,
        month_code: &str,
        day: u8,
        error: DateTimeError,
    ) {
        let era = types::Era(era.parse().expect("era must parse"));
        let month = types::MonthCode(month_code.parse().expect("month code must parse"));

        let date = Date::new_from_codes(era, year, month, day, calendar);
        assert_eq!(
            date,
            Err(error),
            "Construction with {era:?}, {year}, {month}, {day} did not return {error:?}"
        )
    }

    #[test]
    fn test_any_construction() {
        let buddhist =
            AnyCalendar::try_new_unstable(&icu_testdata::unstable(), AnyCalendarKind::Buddhist)
                .expect("Calendar construction must succeed");
        let coptic =
            AnyCalendar::try_new_unstable(&icu_testdata::unstable(), AnyCalendarKind::Coptic)
                .expect("Calendar construction must succeed");
        let ethiopic =
            AnyCalendar::try_new_unstable(&icu_testdata::unstable(), AnyCalendarKind::Ethiopic)
                .expect("Calendar construction must succeed");
        let ethioaa =
            AnyCalendar::try_new_unstable(&icu_testdata::unstable(), AnyCalendarKind::Ethioaa)
                .expect("Calendar construction must succeed");
        let gregorian =
            AnyCalendar::try_new_unstable(&icu_testdata::unstable(), AnyCalendarKind::Gregorian)
                .expect("Calendar construction must succeed");
        let indian =
            AnyCalendar::try_new_unstable(&icu_testdata::unstable(), AnyCalendarKind::Indian)
                .expect("Calendar construction must succeed");
        let japanese =
            AnyCalendar::try_new_unstable(&icu_testdata::unstable(), AnyCalendarKind::Japanese)
                .expect("Calendar construction must succeed");
        let japanext = AnyCalendar::try_new_unstable(
            &icu_testdata::unstable(),
            AnyCalendarKind::JapaneseExtended,
        )
        .expect("Calendar construction must succeed");
        let buddhist = Ref(&buddhist);
        let coptic = Ref(&coptic);
        let ethiopic = Ref(&ethiopic);
        let ethioaa = Ref(&ethioaa);
        let gregorian = Ref(&gregorian);
        let indian = Ref(&indian);
        let japanese = Ref(&japanese);
        let japanext = Ref(&japanext);

        single_test_roundtrip(buddhist, "be", 100, "M03", 1);
        single_test_roundtrip(buddhist, "be", 2000, "M03", 1);
        single_test_roundtrip(buddhist, "be", -100, "M03", 1);
        single_test_error(
            buddhist,
            "be",
            100,
            "M13",
            1,
            DateTimeError::UnknownMonthCode("M13".parse().unwrap(), "Buddhist"),
        );

        single_test_roundtrip(coptic, "ad", 100, "M03", 1);
        single_test_roundtrip(coptic, "ad", 2000, "M03", 1);
        // fails ISO roundtrip
        // single_test_roundtrip(coptic, "bd", 100, "M03", 1);
        single_test_roundtrip(coptic, "ad", 100, "M13", 1);
        single_test_error(
            coptic,
            "ad",
            100,
            "M14",
            1,
            DateTimeError::UnknownMonthCode("M14".parse().unwrap(), "Coptic"),
        );
        single_test_error(coptic, "ad", 0, "M03", 1, DateTimeError::OutOfRange);
        single_test_error(coptic, "bd", 0, "M03", 1, DateTimeError::OutOfRange);

        single_test_roundtrip(ethiopic, "incar", 100, "M03", 1);
        single_test_roundtrip(ethiopic, "incar", 2000, "M03", 1);
        single_test_roundtrip(ethiopic, "incar", 2000, "M13", 1);
        // Fails ISO roundtrip due to https://github.com/unicode-org/icu4x/issues/2254
        // single_test_roundtrip(ethiopic, "pre-incar", 100, "M03", 1);
        single_test_error(ethiopic, "incar", 0, "M03", 1, DateTimeError::OutOfRange);
        single_test_error(
            ethiopic,
            "pre-incar",
            0,
            "M03",
            1,
            DateTimeError::OutOfRange,
        );
        single_test_error(
            ethiopic,
            "incar",
            100,
            "M14",
            1,
            DateTimeError::UnknownMonthCode("M14".parse().unwrap(), "Ethiopic"),
        );

        single_test_roundtrip(ethioaa, "mundi", 7000, "M13", 1);
        single_test_roundtrip(ethioaa, "mundi", 7000, "M13", 1);
        // Fails ISO roundtrip due to https://github.com/unicode-org/icu4x/issues/2254
        // single_test_roundtrip(ethioaa, "mundi", 100, "M03", 1);
        single_test_error(
            ethiopic,
            "mundi",
            100,
            "M14",
            1,
            DateTimeError::UnknownMonthCode("M14".parse().unwrap(), "Ethiopic"),
        );

        single_test_roundtrip(gregorian, "ce", 100, "M03", 1);
        single_test_roundtrip(gregorian, "ce", 2000, "M03", 1);
        single_test_roundtrip(gregorian, "bce", 100, "M03", 1);
        single_test_error(gregorian, "ce", 0, "M03", 1, DateTimeError::OutOfRange);
        single_test_error(gregorian, "bce", 0, "M03", 1, DateTimeError::OutOfRange);

        single_test_error(
            gregorian,
            "bce",
            100,
            "M13",
            1,
            DateTimeError::UnknownMonthCode("M13".parse().unwrap(), "Gregorian"),
        );

        single_test_roundtrip(indian, "saka", 100, "M03", 1);
        single_test_roundtrip(indian, "saka", 2000, "M12", 1);
        single_test_roundtrip(indian, "saka", -100, "M03", 1);
        single_test_roundtrip(indian, "saka", 0, "M03", 1);
        single_test_error(
            indian,
            "saka",
            100,
            "M13",
            1,
            DateTimeError::UnknownMonthCode("M13".parse().unwrap(), "Indian"),
        );
        single_test_roundtrip(japanese, "reiwa", 3, "M03", 1);
        single_test_roundtrip(japanese, "heisei", 6, "M12", 1);
        single_test_roundtrip(japanese, "meiji", 10, "M03", 1);
        single_test_roundtrip(japanese, "ce", 1000, "M03", 1);
        single_test_roundtrip(japanese, "bce", 10, "M03", 1);
        single_test_error(japanese, "ce", 0, "M03", 1, DateTimeError::OutOfRange);
        single_test_error(japanese, "bce", 0, "M03", 1, DateTimeError::OutOfRange);

        single_test_error(
            japanese,
            "reiwa",
            2,
            "M13",
            1,
            DateTimeError::UnknownMonthCode("M13".parse().unwrap(), "Japanese (Modern eras only)"),
        );

        single_test_roundtrip(japanext, "reiwa", 3, "M03", 1);
        single_test_roundtrip(japanext, "heisei", 6, "M12", 1);
        single_test_roundtrip(japanext, "meiji", 10, "M03", 1);
        single_test_roundtrip(japanext, "tenpyokampo-749", 1, "M04", 20);
        single_test_roundtrip(japanext, "ce", 100, "M03", 1);
        single_test_roundtrip(japanext, "bce", 10, "M03", 1);
        single_test_error(japanext, "ce", 0, "M03", 1, DateTimeError::OutOfRange);
        single_test_error(japanext, "bce", 0, "M03", 1, DateTimeError::OutOfRange);

        single_test_error(
            japanext,
            "reiwa",
            2,
            "M13",
            1,
            DateTimeError::UnknownMonthCode(
                "M13".parse().unwrap(),
                "Japanese (With historical eras)",
            ),
        );
    }
}<|MERGE_RESOLUTION|>--- conflicted
+++ resolved
@@ -46,11 +46,7 @@
 ///
 /// let locale = Locale::from_str("en-u-ca-japanese").unwrap(); // English with the Japanese calendar
 ///
-<<<<<<< HEAD
-/// let calendar = AnyCalendar::try_new_unstable(&icu_testdata::unstable(), (&locale).try_into().unwrap())
-=======
-/// let calendar = AnyCalendar::try_new_for_locale_with_buffer_provider(&provider, &(&locale).into())
->>>>>>> dff842eb
+/// let calendar = AnyCalendar::try_new_unstable(&icu_testdata::unstable(), &(&locale).into())
 ///                    .expect("constructing AnyCalendar failed");
 /// let calendar = Rc::new(calendar); // Avoid cloning it each time
 ///                                   // If everything is a local reference, you may use icu_calendar::Ref instead.
