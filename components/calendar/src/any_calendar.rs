--- conflicted
+++ resolved
@@ -1,4086 +1,2078 @@
-<<<<<<< HEAD
-// This file is part of ICU4X. For terms of use, please see the file
-// called LICENSE at the top level of the ICU4X source tree
-// (online at: https://github.com/unicode-org/icu4x/blob/main/LICENSE ).
-
-//! Module for working with multiple calendars at once
-
-use crate::cal::iso::IsoDateInner;
-use crate::cal::*;
-use crate::error::{DateError, DateFromFieldsError};
-use crate::options::DateFromFieldsOptions;
-use crate::options::{DateAddOptions, DateDifferenceOptions};
-use crate::types::{DateFields, YearInfo};
-use crate::{types, AsCalendar, Calendar, Date, Ref};
-
-use crate::preferences::{CalendarAlgorithm, HijriCalendarAlgorithm};
-use icu_locale_core::preferences::define_preferences;
-use icu_provider::prelude::*;
-
-use core::fmt;
-
-define_preferences!(
-    /// The preferences for calendars formatting.
-    [Copy]
-    CalendarPreferences,
-    {
-        /// The user's preferred calendar system.
-        calendar_algorithm: CalendarAlgorithm
-    }
-);
-
-/// This is a calendar that encompasses all formattable calendars supported by this crate
-///
-/// This allows for the construction of [`Date`] objects that have their calendar known at runtime.
-///
-/// This can be constructed by calling `.into()` on a concrete calendar type if the calendar type is known at
-/// compile time. When the type is known at runtime, the [`AnyCalendar::new()`] and sibling methods may be used.
-///
-/// [`Date`] can also be converted to [`AnyCalendar`]-compatible ones
-/// via [`Date::to_any()`](crate::Date::to_any()).
-///
-/// There are many ways of constructing an AnyCalendar'd date:
-/// ```
-/// use icu::calendar::{AnyCalendar, AnyCalendarKind, Date, cal::{Japanese, Gregorian}, types::MonthCode};
-/// use icu::locale::locale;
-/// use tinystr::tinystr;
-/// # use std::rc::Rc;
-///
-/// let locale = locale!("en-u-ca-japanese"); // English with the Japanese calendar
-///
-/// let calendar = AnyCalendar::new(AnyCalendarKind::new(locale.into()));
-///
-/// // This is a Date<AnyCalendar>
-/// let any_japanese_date = Date::try_new_gregorian(2020, 9, 1)
-///     .expect("Failed to construct Gregorian Date.")
-///     .to_calendar(calendar)
-///     .to_any();
-///
-/// // Construct a date in the appropriate typed calendar and convert
-/// let japanese_calendar = Japanese::new();
-/// let japanese_date = Date::try_new_japanese_with_calendar("reiwa", 2, 9, 1,
-///                                                         japanese_calendar).unwrap();
-/// assert_eq!(japanese_date.to_any(), any_japanese_date);
-///
-/// // this is also Date<AnyCalendar>, but it uses a different calendar
-/// let any_gregorian_date = any_japanese_date.to_calendar(Gregorian).to_any();
-///
-/// // Date<AnyCalendar> does not have a total order
-/// assert!(any_gregorian_date <= any_gregorian_date);
-/// assert!(any_japanese_date <= any_japanese_date);
-/// assert!(!(any_gregorian_date <= any_japanese_date) && !(any_japanese_date <= any_gregorian_date));
-/// ```
-#[derive(Debug, Clone)]
-#[non_exhaustive]
-pub enum AnyCalendar {
-    /// A [`Buddhist`] calendar
-    Buddhist(Buddhist),
-    /// A [`Chinese`] calendar
-    Chinese(ChineseTraditional),
-    /// A [`Coptic`] calendar
-    Coptic(Coptic),
-    /// A [`Dangi`] calendar
-    Dangi(KoreanTraditional),
-    /// An [`Ethiopian`] calendar
-    Ethiopian(Ethiopian),
-    /// A [`Gregorian`] calendar
-    Gregorian(Gregorian),
-    /// A [`Hebrew`] calendar
-    Hebrew(Hebrew),
-    /// An [`Indian`] calendar
-    Indian(Indian),
-    /// A [`HijriTabular`] calendar
-    HijriTabular(Hijri<hijri::TabularAlgorithm>),
-    /// A [`HijriSimulated`] calendar
-    HijriSimulated(Hijri<hijri::AstronomicalSimulation>),
-    /// A [`HijriUmmAlQura`] calendar
-    HijriUmmAlQura(Hijri<hijri::UmmAlQura>),
-    /// An [`Iso`] calendar
-    Iso(Iso),
-    /// A [`Japanese`] calendar
-    Japanese(Japanese),
-    /// A [`JapaneseExtended`] calendar
-    JapaneseExtended(JapaneseExtended),
-    /// A [`Persian`] calendar
-    Persian(Persian),
-    /// A [`Roc`] calendar
-    Roc(Roc),
-}
-
-// TODO(#3469): Decide on the best way to implement Ord.
-/// The inner date type for [`AnyCalendar`]
-#[derive(Clone, PartialEq, Eq, Debug, Copy)]
-#[non_exhaustive]
-pub enum AnyDateInner {
-    /// A date for a [`Buddhist`] calendar
-    Buddhist(<Buddhist as Calendar>::DateInner),
-    /// A date for a [`Chinese`] calendar
-    Chinese(<ChineseTraditional as Calendar>::DateInner),
-    /// A date for a [`Coptic`] calendar
-    Coptic(<Coptic as Calendar>::DateInner),
-    /// A date for a [`Dangi`] calendar
-    Dangi(<KoreanTraditional as Calendar>::DateInner),
-    /// A date for an [`Ethiopian`] calendar
-    Ethiopian(<Ethiopian as Calendar>::DateInner),
-    /// A date for a [`Gregorian`] calendar
-    Gregorian(<Gregorian as Calendar>::DateInner),
-    /// A date for a [`Hebrew`] calendar
-    Hebrew(<Hebrew as Calendar>::DateInner),
-    /// A date for an [`Indian`] calendar
-    Indian(<Indian as Calendar>::DateInner),
-    /// A date for a [`HijriTabular`] calendar
-    HijriTabular(
-        <Hijri<hijri::TabularAlgorithm> as Calendar>::DateInner,
-        hijri::TabularAlgorithm,
-    ),
-    /// A date for a [`HijriSimulated`] calendar
-    HijriSimulated(<Hijri<hijri::AstronomicalSimulation> as Calendar>::DateInner),
-    /// A date for a [`HijriUmmAlQura`] calendar
-    HijriUmmAlQura(<Hijri<hijri::UmmAlQura> as Calendar>::DateInner),
-    /// A date for an [`Iso`] calendar
-    Iso(<Iso as Calendar>::DateInner),
-    /// A date for a [`Japanese`] calendar
-    Japanese(<Japanese as Calendar>::DateInner),
-    /// A date for a [`JapaneseExtended`] calendar
-    JapaneseExtended(<JapaneseExtended as Calendar>::DateInner),
-    /// A date for a [`Persian`] calendar
-    Persian(<Persian as Calendar>::DateInner),
-    /// A date for a [`Roc`] calendar
-    Roc(<Roc as Calendar>::DateInner),
-}
-
-impl PartialOrd for AnyDateInner {
-    #[rustfmt::skip]
-    fn partial_cmp(&self, other: &Self) -> Option<core::cmp::Ordering> {
-        use AnyDateInner::*;
-        match (self, other) {
-            (Buddhist(d1), Buddhist(d2)) => d1.partial_cmp(d2),
-            (Chinese(d1), Chinese(d2)) => d1.partial_cmp(d2),
-            (Coptic(d1), Coptic(d2)) => d1.partial_cmp(d2),
-            (Dangi(d1), Dangi(d2)) => d1.partial_cmp(d2),
-            (Ethiopian(d1), Ethiopian(d2)) => d1.partial_cmp(d2),
-            (Gregorian(d1), Gregorian(d2)) => d1.partial_cmp(d2),
-            (Hebrew(d1), Hebrew(d2)) => d1.partial_cmp(d2),
-            (Indian(d1), Indian(d2)) => d1.partial_cmp(d2),
-            (&HijriTabular(ref d1, s1), &HijriTabular(ref d2, s2)) if s1 == s2 => d1.partial_cmp(d2),
-            (HijriSimulated(d1), HijriSimulated(d2)) => d1.partial_cmp(d2),
-            (HijriUmmAlQura(d1), HijriUmmAlQura(d2)) => d1.partial_cmp(d2),
-            (Iso(d1), Iso(d2)) => d1.partial_cmp(d2),
-            (Japanese(d1), Japanese(d2)) => d1.partial_cmp(d2),
-            (JapaneseExtended(d1), JapaneseExtended(d2)) => d1.partial_cmp(d2),
-            (Persian(d1), Persian(d2)) => d1.partial_cmp(d2),
-            (Roc(d1), Roc(d2)) => d1.partial_cmp(d2),
-            _ => None,
-        }
-    }
-}
-
-macro_rules! match_cal_and_date {
-    (match ($cal:ident, $date:ident): ($cal_matched:ident, $date_matched:ident) => $e:expr) => {
-        match ($cal, $date) {
-            (&Self::Buddhist(ref $cal_matched), &AnyDateInner::Buddhist(ref $date_matched)) => $e,
-            (&Self::Chinese(ref $cal_matched), &AnyDateInner::Chinese(ref $date_matched)) => $e,
-            (&Self::Coptic(ref $cal_matched), &AnyDateInner::Coptic(ref $date_matched)) => $e,
-            (&Self::Dangi(ref $cal_matched), &AnyDateInner::Dangi(ref $date_matched)) => $e,
-            (&Self::Ethiopian(ref $cal_matched), &AnyDateInner::Ethiopian(ref $date_matched)) => $e,
-            (&Self::Gregorian(ref $cal_matched), &AnyDateInner::Gregorian(ref $date_matched)) => $e,
-            (&Self::Hebrew(ref $cal_matched), &AnyDateInner::Hebrew(ref $date_matched)) => $e,
-            (&Self::Indian(ref $cal_matched), &AnyDateInner::Indian(ref $date_matched)) => $e,
-            (
-                &Self::HijriTabular(ref $cal_matched),
-                &AnyDateInner::HijriTabular(ref $date_matched, sighting),
-            ) if $cal_matched.0 == sighting => $e,
-            (
-                &Self::HijriSimulated(ref $cal_matched),
-                &AnyDateInner::HijriSimulated(ref $date_matched),
-            ) => $e,
-            (
-                &Self::HijriUmmAlQura(ref $cal_matched),
-                &AnyDateInner::HijriUmmAlQura(ref $date_matched),
-            ) => $e,
-            (&Self::Iso(ref $cal_matched), &AnyDateInner::Iso(ref $date_matched)) => $e,
-            (&Self::Japanese(ref $cal_matched), &AnyDateInner::Japanese(ref $date_matched)) => $e,
-            (
-                &Self::JapaneseExtended(ref $cal_matched),
-                &AnyDateInner::JapaneseExtended(ref $date_matched),
-            ) => $e,
-            (&Self::Persian(ref $cal_matched), &AnyDateInner::Persian(ref $date_matched)) => $e,
-            (&Self::Roc(ref $cal_matched), &AnyDateInner::Roc(ref $date_matched)) => $e,
-            // This is only reached from misuse of from_raw, a semi-internal api
-            _ => panic!("AnyCalendar with mismatched date type"),
-        }
-    };
-}
-
-macro_rules! match_cal {
-    (match $cal:ident: ($cal_matched:ident) => $e:expr) => {
-        match $cal {
-            &Self::Buddhist(ref $cal_matched) => AnyDateInner::Buddhist($e),
-            &Self::Chinese(ref $cal_matched) => AnyDateInner::Chinese($e),
-            &Self::Coptic(ref $cal_matched) => AnyDateInner::Coptic($e),
-            &Self::Dangi(ref $cal_matched) => AnyDateInner::Dangi($e),
-            &Self::Ethiopian(ref $cal_matched) => AnyDateInner::Ethiopian($e),
-            &Self::Gregorian(ref $cal_matched) => AnyDateInner::Gregorian($e),
-            &Self::Hebrew(ref $cal_matched) => AnyDateInner::Hebrew($e),
-            &Self::Indian(ref $cal_matched) => AnyDateInner::Indian($e),
-            &Self::HijriSimulated(ref $cal_matched) => AnyDateInner::HijriSimulated($e),
-            &Self::HijriTabular(ref $cal_matched) => AnyDateInner::HijriTabular($e, $cal_matched.0),
-            &Self::HijriUmmAlQura(ref $cal_matched) => AnyDateInner::HijriUmmAlQura($e),
-            &Self::Iso(ref $cal_matched) => AnyDateInner::Iso($e),
-            &Self::Japanese(ref $cal_matched) => AnyDateInner::Japanese($e),
-            &Self::JapaneseExtended(ref $cal_matched) => AnyDateInner::JapaneseExtended($e),
-            &Self::Persian(ref $cal_matched) => AnyDateInner::Persian($e),
-            &Self::Roc(ref $cal_matched) => AnyDateInner::Roc($e),
-        }
-    };
-}
-
-/// Error returned when comparing two [`Date`]s with [`AnyCalendar`].
-#[derive(Clone, Copy, PartialEq, Debug)]
-#[non_exhaustive]
-#[doc(hidden)] // unstable, not yet graduated
-pub enum AnyCalendarDifferenceError {
-    /// The calendars of the two dates being compared are not equal.
-    ///
-    /// To compare dates in different calendars, convert them to the same calendar first.
-    ///
-    /// # Examples
-    ///
-    /// ```
-    /// use icu::calendar::cal::AnyCalendarDifferenceError;
-    /// use icu::calendar::Date;
-    ///
-    /// let d1 = Date::try_new_gregorian(2000, 1, 1).unwrap().to_any();
-    /// let d2 = Date::try_new_persian(1562, 1, 1).unwrap().to_any();
-    ///
-    /// assert_eq!(
-    ///     d1.try_until_with_options(&d2, Default::default())
-    ///         .unwrap_err(),
-    ///     AnyCalendarDifferenceError::MismatchedCalendars,
-    /// );
-    ///
-    /// // To compare the dates, convert them to the same calendar,
-    /// // such as ISO.
-    ///
-    /// d1.to_iso()
-    ///     .try_until_with_options(&d2.to_iso(), Default::default())
-    ///     .unwrap();
-    /// ```
-    MismatchedCalendars,
-}
-
-impl crate::cal::scaffold::UnstableSealed for AnyCalendar {}
-impl Calendar for AnyCalendar {
-    type DateInner = AnyDateInner;
-    type Year = YearInfo;
-    type DifferenceError = AnyCalendarDifferenceError;
-
-    fn from_codes(
-        &self,
-        era: Option<&str>,
-        year: i32,
-        month_code: types::MonthCode,
-        day: u8,
-    ) -> Result<Self::DateInner, DateError> {
-        Ok(match_cal!(match self: (c) => c.from_codes(era, year, month_code, day)?))
-    }
-
-    #[cfg(feature = "unstable")]
-    fn from_fields(
-        &self,
-        fields: DateFields,
-        options: DateFromFieldsOptions,
-    ) -> Result<Self::DateInner, DateFromFieldsError> {
-        Ok(match_cal!(match self: (c) => c.from_fields(fields, options)?))
-    }
-
-    fn has_cheap_iso_conversion(&self) -> bool {
-        match self {
-            Self::Buddhist(ref c) => c.has_cheap_iso_conversion(),
-            Self::Chinese(ref c) => c.has_cheap_iso_conversion(),
-            Self::Coptic(ref c) => c.has_cheap_iso_conversion(),
-            Self::Dangi(ref c) => c.has_cheap_iso_conversion(),
-            Self::Ethiopian(ref c) => c.has_cheap_iso_conversion(),
-            Self::Gregorian(ref c) => c.has_cheap_iso_conversion(),
-            Self::Hebrew(ref c) => c.has_cheap_iso_conversion(),
-            Self::Indian(ref c) => c.has_cheap_iso_conversion(),
-            Self::HijriSimulated(ref c) => c.has_cheap_iso_conversion(),
-            Self::HijriTabular(ref c) => c.has_cheap_iso_conversion(),
-            Self::HijriUmmAlQura(ref c) => c.has_cheap_iso_conversion(),
-            Self::Iso(ref c) => c.has_cheap_iso_conversion(),
-            Self::Japanese(ref c) => c.has_cheap_iso_conversion(),
-            Self::JapaneseExtended(ref c) => c.has_cheap_iso_conversion(),
-            Self::Persian(ref c) => c.has_cheap_iso_conversion(),
-            Self::Roc(ref c) => c.has_cheap_iso_conversion(),
-        }
-    }
-
-    fn from_iso(&self, iso: IsoDateInner) -> AnyDateInner {
-        match_cal!(match self: (c) => c.from_iso(iso))
-    }
-
-    fn to_iso(&self, date: &Self::DateInner) -> IsoDateInner {
-        match_cal_and_date!(match (self, date): (c, d) => c.to_iso(d))
-    }
-
-    fn from_rata_die(&self, rd: calendrical_calculations::rata_die::RataDie) -> Self::DateInner {
-        match_cal!(match self: (c) => c.from_rata_die(rd))
-    }
-
-    fn to_rata_die(&self, date: &Self::DateInner) -> calendrical_calculations::rata_die::RataDie {
-        match_cal_and_date!(match (self, date): (c, d) => c.to_rata_die(d))
-    }
-
-    fn months_in_year(&self, date: &Self::DateInner) -> u8 {
-        match_cal_and_date!(match (self, date): (c, d) => c.months_in_year(d))
-    }
-
-    fn days_in_year(&self, date: &Self::DateInner) -> u16 {
-        match_cal_and_date!(match (self, date): (c, d) => c.days_in_year(d))
-    }
-
-    fn days_in_month(&self, date: &Self::DateInner) -> u8 {
-        match_cal_and_date!(match (self, date): (c, d) => c.days_in_month(d))
-    }
-
-    #[cfg(feature = "unstable")]
-    fn add(
-        &self,
-        date: &Self::DateInner,
-        duration: types::DateDuration,
-        options: DateAddOptions,
-    ) -> Result<Self::DateInner, DateError> {
-        let mut date = *date;
-        match (self, &mut date) {
-            (Self::Buddhist(c), AnyDateInner::Buddhist(ref mut d)) => {
-                *d = c.add(d, duration, options)?
-            }
-            (Self::Chinese(c), AnyDateInner::Chinese(ref mut d)) => {
-                *d = c.add(d, duration, options)?
-            }
-            (Self::Coptic(c), AnyDateInner::Coptic(ref mut d)) => {
-                *d = c.add(d, duration, options)?
-            }
-            (Self::Dangi(c), AnyDateInner::Dangi(ref mut d)) => *d = c.add(d, duration, options)?,
-            (Self::Ethiopian(c), AnyDateInner::Ethiopian(ref mut d)) => {
-                *d = c.add(d, duration, options)?
-            }
-            (Self::Gregorian(c), AnyDateInner::Gregorian(ref mut d)) => {
-                *d = c.add(d, duration, options)?
-            }
-            (Self::Hebrew(c), AnyDateInner::Hebrew(ref mut d)) => {
-                *d = c.add(d, duration, options)?
-            }
-            (Self::Indian(c), AnyDateInner::Indian(ref mut d)) => {
-                *d = c.add(d, duration, options)?
-            }
-            (Self::HijriTabular(c), AnyDateInner::HijriTabular(ref mut d, sighting))
-                if c.0 == *sighting =>
-            {
-                *d = c.add(d, duration, options)?
-            }
-            (Self::HijriSimulated(c), AnyDateInner::HijriSimulated(ref mut d)) => {
-                *d = c.add(d, duration, options)?
-            }
-            (Self::HijriUmmAlQura(c), AnyDateInner::HijriUmmAlQura(ref mut d)) => {
-                *d = c.add(d, duration, options)?
-            }
-            (Self::Iso(c), AnyDateInner::Iso(ref mut d)) => *d = c.add(d, duration, options)?,
-            (Self::Japanese(c), AnyDateInner::Japanese(ref mut d)) => {
-                *d = c.add(d, duration, options)?
-            }
-            (Self::JapaneseExtended(c), AnyDateInner::JapaneseExtended(ref mut d)) => {
-                *d = c.add(d, duration, options)?
-            }
-            (Self::Persian(c), AnyDateInner::Persian(ref mut d)) => {
-                *d = c.add(d, duration, options)?
-            }
-            (Self::Roc(c), AnyDateInner::Roc(ref mut d)) => *d = c.add(d, duration, options)?,
-            // This is only reached from misuse of from_raw, a semi-internal api
-            #[expect(clippy::panic)]
-            _ => panic!("AnyCalendar with mismatched date type"),
-        }
-        Ok(date)
-    }
-
-    #[cfg(feature = "unstable")]
-    fn until(
-        &self,
-        date1: &Self::DateInner,
-        date2: &Self::DateInner,
-        options: DateDifferenceOptions,
-    ) -> Result<types::DateDuration, Self::DifferenceError> {
-        let Ok(r) = match (self, date1, date2) {
-            (Self::Buddhist(c1), AnyDateInner::Buddhist(d1), AnyDateInner::Buddhist(d2)) => {
-                c1.until(d1, d2, options)
-            }
-            (Self::Chinese(c1), AnyDateInner::Chinese(d1), AnyDateInner::Chinese(d2)) => {
-                c1.until(d1, d2, options)
-            }
-            (Self::Coptic(c1), AnyDateInner::Coptic(d1), AnyDateInner::Coptic(d2)) => {
-                c1.until(d1, d2, options)
-            }
-            (Self::Dangi(c1), AnyDateInner::Dangi(d1), AnyDateInner::Dangi(d2)) => {
-                c1.until(d1, d2, options)
-            }
-            (Self::Ethiopian(c1), AnyDateInner::Ethiopian(d1), AnyDateInner::Ethiopian(d2)) => {
-                c1.until(d1, d2, options)
-            }
-            (Self::Gregorian(c1), AnyDateInner::Gregorian(d1), AnyDateInner::Gregorian(d2)) => {
-                c1.until(d1, d2, options)
-            }
-            (Self::Hebrew(c1), AnyDateInner::Hebrew(d1), AnyDateInner::Hebrew(d2)) => {
-                c1.until(d1, d2, options)
-            }
-            (Self::Indian(c1), AnyDateInner::Indian(d1), AnyDateInner::Indian(d2)) => {
-                c1.until(d1, d2, options)
-            }
-            (
-                Self::HijriTabular(c1),
-                &AnyDateInner::HijriTabular(ref d1, s1),
-                &AnyDateInner::HijriTabular(ref d2, s2),
-            ) if c1.0 == s1 && s1 == s2 => c1.until(d1, d2, options),
-            (
-                Self::HijriSimulated(c1),
-                AnyDateInner::HijriSimulated(d1),
-                AnyDateInner::HijriSimulated(d2),
-            ) => c1.until(d1, d2, options),
-            (
-                Self::HijriUmmAlQura(c1),
-                AnyDateInner::HijriUmmAlQura(d1),
-                AnyDateInner::HijriUmmAlQura(d2),
-            ) => c1.until(d1, d2, options),
-            (Self::Iso(c1), AnyDateInner::Iso(d1), AnyDateInner::Iso(d2)) => {
-                c1.until(d1, d2, options)
-            }
-            (Self::Japanese(c1), AnyDateInner::Japanese(d1), AnyDateInner::Japanese(d2)) => {
-                c1.until(d1, d2, options)
-            }
-            (
-                Self::JapaneseExtended(c1),
-                AnyDateInner::JapaneseExtended(d1),
-                AnyDateInner::JapaneseExtended(d2),
-            ) => c1.until(d1, d2, options),
-            (Self::Persian(c1), AnyDateInner::Persian(d1), AnyDateInner::Persian(d2)) => {
-                c1.until(d1, d2, options)
-            }
-            (Self::Roc(c1), AnyDateInner::Roc(d1), AnyDateInner::Roc(d2)) => {
-                c1.until(d1, d2, options)
-            }
-            _ => {
-                return Err(AnyCalendarDifferenceError::MismatchedCalendars);
-            }
-        };
-        Ok(r)
-    }
-
-    fn year_info(&self, date: &Self::DateInner) -> types::YearInfo {
-        match_cal_and_date!(match (self, date): (c, d) => c.year_info(d).into())
-    }
-
-    /// The calendar-specific check if `date` is in a leap year
-    fn is_in_leap_year(&self, date: &Self::DateInner) -> bool {
-        match_cal_and_date!(match (self, date): (c, d) => c.is_in_leap_year(d))
-    }
-
-    /// The calendar-specific month represented by `date`
-    fn month(&self, date: &Self::DateInner) -> types::MonthInfo {
-        match_cal_and_date!(match (self, date): (c, d) => c.month(d))
-    }
-
-    /// The calendar-specific day-of-month represented by `date`
-    fn day_of_month(&self, date: &Self::DateInner) -> types::DayOfMonth {
-        match_cal_and_date!(match (self, date): (c, d) => c.day_of_month(d))
-    }
-
-    /// Information of the day of the year
-    fn day_of_year(&self, date: &Self::DateInner) -> types::DayOfYear {
-        match_cal_and_date!(match (self, date): (c, d) => c.day_of_year(d))
-    }
-
-    fn debug_name(&self) -> &'static str {
-        match self.kind() {
-            AnyCalendarKind::Buddhist => "AnyCalendar (Buddhist)",
-            AnyCalendarKind::Chinese => "AnyCalendar (Chinese)",
-            AnyCalendarKind::Coptic => "AnyCalendar (Coptic)",
-            AnyCalendarKind::Dangi => "AnyCalendar (Dangi)",
-            AnyCalendarKind::Ethiopian => "AnyCalendar (Ethiopian, Amete Miret)",
-            AnyCalendarKind::EthiopianAmeteAlem => "AnyCalendar (Ethiopian, Amete Alem)",
-            AnyCalendarKind::Gregorian => "AnyCalendar (Gregorian)",
-            AnyCalendarKind::Hebrew => "AnyCalendar (Hebrew)",
-            AnyCalendarKind::Indian => "AnyCalendar (Indian)",
-            AnyCalendarKind::HijriTabularTypeIIFriday => {
-                "AnyCalendar (Hijri, tabular, type II leap years, Friday epoch)"
-            }
-            AnyCalendarKind::HijriTabularTypeIIThursday => {
-                "AnyCalendar (Hijri, tabular, type II leap years, Thursday epoch)"
-            }
-            AnyCalendarKind::HijriSimulatedMecca => "AnyCalendar (Hijri, simulated Mecca)",
-            AnyCalendarKind::HijriUmmAlQura => "AnyCalendar (Hijri, Umm al-Qura)",
-            AnyCalendarKind::Iso => "AnyCalendar (Iso)",
-            AnyCalendarKind::Japanese => "AnyCalendar (Japanese)",
-            AnyCalendarKind::JapaneseExtended => "AnyCalendar (Japanese, historical era data)",
-            AnyCalendarKind::Persian => "AnyCalendar (Persian)",
-            AnyCalendarKind::Roc => "AnyCalendar (Roc)",
-        }
-    }
-
-    fn calendar_algorithm(&self) -> Option<CalendarAlgorithm> {
-        match self {
-            Self::Buddhist(ref c) => c.calendar_algorithm(),
-            Self::Chinese(ref c) => c.calendar_algorithm(),
-            Self::Coptic(ref c) => c.calendar_algorithm(),
-            Self::Dangi(ref c) => c.calendar_algorithm(),
-            Self::Ethiopian(ref c) => c.calendar_algorithm(),
-            Self::Gregorian(ref c) => c.calendar_algorithm(),
-            Self::Hebrew(ref c) => c.calendar_algorithm(),
-            Self::Indian(ref c) => c.calendar_algorithm(),
-            Self::HijriSimulated(ref c) => c.calendar_algorithm(),
-            Self::HijriTabular(ref c) => c.calendar_algorithm(),
-            Self::HijriUmmAlQura(ref c) => c.calendar_algorithm(),
-            Self::Iso(ref c) => c.calendar_algorithm(),
-            Self::Japanese(ref c) => c.calendar_algorithm(),
-            Self::JapaneseExtended(ref c) => c.calendar_algorithm(),
-            Self::Persian(ref c) => c.calendar_algorithm(),
-            Self::Roc(ref c) => c.calendar_algorithm(),
-        }
-    }
-}
-
-impl AnyCalendar {
-    /// Constructs an AnyCalendar for a given calendar kind from compiled data.
-    ///
-    /// ✨ *Enabled with the `compiled_data` Cargo feature.*
-    ///
-    /// [📚 Help choosing a constructor](icu_provider::constructors)
-    #[cfg(feature = "compiled_data")]
-    pub const fn new(kind: AnyCalendarKind) -> Self {
-        match kind {
-            AnyCalendarKind::Buddhist => AnyCalendar::Buddhist(Buddhist),
-            AnyCalendarKind::Chinese => AnyCalendar::Chinese(ChineseTraditional::new()),
-            AnyCalendarKind::Coptic => AnyCalendar::Coptic(Coptic),
-            AnyCalendarKind::Dangi => AnyCalendar::Dangi(KoreanTraditional::new()),
-            AnyCalendarKind::Ethiopian => AnyCalendar::Ethiopian(Ethiopian::new_with_era_style(
-                EthiopianEraStyle::AmeteMihret,
-            )),
-            AnyCalendarKind::EthiopianAmeteAlem => {
-                AnyCalendar::Ethiopian(Ethiopian::new_with_era_style(EthiopianEraStyle::AmeteAlem))
-            }
-            AnyCalendarKind::Gregorian => AnyCalendar::Gregorian(Gregorian),
-            AnyCalendarKind::Hebrew => AnyCalendar::Hebrew(Hebrew),
-            AnyCalendarKind::Indian => AnyCalendar::Indian(Indian),
-            AnyCalendarKind::HijriTabularTypeIIFriday => {
-                AnyCalendar::HijriTabular(Hijri::new_tabular(
-                    hijri::TabularAlgorithmLeapYears::TypeII,
-                    hijri::TabularAlgorithmEpoch::Friday,
-                ))
-            }
-            AnyCalendarKind::HijriSimulatedMecca => {
-                AnyCalendar::HijriSimulated(Hijri::new_simulated_mecca())
-            }
-            AnyCalendarKind::HijriTabularTypeIIThursday => {
-                AnyCalendar::HijriTabular(Hijri::new_tabular(
-                    hijri::TabularAlgorithmLeapYears::TypeII,
-                    hijri::TabularAlgorithmEpoch::Thursday,
-                ))
-            }
-            AnyCalendarKind::HijriUmmAlQura => {
-                AnyCalendar::HijriUmmAlQura(Hijri::new_umm_al_qura())
-            }
-            AnyCalendarKind::Iso => AnyCalendar::Iso(Iso),
-            AnyCalendarKind::Japanese => AnyCalendar::Japanese(Japanese::new()),
-            AnyCalendarKind::JapaneseExtended => {
-                AnyCalendar::JapaneseExtended(JapaneseExtended::new())
-            }
-            AnyCalendarKind::Persian => AnyCalendar::Persian(Persian),
-            AnyCalendarKind::Roc => AnyCalendar::Roc(Roc),
-        }
-    }
-
-    #[cfg(feature = "serde")]
-    #[doc = icu_provider::gen_buffer_unstable_docs!(BUFFER, Self::new)]
-    pub fn try_new_with_buffer_provider<P>(
-        provider: &P,
-        kind: AnyCalendarKind,
-    ) -> Result<Self, DataError>
-    where
-        P: BufferProvider + ?Sized,
-    {
-        Ok(match kind {
-            AnyCalendarKind::Buddhist => AnyCalendar::Buddhist(Buddhist),
-            AnyCalendarKind::Chinese => AnyCalendar::Chinese(ChineseTraditional::new()),
-            AnyCalendarKind::Coptic => AnyCalendar::Coptic(Coptic),
-            AnyCalendarKind::Dangi => AnyCalendar::Dangi(KoreanTraditional::new()),
-            AnyCalendarKind::Ethiopian => AnyCalendar::Ethiopian(Ethiopian::new_with_era_style(
-                EthiopianEraStyle::AmeteMihret,
-            )),
-            AnyCalendarKind::EthiopianAmeteAlem => {
-                AnyCalendar::Ethiopian(Ethiopian::new_with_era_style(EthiopianEraStyle::AmeteAlem))
-            }
-            AnyCalendarKind::Gregorian => AnyCalendar::Gregorian(Gregorian),
-            AnyCalendarKind::Hebrew => AnyCalendar::Hebrew(Hebrew),
-            AnyCalendarKind::Indian => AnyCalendar::Indian(Indian),
-            AnyCalendarKind::HijriTabularTypeIIFriday => {
-                AnyCalendar::HijriTabular(Hijri::new_tabular(
-                    hijri::TabularAlgorithmLeapYears::TypeII,
-                    hijri::TabularAlgorithmEpoch::Friday,
-                ))
-            }
-            AnyCalendarKind::HijriSimulatedMecca => {
-                AnyCalendar::HijriSimulated(Hijri::new_simulated_mecca())
-            }
-            AnyCalendarKind::HijriTabularTypeIIThursday => {
-                AnyCalendar::HijriTabular(Hijri::new_tabular(
-                    hijri::TabularAlgorithmLeapYears::TypeII,
-                    hijri::TabularAlgorithmEpoch::Thursday,
-                ))
-            }
-            AnyCalendarKind::HijriUmmAlQura => {
-                AnyCalendar::HijriUmmAlQura(Hijri::new_umm_al_qura())
-            }
-            AnyCalendarKind::Iso => AnyCalendar::Iso(Iso),
-            AnyCalendarKind::Japanese => {
-                AnyCalendar::Japanese(Japanese::try_new_with_buffer_provider(provider)?)
-            }
-            AnyCalendarKind::JapaneseExtended => AnyCalendar::JapaneseExtended(
-                JapaneseExtended::try_new_with_buffer_provider(provider)?,
-            ),
-            AnyCalendarKind::Persian => AnyCalendar::Persian(Persian),
-            AnyCalendarKind::Roc => AnyCalendar::Roc(Roc),
-        })
-    }
-
-    #[doc = icu_provider::gen_buffer_unstable_docs!(UNSTABLE, Self::new)]
-    pub fn try_new_unstable<P>(provider: &P, kind: AnyCalendarKind) -> Result<Self, DataError>
-    where
-        P: DataProvider<crate::provider::CalendarJapaneseModernV1>
-            + DataProvider<crate::provider::CalendarJapaneseExtendedV1>
-            + ?Sized,
-    {
-        Ok(match kind {
-            AnyCalendarKind::Buddhist => AnyCalendar::Buddhist(Buddhist),
-            AnyCalendarKind::Chinese => AnyCalendar::Chinese(ChineseTraditional::new()),
-            AnyCalendarKind::Coptic => AnyCalendar::Coptic(Coptic),
-            AnyCalendarKind::Dangi => AnyCalendar::Dangi(KoreanTraditional::new()),
-            AnyCalendarKind::Ethiopian => AnyCalendar::Ethiopian(Ethiopian::new_with_era_style(
-                EthiopianEraStyle::AmeteMihret,
-            )),
-            AnyCalendarKind::EthiopianAmeteAlem => {
-                AnyCalendar::Ethiopian(Ethiopian::new_with_era_style(EthiopianEraStyle::AmeteAlem))
-            }
-            AnyCalendarKind::Gregorian => AnyCalendar::Gregorian(Gregorian),
-            AnyCalendarKind::Hebrew => AnyCalendar::Hebrew(Hebrew),
-            AnyCalendarKind::Indian => AnyCalendar::Indian(Indian),
-            AnyCalendarKind::HijriTabularTypeIIFriday => {
-                AnyCalendar::HijriTabular(Hijri::new_tabular(
-                    hijri::TabularAlgorithmLeapYears::TypeII,
-                    hijri::TabularAlgorithmEpoch::Friday,
-                ))
-            }
-            AnyCalendarKind::HijriSimulatedMecca => {
-                AnyCalendar::HijriSimulated(Hijri::new_simulated_mecca())
-            }
-            AnyCalendarKind::HijriTabularTypeIIThursday => {
-                AnyCalendar::HijriTabular(Hijri::new_tabular(
-                    hijri::TabularAlgorithmLeapYears::TypeII,
-                    hijri::TabularAlgorithmEpoch::Thursday,
-                ))
-            }
-            AnyCalendarKind::HijriUmmAlQura => {
-                AnyCalendar::HijriUmmAlQura(Hijri::new_umm_al_qura())
-            }
-            AnyCalendarKind::Iso => AnyCalendar::Iso(Iso),
-            AnyCalendarKind::Japanese => {
-                AnyCalendar::Japanese(Japanese::try_new_unstable(provider)?)
-            }
-            AnyCalendarKind::JapaneseExtended => {
-                AnyCalendar::JapaneseExtended(JapaneseExtended::try_new_unstable(provider)?)
-            }
-            AnyCalendarKind::Persian => AnyCalendar::Persian(Persian),
-            AnyCalendarKind::Roc => AnyCalendar::Roc(Roc),
-        })
-    }
-
-    /// The [`AnyCalendarKind`] corresponding to the calendar this contains
-    pub fn kind(&self) -> AnyCalendarKind {
-        match *self {
-            Self::Buddhist(_) => AnyCalendarKind::Buddhist,
-            Self::Chinese(_) => AnyCalendarKind::Chinese,
-            Self::Coptic(_) => AnyCalendarKind::Coptic,
-            Self::Dangi(_) => AnyCalendarKind::Dangi,
-            Self::Ethiopian(ref e) => IntoAnyCalendar::kind(e),
-            Self::Gregorian(_) => AnyCalendarKind::Gregorian,
-            Self::Hebrew(_) => AnyCalendarKind::Hebrew,
-            Self::Indian(_) => AnyCalendarKind::Indian,
-            Self::HijriTabular(ref h) => IntoAnyCalendar::kind(h),
-            Self::HijriSimulated(ref h) => IntoAnyCalendar::kind(h),
-            Self::HijriUmmAlQura(_) => AnyCalendarKind::HijriUmmAlQura,
-            Self::Iso(_) => AnyCalendarKind::Iso,
-            Self::Japanese(_) => AnyCalendarKind::Japanese,
-            Self::JapaneseExtended(_) => AnyCalendarKind::JapaneseExtended,
-            Self::Persian(_) => AnyCalendarKind::Persian,
-            Self::Roc(_) => AnyCalendarKind::Roc,
-        }
-    }
-}
-
-impl<C: AsCalendar<Calendar = AnyCalendar>> Date<C> {
-    /// Convert this `Date<AnyCalendar>` to another `AnyCalendar`, if conversion is needed
-    pub fn convert_any<'a>(&self, calendar: &'a AnyCalendar) -> Date<Ref<'a, AnyCalendar>> {
-        if calendar.kind() != self.calendar.as_calendar().kind() {
-            Date::new_from_iso(self.to_iso(), Ref(calendar))
-        } else {
-            Date {
-                inner: self.inner,
-                calendar: Ref(calendar),
-            }
-        }
-    }
-}
-
-/// Convenient type for selecting the kind of AnyCalendar to construct
-#[non_exhaustive]
-#[derive(Copy, Clone, Eq, PartialEq, Ord, PartialOrd, Hash, Debug)]
-pub enum AnyCalendarKind {
-    /// The kind of a [`Buddhist`] calendar
-    ///
-    /// This corresponds to the `"buddhist"` [CLDR calendar](https://unicode.org/reports/tr35/#UnicodeCalendarIdentifier).
-    Buddhist,
-    /// The kind of a [`Chinese`] calendar
-    ///
-    /// This corresponds to the `"chinese"` [CLDR calendar](https://unicode.org/reports/tr35/#UnicodeCalendarIdentifier).
-    Chinese,
-    /// The kind of a [`Coptic`] calendar
-    ///
-    /// This corresponds to the `"coptic"` [CLDR calendar](https://unicode.org/reports/tr35/#UnicodeCalendarIdentifier).
-    Coptic,
-    /// The kind of a [`Dangi`] calendar
-    ///
-    /// This corresponds to the `"dangi"` [CLDR calendar](https://unicode.org/reports/tr35/#UnicodeCalendarIdentifier).
-    Dangi,
-    /// The kind of an [`Ethiopian`] calendar, with Amete Mihret era
-    ///
-    /// This corresponds to the `"ethiopic"` [CLDR calendar](https://unicode.org/reports/tr35/#UnicodeCalendarIdentifier).
-    Ethiopian,
-    /// The kind of an [`Ethiopian`] calendar, with Amete Alem era
-    ///
-    /// This corresponds to the `"ethioaa"` [CLDR calendar](https://unicode.org/reports/tr35/#UnicodeCalendarIdentifier).
-    EthiopianAmeteAlem,
-    /// The kind of a [`Gregorian`] calendar
-    ///
-    /// This corresponds to the `"gregory"` [CLDR calendar](https://unicode.org/reports/tr35/#UnicodeCalendarIdentifier).
-    Gregorian,
-    /// The kind of a [`Hebrew`] calendar
-    ///
-    /// This corresponds to the `"hebrew"` [CLDR calendar](https://unicode.org/reports/tr35/#UnicodeCalendarIdentifier).
-    Hebrew,
-    /// The kind of a [`Indian`] calendar
-    ///
-    /// This corresponds to the `"indian"` [CLDR calendar](https://unicode.org/reports/tr35/#UnicodeCalendarIdentifier).
-    Indian,
-    /// The kind of an [`HijriTabular`] calendar using [`HijriTabularLeapYears::TypeII`] and [`HijriTabularEpoch::Friday`]
-    ///
-    /// This corresponds to the `"islamic-civil"` [CLDR calendar](https://unicode.org/reports/tr35/#UnicodeCalendarIdentifier).
-    HijriTabularTypeIIFriday,
-    /// The kind of an [`HijriSimulated`], Mecca calendar
-    ///
-    /// This corresponds to the `"islamic-rgsa"` [CLDR calendar](https://unicode.org/reports/tr35/#UnicodeCalendarIdentifier).
-    HijriSimulatedMecca,
-    /// The kind of an [`HijriTabular`] calendar using [`HijriTabularLeapYears::TypeII`] and [`HijriTabularEpoch::Thursday`]
-    ///
-    /// This corresponds to the `"islamic-tbla"` [CLDR calendar](https://unicode.org/reports/tr35/#UnicodeCalendarIdentifier).
-    HijriTabularTypeIIThursday,
-    /// The kind of an [`HijriUmmAlQura`] calendar
-    ///
-    /// This corresponds to the `"islamic-umalqura"` [CLDR calendar](https://unicode.org/reports/tr35/#UnicodeCalendarIdentifier).
-    HijriUmmAlQura,
-    /// The kind of an [`Iso`] calendar
-    ///
-    /// This corresponds to the `"iso8601"` [CLDR calendar](https://unicode.org/reports/tr35/#UnicodeCalendarIdentifier).
-    Iso,
-    /// The kind of a [`Japanese`] calendar
-    ///
-    /// This corresponds to the `"japanese"` [CLDR calendar](https://unicode.org/reports/tr35/#UnicodeCalendarIdentifier).
-    Japanese,
-    /// The kind of a [`JapaneseExtended`] calendar
-    ///
-    /// This corresponds to the `"japanext"` [CLDR calendar](https://unicode.org/reports/tr35/#UnicodeCalendarIdentifier).
-    JapaneseExtended,
-    /// The kind of a [`Persian`] calendar
-    ///
-    /// This corresponds to the `"persian"` [CLDR calendar](https://unicode.org/reports/tr35/#UnicodeCalendarIdentifier).
-    Persian,
-    /// The kind of a [`Roc`] calendar
-    ///
-    /// This corresponds to the `"roc"` [CLDR calendar](https://unicode.org/reports/tr35/#UnicodeCalendarIdentifier).
-    Roc,
-}
-
-impl AnyCalendarKind {
-    /// Selects the [`AnyCalendarKind`] appropriate for the given [`CalendarPreferences`].
-    pub fn new(prefs: CalendarPreferences) -> Self {
-        if let Some(kind) = prefs.calendar_algorithm.and_then(|a| a.try_into().ok()) {
-            return kind;
-        }
-
-        // This is tested to be consistent with CLDR in icu_provider_source::calendar::test_calendar_resolution
-        match (
-            prefs.calendar_algorithm,
-            prefs
-                .locale_preferences
-                .region()
-                .as_ref()
-                .map(|r| r.as_str()),
-        ) {
-            (Some(CalendarAlgorithm::Hijri(None)), Some("AE" | "BH" | "KW" | "QA" | "SA")) => {
-                AnyCalendarKind::HijriUmmAlQura
-            }
-            (Some(CalendarAlgorithm::Hijri(None)), _) => AnyCalendarKind::HijriTabularTypeIIFriday,
-            (_, Some("TH")) => AnyCalendarKind::Buddhist,
-            (_, Some("AF" | "IR")) => AnyCalendarKind::Persian,
-            _ => AnyCalendarKind::Gregorian,
-        }
-    }
-}
-
-impl TryFrom<CalendarAlgorithm> for AnyCalendarKind {
-    type Error = ();
-    fn try_from(v: CalendarAlgorithm) -> Result<Self, Self::Error> {
-        use CalendarAlgorithm::*;
-        match v {
-            Buddhist => Ok(AnyCalendarKind::Buddhist),
-            Chinese => Ok(AnyCalendarKind::Chinese),
-            Coptic => Ok(AnyCalendarKind::Coptic),
-            Dangi => Ok(AnyCalendarKind::Dangi),
-            Ethioaa => Ok(AnyCalendarKind::EthiopianAmeteAlem),
-            Ethiopic => Ok(AnyCalendarKind::Ethiopian),
-            Gregory => Ok(AnyCalendarKind::Gregorian),
-            Hebrew => Ok(AnyCalendarKind::Hebrew),
-            Indian => Ok(AnyCalendarKind::Indian),
-            Hijri(None) => Err(()),
-            Hijri(Some(HijriCalendarAlgorithm::Umalqura)) => Ok(AnyCalendarKind::HijriUmmAlQura),
-            Hijri(Some(HijriCalendarAlgorithm::Tbla)) => {
-                Ok(AnyCalendarKind::HijriTabularTypeIIThursday)
-            }
-            Hijri(Some(HijriCalendarAlgorithm::Civil)) => {
-                Ok(AnyCalendarKind::HijriTabularTypeIIFriday)
-            }
-            Hijri(Some(HijriCalendarAlgorithm::Rgsa)) => Ok(AnyCalendarKind::HijriSimulatedMecca),
-            Iso8601 => Ok(AnyCalendarKind::Iso),
-            Japanese => Ok(AnyCalendarKind::Japanese),
-            Persian => Ok(AnyCalendarKind::Persian),
-            Roc => Ok(AnyCalendarKind::Roc),
-            _ => {
-                debug_assert!(false, "unknown calendar algorithm {v:?}");
-                Err(())
-            }
-        }
-    }
-}
-
-impl fmt::Display for AnyCalendarKind {
-    fn fmt(&self, f: &mut fmt::Formatter) -> fmt::Result {
-        fmt::Debug::fmt(self, f)
-    }
-}
-
-/// Trait for calendars that may be converted to [`AnyCalendar`]
-pub trait IntoAnyCalendar: Calendar + Sized {
-    /// Convert this calendar into an [`AnyCalendar`], moving it
-    ///
-    /// You should not need to call this method directly
-    fn to_any(self) -> AnyCalendar;
-
-    /// The [`AnyCalendarKind`] enum variant associated with this calendar
-    fn kind(&self) -> AnyCalendarKind;
-
-    /// Move an [`AnyCalendar`] into a `Self`, or returning it as an error
-    /// if the types do not match.
-    ///
-    /// You should not need to call this method directly
-    fn from_any(any: AnyCalendar) -> Result<Self, AnyCalendar>;
-
-    /// Convert an [`AnyCalendar`] reference into a `Self` reference.
-    ///
-    /// You should not need to call this method directly
-    fn from_any_ref(any: &AnyCalendar) -> Option<&Self>;
-
-    /// Convert a date for this calendar into an `AnyDateInner`
-    ///
-    /// You should not need to call this method directly
-    fn date_to_any(&self, d: &Self::DateInner) -> AnyDateInner;
-}
-
-impl IntoAnyCalendar for AnyCalendar {
-    #[inline]
-    fn to_any(self) -> AnyCalendar {
-        self
-    }
-    #[inline]
-    fn kind(&self) -> AnyCalendarKind {
-        self.kind()
-    }
-    #[inline]
-    fn from_any(any: AnyCalendar) -> Result<Self, AnyCalendar> {
-        Ok(any)
-    }
-    #[inline]
-    fn from_any_ref(any: &AnyCalendar) -> Option<&Self> {
-        Some(any)
-    }
-    #[inline]
-    fn date_to_any(&self, d: &Self::DateInner) -> AnyDateInner {
-        *d
-    }
-}
-
-impl IntoAnyCalendar for Buddhist {
-    #[inline]
-    fn to_any(self) -> AnyCalendar {
-        AnyCalendar::Buddhist(Buddhist)
-    }
-    #[inline]
-    fn kind(&self) -> AnyCalendarKind {
-        AnyCalendarKind::Buddhist
-    }
-    #[inline]
-    fn from_any(any: AnyCalendar) -> Result<Self, AnyCalendar> {
-        if let AnyCalendar::Buddhist(cal) = any {
-            Ok(cal)
-        } else {
-            Err(any)
-        }
-    }
-    #[inline]
-    fn from_any_ref(any: &AnyCalendar) -> Option<&Self> {
-        if let AnyCalendar::Buddhist(cal) = any {
-            Some(cal)
-        } else {
-            None
-        }
-    }
-    #[inline]
-    fn date_to_any(&self, d: &Self::DateInner) -> AnyDateInner {
-        AnyDateInner::Buddhist(*d)
-    }
-}
-
-impl From<Buddhist> for AnyCalendar {
-    fn from(value: Buddhist) -> AnyCalendar {
-        value.to_any()
-    }
-}
-
-impl IntoAnyCalendar for ChineseTraditional {
-    #[inline]
-    fn to_any(self) -> AnyCalendar {
-        AnyCalendar::Chinese(self)
-    }
-    #[inline]
-    fn kind(&self) -> AnyCalendarKind {
-        AnyCalendarKind::Chinese
-    }
-    #[inline]
-    fn from_any(any: AnyCalendar) -> Result<Self, AnyCalendar> {
-        if let AnyCalendar::Chinese(cal) = any {
-            Ok(cal)
-        } else {
-            Err(any)
-        }
-    }
-    #[inline]
-    fn from_any_ref(any: &AnyCalendar) -> Option<&Self> {
-        if let AnyCalendar::Chinese(cal) = any {
-            Some(cal)
-        } else {
-            None
-        }
-    }
-    #[inline]
-    fn date_to_any(&self, d: &Self::DateInner) -> AnyDateInner {
-        AnyDateInner::Chinese(*d)
-    }
-}
-
-impl From<ChineseTraditional> for AnyCalendar {
-    fn from(value: ChineseTraditional) -> AnyCalendar {
-        value.to_any()
-    }
-}
-
-impl IntoAnyCalendar for Coptic {
-    #[inline]
-    fn to_any(self) -> AnyCalendar {
-        AnyCalendar::Coptic(Coptic)
-    }
-    #[inline]
-    fn kind(&self) -> AnyCalendarKind {
-        AnyCalendarKind::Coptic
-    }
-    #[inline]
-    fn from_any(any: AnyCalendar) -> Result<Self, AnyCalendar> {
-        if let AnyCalendar::Coptic(cal) = any {
-            Ok(cal)
-        } else {
-            Err(any)
-        }
-    }
-    #[inline]
-    fn from_any_ref(any: &AnyCalendar) -> Option<&Self> {
-        if let AnyCalendar::Coptic(cal) = any {
-            Some(cal)
-        } else {
-            None
-        }
-    }
-    #[inline]
-    fn date_to_any(&self, d: &Self::DateInner) -> AnyDateInner {
-        AnyDateInner::Coptic(*d)
-    }
-}
-
-impl From<Coptic> for AnyCalendar {
-    fn from(value: Coptic) -> AnyCalendar {
-        value.to_any()
-    }
-}
-
-impl IntoAnyCalendar for KoreanTraditional {
-    #[inline]
-    fn to_any(self) -> AnyCalendar {
-        AnyCalendar::Dangi(self)
-    }
-    #[inline]
-    fn kind(&self) -> AnyCalendarKind {
-        AnyCalendarKind::Dangi
-    }
-    #[inline]
-    fn from_any(any: AnyCalendar) -> Result<Self, AnyCalendar> {
-        if let AnyCalendar::Dangi(cal) = any {
-            Ok(cal)
-        } else {
-            Err(any)
-        }
-    }
-    #[inline]
-    fn from_any_ref(any: &AnyCalendar) -> Option<&Self> {
-        if let AnyCalendar::Dangi(cal) = any {
-            Some(cal)
-        } else {
-            None
-        }
-    }
-    #[inline]
-    fn date_to_any(&self, d: &Self::DateInner) -> AnyDateInner {
-        AnyDateInner::Dangi(*d)
-    }
-}
-
-impl From<KoreanTraditional> for AnyCalendar {
-    fn from(value: KoreanTraditional) -> AnyCalendar {
-        value.to_any()
-    }
-}
-
-impl IntoAnyCalendar for Ethiopian {
-    // Amete Mihret calendars are the default
-    #[inline]
-    fn to_any(self) -> AnyCalendar {
-        AnyCalendar::Ethiopian(self)
-    }
-    #[inline]
-    fn kind(&self) -> AnyCalendarKind {
-        match self.era_style() {
-            EthiopianEraStyle::AmeteAlem => AnyCalendarKind::EthiopianAmeteAlem,
-            EthiopianEraStyle::AmeteMihret => AnyCalendarKind::Ethiopian,
-        }
-    }
-    #[inline]
-    fn from_any(any: AnyCalendar) -> Result<Self, AnyCalendar> {
-        if let AnyCalendar::Ethiopian(cal) = any {
-            Ok(cal)
-        } else {
-            Err(any)
-        }
-    }
-    #[inline]
-    fn from_any_ref(any: &AnyCalendar) -> Option<&Self> {
-        if let AnyCalendar::Ethiopian(cal) = any {
-            Some(cal)
-        } else {
-            None
-        }
-    }
-    #[inline]
-    fn date_to_any(&self, d: &Self::DateInner) -> AnyDateInner {
-        AnyDateInner::Ethiopian(*d)
-    }
-}
-
-impl From<Ethiopian> for AnyCalendar {
-    fn from(value: Ethiopian) -> AnyCalendar {
-        value.to_any()
-    }
-}
-
-impl IntoAnyCalendar for Gregorian {
-    #[inline]
-    fn to_any(self) -> AnyCalendar {
-        AnyCalendar::Gregorian(Gregorian)
-    }
-    #[inline]
-    fn kind(&self) -> AnyCalendarKind {
-        AnyCalendarKind::Gregorian
-    }
-    #[inline]
-    fn from_any(any: AnyCalendar) -> Result<Self, AnyCalendar> {
-        if let AnyCalendar::Gregorian(cal) = any {
-            Ok(cal)
-        } else {
-            Err(any)
-        }
-    }
-    #[inline]
-    fn from_any_ref(any: &AnyCalendar) -> Option<&Self> {
-        if let AnyCalendar::Gregorian(cal) = any {
-            Some(cal)
-        } else {
-            None
-        }
-    }
-    #[inline]
-    fn date_to_any(&self, d: &Self::DateInner) -> AnyDateInner {
-        AnyDateInner::Gregorian(*d)
-    }
-}
-
-impl From<Gregorian> for AnyCalendar {
-    fn from(value: Gregorian) -> AnyCalendar {
-        value.to_any()
-    }
-}
-
-impl IntoAnyCalendar for Hebrew {
-    #[inline]
-    fn to_any(self) -> AnyCalendar {
-        AnyCalendar::Hebrew(Hebrew)
-    }
-    #[inline]
-    fn kind(&self) -> AnyCalendarKind {
-        AnyCalendarKind::Hebrew
-    }
-    #[inline]
-    fn from_any(any: AnyCalendar) -> Result<Self, AnyCalendar> {
-        if let AnyCalendar::Hebrew(cal) = any {
-            Ok(cal)
-        } else {
-            Err(any)
-        }
-    }
-    #[inline]
-    fn from_any_ref(any: &AnyCalendar) -> Option<&Self> {
-        if let AnyCalendar::Hebrew(cal) = any {
-            Some(cal)
-        } else {
-            None
-        }
-    }
-    #[inline]
-    fn date_to_any(&self, d: &Self::DateInner) -> AnyDateInner {
-        AnyDateInner::Hebrew(*d)
-    }
-}
-
-impl From<Hebrew> for AnyCalendar {
-    fn from(value: Hebrew) -> AnyCalendar {
-        value.to_any()
-    }
-}
-
-impl IntoAnyCalendar for Indian {
-    #[inline]
-    fn to_any(self) -> AnyCalendar {
-        AnyCalendar::Indian(Indian)
-    }
-    #[inline]
-    fn kind(&self) -> AnyCalendarKind {
-        AnyCalendarKind::Indian
-    }
-    #[inline]
-    fn from_any(any: AnyCalendar) -> Result<Self, AnyCalendar> {
-        if let AnyCalendar::Indian(cal) = any {
-            Ok(cal)
-        } else {
-            Err(any)
-        }
-    }
-    #[inline]
-    fn from_any_ref(any: &AnyCalendar) -> Option<&Self> {
-        if let AnyCalendar::Indian(cal) = any {
-            Some(cal)
-        } else {
-            None
-        }
-    }
-    #[inline]
-    fn date_to_any(&self, d: &Self::DateInner) -> AnyDateInner {
-        AnyDateInner::Indian(*d)
-    }
-}
-
-impl From<Indian> for AnyCalendar {
-    fn from(value: Indian) -> AnyCalendar {
-        value.to_any()
-    }
-}
-
-impl IntoAnyCalendar for Hijri<hijri::TabularAlgorithm> {
-    #[inline]
-    fn to_any(self) -> AnyCalendar {
-        AnyCalendar::HijriTabular(self)
-    }
-    #[inline]
-    fn kind(&self) -> AnyCalendarKind {
-        match self.0 {
-            hijri::TabularAlgorithm {
-                leap_years: hijri::TabularAlgorithmLeapYears::TypeII,
-                epoch: hijri::TabularAlgorithmEpoch::Friday,
-            } => AnyCalendarKind::HijriTabularTypeIIFriday,
-            hijri::TabularAlgorithm {
-                leap_years: hijri::TabularAlgorithmLeapYears::TypeII,
-                epoch: hijri::TabularAlgorithmEpoch::Thursday,
-            } => AnyCalendarKind::HijriTabularTypeIIThursday,
-        }
-    }
-    #[inline]
-    fn from_any(any: AnyCalendar) -> Result<Self, AnyCalendar> {
-        if let AnyCalendar::HijriTabular(cal) = any {
-            Ok(cal)
-        } else {
-            Err(any)
-        }
-    }
-    #[inline]
-    fn from_any_ref(any: &AnyCalendar) -> Option<&Self> {
-        if let AnyCalendar::HijriTabular(cal) = any {
-            Some(cal)
-        } else {
-            None
-        }
-    }
-    #[inline]
-    fn date_to_any(&self, d: &Self::DateInner) -> AnyDateInner {
-        AnyDateInner::HijriTabular(*d, self.0)
-    }
-}
-
-impl From<Hijri<hijri::TabularAlgorithm>> for AnyCalendar {
-    fn from(value: Hijri<hijri::TabularAlgorithm>) -> AnyCalendar {
-        value.to_any()
-    }
-}
-
-impl IntoAnyCalendar for Hijri<hijri::AstronomicalSimulation> {
-    #[inline]
-    fn to_any(self) -> AnyCalendar {
-        AnyCalendar::HijriSimulated(self)
-    }
-    #[inline]
-    fn kind(&self) -> AnyCalendarKind {
-        match self.0.location {
-            crate::cal::hijri_internal::SimulatedLocation::Mecca => {
-                AnyCalendarKind::HijriSimulatedMecca
-            }
-        }
-    }
-    #[inline]
-    fn from_any(any: AnyCalendar) -> Result<Self, AnyCalendar> {
-        if let AnyCalendar::HijriSimulated(cal) = any {
-            Ok(cal)
-        } else {
-            Err(any)
-        }
-    }
-    #[inline]
-    fn from_any_ref(any: &AnyCalendar) -> Option<&Self> {
-        if let AnyCalendar::HijriSimulated(cal) = any {
-            Some(cal)
-        } else {
-            None
-        }
-    }
-    #[inline]
-    fn date_to_any(&self, d: &Self::DateInner) -> AnyDateInner {
-        AnyDateInner::HijriSimulated(*d)
-    }
-}
-
-impl From<Hijri<hijri::AstronomicalSimulation>> for AnyCalendar {
-    fn from(value: Hijri<hijri::AstronomicalSimulation>) -> AnyCalendar {
-        value.to_any()
-    }
-}
-
-impl IntoAnyCalendar for Hijri<hijri::UmmAlQura> {
-    #[inline]
-    fn to_any(self) -> AnyCalendar {
-        AnyCalendar::HijriUmmAlQura(self)
-    }
-    #[inline]
-    fn kind(&self) -> AnyCalendarKind {
-        AnyCalendarKind::HijriUmmAlQura
-    }
-    #[inline]
-    fn from_any(any: AnyCalendar) -> Result<Self, AnyCalendar> {
-        if let AnyCalendar::HijriUmmAlQura(cal) = any {
-            Ok(cal)
-        } else {
-            Err(any)
-        }
-    }
-    #[inline]
-    fn from_any_ref(any: &AnyCalendar) -> Option<&Self> {
-        if let AnyCalendar::HijriUmmAlQura(cal) = any {
-            Some(cal)
-        } else {
-            None
-        }
-    }
-    #[inline]
-    fn date_to_any(&self, d: &Self::DateInner) -> AnyDateInner {
-        AnyDateInner::HijriUmmAlQura(*d)
-    }
-}
-
-impl From<Hijri<hijri::UmmAlQura>> for AnyCalendar {
-    fn from(value: Hijri<hijri::UmmAlQura>) -> AnyCalendar {
-        value.to_any()
-    }
-}
-
-impl IntoAnyCalendar for Iso {
-    #[inline]
-    fn to_any(self) -> AnyCalendar {
-        AnyCalendar::Iso(Iso)
-    }
-    #[inline]
-    fn kind(&self) -> AnyCalendarKind {
-        AnyCalendarKind::Iso
-    }
-    #[inline]
-    fn from_any(any: AnyCalendar) -> Result<Self, AnyCalendar> {
-        if let AnyCalendar::Iso(cal) = any {
-            Ok(cal)
-        } else {
-            Err(any)
-        }
-    }
-    #[inline]
-    fn from_any_ref(any: &AnyCalendar) -> Option<&Self> {
-        if let AnyCalendar::Iso(cal) = any {
-            Some(cal)
-        } else {
-            None
-        }
-    }
-    #[inline]
-    fn date_to_any(&self, d: &Self::DateInner) -> AnyDateInner {
-        AnyDateInner::Iso(*d)
-    }
-}
-
-impl From<Iso> for AnyCalendar {
-    fn from(value: Iso) -> AnyCalendar {
-        value.to_any()
-    }
-}
-
-impl IntoAnyCalendar for Japanese {
-    #[inline]
-    fn to_any(self) -> AnyCalendar {
-        AnyCalendar::Japanese(self)
-    }
-    #[inline]
-    fn kind(&self) -> AnyCalendarKind {
-        AnyCalendarKind::Japanese
-    }
-    #[inline]
-    fn from_any(any: AnyCalendar) -> Result<Self, AnyCalendar> {
-        if let AnyCalendar::Japanese(cal) = any {
-            Ok(cal)
-        } else {
-            Err(any)
-        }
-    }
-    #[inline]
-    fn from_any_ref(any: &AnyCalendar) -> Option<&Self> {
-        if let AnyCalendar::Japanese(cal) = any {
-            Some(cal)
-        } else {
-            None
-        }
-    }
-    #[inline]
-    fn date_to_any(&self, d: &Self::DateInner) -> AnyDateInner {
-        AnyDateInner::Japanese(*d)
-    }
-}
-
-impl From<Japanese> for AnyCalendar {
-    fn from(value: Japanese) -> AnyCalendar {
-        value.to_any()
-    }
-}
-
-impl IntoAnyCalendar for JapaneseExtended {
-    #[inline]
-    fn to_any(self) -> AnyCalendar {
-        AnyCalendar::JapaneseExtended(self)
-    }
-    #[inline]
-    fn kind(&self) -> AnyCalendarKind {
-        AnyCalendarKind::JapaneseExtended
-    }
-    #[inline]
-    fn from_any(any: AnyCalendar) -> Result<Self, AnyCalendar> {
-        if let AnyCalendar::JapaneseExtended(cal) = any {
-            Ok(cal)
-        } else {
-            Err(any)
-        }
-    }
-    #[inline]
-    fn from_any_ref(any: &AnyCalendar) -> Option<&Self> {
-        if let AnyCalendar::JapaneseExtended(cal) = any {
-            Some(cal)
-        } else {
-            None
-        }
-    }
-    #[inline]
-    fn date_to_any(&self, d: &Self::DateInner) -> AnyDateInner {
-        AnyDateInner::JapaneseExtended(*d)
-    }
-}
-
-impl From<JapaneseExtended> for AnyCalendar {
-    fn from(value: JapaneseExtended) -> AnyCalendar {
-        value.to_any()
-    }
-}
-
-impl IntoAnyCalendar for Persian {
-    #[inline]
-    fn to_any(self) -> AnyCalendar {
-        AnyCalendar::Persian(Persian)
-    }
-    #[inline]
-    fn kind(&self) -> AnyCalendarKind {
-        AnyCalendarKind::Persian
-    }
-    #[inline]
-    fn from_any(any: AnyCalendar) -> Result<Self, AnyCalendar> {
-        if let AnyCalendar::Persian(cal) = any {
-            Ok(cal)
-        } else {
-            Err(any)
-        }
-    }
-    #[inline]
-    fn from_any_ref(any: &AnyCalendar) -> Option<&Self> {
-        if let AnyCalendar::Persian(cal) = any {
-            Some(cal)
-        } else {
-            None
-        }
-    }
-    #[inline]
-    fn date_to_any(&self, d: &Self::DateInner) -> AnyDateInner {
-        AnyDateInner::Persian(*d)
-    }
-}
-
-impl From<Persian> for AnyCalendar {
-    fn from(value: Persian) -> AnyCalendar {
-        value.to_any()
-    }
-}
-
-impl IntoAnyCalendar for Roc {
-    #[inline]
-    fn to_any(self) -> AnyCalendar {
-        AnyCalendar::Roc(Roc)
-    }
-    #[inline]
-    fn kind(&self) -> AnyCalendarKind {
-        AnyCalendarKind::Roc
-    }
-    #[inline]
-    fn from_any(any: AnyCalendar) -> Result<Self, AnyCalendar> {
-        if let AnyCalendar::Roc(cal) = any {
-            Ok(cal)
-        } else {
-            Err(any)
-        }
-    }
-    #[inline]
-    fn from_any_ref(any: &AnyCalendar) -> Option<&Self> {
-        if let AnyCalendar::Roc(cal) = any {
-            Some(cal)
-        } else {
-            None
-        }
-    }
-    #[inline]
-    fn date_to_any(&self, d: &Self::DateInner) -> AnyDateInner {
-        AnyDateInner::Roc(*d)
-    }
-}
-
-impl From<Roc> for AnyCalendar {
-    fn from(value: Roc) -> AnyCalendar {
-        value.to_any()
-    }
-}
-
-#[cfg(test)]
-mod tests {
-    use tinystr::tinystr;
-    use types::MonthCode;
-
-    use super::*;
-    use crate::Ref;
-
-    #[track_caller]
-    fn single_test_roundtrip(
-        calendar: Ref<AnyCalendar>,
-        era: Option<(&str, Option<u8>)>,
-        year: i32,
-        month_code: &str,
-        day: u8,
-    ) {
-        let month = types::MonthCode(month_code.parse().expect("month code must parse"));
-
-        let date = Date::try_new_from_codes(era.map(|x| x.0), year, month, day, calendar)
-            .unwrap_or_else(|e| {
-                panic!(
-                    "Failed to construct date for {} with {era:?}, {year}, {month}, {day}: {e:?}",
-                    calendar.debug_name(),
-                )
-            });
-
-        let roundtrip_year = date.year();
-        let roundtrip_month = date.month().standard_code;
-        let roundtrip_day = date.day_of_month().0;
-
-        assert_eq!(
-            (month, day),
-            (roundtrip_month, roundtrip_day),
-            "Failed to roundtrip for calendar {}",
-            calendar.debug_name()
-        );
-
-        if let Some((era_code, era_index)) = era {
-            let roundtrip_era_year = date.year().era().expect("year type should be era");
-
-            let roundtrip_year = roundtrip_year.era_year_or_related_iso();
-            assert_eq!(
-                (era_code, era_index, year),
-                (
-                    roundtrip_era_year.era.as_str(),
-                    roundtrip_era_year.era_index,
-                    roundtrip_year
-                ),
-                "Failed to roundtrip era for calendar {}",
-                calendar.debug_name()
-            )
-        } else {
-            assert_eq!(
-                year,
-                date.extended_year(),
-                "Failed to roundtrip year for calendar {}",
-                calendar.debug_name()
-            );
-        }
-
-        let iso = date.to_iso();
-        let reconstructed = Date::new_from_iso(iso, calendar);
-        assert_eq!(
-            date, reconstructed,
-            "Failed to roundtrip via iso with {era:?}, {year}, {month}, {day}"
-        )
-    }
-
-    #[track_caller]
-    fn single_test_error(
-        calendar: Ref<AnyCalendar>,
-        era: Option<(&str, Option<u8>)>,
-        year: i32,
-        month_code: &str,
-        day: u8,
-        error: DateError,
-    ) {
-        let month = types::MonthCode(month_code.parse().expect("month code must parse"));
-
-        let date = Date::try_new_from_codes(era.map(|x| x.0), year, month, day, calendar);
-        assert_eq!(
-            date,
-            Err(error),
-            "Construction with {era:?}, {year}, {month}, {day} did not return {error:?}"
-        )
-    }
-
-    #[test]
-    fn test_any_construction() {
-        let buddhist = AnyCalendar::new(AnyCalendarKind::Buddhist);
-        let chinese = AnyCalendar::new(AnyCalendarKind::Chinese);
-        let coptic = AnyCalendar::new(AnyCalendarKind::Coptic);
-        let dangi = AnyCalendar::new(AnyCalendarKind::Dangi);
-        let ethioaa = AnyCalendar::new(AnyCalendarKind::EthiopianAmeteAlem);
-        let ethiopian = AnyCalendar::new(AnyCalendarKind::Ethiopian);
-        let gregorian = AnyCalendar::new(AnyCalendarKind::Gregorian);
-        let hebrew = AnyCalendar::new(AnyCalendarKind::Hebrew);
-        let indian = AnyCalendar::new(AnyCalendarKind::Indian);
-        let hijri_civil: AnyCalendar = AnyCalendar::new(AnyCalendarKind::HijriTabularTypeIIFriday);
-        let hijri_simulated: AnyCalendar = AnyCalendar::new(AnyCalendarKind::HijriSimulatedMecca);
-        let hijri_astronomical: AnyCalendar =
-            AnyCalendar::new(AnyCalendarKind::HijriTabularTypeIIThursday);
-        let hijri_umm_al_qura: AnyCalendar = AnyCalendar::new(AnyCalendarKind::HijriUmmAlQura);
-        let japanese = AnyCalendar::new(AnyCalendarKind::Japanese);
-        let japanext = AnyCalendar::new(AnyCalendarKind::JapaneseExtended);
-        let persian = AnyCalendar::new(AnyCalendarKind::Persian);
-        let roc = AnyCalendar::new(AnyCalendarKind::Roc);
-        let buddhist = Ref(&buddhist);
-        let chinese = Ref(&chinese);
-        let coptic = Ref(&coptic);
-        let dangi = Ref(&dangi);
-        let ethioaa = Ref(&ethioaa);
-        let ethiopian = Ref(&ethiopian);
-        let gregorian = Ref(&gregorian);
-        let hebrew = Ref(&hebrew);
-        let indian = Ref(&indian);
-        let hijri_civil = Ref(&hijri_civil);
-        let hijri_simulated = Ref(&hijri_simulated);
-        let hijri_astronomical = Ref(&hijri_astronomical);
-        let hijri_umm_al_qura = Ref(&hijri_umm_al_qura);
-        let japanese = Ref(&japanese);
-        let japanext = Ref(&japanext);
-        let persian = Ref(&persian);
-        let roc = Ref(&roc);
-
-        single_test_roundtrip(buddhist, Some(("be", Some(0))), 100, "M03", 1);
-        single_test_roundtrip(buddhist, None, 100, "M03", 1);
-        single_test_roundtrip(buddhist, None, -100, "M03", 1);
-        single_test_roundtrip(buddhist, Some(("be", Some(0))), -100, "M03", 1);
-        single_test_error(
-            buddhist,
-            Some(("be", Some(0))),
-            100,
-            "M13",
-            1,
-            DateError::UnknownMonthCode(MonthCode(tinystr!(4, "M13"))),
-        );
-
-        single_test_roundtrip(coptic, Some(("am", Some(0))), 100, "M03", 1);
-        single_test_roundtrip(coptic, None, 2000, "M03", 1);
-        single_test_roundtrip(coptic, None, -100, "M03", 1);
-        single_test_roundtrip(coptic, Some(("am", Some(0))), -99, "M03", 1);
-        single_test_roundtrip(coptic, Some(("am", Some(0))), 100, "M13", 1);
-        single_test_error(
-            coptic,
-            Some(("am", Some(0))),
-            100,
-            "M14",
-            1,
-            DateError::UnknownMonthCode(MonthCode(tinystr!(4, "M14"))),
-        );
-
-        single_test_roundtrip(ethiopian, Some(("am", Some(1))), 100, "M03", 1);
-        single_test_roundtrip(ethiopian, None, 2000, "M03", 1);
-        single_test_roundtrip(ethiopian, None, -100, "M03", 1);
-        single_test_roundtrip(ethiopian, Some(("am", Some(1))), 2000, "M13", 1);
-        single_test_roundtrip(ethiopian, Some(("aa", Some(0))), 5400, "M03", 1);
-        // Since #6910, the era range is not enforced in try_from_codes
-        /*
-        single_test_error(
-            ethiopian,
-            Some(("am", Some(0))),
-            0,
-            "M03",
-            1,
-            DateError::Range {
-                field: "year",
-                value: 0,
-                min: 1,
-                max: i32::MAX,
-            },
-        );
-        single_test_error(
-            ethiopian,
-            Some(("aa", Some(0))),
-            5600,
-            "M03",
-            1,
-            DateError::Range {
-                field: "year",
-                value: 5600,
-                min: i32::MIN,
-                max: 5500,
-            },
-        );
-        */
-        single_test_error(
-            ethiopian,
-            Some(("am", Some(0))),
-            100,
-            "M14",
-            1,
-            DateError::UnknownMonthCode(MonthCode(tinystr!(4, "M14"))),
-        );
-
-        single_test_roundtrip(ethioaa, Some(("aa", Some(0))), 7000, "M13", 1);
-        single_test_roundtrip(ethioaa, None, 7000, "M13", 1);
-        single_test_roundtrip(ethioaa, None, -100, "M13", 1);
-        single_test_roundtrip(ethioaa, Some(("aa", Some(0))), 100, "M03", 1);
-        single_test_error(
-            ethiopian,
-            Some(("aa", Some(0))),
-            100,
-            "M14",
-            1,
-            DateError::UnknownMonthCode(MonthCode(tinystr!(4, "M14"))),
-        );
-
-        single_test_roundtrip(gregorian, Some(("ce", Some(1))), 100, "M03", 1);
-        single_test_roundtrip(gregorian, None, 2000, "M03", 1);
-        single_test_roundtrip(gregorian, None, -100, "M03", 1);
-        single_test_roundtrip(gregorian, Some(("bce", Some(0))), 100, "M03", 1);
-        // Since #6910, the era range is not enforced in try_from_codes
-        /*
-        single_test_error(
-            gregorian,
-            Some(("ce", Some(1))),
-            0,
-            "M03",
-            1,
-            DateError::Range {
-                field: "year",
-                value: 0,
-                min: 1,
-                max: i32::MAX,
-            },
-        );
-        single_test_error(
-            gregorian,
-            Some(("bce", Some(0))),
-            0,
-            "M03",
-            1,
-            DateError::Range {
-                field: "year",
-                value: 0,
-                min: 1,
-                max: i32::MAX,
-            },
-        );
-        */
-        single_test_error(
-            gregorian,
-            Some(("bce", Some(0))),
-            100,
-            "M13",
-            1,
-            DateError::UnknownMonthCode(MonthCode(tinystr!(4, "M13"))),
-        );
-
-        single_test_roundtrip(indian, Some(("shaka", Some(0))), 100, "M03", 1);
-        single_test_roundtrip(indian, None, 2000, "M12", 1);
-        single_test_roundtrip(indian, None, -100, "M03", 1);
-        single_test_roundtrip(indian, Some(("shaka", Some(0))), 0, "M03", 1);
-        single_test_error(
-            indian,
-            Some(("shaka", Some(0))),
-            100,
-            "M13",
-            1,
-            DateError::UnknownMonthCode(MonthCode(tinystr!(4, "M13"))),
-        );
-
-        single_test_roundtrip(chinese, None, 400, "M02", 5);
-        single_test_roundtrip(chinese, None, 4660, "M07", 29);
-        single_test_roundtrip(chinese, None, -100, "M11", 12);
-        single_test_error(
-            chinese,
-            None,
-            4658,
-            "M13",
-            1,
-            DateError::UnknownMonthCode(MonthCode(tinystr!(4, "M13"))),
-        );
-
-        single_test_roundtrip(dangi, None, 400, "M02", 5);
-        single_test_roundtrip(dangi, None, 4660, "M08", 29);
-        single_test_roundtrip(dangi, None, -1300, "M11", 12);
-        single_test_error(
-            dangi,
-            None,
-            10393,
-            "M00L",
-            1,
-            DateError::UnknownMonthCode(MonthCode(tinystr!(4, "M00L"))),
-        );
-
-        single_test_roundtrip(japanese, Some(("reiwa", None)), 3, "M03", 1);
-        single_test_roundtrip(japanese, Some(("heisei", None)), 6, "M12", 1);
-        single_test_roundtrip(japanese, Some(("meiji", None)), 10, "M03", 1);
-        single_test_roundtrip(japanese, Some(("ce", None)), 1000, "M03", 1);
-        single_test_roundtrip(japanese, None, 1000, "M03", 1);
-        single_test_roundtrip(japanese, None, -100, "M03", 1);
-        single_test_roundtrip(japanese, None, 2024, "M03", 1);
-        single_test_roundtrip(japanese, Some(("bce", None)), 10, "M03", 1);
-        // Since #6910, the era range is not enforced in try_from_codes
-        /*
-        single_test_error(
-            japanese,
-            Some(("ce", None)),
-            0,
-            "M03",
-            1,
-            DateError::Range {
-                field: "year",
-                value: 0,
-                min: 1,
-                max: i32::MAX,
-            },
-        );
-        single_test_error(
-            japanese,
-            Some(("bce", Some(0))),
-            0,
-            "M03",
-            1,
-            DateError::Range {
-                field: "year",
-                value: 0,
-                min: 1,
-                max: i32::MAX,
-            },
-        );
-        */
-        single_test_error(
-            japanese,
-            Some(("reiwa", None)),
-            2,
-            "M13",
-            1,
-            DateError::UnknownMonthCode(MonthCode(tinystr!(4, "M13"))),
-        );
-
-        single_test_roundtrip(japanext, Some(("reiwa", None)), 3, "M03", 1);
-        single_test_roundtrip(japanext, Some(("heisei", None)), 6, "M12", 1);
-        single_test_roundtrip(japanext, Some(("meiji", None)), 10, "M03", 1);
-        single_test_roundtrip(japanext, Some(("tenpyokampo-749", None)), 1, "M04", 20);
-        single_test_roundtrip(japanext, Some(("ce", None)), 100, "M03", 1);
-        single_test_roundtrip(japanext, Some(("bce", None)), 10, "M03", 1);
-        // Since #6910, the era range is not enforced in try_from_codes
-        /*
-        single_test_error(
-            japanext,
-            Some(("ce", None)),
-            0,
-            "M03",
-            1,
-            DateError::Range {
-                field: "year",
-                value: 0,
-                min: 1,
-                max: i32::MAX,
-            },
-        );
-        single_test_error(
-            japanext,
-            Some(("bce", Some(0))),
-            0,
-            "M03",
-            1,
-            DateError::Range {
-                field: "year",
-                value: 0,
-                min: 1,
-                max: i32::MAX,
-            },
-        );
-        */
-        single_test_error(
-            japanext,
-            Some(("reiwa", None)),
-            2,
-            "M13",
-            1,
-            DateError::UnknownMonthCode(MonthCode(tinystr!(4, "M13"))),
-        );
-
-        single_test_roundtrip(persian, Some(("ap", Some(0))), 477, "M03", 1);
-        single_test_roundtrip(persian, None, 2083, "M07", 21);
-        single_test_roundtrip(persian, None, -100, "M07", 21);
-        single_test_roundtrip(persian, Some(("ap", Some(0))), 1600, "M12", 20);
-        single_test_error(
-            persian,
-            Some(("ap", Some(0))),
-            100,
-            "M9",
-            1,
-            DateError::UnknownMonthCode(MonthCode(tinystr!(4, "M9"))),
-        );
-
-        single_test_roundtrip(hebrew, Some(("am", Some(0))), 5773, "M03", 1);
-        single_test_roundtrip(hebrew, None, 4993, "M07", 21);
-        single_test_roundtrip(hebrew, None, -100, "M07", 21);
-        single_test_roundtrip(hebrew, Some(("am", Some(0))), 5012, "M12", 20);
-        single_test_error(
-            hebrew,
-            Some(("am", Some(0))),
-            100,
-            "M9",
-            1,
-            DateError::UnknownMonthCode(MonthCode(tinystr!(4, "M9"))),
-        );
-
-        single_test_roundtrip(roc, Some(("roc", Some(1))), 10, "M05", 3);
-        single_test_roundtrip(roc, Some(("broc", Some(0))), 15, "M01", 10);
-        single_test_roundtrip(roc, None, 100, "M10", 30);
-        single_test_roundtrip(roc, None, -100, "M10", 30);
-
-        single_test_roundtrip(hijri_simulated, Some(("ah", Some(0))), 477, "M03", 1);
-        single_test_roundtrip(hijri_simulated, None, 2083, "M07", 21);
-        single_test_roundtrip(hijri_simulated, None, -100, "M07", 21);
-        single_test_roundtrip(hijri_simulated, Some(("ah", Some(0))), 1600, "M12", 20);
-        single_test_error(
-            hijri_simulated,
-            Some(("ah", Some(0))),
-            100,
-            "M9",
-            1,
-            DateError::UnknownMonthCode(MonthCode(tinystr!(4, "M9"))),
-        );
-
-        single_test_roundtrip(hijri_civil, Some(("ah", Some(0))), 477, "M03", 1);
-        single_test_roundtrip(hijri_civil, None, 2083, "M07", 21);
-        single_test_roundtrip(hijri_civil, None, -100, "M07", 21);
-        single_test_roundtrip(hijri_civil, Some(("ah", Some(0))), 1600, "M12", 20);
-        single_test_error(
-            hijri_civil,
-            Some(("ah", Some(0))),
-            100,
-            "M9",
-            1,
-            DateError::UnknownMonthCode(MonthCode(tinystr!(4, "M9"))),
-        );
-
-        single_test_roundtrip(hijri_umm_al_qura, Some(("ah", Some(0))), 477, "M03", 1);
-        single_test_roundtrip(hijri_umm_al_qura, None, 2083, "M07", 21);
-        single_test_roundtrip(hijri_umm_al_qura, None, -100, "M07", 21);
-        single_test_roundtrip(hijri_umm_al_qura, Some(("ah", Some(0))), 1600, "M12", 20);
-        single_test_error(
-            hijri_umm_al_qura,
-            Some(("ah", Some(0))),
-            100,
-            "M9",
-            1,
-            DateError::UnknownMonthCode(MonthCode(tinystr!(4, "M9"))),
-        );
-
-        single_test_roundtrip(hijri_astronomical, Some(("ah", Some(0))), 477, "M03", 1);
-        single_test_roundtrip(hijri_astronomical, None, 2083, "M07", 21);
-        single_test_roundtrip(hijri_astronomical, None, -100, "M07", 21);
-        single_test_roundtrip(hijri_astronomical, Some(("ah", Some(0))), 1600, "M12", 20);
-        single_test_error(
-            hijri_astronomical,
-            Some(("ah", Some(0))),
-            100,
-            "M9",
-            1,
-            DateError::UnknownMonthCode(MonthCode(tinystr!(4, "M9"))),
-        );
-    }
-}
-=======
-// This file is part of ICU4X. For terms of use, please see the file
-// called LICENSE at the top level of the ICU4X source tree
-// (online at: https://github.com/unicode-org/icu4x/blob/main/LICENSE ).
-
-//! Module for working with multiple calendars at once
-
-use crate::cal::iso::IsoDateInner;
-use crate::cal::*;
-use crate::error::{DateError, DateFromFieldsError};
-use crate::options::DateFromFieldsOptions;
-use crate::options::{DateAddOptions, DateDifferenceOptions};
-use crate::types::{DateFields, YearInfo};
-use crate::{types, AsCalendar, Calendar, Date, Ref};
-
-use crate::preferences::{CalendarAlgorithm, HijriCalendarAlgorithm};
-use icu_locale_core::preferences::define_preferences;
-use icu_provider::prelude::*;
-
-use core::fmt;
-
-define_preferences!(
-    /// The preferences for calendars formatting.
-    [Copy]
-    CalendarPreferences,
-    {
-        /// The user's preferred calendar system.
-        calendar_algorithm: CalendarAlgorithm
-    }
-);
-
-/// This is a calendar that encompasses a selection of calendars from this crate.
-///
-/// This allows for the construction of [`Date`] objects that have their calendar known at runtime.
-///
-/// This can be constructed by calling `.into()` on a concrete calendar type if the calendar type is known at
-/// compile time. When the type is known at runtime, the [`AnyCalendar::new()`] and sibling methods may be used.
-///
-/// [`Date`] can also be converted to [`AnyCalendar`]-compatible ones
-/// via [`Date::to_any()`](crate::Date::to_any()).
-///
-/// There are many ways of constructing an AnyCalendar'd date:
-/// ```
-/// use icu::calendar::{AnyCalendar, AnyCalendarKind, Date, cal::{Japanese, Gregorian}, types::MonthCode};
-/// use icu::locale::locale;
-/// use tinystr::tinystr;
-/// # use std::rc::Rc;
-///
-/// let locale = locale!("en-u-ca-japanese"); // English with the Japanese calendar
-///
-/// let calendar = AnyCalendar::new(AnyCalendarKind::new(locale.into()));
-///
-/// // This is a Date<AnyCalendar>
-/// let any_japanese_date = Date::try_new_gregorian(2020, 9, 1)
-///     .expect("Failed to construct Gregorian Date.")
-///     .to_calendar(calendar)
-///     .to_any();
-///
-/// // Construct a date in the appropriate typed calendar and convert
-/// let japanese_calendar = Japanese::new();
-/// let japanese_date = Date::try_new_japanese_with_calendar("reiwa", 2, 9, 1,
-///                                                         japanese_calendar).unwrap();
-/// assert_eq!(japanese_date.to_any(), any_japanese_date);
-///
-/// // this is also Date<AnyCalendar>, but it uses a different calendar
-/// let any_gregorian_date = any_japanese_date.to_calendar(Gregorian).to_any();
-///
-/// // Date<AnyCalendar> does not have a total order
-/// assert!(any_gregorian_date <= any_gregorian_date);
-/// assert!(any_japanese_date <= any_japanese_date);
-/// assert!(!(any_gregorian_date <= any_japanese_date) && !(any_japanese_date <= any_gregorian_date));
-/// ```
-#[derive(Debug, Clone)]
-#[non_exhaustive]
-pub enum AnyCalendar {
-    /// A [`Buddhist`] calendar
-    Buddhist(Buddhist),
-    /// A [`Chinese`] calendar
-    Chinese(ChineseTraditional),
-    /// A [`Coptic`] calendar
-    Coptic(Coptic),
-    /// A [`Dangi`] calendar
-    Dangi(KoreanTraditional),
-    /// An [`Ethiopian`] calendar
-    Ethiopian(Ethiopian),
-    /// A [`Gregorian`] calendar
-    Gregorian(Gregorian),
-    /// A [`Hebrew`] calendar
-    Hebrew(Hebrew),
-    /// A [`HijriSimulated`] calendar
-    HijriSimulated(Hijri<hijri::AstronomicalSimulation>),
-    /// A [`HijriTabular`] calendar
-    HijriTabular(Hijri<hijri::TabularAlgorithm>),
-    /// A [`HijriUmmAlQura`] calendar
-    HijriUmmAlQura(Hijri<hijri::UmmAlQura>),
-    /// An [`Indian`] calendar
-    Indian(Indian),
-    /// An [`Iso`] calendar
-    Iso(Iso),
-    /// A [`Japanese`] calendar
-    Japanese(Japanese),
-    /// A [`JapaneseExtended`] calendar
-    JapaneseExtended(JapaneseExtended),
-    /// A [`Persian`] calendar
-    Persian(Persian),
-    /// A [`Roc`] calendar
-    Roc(Roc),
-}
-
-// TODO(#3469): Decide on the best way to implement Ord.
-/// The inner date type for [`AnyCalendar`]
-#[derive(Clone, PartialEq, Eq, Debug, Copy)]
-#[non_exhaustive]
-pub enum AnyDateInner {
-    /// A date for a [`Buddhist`] calendar
-    Buddhist(<Buddhist as Calendar>::DateInner),
-    /// A date for a [`Chinese`] calendar
-    Chinese(<ChineseTraditional as Calendar>::DateInner),
-    /// A date for a [`Coptic`] calendar
-    Coptic(<Coptic as Calendar>::DateInner),
-    /// A date for a [`Dangi`] calendar
-    Dangi(<KoreanTraditional as Calendar>::DateInner),
-    /// A date for an [`Ethiopian`] calendar
-    Ethiopian(<Ethiopian as Calendar>::DateInner),
-    /// A date for a [`Gregorian`] calendar
-    Gregorian(<Gregorian as Calendar>::DateInner),
-    /// A date for a [`Hebrew`] calendar
-    Hebrew(<Hebrew as Calendar>::DateInner),
-    /// A date for a [`HijriSimulated`] calendar
-    HijriSimulated(<Hijri<hijri::AstronomicalSimulation> as Calendar>::DateInner),
-    /// A date for a [`HijriTabular`] calendar
-    HijriTabular(
-        <Hijri<hijri::TabularAlgorithm> as Calendar>::DateInner,
-        hijri::TabularAlgorithm,
-    ),
-    /// A date for a [`HijriUmmAlQura`] calendar
-    HijriUmmAlQura(<Hijri<hijri::UmmAlQura> as Calendar>::DateInner),
-    /// A date for an [`Indian`] calendar
-    Indian(<Indian as Calendar>::DateInner),
-    /// A date for an [`Iso`] calendar
-    Iso(<Iso as Calendar>::DateInner),
-    /// A date for a [`Japanese`] calendar
-    Japanese(<Japanese as Calendar>::DateInner),
-    /// A date for a [`JapaneseExtended`] calendar
-    JapaneseExtended(<JapaneseExtended as Calendar>::DateInner),
-    /// A date for a [`Persian`] calendar
-    Persian(<Persian as Calendar>::DateInner),
-    /// A date for a [`Roc`] calendar
-    Roc(<Roc as Calendar>::DateInner),
-}
-
-impl PartialOrd for AnyDateInner {
-    #[rustfmt::skip]
-    fn partial_cmp(&self, other: &Self) -> Option<core::cmp::Ordering> {
-        use AnyDateInner::*;
-        match (self, other) {
-            (Buddhist(d1), Buddhist(d2)) => d1.partial_cmp(d2),
-            (Chinese(d1), Chinese(d2)) => d1.partial_cmp(d2),
-            (Coptic(d1), Coptic(d2)) => d1.partial_cmp(d2),
-            (Dangi(d1), Dangi(d2)) => d1.partial_cmp(d2),
-            (Ethiopian(d1), Ethiopian(d2)) => d1.partial_cmp(d2),
-            (Gregorian(d1), Gregorian(d2)) => d1.partial_cmp(d2),
-            (Hebrew(d1), Hebrew(d2)) => d1.partial_cmp(d2),
-            (HijriSimulated(d1), HijriSimulated(d2)) => d1.partial_cmp(d2),
-            (&HijriTabular(ref d1, s1), &HijriTabular(ref d2, s2)) if s1 == s2 => d1.partial_cmp(d2),
-            (HijriUmmAlQura(d1), HijriUmmAlQura(d2)) => d1.partial_cmp(d2),
-            (Indian(d1), Indian(d2)) => d1.partial_cmp(d2),
-            (Iso(d1), Iso(d2)) => d1.partial_cmp(d2),
-            (Japanese(d1), Japanese(d2)) => d1.partial_cmp(d2),
-            (JapaneseExtended(d1), JapaneseExtended(d2)) => d1.partial_cmp(d2),
-            (Persian(d1), Persian(d2)) => d1.partial_cmp(d2),
-            (Roc(d1), Roc(d2)) => d1.partial_cmp(d2),
-            _ => None,
-        }
-    }
-}
-
-macro_rules! match_cal_and_date {
-    (match ($cal:ident, $date:ident): ($cal_matched:ident, $date_matched:ident) => $e:expr) => {
-        match ($cal, $date) {
-            (&Self::Buddhist(ref $cal_matched), &AnyDateInner::Buddhist(ref $date_matched)) => $e,
-            (&Self::Chinese(ref $cal_matched), &AnyDateInner::Chinese(ref $date_matched)) => $e,
-            (&Self::Coptic(ref $cal_matched), &AnyDateInner::Coptic(ref $date_matched)) => $e,
-            (&Self::Dangi(ref $cal_matched), &AnyDateInner::Dangi(ref $date_matched)) => $e,
-            (&Self::Ethiopian(ref $cal_matched), &AnyDateInner::Ethiopian(ref $date_matched)) => $e,
-            (&Self::Gregorian(ref $cal_matched), &AnyDateInner::Gregorian(ref $date_matched)) => $e,
-            (&Self::Hebrew(ref $cal_matched), &AnyDateInner::Hebrew(ref $date_matched)) => $e,
-            (
-                &Self::HijriSimulated(ref $cal_matched),
-                &AnyDateInner::HijriSimulated(ref $date_matched),
-            ) => $e,
-            (
-                &Self::HijriTabular(ref $cal_matched),
-                &AnyDateInner::HijriTabular(ref $date_matched, sighting),
-            ) if $cal_matched.0 == sighting => $e,
-            (
-                &Self::HijriUmmAlQura(ref $cal_matched),
-                &AnyDateInner::HijriUmmAlQura(ref $date_matched),
-            ) => $e,
-            (&Self::Indian(ref $cal_matched), &AnyDateInner::Indian(ref $date_matched)) => $e,
-            (&Self::Iso(ref $cal_matched), &AnyDateInner::Iso(ref $date_matched)) => $e,
-            (&Self::Japanese(ref $cal_matched), &AnyDateInner::Japanese(ref $date_matched)) => $e,
-            (
-                &Self::JapaneseExtended(ref $cal_matched),
-                &AnyDateInner::JapaneseExtended(ref $date_matched),
-            ) => $e,
-            (&Self::Persian(ref $cal_matched), &AnyDateInner::Persian(ref $date_matched)) => $e,
-            (&Self::Roc(ref $cal_matched), &AnyDateInner::Roc(ref $date_matched)) => $e,
-            // This is only reached from misuse of from_raw, a semi-internal api
-            _ => panic!("AnyCalendar with mismatched date type"),
-        }
-    };
-}
-
-macro_rules! match_cal {
-    (match $cal:ident: ($cal_matched:ident) => $e:expr) => {
-        match $cal {
-            &Self::Buddhist(ref $cal_matched) => AnyDateInner::Buddhist($e),
-            &Self::Chinese(ref $cal_matched) => AnyDateInner::Chinese($e),
-            &Self::Coptic(ref $cal_matched) => AnyDateInner::Coptic($e),
-            &Self::Dangi(ref $cal_matched) => AnyDateInner::Dangi($e),
-            &Self::Ethiopian(ref $cal_matched) => AnyDateInner::Ethiopian($e),
-            &Self::Gregorian(ref $cal_matched) => AnyDateInner::Gregorian($e),
-            &Self::Hebrew(ref $cal_matched) => AnyDateInner::Hebrew($e),
-            &Self::HijriSimulated(ref $cal_matched) => AnyDateInner::HijriSimulated($e),
-            &Self::HijriTabular(ref $cal_matched) => AnyDateInner::HijriTabular($e, $cal_matched.0),
-            &Self::HijriUmmAlQura(ref $cal_matched) => AnyDateInner::HijriUmmAlQura($e),
-            &Self::Indian(ref $cal_matched) => AnyDateInner::Indian($e),
-            &Self::Iso(ref $cal_matched) => AnyDateInner::Iso($e),
-            &Self::Japanese(ref $cal_matched) => AnyDateInner::Japanese($e),
-            &Self::JapaneseExtended(ref $cal_matched) => AnyDateInner::JapaneseExtended($e),
-            &Self::Persian(ref $cal_matched) => AnyDateInner::Persian($e),
-            &Self::Roc(ref $cal_matched) => AnyDateInner::Roc($e),
-        }
-    };
-}
-
-/// Error returned when comparing two [`Date`]s with [`AnyCalendar`].
-#[derive(Clone, Copy, PartialEq, Debug)]
-#[non_exhaustive]
-#[doc(hidden)] // unstable, not yet graduated
-pub enum AnyCalendarDifferenceError {
-    /// The calendars of the two dates being compared are not equal.
-    ///
-    /// To compare dates in different calendars, convert them to the same calendar first.
-    ///
-    /// # Examples
-    ///
-    /// ```
-    /// use icu::calendar::cal::AnyCalendarDifferenceError;
-    /// use icu::calendar::Date;
-    ///
-    /// let d1 = Date::try_new_gregorian(2000, 1, 1).unwrap().to_any();
-    /// let d2 = Date::try_new_persian(1562, 1, 1).unwrap().to_any();
-    ///
-    /// assert_eq!(
-    ///     d1.try_until_with_options(&d2, Default::default())
-    ///         .unwrap_err(),
-    ///     AnyCalendarDifferenceError::MismatchedCalendars,
-    /// );
-    ///
-    /// // To compare the dates, convert them to the same calendar,
-    /// // such as ISO.
-    ///
-    /// d1.to_iso()
-    ///     .try_until_with_options(&d2.to_iso(), Default::default())
-    ///     .unwrap();
-    /// ```
-    MismatchedCalendars,
-}
-
-impl crate::cal::scaffold::UnstableSealed for AnyCalendar {}
-impl Calendar for AnyCalendar {
-    type DateInner = AnyDateInner;
-    type Year = YearInfo;
-    type DifferenceError = AnyCalendarDifferenceError;
-
-    fn from_codes(
-        &self,
-        era: Option<&str>,
-        year: i32,
-        month_code: types::MonthCode,
-        day: u8,
-    ) -> Result<Self::DateInner, DateError> {
-        Ok(match_cal!(match self: (c) => c.from_codes(era, year, month_code, day)?))
-    }
-
-    #[cfg(feature = "unstable")]
-    fn from_fields(
-        &self,
-        fields: DateFields,
-        options: DateFromFieldsOptions,
-    ) -> Result<Self::DateInner, DateFromFieldsError> {
-        Ok(match_cal!(match self: (c) => c.from_fields(fields, options)?))
-    }
-
-    fn has_cheap_iso_conversion(&self) -> bool {
-        match self {
-            Self::Buddhist(ref c) => c.has_cheap_iso_conversion(),
-            Self::Chinese(ref c) => c.has_cheap_iso_conversion(),
-            Self::Coptic(ref c) => c.has_cheap_iso_conversion(),
-            Self::Dangi(ref c) => c.has_cheap_iso_conversion(),
-            Self::Ethiopian(ref c) => c.has_cheap_iso_conversion(),
-            Self::Gregorian(ref c) => c.has_cheap_iso_conversion(),
-            Self::Hebrew(ref c) => c.has_cheap_iso_conversion(),
-            Self::HijriSimulated(ref c) => c.has_cheap_iso_conversion(),
-            Self::HijriTabular(ref c) => c.has_cheap_iso_conversion(),
-            Self::HijriUmmAlQura(ref c) => c.has_cheap_iso_conversion(),
-            Self::Indian(ref c) => c.has_cheap_iso_conversion(),
-            Self::Iso(ref c) => c.has_cheap_iso_conversion(),
-            Self::Japanese(ref c) => c.has_cheap_iso_conversion(),
-            Self::JapaneseExtended(ref c) => c.has_cheap_iso_conversion(),
-            Self::Persian(ref c) => c.has_cheap_iso_conversion(),
-            Self::Roc(ref c) => c.has_cheap_iso_conversion(),
-        }
-    }
-
-    fn from_iso(&self, iso: IsoDateInner) -> AnyDateInner {
-        match_cal!(match self: (c) => c.from_iso(iso))
-    }
-
-    fn to_iso(&self, date: &Self::DateInner) -> IsoDateInner {
-        match_cal_and_date!(match (self, date): (c, d) => c.to_iso(d))
-    }
-
-    fn from_rata_die(&self, rd: calendrical_calculations::rata_die::RataDie) -> Self::DateInner {
-        match_cal!(match self: (c) => c.from_rata_die(rd))
-    }
-
-    fn to_rata_die(&self, date: &Self::DateInner) -> calendrical_calculations::rata_die::RataDie {
-        match_cal_and_date!(match (self, date): (c, d) => c.to_rata_die(d))
-    }
-
-    fn months_in_year(&self, date: &Self::DateInner) -> u8 {
-        match_cal_and_date!(match (self, date): (c, d) => c.months_in_year(d))
-    }
-
-    fn days_in_year(&self, date: &Self::DateInner) -> u16 {
-        match_cal_and_date!(match (self, date): (c, d) => c.days_in_year(d))
-    }
-
-    fn days_in_month(&self, date: &Self::DateInner) -> u8 {
-        match_cal_and_date!(match (self, date): (c, d) => c.days_in_month(d))
-    }
-
-    #[cfg(feature = "unstable")]
-    fn add(
-        &self,
-        date: &Self::DateInner,
-        duration: types::DateDuration,
-        options: DateAddOptions,
-    ) -> Result<Self::DateInner, DateError> {
-        let mut date = *date;
-        match (self, &mut date) {
-            (Self::Buddhist(c), AnyDateInner::Buddhist(ref mut d)) => {
-                *d = c.add(d, duration, options)?
-            }
-            (Self::Chinese(c), AnyDateInner::Chinese(ref mut d)) => {
-                *d = c.add(d, duration, options)?
-            }
-            (Self::Coptic(c), AnyDateInner::Coptic(ref mut d)) => {
-                *d = c.add(d, duration, options)?
-            }
-            (Self::Dangi(c), AnyDateInner::Dangi(ref mut d)) => *d = c.add(d, duration, options)?,
-            (Self::Ethiopian(c), AnyDateInner::Ethiopian(ref mut d)) => {
-                *d = c.add(d, duration, options)?
-            }
-            (Self::Gregorian(c), AnyDateInner::Gregorian(ref mut d)) => {
-                *d = c.add(d, duration, options)?
-            }
-            (Self::Hebrew(c), AnyDateInner::Hebrew(ref mut d)) => {
-                *d = c.add(d, duration, options)?
-            }
-            (Self::HijriSimulated(c), AnyDateInner::HijriSimulated(ref mut d)) => {
-                *d = c.add(d, duration, options)?
-            }
-            (Self::HijriTabular(c), AnyDateInner::HijriTabular(ref mut d, sighting))
-                if c.0 == *sighting =>
-            {
-                *d = c.add(d, duration, options)?
-            }
-            (Self::HijriUmmAlQura(c), AnyDateInner::HijriUmmAlQura(ref mut d)) => {
-                *d = c.add(d, duration, options)?
-            }
-            (Self::Indian(c), AnyDateInner::Indian(ref mut d)) => {
-                *d = c.add(d, duration, options)?
-            }
-            (Self::Iso(c), AnyDateInner::Iso(ref mut d)) => *d = c.add(d, duration, options)?,
-            (Self::Japanese(c), AnyDateInner::Japanese(ref mut d)) => {
-                *d = c.add(d, duration, options)?
-            }
-            (Self::JapaneseExtended(c), AnyDateInner::JapaneseExtended(ref mut d)) => {
-                *d = c.add(d, duration, options)?
-            }
-            (Self::Persian(c), AnyDateInner::Persian(ref mut d)) => {
-                *d = c.add(d, duration, options)?
-            }
-            (Self::Roc(c), AnyDateInner::Roc(ref mut d)) => *d = c.add(d, duration, options)?,
-            // This is only reached from misuse of from_raw, a semi-internal api
-            #[expect(clippy::panic)]
-            _ => panic!("AnyCalendar with mismatched date type"),
-        }
-        Ok(date)
-    }
-
-    #[cfg(feature = "unstable")]
-    fn until(
-        &self,
-        date1: &Self::DateInner,
-        date2: &Self::DateInner,
-        options: DateDifferenceOptions,
-    ) -> Result<types::DateDuration, Self::DifferenceError> {
-        let Ok(r) = match (self, date1, date2) {
-            (Self::Buddhist(c1), AnyDateInner::Buddhist(d1), AnyDateInner::Buddhist(d2)) => {
-                c1.until(d1, d2, options)
-            }
-            (Self::Chinese(c1), AnyDateInner::Chinese(d1), AnyDateInner::Chinese(d2)) => {
-                c1.until(d1, d2, options)
-            }
-            (Self::Coptic(c1), AnyDateInner::Coptic(d1), AnyDateInner::Coptic(d2)) => {
-                c1.until(d1, d2, options)
-            }
-            (Self::Dangi(c1), AnyDateInner::Dangi(d1), AnyDateInner::Dangi(d2)) => {
-                c1.until(d1, d2, options)
-            }
-            (Self::Ethiopian(c1), AnyDateInner::Ethiopian(d1), AnyDateInner::Ethiopian(d2)) => {
-                c1.until(d1, d2, options)
-            }
-            (Self::Gregorian(c1), AnyDateInner::Gregorian(d1), AnyDateInner::Gregorian(d2)) => {
-                c1.until(d1, d2, options)
-            }
-            (Self::Hebrew(c1), AnyDateInner::Hebrew(d1), AnyDateInner::Hebrew(d2)) => {
-                c1.until(d1, d2, options)
-            }
-            (
-                Self::HijriTabular(c1),
-                &AnyDateInner::HijriTabular(ref d1, s1),
-                &AnyDateInner::HijriTabular(ref d2, s2),
-            ) if c1.0 == s1 && s1 == s2 => c1.until(d1, d2, options),
-            (
-                Self::HijriSimulated(c1),
-                AnyDateInner::HijriSimulated(d1),
-                AnyDateInner::HijriSimulated(d2),
-            ) => c1.until(d1, d2, options),
-            (
-                Self::HijriUmmAlQura(c1),
-                AnyDateInner::HijriUmmAlQura(d1),
-                AnyDateInner::HijriUmmAlQura(d2),
-            ) => c1.until(d1, d2, options),
-            (Self::Indian(c1), AnyDateInner::Indian(d1), AnyDateInner::Indian(d2)) => {
-                c1.until(d1, d2, options)
-            }
-            (Self::Iso(c1), AnyDateInner::Iso(d1), AnyDateInner::Iso(d2)) => {
-                c1.until(d1, d2, options)
-            }
-            (Self::Japanese(c1), AnyDateInner::Japanese(d1), AnyDateInner::Japanese(d2)) => {
-                c1.until(d1, d2, options)
-            }
-            (
-                Self::JapaneseExtended(c1),
-                AnyDateInner::JapaneseExtended(d1),
-                AnyDateInner::JapaneseExtended(d2),
-            ) => c1.until(d1, d2, options),
-            (Self::Persian(c1), AnyDateInner::Persian(d1), AnyDateInner::Persian(d2)) => {
-                c1.until(d1, d2, options)
-            }
-            (Self::Roc(c1), AnyDateInner::Roc(d1), AnyDateInner::Roc(d2)) => {
-                c1.until(d1, d2, options)
-            }
-            _ => {
-                return Err(AnyCalendarDifferenceError::MismatchedCalendars);
-            }
-        };
-        Ok(r)
-    }
-
-    fn year_info(&self, date: &Self::DateInner) -> types::YearInfo {
-        match_cal_and_date!(match (self, date): (c, d) => c.year_info(d).into())
-    }
-
-    /// The calendar-specific check if `date` is in a leap year
-    fn is_in_leap_year(&self, date: &Self::DateInner) -> bool {
-        match_cal_and_date!(match (self, date): (c, d) => c.is_in_leap_year(d))
-    }
-
-    /// The calendar-specific month represented by `date`
-    fn month(&self, date: &Self::DateInner) -> types::MonthInfo {
-        match_cal_and_date!(match (self, date): (c, d) => c.month(d))
-    }
-
-    /// The calendar-specific day-of-month represented by `date`
-    fn day_of_month(&self, date: &Self::DateInner) -> types::DayOfMonth {
-        match_cal_and_date!(match (self, date): (c, d) => c.day_of_month(d))
-    }
-
-    /// Information of the day of the year
-    fn day_of_year(&self, date: &Self::DateInner) -> types::DayOfYear {
-        match_cal_and_date!(match (self, date): (c, d) => c.day_of_year(d))
-    }
-
-    fn debug_name(&self) -> &'static str {
-        match self.kind() {
-            AnyCalendarKind::Buddhist => "AnyCalendar (Buddhist)",
-            AnyCalendarKind::Chinese => "AnyCalendar (Chinese)",
-            AnyCalendarKind::Coptic => "AnyCalendar (Coptic)",
-            AnyCalendarKind::Dangi => "AnyCalendar (Dangi)",
-            AnyCalendarKind::Ethiopian => "AnyCalendar (Ethiopian, Amete Miret)",
-            AnyCalendarKind::EthiopianAmeteAlem => "AnyCalendar (Ethiopian, Amete Alem)",
-            AnyCalendarKind::Gregorian => "AnyCalendar (Gregorian)",
-            AnyCalendarKind::Hebrew => "AnyCalendar (Hebrew)",
-            AnyCalendarKind::HijriSimulatedMecca => "AnyCalendar (Hijri, simulated Mecca)",
-            AnyCalendarKind::HijriTabularTypeIIFriday => {
-                "AnyCalendar (Hijri, tabular, type II leap years, Friday epoch)"
-            }
-            AnyCalendarKind::HijriTabularTypeIIThursday => {
-                "AnyCalendar (Hijri, tabular, type II leap years, Thursday epoch)"
-            }
-            AnyCalendarKind::HijriUmmAlQura => "AnyCalendar (Hijri, Umm al-Qura)",
-            AnyCalendarKind::Indian => "AnyCalendar (Indian)",
-            AnyCalendarKind::Iso => "AnyCalendar (Iso)",
-            AnyCalendarKind::Japanese => "AnyCalendar (Japanese)",
-            AnyCalendarKind::JapaneseExtended => "AnyCalendar (Japanese, historical era data)",
-            AnyCalendarKind::Persian => "AnyCalendar (Persian)",
-            AnyCalendarKind::Roc => "AnyCalendar (Roc)",
-        }
-    }
-
-    fn calendar_algorithm(&self) -> Option<CalendarAlgorithm> {
-        match self {
-            Self::Buddhist(ref c) => c.calendar_algorithm(),
-            Self::Chinese(ref c) => c.calendar_algorithm(),
-            Self::Coptic(ref c) => c.calendar_algorithm(),
-            Self::Dangi(ref c) => c.calendar_algorithm(),
-            Self::Ethiopian(ref c) => c.calendar_algorithm(),
-            Self::Gregorian(ref c) => c.calendar_algorithm(),
-            Self::Hebrew(ref c) => c.calendar_algorithm(),
-            Self::HijriSimulated(ref c) => c.calendar_algorithm(),
-            Self::HijriTabular(ref c) => c.calendar_algorithm(),
-            Self::HijriUmmAlQura(ref c) => c.calendar_algorithm(),
-            Self::Indian(ref c) => c.calendar_algorithm(),
-            Self::Iso(ref c) => c.calendar_algorithm(),
-            Self::Japanese(ref c) => c.calendar_algorithm(),
-            Self::JapaneseExtended(ref c) => c.calendar_algorithm(),
-            Self::Persian(ref c) => c.calendar_algorithm(),
-            Self::Roc(ref c) => c.calendar_algorithm(),
-        }
-    }
-}
-
-impl AnyCalendar {
-    /// Constructs an AnyCalendar for a given calendar kind from compiled data.
-    ///
-    /// ✨ *Enabled with the `compiled_data` Cargo feature.*
-    ///
-    /// [📚 Help choosing a constructor](icu_provider::constructors)
-    #[cfg(feature = "compiled_data")]
-    pub const fn new(kind: AnyCalendarKind) -> Self {
-        match kind {
-            AnyCalendarKind::Buddhist => AnyCalendar::Buddhist(Buddhist),
-            AnyCalendarKind::Chinese => AnyCalendar::Chinese(ChineseTraditional::new()),
-            AnyCalendarKind::Coptic => AnyCalendar::Coptic(Coptic),
-            AnyCalendarKind::Dangi => AnyCalendar::Dangi(KoreanTraditional::new()),
-            AnyCalendarKind::Ethiopian => AnyCalendar::Ethiopian(Ethiopian::new_with_era_style(
-                EthiopianEraStyle::AmeteMihret,
-            )),
-            AnyCalendarKind::EthiopianAmeteAlem => {
-                AnyCalendar::Ethiopian(Ethiopian::new_with_era_style(EthiopianEraStyle::AmeteAlem))
-            }
-            AnyCalendarKind::Gregorian => AnyCalendar::Gregorian(Gregorian),
-            AnyCalendarKind::Hebrew => AnyCalendar::Hebrew(Hebrew),
-            AnyCalendarKind::HijriSimulatedMecca => {
-                AnyCalendar::HijriSimulated(Hijri::new_simulated_mecca())
-            }
-            AnyCalendarKind::HijriTabularTypeIIFriday => {
-                AnyCalendar::HijriTabular(Hijri::new_tabular(
-                    hijri::TabularAlgorithmLeapYears::TypeII,
-                    hijri::TabularAlgorithmEpoch::Friday,
-                ))
-            }
-            AnyCalendarKind::HijriTabularTypeIIThursday => {
-                AnyCalendar::HijriTabular(Hijri::new_tabular(
-                    hijri::TabularAlgorithmLeapYears::TypeII,
-                    hijri::TabularAlgorithmEpoch::Thursday,
-                ))
-            }
-            AnyCalendarKind::HijriUmmAlQura => {
-                AnyCalendar::HijriUmmAlQura(Hijri::new_umm_al_qura())
-            }
-            AnyCalendarKind::Indian => AnyCalendar::Indian(Indian),
-            AnyCalendarKind::Iso => AnyCalendar::Iso(Iso),
-            AnyCalendarKind::Japanese => AnyCalendar::Japanese(Japanese::new()),
-            AnyCalendarKind::JapaneseExtended => {
-                AnyCalendar::JapaneseExtended(JapaneseExtended::new())
-            }
-            AnyCalendarKind::Persian => AnyCalendar::Persian(Persian),
-            AnyCalendarKind::Roc => AnyCalendar::Roc(Roc),
-        }
-    }
-
-    #[cfg(feature = "serde")]
-    #[doc = icu_provider::gen_buffer_unstable_docs!(BUFFER, Self::new)]
-    pub fn try_new_with_buffer_provider<P>(
-        provider: &P,
-        kind: AnyCalendarKind,
-    ) -> Result<Self, DataError>
-    where
-        P: BufferProvider + ?Sized,
-    {
-        Ok(match kind {
-            AnyCalendarKind::Buddhist => AnyCalendar::Buddhist(Buddhist),
-            AnyCalendarKind::Chinese => AnyCalendar::Chinese(ChineseTraditional::new()),
-            AnyCalendarKind::Coptic => AnyCalendar::Coptic(Coptic),
-            AnyCalendarKind::Dangi => AnyCalendar::Dangi(KoreanTraditional::new()),
-            AnyCalendarKind::Ethiopian => AnyCalendar::Ethiopian(Ethiopian::new_with_era_style(
-                EthiopianEraStyle::AmeteMihret,
-            )),
-            AnyCalendarKind::EthiopianAmeteAlem => {
-                AnyCalendar::Ethiopian(Ethiopian::new_with_era_style(EthiopianEraStyle::AmeteAlem))
-            }
-            AnyCalendarKind::Gregorian => AnyCalendar::Gregorian(Gregorian),
-            AnyCalendarKind::Hebrew => AnyCalendar::Hebrew(Hebrew),
-            AnyCalendarKind::HijriSimulatedMecca => {
-                AnyCalendar::HijriSimulated(Hijri::new_simulated_mecca())
-            }
-            AnyCalendarKind::HijriTabularTypeIIFriday => {
-                AnyCalendar::HijriTabular(Hijri::new_tabular(
-                    hijri::TabularAlgorithmLeapYears::TypeII,
-                    hijri::TabularAlgorithmEpoch::Friday,
-                ))
-            }
-            AnyCalendarKind::HijriTabularTypeIIThursday => {
-                AnyCalendar::HijriTabular(Hijri::new_tabular(
-                    hijri::TabularAlgorithmLeapYears::TypeII,
-                    hijri::TabularAlgorithmEpoch::Thursday,
-                ))
-            }
-            AnyCalendarKind::HijriUmmAlQura => {
-                AnyCalendar::HijriUmmAlQura(Hijri::new_umm_al_qura())
-            }
-            AnyCalendarKind::Indian => AnyCalendar::Indian(Indian),
-            AnyCalendarKind::Iso => AnyCalendar::Iso(Iso),
-            AnyCalendarKind::Japanese => {
-                AnyCalendar::Japanese(Japanese::try_new_with_buffer_provider(provider)?)
-            }
-            AnyCalendarKind::JapaneseExtended => AnyCalendar::JapaneseExtended(
-                JapaneseExtended::try_new_with_buffer_provider(provider)?,
-            ),
-            AnyCalendarKind::Persian => AnyCalendar::Persian(Persian),
-            AnyCalendarKind::Roc => AnyCalendar::Roc(Roc),
-        })
-    }
-
-    #[doc = icu_provider::gen_buffer_unstable_docs!(UNSTABLE, Self::new)]
-    pub fn try_new_unstable<P>(provider: &P, kind: AnyCalendarKind) -> Result<Self, DataError>
-    where
-        P: DataProvider<crate::provider::CalendarJapaneseModernV1>
-            + DataProvider<crate::provider::CalendarJapaneseExtendedV1>
-            + ?Sized,
-    {
-        Ok(match kind {
-            AnyCalendarKind::Buddhist => AnyCalendar::Buddhist(Buddhist),
-            AnyCalendarKind::Chinese => AnyCalendar::Chinese(ChineseTraditional::new()),
-            AnyCalendarKind::Coptic => AnyCalendar::Coptic(Coptic),
-            AnyCalendarKind::Dangi => AnyCalendar::Dangi(KoreanTraditional::new()),
-            AnyCalendarKind::Ethiopian => AnyCalendar::Ethiopian(Ethiopian::new_with_era_style(
-                EthiopianEraStyle::AmeteMihret,
-            )),
-            AnyCalendarKind::EthiopianAmeteAlem => {
-                AnyCalendar::Ethiopian(Ethiopian::new_with_era_style(EthiopianEraStyle::AmeteAlem))
-            }
-            AnyCalendarKind::Gregorian => AnyCalendar::Gregorian(Gregorian),
-            AnyCalendarKind::Hebrew => AnyCalendar::Hebrew(Hebrew),
-            AnyCalendarKind::HijriTabularTypeIIFriday => {
-                AnyCalendar::HijriTabular(Hijri::new_tabular(
-                    hijri::TabularAlgorithmLeapYears::TypeII,
-                    hijri::TabularAlgorithmEpoch::Friday,
-                ))
-            }
-            AnyCalendarKind::HijriSimulatedMecca => {
-                AnyCalendar::HijriSimulated(Hijri::new_simulated_mecca())
-            }
-            AnyCalendarKind::HijriTabularTypeIIThursday => {
-                AnyCalendar::HijriTabular(Hijri::new_tabular(
-                    hijri::TabularAlgorithmLeapYears::TypeII,
-                    hijri::TabularAlgorithmEpoch::Thursday,
-                ))
-            }
-            AnyCalendarKind::HijriUmmAlQura => {
-                AnyCalendar::HijriUmmAlQura(Hijri::new_umm_al_qura())
-            }
-            AnyCalendarKind::Indian => AnyCalendar::Indian(Indian),
-            AnyCalendarKind::Iso => AnyCalendar::Iso(Iso),
-            AnyCalendarKind::Japanese => {
-                AnyCalendar::Japanese(Japanese::try_new_unstable(provider)?)
-            }
-            AnyCalendarKind::JapaneseExtended => {
-                AnyCalendar::JapaneseExtended(JapaneseExtended::try_new_unstable(provider)?)
-            }
-            AnyCalendarKind::Persian => AnyCalendar::Persian(Persian),
-            AnyCalendarKind::Roc => AnyCalendar::Roc(Roc),
-        })
-    }
-
-    /// The [`AnyCalendarKind`] corresponding to the calendar this contains
-    pub fn kind(&self) -> AnyCalendarKind {
-        match *self {
-            Self::Buddhist(_) => AnyCalendarKind::Buddhist,
-            Self::Chinese(_) => AnyCalendarKind::Chinese,
-            Self::Coptic(_) => AnyCalendarKind::Coptic,
-            Self::Dangi(_) => AnyCalendarKind::Dangi,
-            Self::Ethiopian(ref e) => IntoAnyCalendar::kind(e),
-            Self::Gregorian(_) => AnyCalendarKind::Gregorian,
-            Self::Hebrew(_) => AnyCalendarKind::Hebrew,
-            Self::HijriSimulated(ref h) => IntoAnyCalendar::kind(h),
-            Self::HijriTabular(ref h) => IntoAnyCalendar::kind(h),
-            Self::HijriUmmAlQura(_) => AnyCalendarKind::HijriUmmAlQura,
-            Self::Indian(_) => AnyCalendarKind::Indian,
-            Self::Iso(_) => AnyCalendarKind::Iso,
-            Self::Japanese(_) => AnyCalendarKind::Japanese,
-            Self::JapaneseExtended(_) => AnyCalendarKind::JapaneseExtended,
-            Self::Persian(_) => AnyCalendarKind::Persian,
-            Self::Roc(_) => AnyCalendarKind::Roc,
-        }
-    }
-}
-
-impl<C: AsCalendar<Calendar = AnyCalendar>> Date<C> {
-    /// Convert this `Date<AnyCalendar>` to another `AnyCalendar`, if conversion is needed
-    pub fn convert_any<'a>(&self, calendar: &'a AnyCalendar) -> Date<Ref<'a, AnyCalendar>> {
-        if calendar.kind() != self.calendar.as_calendar().kind() {
-            Date::new_from_iso(self.to_iso(), Ref(calendar))
-        } else {
-            Date {
-                inner: self.inner,
-                calendar: Ref(calendar),
-            }
-        }
-    }
-}
-
-/// Convenient type for selecting the kind of AnyCalendar to construct
-#[non_exhaustive]
-#[derive(Copy, Clone, Eq, PartialEq, Ord, PartialOrd, Hash, Debug)]
-pub enum AnyCalendarKind {
-    /// The kind of a [`Buddhist`] calendar
-    ///
-    /// This corresponds to the `"buddhist"` [CLDR calendar](https://unicode.org/reports/tr35/#UnicodeCalendarIdentifier).
-    Buddhist,
-    /// The kind of a [`Chinese`] calendar
-    ///
-    /// This corresponds to the `"chinese"` [CLDR calendar](https://unicode.org/reports/tr35/#UnicodeCalendarIdentifier).
-    Chinese,
-    /// The kind of a [`Coptic`] calendar
-    ///
-    /// This corresponds to the `"coptic"` [CLDR calendar](https://unicode.org/reports/tr35/#UnicodeCalendarIdentifier).
-    Coptic,
-    /// The kind of a [`Dangi`] calendar
-    ///
-    /// This corresponds to the `"dangi"` [CLDR calendar](https://unicode.org/reports/tr35/#UnicodeCalendarIdentifier).
-    Dangi,
-    /// The kind of an [`Ethiopian`] calendar, with Amete Mihret era
-    ///
-    /// This corresponds to the `"ethiopic"` [CLDR calendar](https://unicode.org/reports/tr35/#UnicodeCalendarIdentifier).
-    Ethiopian,
-    /// The kind of an [`Ethiopian`] calendar, with Amete Alem era
-    ///
-    /// This corresponds to the `"ethioaa"` [CLDR calendar](https://unicode.org/reports/tr35/#UnicodeCalendarIdentifier).
-    EthiopianAmeteAlem,
-    /// The kind of a [`Gregorian`] calendar
-    ///
-    /// This corresponds to the `"gregory"` [CLDR calendar](https://unicode.org/reports/tr35/#UnicodeCalendarIdentifier).
-    Gregorian,
-    /// The kind of a [`Hebrew`] calendar
-    ///
-    /// This corresponds to the `"hebrew"` [CLDR calendar](https://unicode.org/reports/tr35/#UnicodeCalendarIdentifier).
-    Hebrew,
-    /// The kind of an [`HijriSimulated`], Mecca calendar
-    ///
-    /// This corresponds to the `"islamic-rgsa"` [CLDR calendar](https://unicode.org/reports/tr35/#UnicodeCalendarIdentifier).
-    HijriSimulatedMecca,
-    /// The kind of an [`HijriTabular`] calendar using [`HijriTabularLeapYears::TypeII`] and [`HijriTabularEpoch::Friday`]
-    ///
-    /// This corresponds to the `"islamic-civil"` [CLDR calendar](https://unicode.org/reports/tr35/#UnicodeCalendarIdentifier).
-    HijriTabularTypeIIFriday,
-    /// The kind of an [`HijriTabular`] calendar using [`HijriTabularLeapYears::TypeII`] and [`HijriTabularEpoch::Thursday`]
-    ///
-    /// This corresponds to the `"islamic-tbla"` [CLDR calendar](https://unicode.org/reports/tr35/#UnicodeCalendarIdentifier).
-    HijriTabularTypeIIThursday,
-    /// The kind of an [`HijriUmmAlQura`] calendar
-    ///
-    /// This corresponds to the `"islamic-umalqura"` [CLDR calendar](https://unicode.org/reports/tr35/#UnicodeCalendarIdentifier).
-    HijriUmmAlQura,
-    /// The kind of a [`Indian`] calendar
-    ///
-    /// This corresponds to the `"indian"` [CLDR calendar](https://unicode.org/reports/tr35/#UnicodeCalendarIdentifier).
-    Indian,
-    /// The kind of an [`Iso`] calendar
-    ///
-    /// This corresponds to the `"iso8601"` [CLDR calendar](https://unicode.org/reports/tr35/#UnicodeCalendarIdentifier).
-    Iso,
-    /// The kind of a [`Japanese`] calendar
-    ///
-    /// This corresponds to the `"japanese"` [CLDR calendar](https://unicode.org/reports/tr35/#UnicodeCalendarIdentifier).
-    Japanese,
-    /// The kind of a [`JapaneseExtended`] calendar
-    JapaneseExtended,
-    /// The kind of a [`Persian`] calendar
-    ///
-    /// This corresponds to the `"persian"` [CLDR calendar](https://unicode.org/reports/tr35/#UnicodeCalendarIdentifier).
-    Persian,
-    /// The kind of a [`Roc`] calendar
-    ///
-    /// This corresponds to the `"roc"` [CLDR calendar](https://unicode.org/reports/tr35/#UnicodeCalendarIdentifier).
-    Roc,
-}
-
-impl AnyCalendarKind {
-    /// Selects the [`AnyCalendarKind`] appropriate for the given [`CalendarPreferences`].
-    pub fn new(prefs: CalendarPreferences) -> Self {
-        if let Some(kind) = prefs.calendar_algorithm.and_then(|a| a.try_into().ok()) {
-            return kind;
-        }
-
-        // This is tested to be consistent with CLDR in icu_provider_source::calendar::test_calendar_resolution
-        match (
-            prefs.calendar_algorithm,
-            prefs
-                .locale_preferences
-                .region()
-                .as_ref()
-                .map(|r| r.as_str()),
-        ) {
-            (Some(CalendarAlgorithm::Hijri(None)), Some("AE" | "BH" | "KW" | "QA" | "SA")) => {
-                AnyCalendarKind::HijriUmmAlQura
-            }
-            (Some(CalendarAlgorithm::Hijri(None)), _) => AnyCalendarKind::HijriTabularTypeIIFriday,
-            (_, Some("TH")) => AnyCalendarKind::Buddhist,
-            (_, Some("AF" | "IR")) => AnyCalendarKind::Persian,
-            _ => AnyCalendarKind::Gregorian,
-        }
-    }
-}
-
-impl TryFrom<CalendarAlgorithm> for AnyCalendarKind {
-    type Error = ();
-    fn try_from(v: CalendarAlgorithm) -> Result<Self, Self::Error> {
-        use CalendarAlgorithm::*;
-        match v {
-            Buddhist => Ok(AnyCalendarKind::Buddhist),
-            Chinese => Ok(AnyCalendarKind::Chinese),
-            Coptic => Ok(AnyCalendarKind::Coptic),
-            Dangi => Ok(AnyCalendarKind::Dangi),
-            Ethioaa => Ok(AnyCalendarKind::EthiopianAmeteAlem),
-            Ethiopic => Ok(AnyCalendarKind::Ethiopian),
-            Gregory => Ok(AnyCalendarKind::Gregorian),
-            Hebrew => Ok(AnyCalendarKind::Hebrew),
-            Indian => Ok(AnyCalendarKind::Indian),
-            Hijri(None) => Err(()),
-            Hijri(Some(HijriCalendarAlgorithm::Umalqura)) => Ok(AnyCalendarKind::HijriUmmAlQura),
-            Hijri(Some(HijriCalendarAlgorithm::Tbla)) => {
-                Ok(AnyCalendarKind::HijriTabularTypeIIThursday)
-            }
-            Hijri(Some(HijriCalendarAlgorithm::Civil)) => {
-                Ok(AnyCalendarKind::HijriTabularTypeIIFriday)
-            }
-            Hijri(Some(HijriCalendarAlgorithm::Rgsa)) => Ok(AnyCalendarKind::HijriSimulatedMecca),
-            Iso8601 => Ok(AnyCalendarKind::Iso),
-            Japanese => Ok(AnyCalendarKind::Japanese),
-            Persian => Ok(AnyCalendarKind::Persian),
-            Roc => Ok(AnyCalendarKind::Roc),
-            _ => {
-                debug_assert!(false, "unknown calendar algorithm {v:?}");
-                Err(())
-            }
-        }
-    }
-}
-
-impl fmt::Display for AnyCalendarKind {
-    fn fmt(&self, f: &mut fmt::Formatter) -> fmt::Result {
-        fmt::Debug::fmt(self, f)
-    }
-}
-
-/// Trait for calendars that may be converted to [`AnyCalendar`]
-pub trait IntoAnyCalendar: Calendar + Sized {
-    /// Convert this calendar into an [`AnyCalendar`], moving it
-    ///
-    /// You should not need to call this method directly
-    fn to_any(self) -> AnyCalendar;
-
-    /// The [`AnyCalendarKind`] enum variant associated with this calendar
-    fn kind(&self) -> AnyCalendarKind;
-
-    /// Move an [`AnyCalendar`] into a `Self`, or returning it as an error
-    /// if the types do not match.
-    ///
-    /// You should not need to call this method directly
-    fn from_any(any: AnyCalendar) -> Result<Self, AnyCalendar>;
-
-    /// Convert an [`AnyCalendar`] reference into a `Self` reference.
-    ///
-    /// You should not need to call this method directly
-    fn from_any_ref(any: &AnyCalendar) -> Option<&Self>;
-
-    /// Convert a date for this calendar into an `AnyDateInner`
-    ///
-    /// You should not need to call this method directly
-    fn date_to_any(&self, d: &Self::DateInner) -> AnyDateInner;
-}
-
-impl IntoAnyCalendar for AnyCalendar {
-    #[inline]
-    fn to_any(self) -> AnyCalendar {
-        self
-    }
-    #[inline]
-    fn kind(&self) -> AnyCalendarKind {
-        self.kind()
-    }
-    #[inline]
-    fn from_any(any: AnyCalendar) -> Result<Self, AnyCalendar> {
-        Ok(any)
-    }
-    #[inline]
-    fn from_any_ref(any: &AnyCalendar) -> Option<&Self> {
-        Some(any)
-    }
-    #[inline]
-    fn date_to_any(&self, d: &Self::DateInner) -> AnyDateInner {
-        *d
-    }
-}
-
-impl IntoAnyCalendar for Buddhist {
-    #[inline]
-    fn to_any(self) -> AnyCalendar {
-        AnyCalendar::Buddhist(Buddhist)
-    }
-    #[inline]
-    fn kind(&self) -> AnyCalendarKind {
-        AnyCalendarKind::Buddhist
-    }
-    #[inline]
-    fn from_any(any: AnyCalendar) -> Result<Self, AnyCalendar> {
-        if let AnyCalendar::Buddhist(cal) = any {
-            Ok(cal)
-        } else {
-            Err(any)
-        }
-    }
-    #[inline]
-    fn from_any_ref(any: &AnyCalendar) -> Option<&Self> {
-        if let AnyCalendar::Buddhist(cal) = any {
-            Some(cal)
-        } else {
-            None
-        }
-    }
-    #[inline]
-    fn date_to_any(&self, d: &Self::DateInner) -> AnyDateInner {
-        AnyDateInner::Buddhist(*d)
-    }
-}
-
-impl From<Buddhist> for AnyCalendar {
-    fn from(value: Buddhist) -> AnyCalendar {
-        value.to_any()
-    }
-}
-
-impl IntoAnyCalendar for ChineseTraditional {
-    #[inline]
-    fn to_any(self) -> AnyCalendar {
-        AnyCalendar::Chinese(self)
-    }
-    #[inline]
-    fn kind(&self) -> AnyCalendarKind {
-        AnyCalendarKind::Chinese
-    }
-    #[inline]
-    fn from_any(any: AnyCalendar) -> Result<Self, AnyCalendar> {
-        if let AnyCalendar::Chinese(cal) = any {
-            Ok(cal)
-        } else {
-            Err(any)
-        }
-    }
-    #[inline]
-    fn from_any_ref(any: &AnyCalendar) -> Option<&Self> {
-        if let AnyCalendar::Chinese(cal) = any {
-            Some(cal)
-        } else {
-            None
-        }
-    }
-    #[inline]
-    fn date_to_any(&self, d: &Self::DateInner) -> AnyDateInner {
-        AnyDateInner::Chinese(*d)
-    }
-}
-
-impl From<ChineseTraditional> for AnyCalendar {
-    fn from(value: ChineseTraditional) -> AnyCalendar {
-        value.to_any()
-    }
-}
-
-impl IntoAnyCalendar for Coptic {
-    #[inline]
-    fn to_any(self) -> AnyCalendar {
-        AnyCalendar::Coptic(Coptic)
-    }
-    #[inline]
-    fn kind(&self) -> AnyCalendarKind {
-        AnyCalendarKind::Coptic
-    }
-    #[inline]
-    fn from_any(any: AnyCalendar) -> Result<Self, AnyCalendar> {
-        if let AnyCalendar::Coptic(cal) = any {
-            Ok(cal)
-        } else {
-            Err(any)
-        }
-    }
-    #[inline]
-    fn from_any_ref(any: &AnyCalendar) -> Option<&Self> {
-        if let AnyCalendar::Coptic(cal) = any {
-            Some(cal)
-        } else {
-            None
-        }
-    }
-    #[inline]
-    fn date_to_any(&self, d: &Self::DateInner) -> AnyDateInner {
-        AnyDateInner::Coptic(*d)
-    }
-}
-
-impl From<Coptic> for AnyCalendar {
-    fn from(value: Coptic) -> AnyCalendar {
-        value.to_any()
-    }
-}
-
-impl IntoAnyCalendar for KoreanTraditional {
-    #[inline]
-    fn to_any(self) -> AnyCalendar {
-        AnyCalendar::Dangi(self)
-    }
-    #[inline]
-    fn kind(&self) -> AnyCalendarKind {
-        AnyCalendarKind::Dangi
-    }
-    #[inline]
-    fn from_any(any: AnyCalendar) -> Result<Self, AnyCalendar> {
-        if let AnyCalendar::Dangi(cal) = any {
-            Ok(cal)
-        } else {
-            Err(any)
-        }
-    }
-    #[inline]
-    fn from_any_ref(any: &AnyCalendar) -> Option<&Self> {
-        if let AnyCalendar::Dangi(cal) = any {
-            Some(cal)
-        } else {
-            None
-        }
-    }
-    #[inline]
-    fn date_to_any(&self, d: &Self::DateInner) -> AnyDateInner {
-        AnyDateInner::Dangi(*d)
-    }
-}
-
-impl From<KoreanTraditional> for AnyCalendar {
-    fn from(value: KoreanTraditional) -> AnyCalendar {
-        value.to_any()
-    }
-}
-
-impl IntoAnyCalendar for Ethiopian {
-    // Amete Mihret calendars are the default
-    #[inline]
-    fn to_any(self) -> AnyCalendar {
-        AnyCalendar::Ethiopian(self)
-    }
-    #[inline]
-    fn kind(&self) -> AnyCalendarKind {
-        match self.era_style() {
-            EthiopianEraStyle::AmeteAlem => AnyCalendarKind::EthiopianAmeteAlem,
-            EthiopianEraStyle::AmeteMihret => AnyCalendarKind::Ethiopian,
-        }
-    }
-    #[inline]
-    fn from_any(any: AnyCalendar) -> Result<Self, AnyCalendar> {
-        if let AnyCalendar::Ethiopian(cal) = any {
-            Ok(cal)
-        } else {
-            Err(any)
-        }
-    }
-    #[inline]
-    fn from_any_ref(any: &AnyCalendar) -> Option<&Self> {
-        if let AnyCalendar::Ethiopian(cal) = any {
-            Some(cal)
-        } else {
-            None
-        }
-    }
-    #[inline]
-    fn date_to_any(&self, d: &Self::DateInner) -> AnyDateInner {
-        AnyDateInner::Ethiopian(*d)
-    }
-}
-
-impl From<Ethiopian> for AnyCalendar {
-    fn from(value: Ethiopian) -> AnyCalendar {
-        value.to_any()
-    }
-}
-
-impl IntoAnyCalendar for Gregorian {
-    #[inline]
-    fn to_any(self) -> AnyCalendar {
-        AnyCalendar::Gregorian(Gregorian)
-    }
-    #[inline]
-    fn kind(&self) -> AnyCalendarKind {
-        AnyCalendarKind::Gregorian
-    }
-    #[inline]
-    fn from_any(any: AnyCalendar) -> Result<Self, AnyCalendar> {
-        if let AnyCalendar::Gregorian(cal) = any {
-            Ok(cal)
-        } else {
-            Err(any)
-        }
-    }
-    #[inline]
-    fn from_any_ref(any: &AnyCalendar) -> Option<&Self> {
-        if let AnyCalendar::Gregorian(cal) = any {
-            Some(cal)
-        } else {
-            None
-        }
-    }
-    #[inline]
-    fn date_to_any(&self, d: &Self::DateInner) -> AnyDateInner {
-        AnyDateInner::Gregorian(*d)
-    }
-}
-
-impl From<Gregorian> for AnyCalendar {
-    fn from(value: Gregorian) -> AnyCalendar {
-        value.to_any()
-    }
-}
-
-impl IntoAnyCalendar for Hebrew {
-    #[inline]
-    fn to_any(self) -> AnyCalendar {
-        AnyCalendar::Hebrew(Hebrew)
-    }
-    #[inline]
-    fn kind(&self) -> AnyCalendarKind {
-        AnyCalendarKind::Hebrew
-    }
-    #[inline]
-    fn from_any(any: AnyCalendar) -> Result<Self, AnyCalendar> {
-        if let AnyCalendar::Hebrew(cal) = any {
-            Ok(cal)
-        } else {
-            Err(any)
-        }
-    }
-    #[inline]
-    fn from_any_ref(any: &AnyCalendar) -> Option<&Self> {
-        if let AnyCalendar::Hebrew(cal) = any {
-            Some(cal)
-        } else {
-            None
-        }
-    }
-    #[inline]
-    fn date_to_any(&self, d: &Self::DateInner) -> AnyDateInner {
-        AnyDateInner::Hebrew(*d)
-    }
-}
-
-impl From<Hebrew> for AnyCalendar {
-    fn from(value: Hebrew) -> AnyCalendar {
-        value.to_any()
-    }
-}
-
-impl IntoAnyCalendar for Indian {
-    #[inline]
-    fn to_any(self) -> AnyCalendar {
-        AnyCalendar::Indian(Indian)
-    }
-    #[inline]
-    fn kind(&self) -> AnyCalendarKind {
-        AnyCalendarKind::Indian
-    }
-    #[inline]
-    fn from_any(any: AnyCalendar) -> Result<Self, AnyCalendar> {
-        if let AnyCalendar::Indian(cal) = any {
-            Ok(cal)
-        } else {
-            Err(any)
-        }
-    }
-    #[inline]
-    fn from_any_ref(any: &AnyCalendar) -> Option<&Self> {
-        if let AnyCalendar::Indian(cal) = any {
-            Some(cal)
-        } else {
-            None
-        }
-    }
-    #[inline]
-    fn date_to_any(&self, d: &Self::DateInner) -> AnyDateInner {
-        AnyDateInner::Indian(*d)
-    }
-}
-
-impl From<Indian> for AnyCalendar {
-    fn from(value: Indian) -> AnyCalendar {
-        value.to_any()
-    }
-}
-
-impl IntoAnyCalendar for Hijri<hijri::TabularAlgorithm> {
-    #[inline]
-    fn to_any(self) -> AnyCalendar {
-        AnyCalendar::HijriTabular(self)
-    }
-    #[inline]
-    fn kind(&self) -> AnyCalendarKind {
-        match self.0 {
-            hijri::TabularAlgorithm {
-                leap_years: hijri::TabularAlgorithmLeapYears::TypeII,
-                epoch: hijri::TabularAlgorithmEpoch::Friday,
-            } => AnyCalendarKind::HijriTabularTypeIIFriday,
-            hijri::TabularAlgorithm {
-                leap_years: hijri::TabularAlgorithmLeapYears::TypeII,
-                epoch: hijri::TabularAlgorithmEpoch::Thursday,
-            } => AnyCalendarKind::HijriTabularTypeIIThursday,
-        }
-    }
-    #[inline]
-    fn from_any(any: AnyCalendar) -> Result<Self, AnyCalendar> {
-        if let AnyCalendar::HijriTabular(cal) = any {
-            Ok(cal)
-        } else {
-            Err(any)
-        }
-    }
-    #[inline]
-    fn from_any_ref(any: &AnyCalendar) -> Option<&Self> {
-        if let AnyCalendar::HijriTabular(cal) = any {
-            Some(cal)
-        } else {
-            None
-        }
-    }
-    #[inline]
-    fn date_to_any(&self, d: &Self::DateInner) -> AnyDateInner {
-        AnyDateInner::HijriTabular(*d, self.0)
-    }
-}
-
-impl From<Hijri<hijri::TabularAlgorithm>> for AnyCalendar {
-    fn from(value: Hijri<hijri::TabularAlgorithm>) -> AnyCalendar {
-        value.to_any()
-    }
-}
-
-impl IntoAnyCalendar for Hijri<hijri::AstronomicalSimulation> {
-    #[inline]
-    fn to_any(self) -> AnyCalendar {
-        AnyCalendar::HijriSimulated(self)
-    }
-    #[inline]
-    fn kind(&self) -> AnyCalendarKind {
-        match self.0.location {
-            crate::cal::hijri_internal::SimulatedLocation::Mecca => {
-                AnyCalendarKind::HijriSimulatedMecca
-            }
-        }
-    }
-    #[inline]
-    fn from_any(any: AnyCalendar) -> Result<Self, AnyCalendar> {
-        if let AnyCalendar::HijriSimulated(cal) = any {
-            Ok(cal)
-        } else {
-            Err(any)
-        }
-    }
-    #[inline]
-    fn from_any_ref(any: &AnyCalendar) -> Option<&Self> {
-        if let AnyCalendar::HijriSimulated(cal) = any {
-            Some(cal)
-        } else {
-            None
-        }
-    }
-    #[inline]
-    fn date_to_any(&self, d: &Self::DateInner) -> AnyDateInner {
-        AnyDateInner::HijriSimulated(*d)
-    }
-}
-
-impl From<Hijri<hijri::AstronomicalSimulation>> for AnyCalendar {
-    fn from(value: Hijri<hijri::AstronomicalSimulation>) -> AnyCalendar {
-        value.to_any()
-    }
-}
-
-impl IntoAnyCalendar for Hijri<hijri::UmmAlQura> {
-    #[inline]
-    fn to_any(self) -> AnyCalendar {
-        AnyCalendar::HijriUmmAlQura(self)
-    }
-    #[inline]
-    fn kind(&self) -> AnyCalendarKind {
-        AnyCalendarKind::HijriUmmAlQura
-    }
-    #[inline]
-    fn from_any(any: AnyCalendar) -> Result<Self, AnyCalendar> {
-        if let AnyCalendar::HijriUmmAlQura(cal) = any {
-            Ok(cal)
-        } else {
-            Err(any)
-        }
-    }
-    #[inline]
-    fn from_any_ref(any: &AnyCalendar) -> Option<&Self> {
-        if let AnyCalendar::HijriUmmAlQura(cal) = any {
-            Some(cal)
-        } else {
-            None
-        }
-    }
-    #[inline]
-    fn date_to_any(&self, d: &Self::DateInner) -> AnyDateInner {
-        AnyDateInner::HijriUmmAlQura(*d)
-    }
-}
-
-impl From<Hijri<hijri::UmmAlQura>> for AnyCalendar {
-    fn from(value: Hijri<hijri::UmmAlQura>) -> AnyCalendar {
-        value.to_any()
-    }
-}
-
-impl IntoAnyCalendar for Iso {
-    #[inline]
-    fn to_any(self) -> AnyCalendar {
-        AnyCalendar::Iso(Iso)
-    }
-    #[inline]
-    fn kind(&self) -> AnyCalendarKind {
-        AnyCalendarKind::Iso
-    }
-    #[inline]
-    fn from_any(any: AnyCalendar) -> Result<Self, AnyCalendar> {
-        if let AnyCalendar::Iso(cal) = any {
-            Ok(cal)
-        } else {
-            Err(any)
-        }
-    }
-    #[inline]
-    fn from_any_ref(any: &AnyCalendar) -> Option<&Self> {
-        if let AnyCalendar::Iso(cal) = any {
-            Some(cal)
-        } else {
-            None
-        }
-    }
-    #[inline]
-    fn date_to_any(&self, d: &Self::DateInner) -> AnyDateInner {
-        AnyDateInner::Iso(*d)
-    }
-}
-
-impl From<Iso> for AnyCalendar {
-    fn from(value: Iso) -> AnyCalendar {
-        value.to_any()
-    }
-}
-
-impl IntoAnyCalendar for Japanese {
-    #[inline]
-    fn to_any(self) -> AnyCalendar {
-        AnyCalendar::Japanese(self)
-    }
-    #[inline]
-    fn kind(&self) -> AnyCalendarKind {
-        AnyCalendarKind::Japanese
-    }
-    #[inline]
-    fn from_any(any: AnyCalendar) -> Result<Self, AnyCalendar> {
-        if let AnyCalendar::Japanese(cal) = any {
-            Ok(cal)
-        } else {
-            Err(any)
-        }
-    }
-    #[inline]
-    fn from_any_ref(any: &AnyCalendar) -> Option<&Self> {
-        if let AnyCalendar::Japanese(cal) = any {
-            Some(cal)
-        } else {
-            None
-        }
-    }
-    #[inline]
-    fn date_to_any(&self, d: &Self::DateInner) -> AnyDateInner {
-        AnyDateInner::Japanese(*d)
-    }
-}
-
-impl From<Japanese> for AnyCalendar {
-    fn from(value: Japanese) -> AnyCalendar {
-        value.to_any()
-    }
-}
-
-impl IntoAnyCalendar for JapaneseExtended {
-    #[inline]
-    fn to_any(self) -> AnyCalendar {
-        AnyCalendar::JapaneseExtended(self)
-    }
-    #[inline]
-    fn kind(&self) -> AnyCalendarKind {
-        AnyCalendarKind::JapaneseExtended
-    }
-    #[inline]
-    fn from_any(any: AnyCalendar) -> Result<Self, AnyCalendar> {
-        if let AnyCalendar::JapaneseExtended(cal) = any {
-            Ok(cal)
-        } else {
-            Err(any)
-        }
-    }
-    #[inline]
-    fn from_any_ref(any: &AnyCalendar) -> Option<&Self> {
-        if let AnyCalendar::JapaneseExtended(cal) = any {
-            Some(cal)
-        } else {
-            None
-        }
-    }
-    #[inline]
-    fn date_to_any(&self, d: &Self::DateInner) -> AnyDateInner {
-        AnyDateInner::JapaneseExtended(*d)
-    }
-}
-
-impl From<JapaneseExtended> for AnyCalendar {
-    fn from(value: JapaneseExtended) -> AnyCalendar {
-        value.to_any()
-    }
-}
-
-impl IntoAnyCalendar for Persian {
-    #[inline]
-    fn to_any(self) -> AnyCalendar {
-        AnyCalendar::Persian(Persian)
-    }
-    #[inline]
-    fn kind(&self) -> AnyCalendarKind {
-        AnyCalendarKind::Persian
-    }
-    #[inline]
-    fn from_any(any: AnyCalendar) -> Result<Self, AnyCalendar> {
-        if let AnyCalendar::Persian(cal) = any {
-            Ok(cal)
-        } else {
-            Err(any)
-        }
-    }
-    #[inline]
-    fn from_any_ref(any: &AnyCalendar) -> Option<&Self> {
-        if let AnyCalendar::Persian(cal) = any {
-            Some(cal)
-        } else {
-            None
-        }
-    }
-    #[inline]
-    fn date_to_any(&self, d: &Self::DateInner) -> AnyDateInner {
-        AnyDateInner::Persian(*d)
-    }
-}
-
-impl From<Persian> for AnyCalendar {
-    fn from(value: Persian) -> AnyCalendar {
-        value.to_any()
-    }
-}
-
-impl IntoAnyCalendar for Roc {
-    #[inline]
-    fn to_any(self) -> AnyCalendar {
-        AnyCalendar::Roc(Roc)
-    }
-    #[inline]
-    fn kind(&self) -> AnyCalendarKind {
-        AnyCalendarKind::Roc
-    }
-    #[inline]
-    fn from_any(any: AnyCalendar) -> Result<Self, AnyCalendar> {
-        if let AnyCalendar::Roc(cal) = any {
-            Ok(cal)
-        } else {
-            Err(any)
-        }
-    }
-    #[inline]
-    fn from_any_ref(any: &AnyCalendar) -> Option<&Self> {
-        if let AnyCalendar::Roc(cal) = any {
-            Some(cal)
-        } else {
-            None
-        }
-    }
-    #[inline]
-    fn date_to_any(&self, d: &Self::DateInner) -> AnyDateInner {
-        AnyDateInner::Roc(*d)
-    }
-}
-
-impl From<Roc> for AnyCalendar {
-    fn from(value: Roc) -> AnyCalendar {
-        value.to_any()
-    }
-}
-
-#[cfg(test)]
-mod tests {
-    use tinystr::tinystr;
-    use types::MonthCode;
-
-    use super::*;
-    use crate::Ref;
-
-    #[track_caller]
-    fn single_test_roundtrip(
-        calendar: Ref<AnyCalendar>,
-        era: Option<(&str, Option<u8>)>,
-        year: i32,
-        month_code: &str,
-        day: u8,
-    ) {
-        let month = types::MonthCode(month_code.parse().expect("month code must parse"));
-
-        let date = Date::try_new_from_codes(era.map(|x| x.0), year, month, day, calendar)
-            .unwrap_or_else(|e| {
-                panic!(
-                    "Failed to construct date for {} with {era:?}, {year}, {month}, {day}: {e:?}",
-                    calendar.debug_name(),
-                )
-            });
-
-        let roundtrip_year = date.year();
-        let roundtrip_month = date.month().standard_code;
-        let roundtrip_day = date.day_of_month().0;
-
-        assert_eq!(
-            (month, day),
-            (roundtrip_month, roundtrip_day),
-            "Failed to roundtrip for calendar {}",
-            calendar.debug_name()
-        );
-
-        if let Some((era_code, era_index)) = era {
-            let roundtrip_era_year = date.year().era().expect("year type should be era");
-
-            let roundtrip_year = roundtrip_year.era_year_or_related_iso();
-            assert_eq!(
-                (era_code, era_index, year),
-                (
-                    roundtrip_era_year.era.as_str(),
-                    roundtrip_era_year.era_index,
-                    roundtrip_year
-                ),
-                "Failed to roundtrip era for calendar {}",
-                calendar.debug_name()
-            )
-        } else {
-            assert_eq!(
-                year,
-                date.extended_year(),
-                "Failed to roundtrip year for calendar {}",
-                calendar.debug_name()
-            );
-        }
-
-        let iso = date.to_iso();
-        let reconstructed = Date::new_from_iso(iso, calendar);
-        assert_eq!(
-            date, reconstructed,
-            "Failed to roundtrip via iso with {era:?}, {year}, {month}, {day}"
-        )
-    }
-
-    #[track_caller]
-    fn single_test_error(
-        calendar: Ref<AnyCalendar>,
-        era: Option<(&str, Option<u8>)>,
-        year: i32,
-        month_code: &str,
-        day: u8,
-        error: DateError,
-    ) {
-        let month = types::MonthCode(month_code.parse().expect("month code must parse"));
-
-        let date = Date::try_new_from_codes(era.map(|x| x.0), year, month, day, calendar);
-        assert_eq!(
-            date,
-            Err(error),
-            "Construction with {era:?}, {year}, {month}, {day} did not return {error:?}"
-        )
-    }
-
-    #[test]
-    fn buddhist() {
-        let buddhist = AnyCalendar::new(AnyCalendarKind::Buddhist);
-        let buddhist = Ref(&buddhist);
-        single_test_roundtrip(buddhist, Some(("be", Some(0))), 100, "M03", 1);
-        single_test_roundtrip(buddhist, None, 100, "M03", 1);
-        single_test_roundtrip(buddhist, None, -100, "M03", 1);
-        single_test_roundtrip(buddhist, Some(("be", Some(0))), -100, "M03", 1);
-        single_test_error(
-            buddhist,
-            Some(("be", Some(0))),
-            100,
-            "M13",
-            1,
-            DateError::UnknownMonthCode(MonthCode(tinystr!(4, "M13"))),
-        );
-    }
-
-    #[test]
-    fn coptic() {
-        let coptic = AnyCalendar::new(AnyCalendarKind::Coptic);
-        let coptic = Ref(&coptic);
-        single_test_roundtrip(coptic, Some(("am", Some(0))), 100, "M03", 1);
-        single_test_roundtrip(coptic, None, 2000, "M03", 1);
-        single_test_roundtrip(coptic, None, -100, "M03", 1);
-        single_test_roundtrip(coptic, Some(("am", Some(0))), -99, "M03", 1);
-        single_test_roundtrip(coptic, Some(("am", Some(0))), 100, "M13", 1);
-        single_test_error(
-            coptic,
-            Some(("am", Some(0))),
-            100,
-            "M14",
-            1,
-            DateError::UnknownMonthCode(MonthCode(tinystr!(4, "M14"))),
-        );
-    }
-
-    #[test]
-    fn ethiopian() {
-        let ethiopian = AnyCalendar::new(AnyCalendarKind::Ethiopian);
-        let ethiopian = Ref(&ethiopian);
-        single_test_roundtrip(ethiopian, Some(("am", Some(1))), 100, "M03", 1);
-        single_test_roundtrip(ethiopian, None, 2000, "M03", 1);
-        single_test_roundtrip(ethiopian, None, -100, "M03", 1);
-        single_test_roundtrip(ethiopian, Some(("am", Some(1))), 2000, "M13", 1);
-        single_test_roundtrip(ethiopian, Some(("aa", Some(0))), 5400, "M03", 1);
-        // Since #6910, the era range is not enforced in try_from_codes
-        /*
-        single_test_error(
-            ethiopian,
-            Some(("am", Some(0))),
-            0,
-            "M03",
-            1,
-            DateError::Range {
-                field: "year",
-                value: 0,
-                min: 1,
-                max: i32::MAX,
-            },
-        );
-        single_test_error(
-            ethiopian,
-            Some(("aa", Some(0))),
-            5600,
-            "M03",
-            1,
-            DateError::Range {
-                field: "year",
-                value: 5600,
-                min: i32::MIN,
-                max: 5500,
-            },
-        );
-        */
-        single_test_error(
-            ethiopian,
-            Some(("am", Some(0))),
-            100,
-            "M14",
-            1,
-            DateError::UnknownMonthCode(MonthCode(tinystr!(4, "M14"))),
-        );
-    }
-
-    #[test]
-    fn ethiopian_amete_alem() {
-        let ethiopian_amete_alem = AnyCalendar::new(AnyCalendarKind::EthiopianAmeteAlem);
-        let ethiopian_amete_alem = Ref(&ethiopian_amete_alem);
-        single_test_roundtrip(ethiopian_amete_alem, Some(("aa", Some(0))), 7000, "M13", 1);
-        single_test_roundtrip(ethiopian_amete_alem, None, 7000, "M13", 1);
-        single_test_roundtrip(ethiopian_amete_alem, None, -100, "M13", 1);
-        single_test_roundtrip(ethiopian_amete_alem, Some(("aa", Some(0))), 100, "M03", 1);
-        single_test_error(
-            ethiopian_amete_alem,
-            Some(("aa", Some(0))),
-            100,
-            "M14",
-            1,
-            DateError::UnknownMonthCode(MonthCode(tinystr!(4, "M14"))),
-        );
-    }
-
-    #[test]
-    fn gregorian() {
-        let gregorian = AnyCalendar::new(AnyCalendarKind::Gregorian);
-        let gregorian = Ref(&gregorian);
-        single_test_roundtrip(gregorian, Some(("ce", Some(1))), 100, "M03", 1);
-        single_test_roundtrip(gregorian, None, 2000, "M03", 1);
-        single_test_roundtrip(gregorian, None, -100, "M03", 1);
-        single_test_roundtrip(gregorian, Some(("bce", Some(0))), 100, "M03", 1);
-        // Since #6910, the era range is not enforced in try_from_codes
-        /*
-        single_test_error(
-            gregorian,
-            Some(("ce", Some(1))),
-            0,
-            "M03",
-            1,
-            DateError::Range {
-                field: "year",
-                value: 0,
-                min: 1,
-                max: i32::MAX,
-            },
-        );
-        single_test_error(
-            gregorian,
-            Some(("bce", Some(0))),
-            0,
-            "M03",
-            1,
-            DateError::Range {
-                field: "year",
-                value: 0,
-                min: 1,
-                max: i32::MAX,
-            },
-        );
-        */
-        single_test_error(
-            gregorian,
-            Some(("bce", Some(0))),
-            100,
-            "M13",
-            1,
-            DateError::UnknownMonthCode(MonthCode(tinystr!(4, "M13"))),
-        );
-    }
-
-    #[test]
-    fn indian() {
-        let indian = AnyCalendar::new(AnyCalendarKind::Indian);
-        let indian = Ref(&indian);
-        single_test_roundtrip(indian, Some(("shaka", Some(0))), 100, "M03", 1);
-        single_test_roundtrip(indian, None, 2000, "M12", 1);
-        single_test_roundtrip(indian, None, -100, "M03", 1);
-        single_test_roundtrip(indian, Some(("shaka", Some(0))), 0, "M03", 1);
-        single_test_error(
-            indian,
-            Some(("shaka", Some(0))),
-            100,
-            "M13",
-            1,
-            DateError::UnknownMonthCode(MonthCode(tinystr!(4, "M13"))),
-        );
-    }
-
-    #[test]
-    fn chinese_traditional() {
-        let chinese_traditional = AnyCalendar::new(AnyCalendarKind::Chinese);
-        let chinese_traditional = Ref(&chinese_traditional);
-        single_test_roundtrip(chinese_traditional, None, 400, "M02", 5);
-        single_test_roundtrip(chinese_traditional, None, 4660, "M07", 29);
-        single_test_roundtrip(chinese_traditional, None, -100, "M11", 12);
-        single_test_error(
-            chinese_traditional,
-            None,
-            4658,
-            "M13",
-            1,
-            DateError::UnknownMonthCode(MonthCode(tinystr!(4, "M13"))),
-        );
-    }
-
-    #[test]
-    fn korean_traditional() {
-        let korean_traditional = AnyCalendar::new(AnyCalendarKind::Dangi);
-        let korean_traditional = Ref(&korean_traditional);
-        single_test_roundtrip(korean_traditional, None, 400, "M02", 5);
-        single_test_roundtrip(korean_traditional, None, 4660, "M08", 29);
-        single_test_roundtrip(korean_traditional, None, -1300, "M11", 12);
-        single_test_error(
-            korean_traditional,
-            None,
-            10393,
-            "M00L",
-            1,
-            DateError::UnknownMonthCode(MonthCode(tinystr!(4, "M00L"))),
-        );
-    }
-
-    #[test]
-    fn japanese() {
-        let japanese = AnyCalendar::new(AnyCalendarKind::Japanese);
-        let japanese = Ref(&japanese);
-        single_test_roundtrip(japanese, Some(("reiwa", None)), 3, "M03", 1);
-        single_test_roundtrip(japanese, Some(("heisei", None)), 6, "M12", 1);
-        single_test_roundtrip(japanese, Some(("meiji", None)), 10, "M03", 1);
-        single_test_roundtrip(japanese, Some(("ce", None)), 1000, "M03", 1);
-        single_test_roundtrip(japanese, None, 1000, "M03", 1);
-        single_test_roundtrip(japanese, None, -100, "M03", 1);
-        single_test_roundtrip(japanese, None, 2024, "M03", 1);
-        single_test_roundtrip(japanese, Some(("bce", None)), 10, "M03", 1);
-        // Since #6910, the era range is not enforced in try_from_codes
-        /*
-        single_test_error(
-            japanese,
-            Some(("ce", None)),
-            0,
-            "M03",
-            1,
-            DateError::Range {
-                field: "year",
-                value: 0,
-                min: 1,
-                max: i32::MAX,
-            },
-        );
-        single_test_error(
-            japanese,
-            Some(("bce", Some(0))),
-            0,
-            "M03",
-            1,
-            DateError::Range {
-                field: "year",
-                value: 0,
-                min: 1,
-                max: i32::MAX,
-            },
-        );
-        */
-        single_test_error(
-            japanese,
-            Some(("reiwa", None)),
-            2,
-            "M13",
-            1,
-            DateError::UnknownMonthCode(MonthCode(tinystr!(4, "M13"))),
-        );
-    }
-
-    #[test]
-    fn japanese_extended() {
-        let japanese_extended = AnyCalendar::new(AnyCalendarKind::JapaneseExtended);
-        let japanese_extended = Ref(&japanese_extended);
-        single_test_roundtrip(japanese_extended, Some(("reiwa", None)), 3, "M03", 1);
-        single_test_roundtrip(japanese_extended, Some(("heisei", None)), 6, "M12", 1);
-        single_test_roundtrip(japanese_extended, Some(("meiji", None)), 10, "M03", 1);
-        single_test_roundtrip(
-            japanese_extended,
-            Some(("tenpyokampo-749", None)),
-            1,
-            "M04",
-            20,
-        );
-        single_test_roundtrip(japanese_extended, Some(("ce", None)), 100, "M03", 1);
-        single_test_roundtrip(japanese_extended, Some(("bce", None)), 10, "M03", 1);
-        // Since #6910, the era range is not enforced in try_from_codes
-        /*
-        single_test_error(
-            japanext,
-            Some(("ce", None)),
-            0,
-            "M03",
-            1,
-            DateError::Range {
-                field: "year",
-                value: 0,
-                min: 1,
-                max: i32::MAX,
-            },
-        );
-        single_test_error(
-            japanext,
-            Some(("bce", Some(0))),
-            0,
-            "M03",
-            1,
-            DateError::Range {
-                field: "year",
-                value: 0,
-                min: 1,
-                max: i32::MAX,
-            },
-        );
-        */
-        single_test_error(
-            japanese_extended,
-            Some(("reiwa", None)),
-            2,
-            "M13",
-            1,
-            DateError::UnknownMonthCode(MonthCode(tinystr!(4, "M13"))),
-        );
-    }
-
-    #[test]
-    fn persian() {
-        let persian = AnyCalendar::new(AnyCalendarKind::Persian);
-        let persian = Ref(&persian);
-        single_test_roundtrip(persian, Some(("ap", Some(0))), 477, "M03", 1);
-        single_test_roundtrip(persian, None, 2083, "M07", 21);
-        single_test_roundtrip(persian, None, -100, "M07", 21);
-        single_test_roundtrip(persian, Some(("ap", Some(0))), 1600, "M12", 20);
-        single_test_error(
-            persian,
-            Some(("ap", Some(0))),
-            100,
-            "M9",
-            1,
-            DateError::UnknownMonthCode(MonthCode(tinystr!(4, "M9"))),
-        );
-    }
-
-    #[test]
-    fn hebrew() {
-        let hebrew = AnyCalendar::new(AnyCalendarKind::Hebrew);
-        let hebrew = Ref(&hebrew);
-        single_test_roundtrip(hebrew, Some(("am", Some(0))), 5773, "M03", 1);
-        single_test_roundtrip(hebrew, None, 4993, "M07", 21);
-        single_test_roundtrip(hebrew, None, -100, "M07", 21);
-        single_test_roundtrip(hebrew, Some(("am", Some(0))), 5012, "M12", 20);
-        single_test_error(
-            hebrew,
-            Some(("am", Some(0))),
-            100,
-            "M9",
-            1,
-            DateError::UnknownMonthCode(MonthCode(tinystr!(4, "M9"))),
-        );
-    }
-
-    #[test]
-    fn roc() {
-        let roc = AnyCalendar::new(AnyCalendarKind::Roc);
-        let roc = Ref(&roc);
-        single_test_roundtrip(roc, Some(("roc", Some(1))), 10, "M05", 3);
-        single_test_roundtrip(roc, Some(("broc", Some(0))), 15, "M01", 10);
-        single_test_roundtrip(roc, None, 100, "M10", 30);
-        single_test_roundtrip(roc, None, -100, "M10", 30);
-
-        let hijri_simulated: AnyCalendar = AnyCalendar::new(AnyCalendarKind::HijriSimulatedMecca);
-        let hijri_simulated = Ref(&hijri_simulated);
-        single_test_roundtrip(hijri_simulated, Some(("ah", Some(0))), 477, "M03", 1);
-        single_test_roundtrip(hijri_simulated, None, 2083, "M07", 21);
-        single_test_roundtrip(hijri_simulated, None, -100, "M07", 21);
-        single_test_roundtrip(hijri_simulated, Some(("ah", Some(0))), 1600, "M12", 20);
-        single_test_error(
-            hijri_simulated,
-            Some(("ah", Some(0))),
-            100,
-            "M9",
-            1,
-            DateError::UnknownMonthCode(MonthCode(tinystr!(4, "M9"))),
-        );
-    }
-
-    #[test]
-    fn hijri_tabular_friday() {
-        let hijri_tabular_friday: AnyCalendar =
-            AnyCalendar::new(AnyCalendarKind::HijriTabularTypeIIFriday);
-        let hijri_tabular_friday = Ref(&hijri_tabular_friday);
-        single_test_roundtrip(hijri_tabular_friday, Some(("ah", Some(0))), 477, "M03", 1);
-        single_test_roundtrip(hijri_tabular_friday, None, 2083, "M07", 21);
-        single_test_roundtrip(hijri_tabular_friday, None, -100, "M07", 21);
-        single_test_roundtrip(hijri_tabular_friday, Some(("ah", Some(0))), 1600, "M12", 20);
-        single_test_error(
-            hijri_tabular_friday,
-            Some(("ah", Some(0))),
-            100,
-            "M9",
-            1,
-            DateError::UnknownMonthCode(MonthCode(tinystr!(4, "M9"))),
-        );
-    }
-
-    #[test]
-    fn hijri_umm_al_qura() {
-        let hijri_umm_al_qura: AnyCalendar = AnyCalendar::new(AnyCalendarKind::HijriUmmAlQura);
-        let hijri_umm_al_qura = Ref(&hijri_umm_al_qura);
-        single_test_roundtrip(hijri_umm_al_qura, Some(("ah", Some(0))), 477, "M03", 1);
-        single_test_roundtrip(hijri_umm_al_qura, None, 2083, "M07", 21);
-        single_test_roundtrip(hijri_umm_al_qura, None, -100, "M07", 21);
-        single_test_roundtrip(hijri_umm_al_qura, Some(("ah", Some(0))), 1600, "M12", 20);
-        single_test_error(
-            hijri_umm_al_qura,
-            Some(("ah", Some(0))),
-            100,
-            "M9",
-            1,
-            DateError::UnknownMonthCode(MonthCode(tinystr!(4, "M9"))),
-        );
-    }
-
-    #[test]
-    fn hijri_tabular_thursday() {
-        let hijri_tabular_thursday: AnyCalendar =
-            AnyCalendar::new(AnyCalendarKind::HijriTabularTypeIIThursday);
-        let hijri_tabular_thursday = Ref(&hijri_tabular_thursday);
-        single_test_roundtrip(hijri_tabular_thursday, Some(("ah", Some(0))), 477, "M03", 1);
-        single_test_roundtrip(hijri_tabular_thursday, None, 2083, "M07", 21);
-        single_test_roundtrip(hijri_tabular_thursday, None, -100, "M07", 21);
-        single_test_roundtrip(
-            hijri_tabular_thursday,
-            Some(("ah", Some(0))),
-            1600,
-            "M12",
-            20,
-        );
-        single_test_error(
-            hijri_tabular_thursday,
-            Some(("ah", Some(0))),
-            100,
-            "M9",
-            1,
-            DateError::UnknownMonthCode(MonthCode(tinystr!(4, "M9"))),
-        );
-    }
-
-    #[test]
-    fn iso() {
-        let iso = AnyCalendar::new(AnyCalendarKind::Iso);
-        let iso = Ref(&iso);
-        single_test_roundtrip(iso, Some(("default", Some(0))), 100, "M03", 1);
-        single_test_roundtrip(iso, None, 2000, "M03", 1);
-        single_test_roundtrip(iso, None, -100, "M03", 1);
-        single_test_roundtrip(iso, Some(("default", Some(0))), -100, "M03", 1);
-        single_test_error(
-            iso,
-            Some(("default", Some(0))),
-            100,
-            "M13",
-            1,
-            DateError::UnknownMonthCode(MonthCode(tinystr!(4, "M13"))),
-        );
-    }
-}
->>>>>>> b8adfeed
+// This file is part of ICU4X. For terms of use, please see the file
+// called LICENSE at the top level of the ICU4X source tree
+// (online at: https://github.com/unicode-org/icu4x/blob/main/LICENSE ).
+
+//! Module for working with multiple calendars at once
+
+use crate::cal::iso::IsoDateInner;
+use crate::cal::*;
+use crate::error::{DateError, DateFromFieldsError};
+use crate::options::DateFromFieldsOptions;
+use crate::options::{DateAddOptions, DateDifferenceOptions};
+use crate::types::{DateFields, YearInfo};
+use crate::{types, AsCalendar, Calendar, Date, Ref};
+
+use crate::preferences::{CalendarAlgorithm, HijriCalendarAlgorithm};
+use icu_locale_core::preferences::define_preferences;
+use icu_provider::prelude::*;
+
+use core::fmt;
+
+define_preferences!(
+    /// The preferences for calendars formatting.
+    [Copy]
+    CalendarPreferences,
+    {
+        /// The user's preferred calendar system.
+        calendar_algorithm: CalendarAlgorithm
+    }
+);
+
+/// This is a calendar that encompasses a selection of calendars from this crate.
+///
+/// This allows for the construction of [`Date`] objects that have their calendar known at runtime.
+///
+/// This can be constructed by calling `.into()` on a concrete calendar type if the calendar type is known at
+/// compile time. When the type is known at runtime, the [`AnyCalendar::new()`] and sibling methods may be used.
+///
+/// [`Date`] can also be converted to [`AnyCalendar`]-compatible ones
+/// via [`Date::to_any()`](crate::Date::to_any()).
+///
+/// There are many ways of constructing an AnyCalendar'd date:
+/// ```
+/// use icu::calendar::{AnyCalendar, AnyCalendarKind, Date, cal::{Japanese, Gregorian}, types::MonthCode};
+/// use icu::locale::locale;
+/// use tinystr::tinystr;
+/// # use std::rc::Rc;
+///
+/// let locale = locale!("en-u-ca-japanese"); // English with the Japanese calendar
+///
+/// let calendar = AnyCalendar::new(AnyCalendarKind::new(locale.into()));
+///
+/// // This is a Date<AnyCalendar>
+/// let any_japanese_date = Date::try_new_gregorian(2020, 9, 1)
+///     .expect("Failed to construct Gregorian Date.")
+///     .to_calendar(calendar)
+///     .to_any();
+///
+/// // Construct a date in the appropriate typed calendar and convert
+/// let japanese_calendar = Japanese::new();
+/// let japanese_date = Date::try_new_japanese_with_calendar("reiwa", 2, 9, 1,
+///                                                         japanese_calendar).unwrap();
+/// assert_eq!(japanese_date.to_any(), any_japanese_date);
+///
+/// // this is also Date<AnyCalendar>, but it uses a different calendar
+/// let any_gregorian_date = any_japanese_date.to_calendar(Gregorian).to_any();
+///
+/// // Date<AnyCalendar> does not have a total order
+/// assert!(any_gregorian_date <= any_gregorian_date);
+/// assert!(any_japanese_date <= any_japanese_date);
+/// assert!(!(any_gregorian_date <= any_japanese_date) && !(any_japanese_date <= any_gregorian_date));
+/// ```
+#[derive(Debug, Clone)]
+#[non_exhaustive]
+pub enum AnyCalendar {
+    /// A [`Buddhist`] calendar
+    Buddhist(Buddhist),
+    /// A [`Chinese`] calendar
+    Chinese(ChineseTraditional),
+    /// A [`Coptic`] calendar
+    Coptic(Coptic),
+    /// A [`Dangi`] calendar
+    Dangi(KoreanTraditional),
+    /// An [`Ethiopian`] calendar
+    Ethiopian(Ethiopian),
+    /// A [`Gregorian`] calendar
+    Gregorian(Gregorian),
+    /// A [`Hebrew`] calendar
+    Hebrew(Hebrew),
+    /// A [`HijriSimulated`] calendar
+    HijriSimulated(Hijri<hijri::AstronomicalSimulation>),
+    /// A [`HijriTabular`] calendar
+    HijriTabular(Hijri<hijri::TabularAlgorithm>),
+    /// A [`HijriUmmAlQura`] calendar
+    HijriUmmAlQura(Hijri<hijri::UmmAlQura>),
+    /// An [`Indian`] calendar
+    Indian(Indian),
+    /// An [`Iso`] calendar
+    Iso(Iso),
+    /// A [`Japanese`] calendar
+    Japanese(Japanese),
+    /// A [`JapaneseExtended`] calendar
+    JapaneseExtended(JapaneseExtended),
+    /// A [`Persian`] calendar
+    Persian(Persian),
+    /// A [`Roc`] calendar
+    Roc(Roc),
+}
+
+// TODO(#3469): Decide on the best way to implement Ord.
+/// The inner date type for [`AnyCalendar`]
+#[derive(Clone, PartialEq, Eq, Debug, Copy)]
+#[non_exhaustive]
+pub enum AnyDateInner {
+    /// A date for a [`Buddhist`] calendar
+    Buddhist(<Buddhist as Calendar>::DateInner),
+    /// A date for a [`Chinese`] calendar
+    Chinese(<ChineseTraditional as Calendar>::DateInner),
+    /// A date for a [`Coptic`] calendar
+    Coptic(<Coptic as Calendar>::DateInner),
+    /// A date for a [`Dangi`] calendar
+    Dangi(<KoreanTraditional as Calendar>::DateInner),
+    /// A date for an [`Ethiopian`] calendar
+    Ethiopian(<Ethiopian as Calendar>::DateInner),
+    /// A date for a [`Gregorian`] calendar
+    Gregorian(<Gregorian as Calendar>::DateInner),
+    /// A date for a [`Hebrew`] calendar
+    Hebrew(<Hebrew as Calendar>::DateInner),
+    /// A date for a [`HijriSimulated`] calendar
+    HijriSimulated(<Hijri<hijri::AstronomicalSimulation> as Calendar>::DateInner),
+    /// A date for a [`HijriTabular`] calendar
+    HijriTabular(
+        <Hijri<hijri::TabularAlgorithm> as Calendar>::DateInner,
+        hijri::TabularAlgorithm,
+    ),
+    /// A date for a [`HijriUmmAlQura`] calendar
+    HijriUmmAlQura(<Hijri<hijri::UmmAlQura> as Calendar>::DateInner),
+    /// A date for an [`Indian`] calendar
+    Indian(<Indian as Calendar>::DateInner),
+    /// A date for an [`Iso`] calendar
+    Iso(<Iso as Calendar>::DateInner),
+    /// A date for a [`Japanese`] calendar
+    Japanese(<Japanese as Calendar>::DateInner),
+    /// A date for a [`JapaneseExtended`] calendar
+    JapaneseExtended(<JapaneseExtended as Calendar>::DateInner),
+    /// A date for a [`Persian`] calendar
+    Persian(<Persian as Calendar>::DateInner),
+    /// A date for a [`Roc`] calendar
+    Roc(<Roc as Calendar>::DateInner),
+}
+
+impl PartialOrd for AnyDateInner {
+    #[rustfmt::skip]
+    fn partial_cmp(&self, other: &Self) -> Option<core::cmp::Ordering> {
+        use AnyDateInner::*;
+        match (self, other) {
+            (Buddhist(d1), Buddhist(d2)) => d1.partial_cmp(d2),
+            (Chinese(d1), Chinese(d2)) => d1.partial_cmp(d2),
+            (Coptic(d1), Coptic(d2)) => d1.partial_cmp(d2),
+            (Dangi(d1), Dangi(d2)) => d1.partial_cmp(d2),
+            (Ethiopian(d1), Ethiopian(d2)) => d1.partial_cmp(d2),
+            (Gregorian(d1), Gregorian(d2)) => d1.partial_cmp(d2),
+            (Hebrew(d1), Hebrew(d2)) => d1.partial_cmp(d2),
+            (HijriSimulated(d1), HijriSimulated(d2)) => d1.partial_cmp(d2),
+            (&HijriTabular(ref d1, s1), &HijriTabular(ref d2, s2)) if s1 == s2 => d1.partial_cmp(d2),
+            (HijriUmmAlQura(d1), HijriUmmAlQura(d2)) => d1.partial_cmp(d2),
+            (Indian(d1), Indian(d2)) => d1.partial_cmp(d2),
+            (Iso(d1), Iso(d2)) => d1.partial_cmp(d2),
+            (Japanese(d1), Japanese(d2)) => d1.partial_cmp(d2),
+            (JapaneseExtended(d1), JapaneseExtended(d2)) => d1.partial_cmp(d2),
+            (Persian(d1), Persian(d2)) => d1.partial_cmp(d2),
+            (Roc(d1), Roc(d2)) => d1.partial_cmp(d2),
+            _ => None,
+        }
+    }
+}
+
+macro_rules! match_cal_and_date {
+    (match ($cal:ident, $date:ident): ($cal_matched:ident, $date_matched:ident) => $e:expr) => {
+        match ($cal, $date) {
+            (&Self::Buddhist(ref $cal_matched), &AnyDateInner::Buddhist(ref $date_matched)) => $e,
+            (&Self::Chinese(ref $cal_matched), &AnyDateInner::Chinese(ref $date_matched)) => $e,
+            (&Self::Coptic(ref $cal_matched), &AnyDateInner::Coptic(ref $date_matched)) => $e,
+            (&Self::Dangi(ref $cal_matched), &AnyDateInner::Dangi(ref $date_matched)) => $e,
+            (&Self::Ethiopian(ref $cal_matched), &AnyDateInner::Ethiopian(ref $date_matched)) => $e,
+            (&Self::Gregorian(ref $cal_matched), &AnyDateInner::Gregorian(ref $date_matched)) => $e,
+            (&Self::Hebrew(ref $cal_matched), &AnyDateInner::Hebrew(ref $date_matched)) => $e,
+            (
+                &Self::HijriSimulated(ref $cal_matched),
+                &AnyDateInner::HijriSimulated(ref $date_matched),
+            ) => $e,
+            (
+                &Self::HijriTabular(ref $cal_matched),
+                &AnyDateInner::HijriTabular(ref $date_matched, sighting),
+            ) if $cal_matched.0 == sighting => $e,
+            (
+                &Self::HijriUmmAlQura(ref $cal_matched),
+                &AnyDateInner::HijriUmmAlQura(ref $date_matched),
+            ) => $e,
+            (&Self::Indian(ref $cal_matched), &AnyDateInner::Indian(ref $date_matched)) => $e,
+            (&Self::Iso(ref $cal_matched), &AnyDateInner::Iso(ref $date_matched)) => $e,
+            (&Self::Japanese(ref $cal_matched), &AnyDateInner::Japanese(ref $date_matched)) => $e,
+            (
+                &Self::JapaneseExtended(ref $cal_matched),
+                &AnyDateInner::JapaneseExtended(ref $date_matched),
+            ) => $e,
+            (&Self::Persian(ref $cal_matched), &AnyDateInner::Persian(ref $date_matched)) => $e,
+            (&Self::Roc(ref $cal_matched), &AnyDateInner::Roc(ref $date_matched)) => $e,
+            // This is only reached from misuse of from_raw, a semi-internal api
+            _ => panic!("AnyCalendar with mismatched date type"),
+        }
+    };
+}
+
+macro_rules! match_cal {
+    (match $cal:ident: ($cal_matched:ident) => $e:expr) => {
+        match $cal {
+            &Self::Buddhist(ref $cal_matched) => AnyDateInner::Buddhist($e),
+            &Self::Chinese(ref $cal_matched) => AnyDateInner::Chinese($e),
+            &Self::Coptic(ref $cal_matched) => AnyDateInner::Coptic($e),
+            &Self::Dangi(ref $cal_matched) => AnyDateInner::Dangi($e),
+            &Self::Ethiopian(ref $cal_matched) => AnyDateInner::Ethiopian($e),
+            &Self::Gregorian(ref $cal_matched) => AnyDateInner::Gregorian($e),
+            &Self::Hebrew(ref $cal_matched) => AnyDateInner::Hebrew($e),
+            &Self::HijriSimulated(ref $cal_matched) => AnyDateInner::HijriSimulated($e),
+            &Self::HijriTabular(ref $cal_matched) => AnyDateInner::HijriTabular($e, $cal_matched.0),
+            &Self::HijriUmmAlQura(ref $cal_matched) => AnyDateInner::HijriUmmAlQura($e),
+            &Self::Indian(ref $cal_matched) => AnyDateInner::Indian($e),
+            &Self::Iso(ref $cal_matched) => AnyDateInner::Iso($e),
+            &Self::Japanese(ref $cal_matched) => AnyDateInner::Japanese($e),
+            &Self::JapaneseExtended(ref $cal_matched) => AnyDateInner::JapaneseExtended($e),
+            &Self::Persian(ref $cal_matched) => AnyDateInner::Persian($e),
+            &Self::Roc(ref $cal_matched) => AnyDateInner::Roc($e),
+        }
+    };
+}
+
+/// Error returned when comparing two [`Date`]s with [`AnyCalendar`].
+#[derive(Clone, Copy, PartialEq, Debug)]
+#[non_exhaustive]
+#[doc(hidden)] // unstable, not yet graduated
+pub enum AnyCalendarDifferenceError {
+    /// The calendars of the two dates being compared are not equal.
+    ///
+    /// To compare dates in different calendars, convert them to the same calendar first.
+    ///
+    /// # Examples
+    ///
+    /// ```
+    /// use icu::calendar::cal::AnyCalendarDifferenceError;
+    /// use icu::calendar::Date;
+    ///
+    /// let d1 = Date::try_new_gregorian(2000, 1, 1).unwrap().to_any();
+    /// let d2 = Date::try_new_persian(1562, 1, 1).unwrap().to_any();
+    ///
+    /// assert_eq!(
+    ///     d1.try_until_with_options(&d2, Default::default())
+    ///         .unwrap_err(),
+    ///     AnyCalendarDifferenceError::MismatchedCalendars,
+    /// );
+    ///
+    /// // To compare the dates, convert them to the same calendar,
+    /// // such as ISO.
+    ///
+    /// d1.to_iso()
+    ///     .try_until_with_options(&d2.to_iso(), Default::default())
+    ///     .unwrap();
+    /// ```
+    MismatchedCalendars,
+}
+
+impl crate::cal::scaffold::UnstableSealed for AnyCalendar {}
+impl Calendar for AnyCalendar {
+    type DateInner = AnyDateInner;
+    type Year = YearInfo;
+    type DifferenceError = AnyCalendarDifferenceError;
+
+    fn from_codes(
+        &self,
+        era: Option<&str>,
+        year: i32,
+        month_code: types::MonthCode,
+        day: u8,
+    ) -> Result<Self::DateInner, DateError> {
+        Ok(match_cal!(match self: (c) => c.from_codes(era, year, month_code, day)?))
+    }
+
+    #[cfg(feature = "unstable")]
+    fn from_fields(
+        &self,
+        fields: DateFields,
+        options: DateFromFieldsOptions,
+    ) -> Result<Self::DateInner, DateFromFieldsError> {
+        Ok(match_cal!(match self: (c) => c.from_fields(fields, options)?))
+    }
+
+    fn has_cheap_iso_conversion(&self) -> bool {
+        match self {
+            Self::Buddhist(ref c) => c.has_cheap_iso_conversion(),
+            Self::Chinese(ref c) => c.has_cheap_iso_conversion(),
+            Self::Coptic(ref c) => c.has_cheap_iso_conversion(),
+            Self::Dangi(ref c) => c.has_cheap_iso_conversion(),
+            Self::Ethiopian(ref c) => c.has_cheap_iso_conversion(),
+            Self::Gregorian(ref c) => c.has_cheap_iso_conversion(),
+            Self::Hebrew(ref c) => c.has_cheap_iso_conversion(),
+            Self::HijriSimulated(ref c) => c.has_cheap_iso_conversion(),
+            Self::HijriTabular(ref c) => c.has_cheap_iso_conversion(),
+            Self::HijriUmmAlQura(ref c) => c.has_cheap_iso_conversion(),
+            Self::Indian(ref c) => c.has_cheap_iso_conversion(),
+            Self::Iso(ref c) => c.has_cheap_iso_conversion(),
+            Self::Japanese(ref c) => c.has_cheap_iso_conversion(),
+            Self::JapaneseExtended(ref c) => c.has_cheap_iso_conversion(),
+            Self::Persian(ref c) => c.has_cheap_iso_conversion(),
+            Self::Roc(ref c) => c.has_cheap_iso_conversion(),
+        }
+    }
+
+    fn from_iso(&self, iso: IsoDateInner) -> AnyDateInner {
+        match_cal!(match self: (c) => c.from_iso(iso))
+    }
+
+    fn to_iso(&self, date: &Self::DateInner) -> IsoDateInner {
+        match_cal_and_date!(match (self, date): (c, d) => c.to_iso(d))
+    }
+
+    fn from_rata_die(&self, rd: calendrical_calculations::rata_die::RataDie) -> Self::DateInner {
+        match_cal!(match self: (c) => c.from_rata_die(rd))
+    }
+
+    fn to_rata_die(&self, date: &Self::DateInner) -> calendrical_calculations::rata_die::RataDie {
+        match_cal_and_date!(match (self, date): (c, d) => c.to_rata_die(d))
+    }
+
+    fn months_in_year(&self, date: &Self::DateInner) -> u8 {
+        match_cal_and_date!(match (self, date): (c, d) => c.months_in_year(d))
+    }
+
+    fn days_in_year(&self, date: &Self::DateInner) -> u16 {
+        match_cal_and_date!(match (self, date): (c, d) => c.days_in_year(d))
+    }
+
+    fn days_in_month(&self, date: &Self::DateInner) -> u8 {
+        match_cal_and_date!(match (self, date): (c, d) => c.days_in_month(d))
+    }
+
+    #[cfg(feature = "unstable")]
+    fn add(
+        &self,
+        date: &Self::DateInner,
+        duration: types::DateDuration,
+        options: DateAddOptions,
+    ) -> Result<Self::DateInner, DateError> {
+        let mut date = *date;
+        match (self, &mut date) {
+            (Self::Buddhist(c), AnyDateInner::Buddhist(ref mut d)) => {
+                *d = c.add(d, duration, options)?
+            }
+            (Self::Chinese(c), AnyDateInner::Chinese(ref mut d)) => {
+                *d = c.add(d, duration, options)?
+            }
+            (Self::Coptic(c), AnyDateInner::Coptic(ref mut d)) => {
+                *d = c.add(d, duration, options)?
+            }
+            (Self::Dangi(c), AnyDateInner::Dangi(ref mut d)) => *d = c.add(d, duration, options)?,
+            (Self::Ethiopian(c), AnyDateInner::Ethiopian(ref mut d)) => {
+                *d = c.add(d, duration, options)?
+            }
+            (Self::Gregorian(c), AnyDateInner::Gregorian(ref mut d)) => {
+                *d = c.add(d, duration, options)?
+            }
+            (Self::Hebrew(c), AnyDateInner::Hebrew(ref mut d)) => {
+                *d = c.add(d, duration, options)?
+            }
+            (Self::HijriSimulated(c), AnyDateInner::HijriSimulated(ref mut d)) => {
+                *d = c.add(d, duration, options)?
+            }
+            (Self::HijriTabular(c), AnyDateInner::HijriTabular(ref mut d, sighting))
+                if c.0 == *sighting =>
+            {
+                *d = c.add(d, duration, options)?
+            }
+            (Self::HijriUmmAlQura(c), AnyDateInner::HijriUmmAlQura(ref mut d)) => {
+                *d = c.add(d, duration, options)?
+            }
+            (Self::Indian(c), AnyDateInner::Indian(ref mut d)) => {
+                *d = c.add(d, duration, options)?
+            }
+            (Self::Iso(c), AnyDateInner::Iso(ref mut d)) => *d = c.add(d, duration, options)?,
+            (Self::Japanese(c), AnyDateInner::Japanese(ref mut d)) => {
+                *d = c.add(d, duration, options)?
+            }
+            (Self::JapaneseExtended(c), AnyDateInner::JapaneseExtended(ref mut d)) => {
+                *d = c.add(d, duration, options)?
+            }
+            (Self::Persian(c), AnyDateInner::Persian(ref mut d)) => {
+                *d = c.add(d, duration, options)?
+            }
+            (Self::Roc(c), AnyDateInner::Roc(ref mut d)) => *d = c.add(d, duration, options)?,
+            // This is only reached from misuse of from_raw, a semi-internal api
+            #[expect(clippy::panic)]
+            _ => panic!("AnyCalendar with mismatched date type"),
+        }
+        Ok(date)
+    }
+
+    #[cfg(feature = "unstable")]
+    fn until(
+        &self,
+        date1: &Self::DateInner,
+        date2: &Self::DateInner,
+        options: DateDifferenceOptions,
+    ) -> Result<types::DateDuration, Self::DifferenceError> {
+        let Ok(r) = match (self, date1, date2) {
+            (Self::Buddhist(c1), AnyDateInner::Buddhist(d1), AnyDateInner::Buddhist(d2)) => {
+                c1.until(d1, d2, options)
+            }
+            (Self::Chinese(c1), AnyDateInner::Chinese(d1), AnyDateInner::Chinese(d2)) => {
+                c1.until(d1, d2, options)
+            }
+            (Self::Coptic(c1), AnyDateInner::Coptic(d1), AnyDateInner::Coptic(d2)) => {
+                c1.until(d1, d2, options)
+            }
+            (Self::Dangi(c1), AnyDateInner::Dangi(d1), AnyDateInner::Dangi(d2)) => {
+                c1.until(d1, d2, options)
+            }
+            (Self::Ethiopian(c1), AnyDateInner::Ethiopian(d1), AnyDateInner::Ethiopian(d2)) => {
+                c1.until(d1, d2, options)
+            }
+            (Self::Gregorian(c1), AnyDateInner::Gregorian(d1), AnyDateInner::Gregorian(d2)) => {
+                c1.until(d1, d2, options)
+            }
+            (Self::Hebrew(c1), AnyDateInner::Hebrew(d1), AnyDateInner::Hebrew(d2)) => {
+                c1.until(d1, d2, options)
+            }
+            (
+                Self::HijriTabular(c1),
+                &AnyDateInner::HijriTabular(ref d1, s1),
+                &AnyDateInner::HijriTabular(ref d2, s2),
+            ) if c1.0 == s1 && s1 == s2 => c1.until(d1, d2, options),
+            (
+                Self::HijriSimulated(c1),
+                AnyDateInner::HijriSimulated(d1),
+                AnyDateInner::HijriSimulated(d2),
+            ) => c1.until(d1, d2, options),
+            (
+                Self::HijriUmmAlQura(c1),
+                AnyDateInner::HijriUmmAlQura(d1),
+                AnyDateInner::HijriUmmAlQura(d2),
+            ) => c1.until(d1, d2, options),
+            (Self::Indian(c1), AnyDateInner::Indian(d1), AnyDateInner::Indian(d2)) => {
+                c1.until(d1, d2, options)
+            }
+            (Self::Iso(c1), AnyDateInner::Iso(d1), AnyDateInner::Iso(d2)) => {
+                c1.until(d1, d2, options)
+            }
+            (Self::Japanese(c1), AnyDateInner::Japanese(d1), AnyDateInner::Japanese(d2)) => {
+                c1.until(d1, d2, options)
+            }
+            (
+                Self::JapaneseExtended(c1),
+                AnyDateInner::JapaneseExtended(d1),
+                AnyDateInner::JapaneseExtended(d2),
+            ) => c1.until(d1, d2, options),
+            (Self::Persian(c1), AnyDateInner::Persian(d1), AnyDateInner::Persian(d2)) => {
+                c1.until(d1, d2, options)
+            }
+            (Self::Roc(c1), AnyDateInner::Roc(d1), AnyDateInner::Roc(d2)) => {
+                c1.until(d1, d2, options)
+            }
+            _ => {
+                return Err(AnyCalendarDifferenceError::MismatchedCalendars);
+            }
+        };
+        Ok(r)
+    }
+
+    fn year_info(&self, date: &Self::DateInner) -> types::YearInfo {
+        match_cal_and_date!(match (self, date): (c, d) => c.year_info(d).into())
+    }
+
+    /// The calendar-specific check if `date` is in a leap year
+    fn is_in_leap_year(&self, date: &Self::DateInner) -> bool {
+        match_cal_and_date!(match (self, date): (c, d) => c.is_in_leap_year(d))
+    }
+
+    /// The calendar-specific month represented by `date`
+    fn month(&self, date: &Self::DateInner) -> types::MonthInfo {
+        match_cal_and_date!(match (self, date): (c, d) => c.month(d))
+    }
+
+    /// The calendar-specific day-of-month represented by `date`
+    fn day_of_month(&self, date: &Self::DateInner) -> types::DayOfMonth {
+        match_cal_and_date!(match (self, date): (c, d) => c.day_of_month(d))
+    }
+
+    /// Information of the day of the year
+    fn day_of_year(&self, date: &Self::DateInner) -> types::DayOfYear {
+        match_cal_and_date!(match (self, date): (c, d) => c.day_of_year(d))
+    }
+
+    fn debug_name(&self) -> &'static str {
+        match self.kind() {
+            AnyCalendarKind::Buddhist => "AnyCalendar (Buddhist)",
+            AnyCalendarKind::Chinese => "AnyCalendar (Chinese)",
+            AnyCalendarKind::Coptic => "AnyCalendar (Coptic)",
+            AnyCalendarKind::Dangi => "AnyCalendar (Dangi)",
+            AnyCalendarKind::Ethiopian => "AnyCalendar (Ethiopian, Amete Miret)",
+            AnyCalendarKind::EthiopianAmeteAlem => "AnyCalendar (Ethiopian, Amete Alem)",
+            AnyCalendarKind::Gregorian => "AnyCalendar (Gregorian)",
+            AnyCalendarKind::Hebrew => "AnyCalendar (Hebrew)",
+            AnyCalendarKind::HijriSimulatedMecca => "AnyCalendar (Hijri, simulated Mecca)",
+            AnyCalendarKind::HijriTabularTypeIIFriday => {
+                "AnyCalendar (Hijri, tabular, type II leap years, Friday epoch)"
+            }
+            AnyCalendarKind::HijriTabularTypeIIThursday => {
+                "AnyCalendar (Hijri, tabular, type II leap years, Thursday epoch)"
+            }
+            AnyCalendarKind::HijriUmmAlQura => "AnyCalendar (Hijri, Umm al-Qura)",
+            AnyCalendarKind::Indian => "AnyCalendar (Indian)",
+            AnyCalendarKind::Iso => "AnyCalendar (Iso)",
+            AnyCalendarKind::Japanese => "AnyCalendar (Japanese)",
+            AnyCalendarKind::JapaneseExtended => "AnyCalendar (Japanese, historical era data)",
+            AnyCalendarKind::Persian => "AnyCalendar (Persian)",
+            AnyCalendarKind::Roc => "AnyCalendar (Roc)",
+        }
+    }
+
+    fn calendar_algorithm(&self) -> Option<CalendarAlgorithm> {
+        match self {
+            Self::Buddhist(ref c) => c.calendar_algorithm(),
+            Self::Chinese(ref c) => c.calendar_algorithm(),
+            Self::Coptic(ref c) => c.calendar_algorithm(),
+            Self::Dangi(ref c) => c.calendar_algorithm(),
+            Self::Ethiopian(ref c) => c.calendar_algorithm(),
+            Self::Gregorian(ref c) => c.calendar_algorithm(),
+            Self::Hebrew(ref c) => c.calendar_algorithm(),
+            Self::HijriSimulated(ref c) => c.calendar_algorithm(),
+            Self::HijriTabular(ref c) => c.calendar_algorithm(),
+            Self::HijriUmmAlQura(ref c) => c.calendar_algorithm(),
+            Self::Indian(ref c) => c.calendar_algorithm(),
+            Self::Iso(ref c) => c.calendar_algorithm(),
+            Self::Japanese(ref c) => c.calendar_algorithm(),
+            Self::JapaneseExtended(ref c) => c.calendar_algorithm(),
+            Self::Persian(ref c) => c.calendar_algorithm(),
+            Self::Roc(ref c) => c.calendar_algorithm(),
+        }
+    }
+}
+
+impl AnyCalendar {
+    /// Constructs an AnyCalendar for a given calendar kind from compiled data.
+    ///
+    /// ✨ *Enabled with the `compiled_data` Cargo feature.*
+    ///
+    /// [📚 Help choosing a constructor](icu_provider::constructors)
+    #[cfg(feature = "compiled_data")]
+    pub const fn new(kind: AnyCalendarKind) -> Self {
+        match kind {
+            AnyCalendarKind::Buddhist => AnyCalendar::Buddhist(Buddhist),
+            AnyCalendarKind::Chinese => AnyCalendar::Chinese(ChineseTraditional::new()),
+            AnyCalendarKind::Coptic => AnyCalendar::Coptic(Coptic),
+            AnyCalendarKind::Dangi => AnyCalendar::Dangi(KoreanTraditional::new()),
+            AnyCalendarKind::Ethiopian => AnyCalendar::Ethiopian(Ethiopian::new_with_era_style(
+                EthiopianEraStyle::AmeteMihret,
+            )),
+            AnyCalendarKind::EthiopianAmeteAlem => {
+                AnyCalendar::Ethiopian(Ethiopian::new_with_era_style(EthiopianEraStyle::AmeteAlem))
+            }
+            AnyCalendarKind::Gregorian => AnyCalendar::Gregorian(Gregorian),
+            AnyCalendarKind::Hebrew => AnyCalendar::Hebrew(Hebrew),
+            AnyCalendarKind::HijriSimulatedMecca => {
+                AnyCalendar::HijriSimulated(Hijri::new_simulated_mecca())
+            }
+            AnyCalendarKind::HijriTabularTypeIIFriday => {
+                AnyCalendar::HijriTabular(Hijri::new_tabular(
+                    hijri::TabularAlgorithmLeapYears::TypeII,
+                    hijri::TabularAlgorithmEpoch::Friday,
+                ))
+            }
+            AnyCalendarKind::HijriTabularTypeIIThursday => {
+                AnyCalendar::HijriTabular(Hijri::new_tabular(
+                    hijri::TabularAlgorithmLeapYears::TypeII,
+                    hijri::TabularAlgorithmEpoch::Thursday,
+                ))
+            }
+            AnyCalendarKind::HijriUmmAlQura => {
+                AnyCalendar::HijriUmmAlQura(Hijri::new_umm_al_qura())
+            }
+            AnyCalendarKind::Indian => AnyCalendar::Indian(Indian),
+            AnyCalendarKind::Iso => AnyCalendar::Iso(Iso),
+            AnyCalendarKind::Japanese => AnyCalendar::Japanese(Japanese::new()),
+            AnyCalendarKind::JapaneseExtended => {
+                AnyCalendar::JapaneseExtended(JapaneseExtended::new())
+            }
+            AnyCalendarKind::Persian => AnyCalendar::Persian(Persian),
+            AnyCalendarKind::Roc => AnyCalendar::Roc(Roc),
+        }
+    }
+
+    #[cfg(feature = "serde")]
+    #[doc = icu_provider::gen_buffer_unstable_docs!(BUFFER, Self::new)]
+    pub fn try_new_with_buffer_provider<P>(
+        provider: &P,
+        kind: AnyCalendarKind,
+    ) -> Result<Self, DataError>
+    where
+        P: BufferProvider + ?Sized,
+    {
+        Ok(match kind {
+            AnyCalendarKind::Buddhist => AnyCalendar::Buddhist(Buddhist),
+            AnyCalendarKind::Chinese => AnyCalendar::Chinese(ChineseTraditional::new()),
+            AnyCalendarKind::Coptic => AnyCalendar::Coptic(Coptic),
+            AnyCalendarKind::Dangi => AnyCalendar::Dangi(KoreanTraditional::new()),
+            AnyCalendarKind::Ethiopian => AnyCalendar::Ethiopian(Ethiopian::new_with_era_style(
+                EthiopianEraStyle::AmeteMihret,
+            )),
+            AnyCalendarKind::EthiopianAmeteAlem => {
+                AnyCalendar::Ethiopian(Ethiopian::new_with_era_style(EthiopianEraStyle::AmeteAlem))
+            }
+            AnyCalendarKind::Gregorian => AnyCalendar::Gregorian(Gregorian),
+            AnyCalendarKind::Hebrew => AnyCalendar::Hebrew(Hebrew),
+            AnyCalendarKind::HijriSimulatedMecca => {
+                AnyCalendar::HijriSimulated(Hijri::new_simulated_mecca())
+            }
+            AnyCalendarKind::HijriTabularTypeIIFriday => {
+                AnyCalendar::HijriTabular(Hijri::new_tabular(
+                    hijri::TabularAlgorithmLeapYears::TypeII,
+                    hijri::TabularAlgorithmEpoch::Friday,
+                ))
+            }
+            AnyCalendarKind::HijriTabularTypeIIThursday => {
+                AnyCalendar::HijriTabular(Hijri::new_tabular(
+                    hijri::TabularAlgorithmLeapYears::TypeII,
+                    hijri::TabularAlgorithmEpoch::Thursday,
+                ))
+            }
+            AnyCalendarKind::HijriUmmAlQura => {
+                AnyCalendar::HijriUmmAlQura(Hijri::new_umm_al_qura())
+            }
+            AnyCalendarKind::Indian => AnyCalendar::Indian(Indian),
+            AnyCalendarKind::Iso => AnyCalendar::Iso(Iso),
+            AnyCalendarKind::Japanese => {
+                AnyCalendar::Japanese(Japanese::try_new_with_buffer_provider(provider)?)
+            }
+            AnyCalendarKind::JapaneseExtended => AnyCalendar::JapaneseExtended(
+                JapaneseExtended::try_new_with_buffer_provider(provider)?,
+            ),
+            AnyCalendarKind::Persian => AnyCalendar::Persian(Persian),
+            AnyCalendarKind::Roc => AnyCalendar::Roc(Roc),
+        })
+    }
+
+    #[doc = icu_provider::gen_buffer_unstable_docs!(UNSTABLE, Self::new)]
+    pub fn try_new_unstable<P>(provider: &P, kind: AnyCalendarKind) -> Result<Self, DataError>
+    where
+        P: DataProvider<crate::provider::CalendarJapaneseModernV1>
+            + DataProvider<crate::provider::CalendarJapaneseExtendedV1>
+            + ?Sized,
+    {
+        Ok(match kind {
+            AnyCalendarKind::Buddhist => AnyCalendar::Buddhist(Buddhist),
+            AnyCalendarKind::Chinese => AnyCalendar::Chinese(ChineseTraditional::new()),
+            AnyCalendarKind::Coptic => AnyCalendar::Coptic(Coptic),
+            AnyCalendarKind::Dangi => AnyCalendar::Dangi(KoreanTraditional::new()),
+            AnyCalendarKind::Ethiopian => AnyCalendar::Ethiopian(Ethiopian::new_with_era_style(
+                EthiopianEraStyle::AmeteMihret,
+            )),
+            AnyCalendarKind::EthiopianAmeteAlem => {
+                AnyCalendar::Ethiopian(Ethiopian::new_with_era_style(EthiopianEraStyle::AmeteAlem))
+            }
+            AnyCalendarKind::Gregorian => AnyCalendar::Gregorian(Gregorian),
+            AnyCalendarKind::Hebrew => AnyCalendar::Hebrew(Hebrew),
+            AnyCalendarKind::HijriTabularTypeIIFriday => {
+                AnyCalendar::HijriTabular(Hijri::new_tabular(
+                    hijri::TabularAlgorithmLeapYears::TypeII,
+                    hijri::TabularAlgorithmEpoch::Friday,
+                ))
+            }
+            AnyCalendarKind::HijriSimulatedMecca => {
+                AnyCalendar::HijriSimulated(Hijri::new_simulated_mecca())
+            }
+            AnyCalendarKind::HijriTabularTypeIIThursday => {
+                AnyCalendar::HijriTabular(Hijri::new_tabular(
+                    hijri::TabularAlgorithmLeapYears::TypeII,
+                    hijri::TabularAlgorithmEpoch::Thursday,
+                ))
+            }
+            AnyCalendarKind::HijriUmmAlQura => {
+                AnyCalendar::HijriUmmAlQura(Hijri::new_umm_al_qura())
+            }
+            AnyCalendarKind::Indian => AnyCalendar::Indian(Indian),
+            AnyCalendarKind::Iso => AnyCalendar::Iso(Iso),
+            AnyCalendarKind::Japanese => {
+                AnyCalendar::Japanese(Japanese::try_new_unstable(provider)?)
+            }
+            AnyCalendarKind::JapaneseExtended => {
+                AnyCalendar::JapaneseExtended(JapaneseExtended::try_new_unstable(provider)?)
+            }
+            AnyCalendarKind::Persian => AnyCalendar::Persian(Persian),
+            AnyCalendarKind::Roc => AnyCalendar::Roc(Roc),
+        })
+    }
+
+    /// The [`AnyCalendarKind`] corresponding to the calendar this contains
+    pub fn kind(&self) -> AnyCalendarKind {
+        match *self {
+            Self::Buddhist(_) => AnyCalendarKind::Buddhist,
+            Self::Chinese(_) => AnyCalendarKind::Chinese,
+            Self::Coptic(_) => AnyCalendarKind::Coptic,
+            Self::Dangi(_) => AnyCalendarKind::Dangi,
+            Self::Ethiopian(ref e) => IntoAnyCalendar::kind(e),
+            Self::Gregorian(_) => AnyCalendarKind::Gregorian,
+            Self::Hebrew(_) => AnyCalendarKind::Hebrew,
+            Self::HijriSimulated(ref h) => IntoAnyCalendar::kind(h),
+            Self::HijriTabular(ref h) => IntoAnyCalendar::kind(h),
+            Self::HijriUmmAlQura(_) => AnyCalendarKind::HijriUmmAlQura,
+            Self::Indian(_) => AnyCalendarKind::Indian,
+            Self::Iso(_) => AnyCalendarKind::Iso,
+            Self::Japanese(_) => AnyCalendarKind::Japanese,
+            Self::JapaneseExtended(_) => AnyCalendarKind::JapaneseExtended,
+            Self::Persian(_) => AnyCalendarKind::Persian,
+            Self::Roc(_) => AnyCalendarKind::Roc,
+        }
+    }
+}
+
+impl<C: AsCalendar<Calendar = AnyCalendar>> Date<C> {
+    /// Convert this `Date<AnyCalendar>` to another `AnyCalendar`, if conversion is needed
+    pub fn convert_any<'a>(&self, calendar: &'a AnyCalendar) -> Date<Ref<'a, AnyCalendar>> {
+        if calendar.kind() != self.calendar.as_calendar().kind() {
+            Date::new_from_iso(self.to_iso(), Ref(calendar))
+        } else {
+            Date {
+                inner: self.inner,
+                calendar: Ref(calendar),
+            }
+        }
+    }
+}
+
+/// Convenient type for selecting the kind of AnyCalendar to construct
+#[non_exhaustive]
+#[derive(Copy, Clone, Eq, PartialEq, Ord, PartialOrd, Hash, Debug)]
+pub enum AnyCalendarKind {
+    /// The kind of a [`Buddhist`] calendar
+    ///
+    /// This corresponds to the `"buddhist"` [CLDR calendar](https://unicode.org/reports/tr35/#UnicodeCalendarIdentifier).
+    Buddhist,
+    /// The kind of a [`Chinese`] calendar
+    ///
+    /// This corresponds to the `"chinese"` [CLDR calendar](https://unicode.org/reports/tr35/#UnicodeCalendarIdentifier).
+    Chinese,
+    /// The kind of a [`Coptic`] calendar
+    ///
+    /// This corresponds to the `"coptic"` [CLDR calendar](https://unicode.org/reports/tr35/#UnicodeCalendarIdentifier).
+    Coptic,
+    /// The kind of a [`Dangi`] calendar
+    ///
+    /// This corresponds to the `"dangi"` [CLDR calendar](https://unicode.org/reports/tr35/#UnicodeCalendarIdentifier).
+    Dangi,
+    /// The kind of an [`Ethiopian`] calendar, with Amete Mihret era
+    ///
+    /// This corresponds to the `"ethiopic"` [CLDR calendar](https://unicode.org/reports/tr35/#UnicodeCalendarIdentifier).
+    Ethiopian,
+    /// The kind of an [`Ethiopian`] calendar, with Amete Alem era
+    ///
+    /// This corresponds to the `"ethioaa"` [CLDR calendar](https://unicode.org/reports/tr35/#UnicodeCalendarIdentifier).
+    EthiopianAmeteAlem,
+    /// The kind of a [`Gregorian`] calendar
+    ///
+    /// This corresponds to the `"gregory"` [CLDR calendar](https://unicode.org/reports/tr35/#UnicodeCalendarIdentifier).
+    Gregorian,
+    /// The kind of a [`Hebrew`] calendar
+    ///
+    /// This corresponds to the `"hebrew"` [CLDR calendar](https://unicode.org/reports/tr35/#UnicodeCalendarIdentifier).
+    Hebrew,
+    /// The kind of an [`HijriSimulated`], Mecca calendar
+    ///
+    /// This corresponds to the `"islamic-rgsa"` [CLDR calendar](https://unicode.org/reports/tr35/#UnicodeCalendarIdentifier).
+    HijriSimulatedMecca,
+    /// The kind of an [`HijriTabular`] calendar using [`HijriTabularLeapYears::TypeII`] and [`HijriTabularEpoch::Friday`]
+    ///
+    /// This corresponds to the `"islamic-civil"` [CLDR calendar](https://unicode.org/reports/tr35/#UnicodeCalendarIdentifier).
+    HijriTabularTypeIIFriday,
+    /// The kind of an [`HijriTabular`] calendar using [`HijriTabularLeapYears::TypeII`] and [`HijriTabularEpoch::Thursday`]
+    ///
+    /// This corresponds to the `"islamic-tbla"` [CLDR calendar](https://unicode.org/reports/tr35/#UnicodeCalendarIdentifier).
+    HijriTabularTypeIIThursday,
+    /// The kind of an [`HijriUmmAlQura`] calendar
+    ///
+    /// This corresponds to the `"islamic-umalqura"` [CLDR calendar](https://unicode.org/reports/tr35/#UnicodeCalendarIdentifier).
+    HijriUmmAlQura,
+    /// The kind of a [`Indian`] calendar
+    ///
+    /// This corresponds to the `"indian"` [CLDR calendar](https://unicode.org/reports/tr35/#UnicodeCalendarIdentifier).
+    Indian,
+    /// The kind of an [`Iso`] calendar
+    ///
+    /// This corresponds to the `"iso8601"` [CLDR calendar](https://unicode.org/reports/tr35/#UnicodeCalendarIdentifier).
+    Iso,
+    /// The kind of a [`Japanese`] calendar
+    ///
+    /// This corresponds to the `"japanese"` [CLDR calendar](https://unicode.org/reports/tr35/#UnicodeCalendarIdentifier).
+    Japanese,
+    /// The kind of a [`JapaneseExtended`] calendar
+    JapaneseExtended,
+    /// The kind of a [`Persian`] calendar
+    ///
+    /// This corresponds to the `"persian"` [CLDR calendar](https://unicode.org/reports/tr35/#UnicodeCalendarIdentifier).
+    Persian,
+    /// The kind of a [`Roc`] calendar
+    ///
+    /// This corresponds to the `"roc"` [CLDR calendar](https://unicode.org/reports/tr35/#UnicodeCalendarIdentifier).
+    Roc,
+}
+
+impl AnyCalendarKind {
+    /// Selects the [`AnyCalendarKind`] appropriate for the given [`CalendarPreferences`].
+    pub fn new(prefs: CalendarPreferences) -> Self {
+        if let Some(kind) = prefs.calendar_algorithm.and_then(|a| a.try_into().ok()) {
+            return kind;
+        }
+
+        // This is tested to be consistent with CLDR in icu_provider_source::calendar::test_calendar_resolution
+        match (
+            prefs.calendar_algorithm,
+            prefs
+                .locale_preferences
+                .region()
+                .as_ref()
+                .map(|r| r.as_str()),
+        ) {
+            (Some(CalendarAlgorithm::Hijri(None)), Some("AE" | "BH" | "KW" | "QA" | "SA")) => {
+                AnyCalendarKind::HijriUmmAlQura
+            }
+            (Some(CalendarAlgorithm::Hijri(None)), _) => AnyCalendarKind::HijriTabularTypeIIFriday,
+            (_, Some("TH")) => AnyCalendarKind::Buddhist,
+            (_, Some("AF" | "IR")) => AnyCalendarKind::Persian,
+            _ => AnyCalendarKind::Gregorian,
+        }
+    }
+}
+
+impl TryFrom<CalendarAlgorithm> for AnyCalendarKind {
+    type Error = ();
+    fn try_from(v: CalendarAlgorithm) -> Result<Self, Self::Error> {
+        use CalendarAlgorithm::*;
+        match v {
+            Buddhist => Ok(AnyCalendarKind::Buddhist),
+            Chinese => Ok(AnyCalendarKind::Chinese),
+            Coptic => Ok(AnyCalendarKind::Coptic),
+            Dangi => Ok(AnyCalendarKind::Dangi),
+            Ethioaa => Ok(AnyCalendarKind::EthiopianAmeteAlem),
+            Ethiopic => Ok(AnyCalendarKind::Ethiopian),
+            Gregory => Ok(AnyCalendarKind::Gregorian),
+            Hebrew => Ok(AnyCalendarKind::Hebrew),
+            Indian => Ok(AnyCalendarKind::Indian),
+            Hijri(None) => Err(()),
+            Hijri(Some(HijriCalendarAlgorithm::Umalqura)) => Ok(AnyCalendarKind::HijriUmmAlQura),
+            Hijri(Some(HijriCalendarAlgorithm::Tbla)) => {
+                Ok(AnyCalendarKind::HijriTabularTypeIIThursday)
+            }
+            Hijri(Some(HijriCalendarAlgorithm::Civil)) => {
+                Ok(AnyCalendarKind::HijriTabularTypeIIFriday)
+            }
+            Hijri(Some(HijriCalendarAlgorithm::Rgsa)) => Ok(AnyCalendarKind::HijriSimulatedMecca),
+            Iso8601 => Ok(AnyCalendarKind::Iso),
+            Japanese => Ok(AnyCalendarKind::Japanese),
+            Persian => Ok(AnyCalendarKind::Persian),
+            Roc => Ok(AnyCalendarKind::Roc),
+            _ => {
+                debug_assert!(false, "unknown calendar algorithm {v:?}");
+                Err(())
+            }
+        }
+    }
+}
+
+impl fmt::Display for AnyCalendarKind {
+    fn fmt(&self, f: &mut fmt::Formatter) -> fmt::Result {
+        fmt::Debug::fmt(self, f)
+    }
+}
+
+/// Trait for calendars that may be converted to [`AnyCalendar`]
+pub trait IntoAnyCalendar: Calendar + Sized {
+    /// Convert this calendar into an [`AnyCalendar`], moving it
+    ///
+    /// You should not need to call this method directly
+    fn to_any(self) -> AnyCalendar;
+
+    /// The [`AnyCalendarKind`] enum variant associated with this calendar
+    fn kind(&self) -> AnyCalendarKind;
+
+    /// Move an [`AnyCalendar`] into a `Self`, or returning it as an error
+    /// if the types do not match.
+    ///
+    /// You should not need to call this method directly
+    fn from_any(any: AnyCalendar) -> Result<Self, AnyCalendar>;
+
+    /// Convert an [`AnyCalendar`] reference into a `Self` reference.
+    ///
+    /// You should not need to call this method directly
+    fn from_any_ref(any: &AnyCalendar) -> Option<&Self>;
+
+    /// Convert a date for this calendar into an `AnyDateInner`
+    ///
+    /// You should not need to call this method directly
+    fn date_to_any(&self, d: &Self::DateInner) -> AnyDateInner;
+}
+
+impl IntoAnyCalendar for AnyCalendar {
+    #[inline]
+    fn to_any(self) -> AnyCalendar {
+        self
+    }
+    #[inline]
+    fn kind(&self) -> AnyCalendarKind {
+        self.kind()
+    }
+    #[inline]
+    fn from_any(any: AnyCalendar) -> Result<Self, AnyCalendar> {
+        Ok(any)
+    }
+    #[inline]
+    fn from_any_ref(any: &AnyCalendar) -> Option<&Self> {
+        Some(any)
+    }
+    #[inline]
+    fn date_to_any(&self, d: &Self::DateInner) -> AnyDateInner {
+        *d
+    }
+}
+
+impl IntoAnyCalendar for Buddhist {
+    #[inline]
+    fn to_any(self) -> AnyCalendar {
+        AnyCalendar::Buddhist(Buddhist)
+    }
+    #[inline]
+    fn kind(&self) -> AnyCalendarKind {
+        AnyCalendarKind::Buddhist
+    }
+    #[inline]
+    fn from_any(any: AnyCalendar) -> Result<Self, AnyCalendar> {
+        if let AnyCalendar::Buddhist(cal) = any {
+            Ok(cal)
+        } else {
+            Err(any)
+        }
+    }
+    #[inline]
+    fn from_any_ref(any: &AnyCalendar) -> Option<&Self> {
+        if let AnyCalendar::Buddhist(cal) = any {
+            Some(cal)
+        } else {
+            None
+        }
+    }
+    #[inline]
+    fn date_to_any(&self, d: &Self::DateInner) -> AnyDateInner {
+        AnyDateInner::Buddhist(*d)
+    }
+}
+
+impl From<Buddhist> for AnyCalendar {
+    fn from(value: Buddhist) -> AnyCalendar {
+        value.to_any()
+    }
+}
+
+impl IntoAnyCalendar for ChineseTraditional {
+    #[inline]
+    fn to_any(self) -> AnyCalendar {
+        AnyCalendar::Chinese(self)
+    }
+    #[inline]
+    fn kind(&self) -> AnyCalendarKind {
+        AnyCalendarKind::Chinese
+    }
+    #[inline]
+    fn from_any(any: AnyCalendar) -> Result<Self, AnyCalendar> {
+        if let AnyCalendar::Chinese(cal) = any {
+            Ok(cal)
+        } else {
+            Err(any)
+        }
+    }
+    #[inline]
+    fn from_any_ref(any: &AnyCalendar) -> Option<&Self> {
+        if let AnyCalendar::Chinese(cal) = any {
+            Some(cal)
+        } else {
+            None
+        }
+    }
+    #[inline]
+    fn date_to_any(&self, d: &Self::DateInner) -> AnyDateInner {
+        AnyDateInner::Chinese(*d)
+    }
+}
+
+impl From<ChineseTraditional> for AnyCalendar {
+    fn from(value: ChineseTraditional) -> AnyCalendar {
+        value.to_any()
+    }
+}
+
+impl IntoAnyCalendar for Coptic {
+    #[inline]
+    fn to_any(self) -> AnyCalendar {
+        AnyCalendar::Coptic(Coptic)
+    }
+    #[inline]
+    fn kind(&self) -> AnyCalendarKind {
+        AnyCalendarKind::Coptic
+    }
+    #[inline]
+    fn from_any(any: AnyCalendar) -> Result<Self, AnyCalendar> {
+        if let AnyCalendar::Coptic(cal) = any {
+            Ok(cal)
+        } else {
+            Err(any)
+        }
+    }
+    #[inline]
+    fn from_any_ref(any: &AnyCalendar) -> Option<&Self> {
+        if let AnyCalendar::Coptic(cal) = any {
+            Some(cal)
+        } else {
+            None
+        }
+    }
+    #[inline]
+    fn date_to_any(&self, d: &Self::DateInner) -> AnyDateInner {
+        AnyDateInner::Coptic(*d)
+    }
+}
+
+impl From<Coptic> for AnyCalendar {
+    fn from(value: Coptic) -> AnyCalendar {
+        value.to_any()
+    }
+}
+
+impl IntoAnyCalendar for KoreanTraditional {
+    #[inline]
+    fn to_any(self) -> AnyCalendar {
+        AnyCalendar::Dangi(self)
+    }
+    #[inline]
+    fn kind(&self) -> AnyCalendarKind {
+        AnyCalendarKind::Dangi
+    }
+    #[inline]
+    fn from_any(any: AnyCalendar) -> Result<Self, AnyCalendar> {
+        if let AnyCalendar::Dangi(cal) = any {
+            Ok(cal)
+        } else {
+            Err(any)
+        }
+    }
+    #[inline]
+    fn from_any_ref(any: &AnyCalendar) -> Option<&Self> {
+        if let AnyCalendar::Dangi(cal) = any {
+            Some(cal)
+        } else {
+            None
+        }
+    }
+    #[inline]
+    fn date_to_any(&self, d: &Self::DateInner) -> AnyDateInner {
+        AnyDateInner::Dangi(*d)
+    }
+}
+
+impl From<KoreanTraditional> for AnyCalendar {
+    fn from(value: KoreanTraditional) -> AnyCalendar {
+        value.to_any()
+    }
+}
+
+impl IntoAnyCalendar for Ethiopian {
+    // Amete Mihret calendars are the default
+    #[inline]
+    fn to_any(self) -> AnyCalendar {
+        AnyCalendar::Ethiopian(self)
+    }
+    #[inline]
+    fn kind(&self) -> AnyCalendarKind {
+        match self.era_style() {
+            EthiopianEraStyle::AmeteAlem => AnyCalendarKind::EthiopianAmeteAlem,
+            EthiopianEraStyle::AmeteMihret => AnyCalendarKind::Ethiopian,
+        }
+    }
+    #[inline]
+    fn from_any(any: AnyCalendar) -> Result<Self, AnyCalendar> {
+        if let AnyCalendar::Ethiopian(cal) = any {
+            Ok(cal)
+        } else {
+            Err(any)
+        }
+    }
+    #[inline]
+    fn from_any_ref(any: &AnyCalendar) -> Option<&Self> {
+        if let AnyCalendar::Ethiopian(cal) = any {
+            Some(cal)
+        } else {
+            None
+        }
+    }
+    #[inline]
+    fn date_to_any(&self, d: &Self::DateInner) -> AnyDateInner {
+        AnyDateInner::Ethiopian(*d)
+    }
+}
+
+impl From<Ethiopian> for AnyCalendar {
+    fn from(value: Ethiopian) -> AnyCalendar {
+        value.to_any()
+    }
+}
+
+impl IntoAnyCalendar for Gregorian {
+    #[inline]
+    fn to_any(self) -> AnyCalendar {
+        AnyCalendar::Gregorian(Gregorian)
+    }
+    #[inline]
+    fn kind(&self) -> AnyCalendarKind {
+        AnyCalendarKind::Gregorian
+    }
+    #[inline]
+    fn from_any(any: AnyCalendar) -> Result<Self, AnyCalendar> {
+        if let AnyCalendar::Gregorian(cal) = any {
+            Ok(cal)
+        } else {
+            Err(any)
+        }
+    }
+    #[inline]
+    fn from_any_ref(any: &AnyCalendar) -> Option<&Self> {
+        if let AnyCalendar::Gregorian(cal) = any {
+            Some(cal)
+        } else {
+            None
+        }
+    }
+    #[inline]
+    fn date_to_any(&self, d: &Self::DateInner) -> AnyDateInner {
+        AnyDateInner::Gregorian(*d)
+    }
+}
+
+impl From<Gregorian> for AnyCalendar {
+    fn from(value: Gregorian) -> AnyCalendar {
+        value.to_any()
+    }
+}
+
+impl IntoAnyCalendar for Hebrew {
+    #[inline]
+    fn to_any(self) -> AnyCalendar {
+        AnyCalendar::Hebrew(Hebrew)
+    }
+    #[inline]
+    fn kind(&self) -> AnyCalendarKind {
+        AnyCalendarKind::Hebrew
+    }
+    #[inline]
+    fn from_any(any: AnyCalendar) -> Result<Self, AnyCalendar> {
+        if let AnyCalendar::Hebrew(cal) = any {
+            Ok(cal)
+        } else {
+            Err(any)
+        }
+    }
+    #[inline]
+    fn from_any_ref(any: &AnyCalendar) -> Option<&Self> {
+        if let AnyCalendar::Hebrew(cal) = any {
+            Some(cal)
+        } else {
+            None
+        }
+    }
+    #[inline]
+    fn date_to_any(&self, d: &Self::DateInner) -> AnyDateInner {
+        AnyDateInner::Hebrew(*d)
+    }
+}
+
+impl From<Hebrew> for AnyCalendar {
+    fn from(value: Hebrew) -> AnyCalendar {
+        value.to_any()
+    }
+}
+
+impl IntoAnyCalendar for Indian {
+    #[inline]
+    fn to_any(self) -> AnyCalendar {
+        AnyCalendar::Indian(Indian)
+    }
+    #[inline]
+    fn kind(&self) -> AnyCalendarKind {
+        AnyCalendarKind::Indian
+    }
+    #[inline]
+    fn from_any(any: AnyCalendar) -> Result<Self, AnyCalendar> {
+        if let AnyCalendar::Indian(cal) = any {
+            Ok(cal)
+        } else {
+            Err(any)
+        }
+    }
+    #[inline]
+    fn from_any_ref(any: &AnyCalendar) -> Option<&Self> {
+        if let AnyCalendar::Indian(cal) = any {
+            Some(cal)
+        } else {
+            None
+        }
+    }
+    #[inline]
+    fn date_to_any(&self, d: &Self::DateInner) -> AnyDateInner {
+        AnyDateInner::Indian(*d)
+    }
+}
+
+impl From<Indian> for AnyCalendar {
+    fn from(value: Indian) -> AnyCalendar {
+        value.to_any()
+    }
+}
+
+impl IntoAnyCalendar for Hijri<hijri::TabularAlgorithm> {
+    #[inline]
+    fn to_any(self) -> AnyCalendar {
+        AnyCalendar::HijriTabular(self)
+    }
+    #[inline]
+    fn kind(&self) -> AnyCalendarKind {
+        match self.0 {
+            hijri::TabularAlgorithm {
+                leap_years: hijri::TabularAlgorithmLeapYears::TypeII,
+                epoch: hijri::TabularAlgorithmEpoch::Friday,
+            } => AnyCalendarKind::HijriTabularTypeIIFriday,
+            hijri::TabularAlgorithm {
+                leap_years: hijri::TabularAlgorithmLeapYears::TypeII,
+                epoch: hijri::TabularAlgorithmEpoch::Thursday,
+            } => AnyCalendarKind::HijriTabularTypeIIThursday,
+        }
+    }
+    #[inline]
+    fn from_any(any: AnyCalendar) -> Result<Self, AnyCalendar> {
+        if let AnyCalendar::HijriTabular(cal) = any {
+            Ok(cal)
+        } else {
+            Err(any)
+        }
+    }
+    #[inline]
+    fn from_any_ref(any: &AnyCalendar) -> Option<&Self> {
+        if let AnyCalendar::HijriTabular(cal) = any {
+            Some(cal)
+        } else {
+            None
+        }
+    }
+    #[inline]
+    fn date_to_any(&self, d: &Self::DateInner) -> AnyDateInner {
+        AnyDateInner::HijriTabular(*d, self.0)
+    }
+}
+
+impl From<Hijri<hijri::TabularAlgorithm>> for AnyCalendar {
+    fn from(value: Hijri<hijri::TabularAlgorithm>) -> AnyCalendar {
+        value.to_any()
+    }
+}
+
+impl IntoAnyCalendar for Hijri<hijri::AstronomicalSimulation> {
+    #[inline]
+    fn to_any(self) -> AnyCalendar {
+        AnyCalendar::HijriSimulated(self)
+    }
+    #[inline]
+    fn kind(&self) -> AnyCalendarKind {
+        match self.0.location {
+            crate::cal::hijri_internal::SimulatedLocation::Mecca => {
+                AnyCalendarKind::HijriSimulatedMecca
+            }
+        }
+    }
+    #[inline]
+    fn from_any(any: AnyCalendar) -> Result<Self, AnyCalendar> {
+        if let AnyCalendar::HijriSimulated(cal) = any {
+            Ok(cal)
+        } else {
+            Err(any)
+        }
+    }
+    #[inline]
+    fn from_any_ref(any: &AnyCalendar) -> Option<&Self> {
+        if let AnyCalendar::HijriSimulated(cal) = any {
+            Some(cal)
+        } else {
+            None
+        }
+    }
+    #[inline]
+    fn date_to_any(&self, d: &Self::DateInner) -> AnyDateInner {
+        AnyDateInner::HijriSimulated(*d)
+    }
+}
+
+impl From<Hijri<hijri::AstronomicalSimulation>> for AnyCalendar {
+    fn from(value: Hijri<hijri::AstronomicalSimulation>) -> AnyCalendar {
+        value.to_any()
+    }
+}
+
+impl IntoAnyCalendar for Hijri<hijri::UmmAlQura> {
+    #[inline]
+    fn to_any(self) -> AnyCalendar {
+        AnyCalendar::HijriUmmAlQura(self)
+    }
+    #[inline]
+    fn kind(&self) -> AnyCalendarKind {
+        AnyCalendarKind::HijriUmmAlQura
+    }
+    #[inline]
+    fn from_any(any: AnyCalendar) -> Result<Self, AnyCalendar> {
+        if let AnyCalendar::HijriUmmAlQura(cal) = any {
+            Ok(cal)
+        } else {
+            Err(any)
+        }
+    }
+    #[inline]
+    fn from_any_ref(any: &AnyCalendar) -> Option<&Self> {
+        if let AnyCalendar::HijriUmmAlQura(cal) = any {
+            Some(cal)
+        } else {
+            None
+        }
+    }
+    #[inline]
+    fn date_to_any(&self, d: &Self::DateInner) -> AnyDateInner {
+        AnyDateInner::HijriUmmAlQura(*d)
+    }
+}
+
+impl From<Hijri<hijri::UmmAlQura>> for AnyCalendar {
+    fn from(value: Hijri<hijri::UmmAlQura>) -> AnyCalendar {
+        value.to_any()
+    }
+}
+
+impl IntoAnyCalendar for Iso {
+    #[inline]
+    fn to_any(self) -> AnyCalendar {
+        AnyCalendar::Iso(Iso)
+    }
+    #[inline]
+    fn kind(&self) -> AnyCalendarKind {
+        AnyCalendarKind::Iso
+    }
+    #[inline]
+    fn from_any(any: AnyCalendar) -> Result<Self, AnyCalendar> {
+        if let AnyCalendar::Iso(cal) = any {
+            Ok(cal)
+        } else {
+            Err(any)
+        }
+    }
+    #[inline]
+    fn from_any_ref(any: &AnyCalendar) -> Option<&Self> {
+        if let AnyCalendar::Iso(cal) = any {
+            Some(cal)
+        } else {
+            None
+        }
+    }
+    #[inline]
+    fn date_to_any(&self, d: &Self::DateInner) -> AnyDateInner {
+        AnyDateInner::Iso(*d)
+    }
+}
+
+impl From<Iso> for AnyCalendar {
+    fn from(value: Iso) -> AnyCalendar {
+        value.to_any()
+    }
+}
+
+impl IntoAnyCalendar for Japanese {
+    #[inline]
+    fn to_any(self) -> AnyCalendar {
+        AnyCalendar::Japanese(self)
+    }
+    #[inline]
+    fn kind(&self) -> AnyCalendarKind {
+        AnyCalendarKind::Japanese
+    }
+    #[inline]
+    fn from_any(any: AnyCalendar) -> Result<Self, AnyCalendar> {
+        if let AnyCalendar::Japanese(cal) = any {
+            Ok(cal)
+        } else {
+            Err(any)
+        }
+    }
+    #[inline]
+    fn from_any_ref(any: &AnyCalendar) -> Option<&Self> {
+        if let AnyCalendar::Japanese(cal) = any {
+            Some(cal)
+        } else {
+            None
+        }
+    }
+    #[inline]
+    fn date_to_any(&self, d: &Self::DateInner) -> AnyDateInner {
+        AnyDateInner::Japanese(*d)
+    }
+}
+
+impl From<Japanese> for AnyCalendar {
+    fn from(value: Japanese) -> AnyCalendar {
+        value.to_any()
+    }
+}
+
+impl IntoAnyCalendar for JapaneseExtended {
+    #[inline]
+    fn to_any(self) -> AnyCalendar {
+        AnyCalendar::JapaneseExtended(self)
+    }
+    #[inline]
+    fn kind(&self) -> AnyCalendarKind {
+        AnyCalendarKind::JapaneseExtended
+    }
+    #[inline]
+    fn from_any(any: AnyCalendar) -> Result<Self, AnyCalendar> {
+        if let AnyCalendar::JapaneseExtended(cal) = any {
+            Ok(cal)
+        } else {
+            Err(any)
+        }
+    }
+    #[inline]
+    fn from_any_ref(any: &AnyCalendar) -> Option<&Self> {
+        if let AnyCalendar::JapaneseExtended(cal) = any {
+            Some(cal)
+        } else {
+            None
+        }
+    }
+    #[inline]
+    fn date_to_any(&self, d: &Self::DateInner) -> AnyDateInner {
+        AnyDateInner::JapaneseExtended(*d)
+    }
+}
+
+impl From<JapaneseExtended> for AnyCalendar {
+    fn from(value: JapaneseExtended) -> AnyCalendar {
+        value.to_any()
+    }
+}
+
+impl IntoAnyCalendar for Persian {
+    #[inline]
+    fn to_any(self) -> AnyCalendar {
+        AnyCalendar::Persian(Persian)
+    }
+    #[inline]
+    fn kind(&self) -> AnyCalendarKind {
+        AnyCalendarKind::Persian
+    }
+    #[inline]
+    fn from_any(any: AnyCalendar) -> Result<Self, AnyCalendar> {
+        if let AnyCalendar::Persian(cal) = any {
+            Ok(cal)
+        } else {
+            Err(any)
+        }
+    }
+    #[inline]
+    fn from_any_ref(any: &AnyCalendar) -> Option<&Self> {
+        if let AnyCalendar::Persian(cal) = any {
+            Some(cal)
+        } else {
+            None
+        }
+    }
+    #[inline]
+    fn date_to_any(&self, d: &Self::DateInner) -> AnyDateInner {
+        AnyDateInner::Persian(*d)
+    }
+}
+
+impl From<Persian> for AnyCalendar {
+    fn from(value: Persian) -> AnyCalendar {
+        value.to_any()
+    }
+}
+
+impl IntoAnyCalendar for Roc {
+    #[inline]
+    fn to_any(self) -> AnyCalendar {
+        AnyCalendar::Roc(Roc)
+    }
+    #[inline]
+    fn kind(&self) -> AnyCalendarKind {
+        AnyCalendarKind::Roc
+    }
+    #[inline]
+    fn from_any(any: AnyCalendar) -> Result<Self, AnyCalendar> {
+        if let AnyCalendar::Roc(cal) = any {
+            Ok(cal)
+        } else {
+            Err(any)
+        }
+    }
+    #[inline]
+    fn from_any_ref(any: &AnyCalendar) -> Option<&Self> {
+        if let AnyCalendar::Roc(cal) = any {
+            Some(cal)
+        } else {
+            None
+        }
+    }
+    #[inline]
+    fn date_to_any(&self, d: &Self::DateInner) -> AnyDateInner {
+        AnyDateInner::Roc(*d)
+    }
+}
+
+impl From<Roc> for AnyCalendar {
+    fn from(value: Roc) -> AnyCalendar {
+        value.to_any()
+    }
+}
+
+#[cfg(test)]
+mod tests {
+    use tinystr::tinystr;
+    use types::MonthCode;
+
+    use super::*;
+    use crate::Ref;
+
+    #[track_caller]
+    fn single_test_roundtrip(
+        calendar: Ref<AnyCalendar>,
+        era: Option<(&str, Option<u8>)>,
+        year: i32,
+        month_code: &str,
+        day: u8,
+    ) {
+        let month = types::MonthCode(month_code.parse().expect("month code must parse"));
+
+        let date = Date::try_new_from_codes(era.map(|x| x.0), year, month, day, calendar)
+            .unwrap_or_else(|e| {
+                panic!(
+                    "Failed to construct date for {} with {era:?}, {year}, {month}, {day}: {e:?}",
+                    calendar.debug_name(),
+                )
+            });
+
+        let roundtrip_year = date.year();
+        let roundtrip_month = date.month().standard_code;
+        let roundtrip_day = date.day_of_month().0;
+
+        assert_eq!(
+            (month, day),
+            (roundtrip_month, roundtrip_day),
+            "Failed to roundtrip for calendar {}",
+            calendar.debug_name()
+        );
+
+        if let Some((era_code, era_index)) = era {
+            let roundtrip_era_year = date.year().era().expect("year type should be era");
+
+            let roundtrip_year = roundtrip_year.era_year_or_related_iso();
+            assert_eq!(
+                (era_code, era_index, year),
+                (
+                    roundtrip_era_year.era.as_str(),
+                    roundtrip_era_year.era_index,
+                    roundtrip_year
+                ),
+                "Failed to roundtrip era for calendar {}",
+                calendar.debug_name()
+            )
+        } else {
+            assert_eq!(
+                year,
+                date.extended_year(),
+                "Failed to roundtrip year for calendar {}",
+                calendar.debug_name()
+            );
+        }
+
+        let iso = date.to_iso();
+        let reconstructed = Date::new_from_iso(iso, calendar);
+        assert_eq!(
+            date, reconstructed,
+            "Failed to roundtrip via iso with {era:?}, {year}, {month}, {day}"
+        )
+    }
+
+    #[track_caller]
+    fn single_test_error(
+        calendar: Ref<AnyCalendar>,
+        era: Option<(&str, Option<u8>)>,
+        year: i32,
+        month_code: &str,
+        day: u8,
+        error: DateError,
+    ) {
+        let month = types::MonthCode(month_code.parse().expect("month code must parse"));
+
+        let date = Date::try_new_from_codes(era.map(|x| x.0), year, month, day, calendar);
+        assert_eq!(
+            date,
+            Err(error),
+            "Construction with {era:?}, {year}, {month}, {day} did not return {error:?}"
+        )
+    }
+
+    #[test]
+    fn buddhist() {
+        let buddhist = AnyCalendar::new(AnyCalendarKind::Buddhist);
+        let buddhist = Ref(&buddhist);
+        single_test_roundtrip(buddhist, Some(("be", Some(0))), 100, "M03", 1);
+        single_test_roundtrip(buddhist, None, 100, "M03", 1);
+        single_test_roundtrip(buddhist, None, -100, "M03", 1);
+        single_test_roundtrip(buddhist, Some(("be", Some(0))), -100, "M03", 1);
+        single_test_error(
+            buddhist,
+            Some(("be", Some(0))),
+            100,
+            "M13",
+            1,
+            DateError::UnknownMonthCode(MonthCode(tinystr!(4, "M13"))),
+        );
+    }
+
+    #[test]
+    fn coptic() {
+        let coptic = AnyCalendar::new(AnyCalendarKind::Coptic);
+        let coptic = Ref(&coptic);
+        single_test_roundtrip(coptic, Some(("am", Some(0))), 100, "M03", 1);
+        single_test_roundtrip(coptic, None, 2000, "M03", 1);
+        single_test_roundtrip(coptic, None, -100, "M03", 1);
+        single_test_roundtrip(coptic, Some(("am", Some(0))), -99, "M03", 1);
+        single_test_roundtrip(coptic, Some(("am", Some(0))), 100, "M13", 1);
+        single_test_error(
+            coptic,
+            Some(("am", Some(0))),
+            100,
+            "M14",
+            1,
+            DateError::UnknownMonthCode(MonthCode(tinystr!(4, "M14"))),
+        );
+    }
+
+    #[test]
+    fn ethiopian() {
+        let ethiopian = AnyCalendar::new(AnyCalendarKind::Ethiopian);
+        let ethiopian = Ref(&ethiopian);
+        single_test_roundtrip(ethiopian, Some(("am", Some(1))), 100, "M03", 1);
+        single_test_roundtrip(ethiopian, None, 2000, "M03", 1);
+        single_test_roundtrip(ethiopian, None, -100, "M03", 1);
+        single_test_roundtrip(ethiopian, Some(("am", Some(1))), 2000, "M13", 1);
+        single_test_roundtrip(ethiopian, Some(("aa", Some(0))), 5400, "M03", 1);
+        // Since #6910, the era range is not enforced in try_from_codes
+        /*
+        single_test_error(
+            ethiopian,
+            Some(("am", Some(0))),
+            0,
+            "M03",
+            1,
+            DateError::Range {
+                field: "year",
+                value: 0,
+                min: 1,
+                max: i32::MAX,
+            },
+        );
+        single_test_error(
+            ethiopian,
+            Some(("aa", Some(0))),
+            5600,
+            "M03",
+            1,
+            DateError::Range {
+                field: "year",
+                value: 5600,
+                min: i32::MIN,
+                max: 5500,
+            },
+        );
+        */
+        single_test_error(
+            ethiopian,
+            Some(("am", Some(0))),
+            100,
+            "M14",
+            1,
+            DateError::UnknownMonthCode(MonthCode(tinystr!(4, "M14"))),
+        );
+    }
+
+    #[test]
+    fn ethiopian_amete_alem() {
+        let ethiopian_amete_alem = AnyCalendar::new(AnyCalendarKind::EthiopianAmeteAlem);
+        let ethiopian_amete_alem = Ref(&ethiopian_amete_alem);
+        single_test_roundtrip(ethiopian_amete_alem, Some(("aa", Some(0))), 7000, "M13", 1);
+        single_test_roundtrip(ethiopian_amete_alem, None, 7000, "M13", 1);
+        single_test_roundtrip(ethiopian_amete_alem, None, -100, "M13", 1);
+        single_test_roundtrip(ethiopian_amete_alem, Some(("aa", Some(0))), 100, "M03", 1);
+        single_test_error(
+            ethiopian_amete_alem,
+            Some(("aa", Some(0))),
+            100,
+            "M14",
+            1,
+            DateError::UnknownMonthCode(MonthCode(tinystr!(4, "M14"))),
+        );
+    }
+
+    #[test]
+    fn gregorian() {
+        let gregorian = AnyCalendar::new(AnyCalendarKind::Gregorian);
+        let gregorian = Ref(&gregorian);
+        single_test_roundtrip(gregorian, Some(("ce", Some(1))), 100, "M03", 1);
+        single_test_roundtrip(gregorian, None, 2000, "M03", 1);
+        single_test_roundtrip(gregorian, None, -100, "M03", 1);
+        single_test_roundtrip(gregorian, Some(("bce", Some(0))), 100, "M03", 1);
+        // Since #6910, the era range is not enforced in try_from_codes
+        /*
+        single_test_error(
+            gregorian,
+            Some(("ce", Some(1))),
+            0,
+            "M03",
+            1,
+            DateError::Range {
+                field: "year",
+                value: 0,
+                min: 1,
+                max: i32::MAX,
+            },
+        );
+        single_test_error(
+            gregorian,
+            Some(("bce", Some(0))),
+            0,
+            "M03",
+            1,
+            DateError::Range {
+                field: "year",
+                value: 0,
+                min: 1,
+                max: i32::MAX,
+            },
+        );
+        */
+        single_test_error(
+            gregorian,
+            Some(("bce", Some(0))),
+            100,
+            "M13",
+            1,
+            DateError::UnknownMonthCode(MonthCode(tinystr!(4, "M13"))),
+        );
+    }
+
+    #[test]
+    fn indian() {
+        let indian = AnyCalendar::new(AnyCalendarKind::Indian);
+        let indian = Ref(&indian);
+        single_test_roundtrip(indian, Some(("shaka", Some(0))), 100, "M03", 1);
+        single_test_roundtrip(indian, None, 2000, "M12", 1);
+        single_test_roundtrip(indian, None, -100, "M03", 1);
+        single_test_roundtrip(indian, Some(("shaka", Some(0))), 0, "M03", 1);
+        single_test_error(
+            indian,
+            Some(("shaka", Some(0))),
+            100,
+            "M13",
+            1,
+            DateError::UnknownMonthCode(MonthCode(tinystr!(4, "M13"))),
+        );
+    }
+
+    #[test]
+    fn chinese_traditional() {
+        let chinese_traditional = AnyCalendar::new(AnyCalendarKind::Chinese);
+        let chinese_traditional = Ref(&chinese_traditional);
+        single_test_roundtrip(chinese_traditional, None, 400, "M02", 5);
+        single_test_roundtrip(chinese_traditional, None, 4660, "M07", 29);
+        single_test_roundtrip(chinese_traditional, None, -100, "M11", 12);
+        single_test_error(
+            chinese_traditional,
+            None,
+            4658,
+            "M13",
+            1,
+            DateError::UnknownMonthCode(MonthCode(tinystr!(4, "M13"))),
+        );
+    }
+
+    #[test]
+    fn korean_traditional() {
+        let korean_traditional = AnyCalendar::new(AnyCalendarKind::Dangi);
+        let korean_traditional = Ref(&korean_traditional);
+        single_test_roundtrip(korean_traditional, None, 400, "M02", 5);
+        single_test_roundtrip(korean_traditional, None, 4660, "M08", 29);
+        single_test_roundtrip(korean_traditional, None, -1300, "M11", 12);
+        single_test_error(
+            korean_traditional,
+            None,
+            10393,
+            "M00L",
+            1,
+            DateError::UnknownMonthCode(MonthCode(tinystr!(4, "M00L"))),
+        );
+    }
+
+    #[test]
+    fn japanese() {
+        let japanese = AnyCalendar::new(AnyCalendarKind::Japanese);
+        let japanese = Ref(&japanese);
+        single_test_roundtrip(japanese, Some(("reiwa", None)), 3, "M03", 1);
+        single_test_roundtrip(japanese, Some(("heisei", None)), 6, "M12", 1);
+        single_test_roundtrip(japanese, Some(("meiji", None)), 10, "M03", 1);
+        single_test_roundtrip(japanese, Some(("ce", None)), 1000, "M03", 1);
+        single_test_roundtrip(japanese, None, 1000, "M03", 1);
+        single_test_roundtrip(japanese, None, -100, "M03", 1);
+        single_test_roundtrip(japanese, None, 2024, "M03", 1);
+        single_test_roundtrip(japanese, Some(("bce", None)), 10, "M03", 1);
+        // Since #6910, the era range is not enforced in try_from_codes
+        /*
+        single_test_error(
+            japanese,
+            Some(("ce", None)),
+            0,
+            "M03",
+            1,
+            DateError::Range {
+                field: "year",
+                value: 0,
+                min: 1,
+                max: i32::MAX,
+            },
+        );
+        single_test_error(
+            japanese,
+            Some(("bce", Some(0))),
+            0,
+            "M03",
+            1,
+            DateError::Range {
+                field: "year",
+                value: 0,
+                min: 1,
+                max: i32::MAX,
+            },
+        );
+        */
+        single_test_error(
+            japanese,
+            Some(("reiwa", None)),
+            2,
+            "M13",
+            1,
+            DateError::UnknownMonthCode(MonthCode(tinystr!(4, "M13"))),
+        );
+    }
+
+    #[test]
+    fn japanese_extended() {
+        let japanese_extended = AnyCalendar::new(AnyCalendarKind::JapaneseExtended);
+        let japanese_extended = Ref(&japanese_extended);
+        single_test_roundtrip(japanese_extended, Some(("reiwa", None)), 3, "M03", 1);
+        single_test_roundtrip(japanese_extended, Some(("heisei", None)), 6, "M12", 1);
+        single_test_roundtrip(japanese_extended, Some(("meiji", None)), 10, "M03", 1);
+        single_test_roundtrip(
+            japanese_extended,
+            Some(("tenpyokampo-749", None)),
+            1,
+            "M04",
+            20,
+        );
+        single_test_roundtrip(japanese_extended, Some(("ce", None)), 100, "M03", 1);
+        single_test_roundtrip(japanese_extended, Some(("bce", None)), 10, "M03", 1);
+        // Since #6910, the era range is not enforced in try_from_codes
+        /*
+        single_test_error(
+            japanext,
+            Some(("ce", None)),
+            0,
+            "M03",
+            1,
+            DateError::Range {
+                field: "year",
+                value: 0,
+                min: 1,
+                max: i32::MAX,
+            },
+        );
+        single_test_error(
+            japanext,
+            Some(("bce", Some(0))),
+            0,
+            "M03",
+            1,
+            DateError::Range {
+                field: "year",
+                value: 0,
+                min: 1,
+                max: i32::MAX,
+            },
+        );
+        */
+        single_test_error(
+            japanese_extended,
+            Some(("reiwa", None)),
+            2,
+            "M13",
+            1,
+            DateError::UnknownMonthCode(MonthCode(tinystr!(4, "M13"))),
+        );
+    }
+
+    #[test]
+    fn persian() {
+        let persian = AnyCalendar::new(AnyCalendarKind::Persian);
+        let persian = Ref(&persian);
+        single_test_roundtrip(persian, Some(("ap", Some(0))), 477, "M03", 1);
+        single_test_roundtrip(persian, None, 2083, "M07", 21);
+        single_test_roundtrip(persian, None, -100, "M07", 21);
+        single_test_roundtrip(persian, Some(("ap", Some(0))), 1600, "M12", 20);
+        single_test_error(
+            persian,
+            Some(("ap", Some(0))),
+            100,
+            "M9",
+            1,
+            DateError::UnknownMonthCode(MonthCode(tinystr!(4, "M9"))),
+        );
+    }
+
+    #[test]
+    fn hebrew() {
+        let hebrew = AnyCalendar::new(AnyCalendarKind::Hebrew);
+        let hebrew = Ref(&hebrew);
+        single_test_roundtrip(hebrew, Some(("am", Some(0))), 5773, "M03", 1);
+        single_test_roundtrip(hebrew, None, 4993, "M07", 21);
+        single_test_roundtrip(hebrew, None, -100, "M07", 21);
+        single_test_roundtrip(hebrew, Some(("am", Some(0))), 5012, "M12", 20);
+        single_test_error(
+            hebrew,
+            Some(("am", Some(0))),
+            100,
+            "M9",
+            1,
+            DateError::UnknownMonthCode(MonthCode(tinystr!(4, "M9"))),
+        );
+    }
+
+    #[test]
+    fn roc() {
+        let roc = AnyCalendar::new(AnyCalendarKind::Roc);
+        let roc = Ref(&roc);
+        single_test_roundtrip(roc, Some(("roc", Some(1))), 10, "M05", 3);
+        single_test_roundtrip(roc, Some(("broc", Some(0))), 15, "M01", 10);
+        single_test_roundtrip(roc, None, 100, "M10", 30);
+        single_test_roundtrip(roc, None, -100, "M10", 30);
+
+        let hijri_simulated: AnyCalendar = AnyCalendar::new(AnyCalendarKind::HijriSimulatedMecca);
+        let hijri_simulated = Ref(&hijri_simulated);
+        single_test_roundtrip(hijri_simulated, Some(("ah", Some(0))), 477, "M03", 1);
+        single_test_roundtrip(hijri_simulated, None, 2083, "M07", 21);
+        single_test_roundtrip(hijri_simulated, None, -100, "M07", 21);
+        single_test_roundtrip(hijri_simulated, Some(("ah", Some(0))), 1600, "M12", 20);
+        single_test_error(
+            hijri_simulated,
+            Some(("ah", Some(0))),
+            100,
+            "M9",
+            1,
+            DateError::UnknownMonthCode(MonthCode(tinystr!(4, "M9"))),
+        );
+    }
+
+    #[test]
+    fn hijri_tabular_friday() {
+        let hijri_tabular_friday: AnyCalendar =
+            AnyCalendar::new(AnyCalendarKind::HijriTabularTypeIIFriday);
+        let hijri_tabular_friday = Ref(&hijri_tabular_friday);
+        single_test_roundtrip(hijri_tabular_friday, Some(("ah", Some(0))), 477, "M03", 1);
+        single_test_roundtrip(hijri_tabular_friday, None, 2083, "M07", 21);
+        single_test_roundtrip(hijri_tabular_friday, None, -100, "M07", 21);
+        single_test_roundtrip(hijri_tabular_friday, Some(("ah", Some(0))), 1600, "M12", 20);
+        single_test_error(
+            hijri_tabular_friday,
+            Some(("ah", Some(0))),
+            100,
+            "M9",
+            1,
+            DateError::UnknownMonthCode(MonthCode(tinystr!(4, "M9"))),
+        );
+    }
+
+    #[test]
+    fn hijri_umm_al_qura() {
+        let hijri_umm_al_qura: AnyCalendar = AnyCalendar::new(AnyCalendarKind::HijriUmmAlQura);
+        let hijri_umm_al_qura = Ref(&hijri_umm_al_qura);
+        single_test_roundtrip(hijri_umm_al_qura, Some(("ah", Some(0))), 477, "M03", 1);
+        single_test_roundtrip(hijri_umm_al_qura, None, 2083, "M07", 21);
+        single_test_roundtrip(hijri_umm_al_qura, None, -100, "M07", 21);
+        single_test_roundtrip(hijri_umm_al_qura, Some(("ah", Some(0))), 1600, "M12", 20);
+        single_test_error(
+            hijri_umm_al_qura,
+            Some(("ah", Some(0))),
+            100,
+            "M9",
+            1,
+            DateError::UnknownMonthCode(MonthCode(tinystr!(4, "M9"))),
+        );
+    }
+
+    #[test]
+    fn hijri_tabular_thursday() {
+        let hijri_tabular_thursday: AnyCalendar =
+            AnyCalendar::new(AnyCalendarKind::HijriTabularTypeIIThursday);
+        let hijri_tabular_thursday = Ref(&hijri_tabular_thursday);
+        single_test_roundtrip(hijri_tabular_thursday, Some(("ah", Some(0))), 477, "M03", 1);
+        single_test_roundtrip(hijri_tabular_thursday, None, 2083, "M07", 21);
+        single_test_roundtrip(hijri_tabular_thursday, None, -100, "M07", 21);
+        single_test_roundtrip(
+            hijri_tabular_thursday,
+            Some(("ah", Some(0))),
+            1600,
+            "M12",
+            20,
+        );
+        single_test_error(
+            hijri_tabular_thursday,
+            Some(("ah", Some(0))),
+            100,
+            "M9",
+            1,
+            DateError::UnknownMonthCode(MonthCode(tinystr!(4, "M9"))),
+        );
+    }
+
+    #[test]
+    fn iso() {
+        let iso = AnyCalendar::new(AnyCalendarKind::Iso);
+        let iso = Ref(&iso);
+        single_test_roundtrip(iso, Some(("default", Some(0))), 100, "M03", 1);
+        single_test_roundtrip(iso, None, 2000, "M03", 1);
+        single_test_roundtrip(iso, None, -100, "M03", 1);
+        single_test_roundtrip(iso, Some(("default", Some(0))), -100, "M03", 1);
+        single_test_error(
+            iso,
+            Some(("default", Some(0))),
+            100,
+            "M13",
+            1,
+            DateError::UnknownMonthCode(MonthCode(tinystr!(4, "M13"))),
+        );
+    }
+}