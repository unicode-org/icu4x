--- conflicted
+++ resolved
@@ -607,15 +607,9 @@
                     HijriTabularEpoch::Friday,
                 ))
             }
-<<<<<<< HEAD
-            AnyCalendarKind::HijriSimulatedMecca => AnyCalendar::HijriSimulated(
-                Hijri::try_new_simulated_mecca_with_buffer_provider(provider)?,
-            ),
-=======
             AnyCalendarKind::HijriSimulatedMecca => {
-                AnyCalendar::HijriSimulated(HijriSimulated::new_mecca())
-            }
->>>>>>> ea2d2363
+                AnyCalendar::HijriSimulated(Hijri::new_simulated_mecca())
+            }
             AnyCalendarKind::HijriTabularTypeIIThursday => {
                 AnyCalendar::HijriTabular(Hijri::new_tabular(
                     crate::cal::hijri::HijriTabularLeapYears::TypeII,
@@ -665,11 +659,7 @@
                 ))
             }
             AnyCalendarKind::HijriSimulatedMecca => {
-<<<<<<< HEAD
-                AnyCalendar::HijriSimulated(Hijri::try_new_simulated_mecca_unstable(provider)?)
-=======
-                AnyCalendar::HijriSimulated(HijriSimulated::new_mecca())
->>>>>>> ea2d2363
+                AnyCalendar::HijriSimulated(Hijri::new_simulated_mecca())
             }
             AnyCalendarKind::HijriTabularTypeIIThursday => {
                 AnyCalendar::HijriTabular(Hijri::new_tabular(
@@ -842,9 +832,7 @@
                 HijriTabularEpoch::Friday,
             )
             .debug_name(),
-            AnyCalendarKind::HijriSimulatedMecca => {
-                Hijri::new_simulated_mecca_always_calculating().debug_name()
-            }
+            AnyCalendarKind::HijriSimulatedMecca => Hijri::new_simulated_mecca().debug_name(),
             AnyCalendarKind::HijriTabularTypeIIThursday => Hijri::new_tabular(
                 crate::cal::hijri::HijriTabularLeapYears::TypeII,
                 HijriTabularEpoch::Thursday,
