--- conflicted
+++ resolved
@@ -207,9 +207,11 @@
             &Self::Gregorian(ref $cal_matched) => AnyDateInner::Gregorian($e),
             &Self::Hebrew(ref $cal_matched) => AnyDateInner::Hebrew($e),
             &Self::Indian(ref $cal_matched) => AnyDateInner::Indian($e),
-            &Self::HijriCivil(ref $cal_matched) => AnyDateInner::HijriCivil($e),
             &Self::HijriObservational(ref $cal_matched) => AnyDateInner::HijriObservational($e),
-            &Self::HijriTabular(ref $cal_matched) => AnyDateInner::HijriTabular($e),
+            &Self::HijriTabularCivil(ref $cal_matched) => AnyDateInner::HijriTabularCivil($e),
+            &Self::HijriTabularAstronomical(ref $cal_matched) => {
+                AnyDateInner::HijriTabularAstronomical($e)
+            }
             &Self::HijriUmmAlQura(ref $cal_matched) => AnyDateInner::HijriUmmAlQura($e),
             &Self::Iso(ref $cal_matched) => AnyDateInner::Iso($e),
             &Self::Japanese(ref $cal_matched) => AnyDateInner::Japanese($e),
@@ -229,83 +231,6 @@
         month_code: types::MonthCode,
         day: u8,
     ) -> Result<Self::DateInner, DateError> {
-<<<<<<< HEAD
-        let ret = match *self {
-            Self::Buddhist(ref c) => {
-                AnyDateInner::Buddhist(c.date_from_codes(era, year, month_code, day)?)
-            }
-            Self::Chinese(ref c) => {
-                AnyDateInner::Chinese(c.date_from_codes(era, year, month_code, day)?)
-            }
-            Self::Coptic(ref c) => {
-                AnyDateInner::Coptic(c.date_from_codes(era, year, month_code, day)?)
-            }
-            Self::Dangi(ref c) => {
-                AnyDateInner::Dangi(c.date_from_codes(era, year, month_code, day)?)
-            }
-            Self::Ethiopian(ref c) => {
-                AnyDateInner::Ethiopian(c.date_from_codes(era, year, month_code, day)?)
-            }
-            Self::Gregorian(ref c) => {
-                AnyDateInner::Gregorian(c.date_from_codes(era, year, month_code, day)?)
-            }
-            Self::Hebrew(ref c) => {
-                AnyDateInner::Hebrew(c.date_from_codes(era, year, month_code, day)?)
-            }
-            Self::Indian(ref c) => {
-                AnyDateInner::Indian(c.date_from_codes(era, year, month_code, day)?)
-            }
-            Self::HijriTabularCivil(ref c) => {
-                AnyDateInner::HijriTabularCivil(c.date_from_codes(era, year, month_code, day)?)
-            }
-            Self::HijriObservational(ref c) => {
-                AnyDateInner::HijriObservational(c.date_from_codes(era, year, month_code, day)?)
-            }
-            Self::HijriTabularAstronomical(ref c) => AnyDateInner::HijriTabularAstronomical(
-                c.date_from_codes(era, year, month_code, day)?,
-            ),
-            Self::HijriUmmAlQura(ref c) => {
-                AnyDateInner::HijriUmmAlQura(c.date_from_codes(era, year, month_code, day)?)
-            }
-            Self::Iso(ref c) => AnyDateInner::Iso(c.date_from_codes(era, year, month_code, day)?),
-            Self::Japanese(ref c) => {
-                AnyDateInner::Japanese(c.date_from_codes(era, year, month_code, day)?)
-            }
-            Self::JapaneseExtended(ref c) => {
-                AnyDateInner::JapaneseExtended(c.date_from_codes(era, year, month_code, day)?)
-            }
-            Self::Persian(ref c) => {
-                AnyDateInner::Persian(c.date_from_codes(era, year, month_code, day)?)
-            }
-            Self::Roc(ref c) => AnyDateInner::Roc(c.date_from_codes(era, year, month_code, day)?),
-        };
-        Ok(ret)
-    }
-    fn date_from_iso(&self, iso: Date<Iso>) -> AnyDateInner {
-        match *self {
-            Self::Buddhist(ref c) => AnyDateInner::Buddhist(c.date_from_iso(iso)),
-            Self::Chinese(ref c) => AnyDateInner::Chinese(c.date_from_iso(iso)),
-            Self::Coptic(ref c) => AnyDateInner::Coptic(c.date_from_iso(iso)),
-            Self::Dangi(ref c) => AnyDateInner::Dangi(c.date_from_iso(iso)),
-            Self::Ethiopian(ref c) => AnyDateInner::Ethiopian(c.date_from_iso(iso)),
-            Self::Gregorian(ref c) => AnyDateInner::Gregorian(c.date_from_iso(iso)),
-            Self::Hebrew(ref c) => AnyDateInner::Hebrew(c.date_from_iso(iso)),
-            Self::Indian(ref c) => AnyDateInner::Indian(c.date_from_iso(iso)),
-            Self::HijriTabularCivil(ref c) => AnyDateInner::HijriTabularCivil(c.date_from_iso(iso)),
-            Self::HijriObservational(ref c) => {
-                AnyDateInner::HijriObservational(c.date_from_iso(iso))
-            }
-            Self::HijriTabularAstronomical(ref c) => {
-                AnyDateInner::HijriTabularAstronomical(c.date_from_iso(iso))
-            }
-            Self::HijriUmmAlQura(ref c) => AnyDateInner::HijriUmmAlQura(c.date_from_iso(iso)),
-            Self::Iso(ref c) => AnyDateInner::Iso(c.date_from_iso(iso)),
-            Self::Japanese(ref c) => AnyDateInner::Japanese(c.date_from_iso(iso)),
-            Self::JapaneseExtended(ref c) => AnyDateInner::JapaneseExtended(c.date_from_iso(iso)),
-            Self::Persian(ref c) => AnyDateInner::Persian(c.date_from_iso(iso)),
-            Self::Roc(ref c) => AnyDateInner::Roc(c.date_from_iso(iso)),
-        }
-=======
         Ok(match_cal!(match self: (c) => c.from_codes(era, year, month_code, day)?))
     }
 
@@ -319,7 +244,6 @@
 
     fn to_rata_die(&self, date: &Self::DateInner) -> calendrical_calculations::rata_die::RataDie {
         match_cal_and_date!(match (self, date): (c, d) => c.to_rata_die(d))
->>>>>>> ca0313b5
     }
 
     fn to_iso(&self, date: &Self::DateInner) -> IsoDateInner {
@@ -358,33 +282,22 @@
             (Self::Gregorian(c), AnyDateInner::Gregorian(ref mut d)) => {
                 c.offset_date(d, offset.cast_unit())
             }
-<<<<<<< HEAD
-            (Self::HijriTabularCivil(c), &mut AnyDateInner::HijriTabularCivil(ref mut d)) => {
-=======
             (Self::Hebrew(c), AnyDateInner::Hebrew(ref mut d)) => {
->>>>>>> ca0313b5
                 c.offset_date(d, offset.cast_unit())
             }
             (Self::Indian(c), AnyDateInner::Indian(ref mut d)) => {
                 c.offset_date(d, offset.cast_unit())
             }
-<<<<<<< HEAD
+            (Self::HijriTabularCivil(c), AnyDateInner::HijriTabularCivil(ref mut d)) => {
+                c.offset_date(d, offset.cast_unit())
+            }
+            (Self::HijriObservational(c), AnyDateInner::HijriObservational(ref mut d)) => {
+                c.offset_date(d, offset.cast_unit())
+            }
             (
                 Self::HijriTabularAstronomical(c),
-                &mut AnyDateInner::HijriTabularAstronomical(ref mut d),
+                AnyDateInner::HijriTabularAstronomical(ref mut d),
             ) => c.offset_date(d, offset.cast_unit()),
-            (Self::HijriUmmAlQura(c), &mut AnyDateInner::HijriUmmAlQura(ref mut d)) => {
-=======
-            (Self::HijriCivil(c), AnyDateInner::HijriCivil(ref mut d)) => {
-                c.offset_date(d, offset.cast_unit())
-            }
-            (Self::HijriObservational(c), AnyDateInner::HijriObservational(ref mut d)) => {
->>>>>>> ca0313b5
-                c.offset_date(d, offset.cast_unit())
-            }
-            (Self::HijriTabular(c), AnyDateInner::HijriTabular(ref mut d)) => {
-                c.offset_date(d, offset.cast_unit())
-            }
             (Self::HijriUmmAlQura(c), AnyDateInner::HijriUmmAlQura(ref mut d)) => {
                 c.offset_date(d, offset.cast_unit())
             }
