// This file is part of ICU4X. For terms of use, please see the file
// called LICENSE at the top level of the ICU4X source tree
// (online at: https://github.com/unicode-org/icu4x/blob/main/LICENSE ).

//! This module contains types and traits for use in the Chinese traditional lunar calendar,
//! as well as in related and derived calendars such as the Korean and Vietnamese lunar calendars.
//!
//! ```rust
//! use icu::calendar::{chinese::Chinese, Iso, Date};
//!
//! let iso_date = Date::try_new_iso_date(2023, 6, 23).unwrap();
//! let chinese_date = Date::new_from_iso(iso_date, Chinese);
//! // TODO: When Korean and Vietnamese are added, put example code here as well.
//!
//! assert_eq!(chinese_date.year().number, 4660);
//! assert_eq!(chinese_date.year().related_iso, Some(2023));
//! assert_eq!(chinese_date.year().cyclic, Some(40));
//! assert_eq!(chinese_date.month().ordinal, 6);
//! assert_eq!(chinese_date.day_of_month().0, 6);
//! ```

use crate::{
    astronomy::{self, Astronomical, Location, MEAN_SYNODIC_MONTH, MEAN_TROPICAL_YEAR},
    calendar_arithmetic::{
        ArithmeticDate, CalendarArithmetic, MAX_ITERS_FOR_DAYS_OF_YEAR,
        MAX_ITERS_FOR_MONTHS_OF_YEAR,
    },
    helpers::{adjusted_rem_euclid, i64_to_i32, quotient, I32Result},
    rata_die::RataDie,
    types::Moment,
    Calendar, Date,
};

/// The trait ChineseBased is used by Chinese-based calendars to perform computations shared by such calendar.
/// To do so, calendars should:
///
/// - Implement `fn location` by providing a location at which observations of the moon are recorded, which
/// may change over time (the zone is important, long, lat, and elevation are not relevant for these calculations)
/// - Define `const EPOCH` as a `RataDie` marking the start date of the era of the Calendar for internal use,
/// which may not accurately reflect how years or eras are marked traditionally or seen by end-users
/// - Implement `fn new_chinese_based_date` by taking a year, month, and day in a Chinese-based calendar and
/// returning a Date of the relevant Calendar type.
///
/// For an example of how to use this trait, see `impl ChineseBased for Chinese` in [`Chinese`].
pub(crate) trait ChineseBased: CalendarArithmetic + Sized {
    /// Given a fixed date, return the location used for observations of the new moon in order to
    /// calculate the beginning of months. For multiple Chinese-based lunar calendars, this has
    /// changed over the years, and can cause differences in calendar date.
    fn location(fixed: RataDie) -> Location;

    /// The RataDie of the beginning of the epoch used for internal computation; this may not
    /// reflect traditional methods of year-tracking or eras, since Chinese-based calendars
    /// may not track years ordinally in the same way many western calendars do.
    const EPOCH: RataDie;

    /// Given a year, month, and day, create a Date<C> where C is a Chinese-based calendar.
    ///
    /// This function should just call try_new_C_date where C is the name of the calendar.
    fn new_chinese_based_date(year: i32, month: u8, day: u8) -> Date<Self>;
}

/// Chinese-based calendars define DateInner as a calendar-specific struct wrapping ChineseBasedDateInner.
#[derive(Copy, Clone, Debug, Hash, Eq, PartialEq, PartialOrd, Ord)]
pub(crate) struct ChineseBasedDateInner<C: ChineseBased>(pub(crate) ArithmeticDate<C>);

impl<C: ChineseBased + CalendarArithmetic> ChineseBasedDateInner<C> {
    /// Get the current major solar term of a fixed date, output as an integer from 1..=12.
    ///
    /// Based on functions from _Calendrical Calculations_ by Reingold & Dershowitz.
    /// Lisp reference code: https://github.com/EdReingold/calendar-code2/blob/main/calendar.l#L5273-L5281
    pub(crate) fn major_solar_term_from_fixed(date: RataDie) -> i32 {
        // TODO: Make this an unsigned int (the size isn't super important, but could fit in a u8)
        let moment: Moment = date.as_moment();
        let location = C::location(date);
        let universal: Moment = Location::universal_from_standard(moment, location);
        let solar_longitude = i64_to_i32(Astronomical::solar_longitude(universal) as i64);
        debug_assert!(
            matches!(solar_longitude, I32Result::WithinRange(_)),
            "Solar longitude should be in range of i32"
        );
        let s = solar_longitude.saturate();
        adjusted_rem_euclid(2 + quotient(s, 30), 12)
    }

    /// Returns true if the month of a given fixed date does not have a major solar term,
    /// false otherwise.
    ///
    /// Based on functions from _Calendrical Calculations_ by Reingold & Dershowitz.
    /// Lisp reference code: https://github.com/EdReingold/calendar-code2/blob/main/calendar.l#L5345-L5351
    pub(crate) fn no_major_solar_term(date: RataDie) -> bool {
        Self::major_solar_term_from_fixed(date)
            == Self::major_solar_term_from_fixed(Self::new_moon_on_or_after((date + 1).as_moment()))
    }

    /// Get the current minor solar term of a fixed date, output as an integer from 1..=12.
    ///
    /// Based on functions from _Calendrical Calculations_ by Reingold & Dershowitz.
    /// Lisp reference code: https://github.com/EdReingold/calendar-code2/blob/main/calendar.l#L5303-L5316
    pub(crate) fn minor_solar_term_from_fixed(date: RataDie) -> i32 {
        let moment: Moment = date.as_moment();
        let location = C::location(date);
        let universal: Moment = Location::universal_from_standard(moment, location);
        let solar_longitude = i64_to_i32(Astronomical::solar_longitude(universal) as i64);
        debug_assert!(
            matches!(solar_longitude, I32Result::WithinRange(_)),
            "Solar longitude should be in range of i32"
        );
        let s = solar_longitude.saturate();
        adjusted_rem_euclid(3 + quotient(s - 15, 30), 12)
    }

    /// The fixed date in standard time at the observation location of the next new moon on or after a given Moment.
    ///
    /// Based on functions from _Calendrical Calculations_ by Reingold & Dershowitz.
    /// Lisp reference code: https://github.com/EdReingold/calendar-code2/blob/main/calendar.l#L5329-L5338
    pub(crate) fn new_moon_on_or_after(moment: Moment) -> RataDie {
        let new_moon_moment = Astronomical::new_moon_at_or_after(Self::midnight(moment));
        let location = C::location(new_moon_moment.as_rata_die());
        Location::standard_from_universal(new_moon_moment, location).as_rata_die()
    }

    /// The fixed date in standard time at the observation location of the previous new moon before a given Moment.
    ///
    /// Based on functions from _Calendrical Calculations_ by Reingold & Dershowitz.
    /// Lisp reference code: https://github.com/EdReingold/calendar-code2/blob/main/calendar.l#L5318-L5327
    pub(crate) fn new_moon_before(moment: Moment) -> RataDie {
        let new_moon_moment = Astronomical::new_moon_before(Self::midnight(moment));
        let location = C::location(new_moon_moment.as_rata_die());
        Location::standard_from_universal(new_moon_moment, location).as_rata_die()
    }

    /// Universal time of midnight at start of a Moment's day at the observation location
    ///
    /// Based on functions from _Calendrical Calculations_ by Reingold & Dershowitz.
    /// Lisp reference code: https://github.com/EdReingold/calendar-code2/blob/main/calendar.l#L5353-L5357
    pub(crate) fn midnight(moment: Moment) -> Moment {
        Location::universal_from_standard(moment, C::location(moment.as_rata_die()))
    }

    /// Determines the fixed date of the lunar new year in the sui4 (solar year based on the winter solstice)
    /// which contains the fixed date passed as an argument.
    ///
    /// Based on functions from _Calendrical Calculations_ by Reingold & Dershowitz.
    /// Lisp reference code: https://github.com/EdReingold/calendar-code2/blob/main/calendar.l#L5370-L5394
    pub(crate) fn new_year_in_sui(date: RataDie) -> RataDie {
        let prior_solstice = Self::winter_solstice_on_or_before(date); // s1
        let following_solstice = Self::winter_solstice_on_or_before(prior_solstice + 370); // s2
        let month_after_eleventh = Self::new_moon_on_or_after((prior_solstice + 1).as_moment()); // m12
        let month_after_twelfth =
            Self::new_moon_on_or_after((month_after_eleventh + 1).as_moment()); // m13
        let next_eleventh_month = Self::new_moon_before((following_solstice + 1).as_moment()); // next-m11
        let lhs_argument =
            libm::round((next_eleventh_month - month_after_eleventh) as f64 / MEAN_SYNODIC_MONTH)
                as i64;
        if lhs_argument == 12
            && (Self::no_major_solar_term(month_after_eleventh)
                || Self::no_major_solar_term(month_after_twelfth))
        {
            Self::new_moon_on_or_after((month_after_twelfth + 1).as_moment())
        } else {
            month_after_twelfth
        }
    }

    /// Get the moment of the nearest winter solstice on or before a given fixed date
    ///
    /// Based on functions from _Calendrical Calculations_ by Reingold & Dershowitz.
    /// Lisp reference code: https://github.com/EdReingold/calendar-code2/blob/main/calendar.l#L5359-L5368
    pub(crate) fn winter_solstice_on_or_before(date: RataDie) -> RataDie {
        let approx = Astronomical::estimate_prior_solar_longitude(
            astronomy::WINTER,
            Self::midnight((date + 1).as_moment()),
        );
        let mut iters = 0;
        let mut day = Moment::new(libm::floor(approx.inner() - 1.0));
        while iters < MAX_ITERS_FOR_DAYS_OF_YEAR
            && astronomy::WINTER >= Astronomical::solar_longitude(Self::midnight(day + 1.0))
        {
            iters += 1;
            day += 1.0;
        }
        debug_assert!(
            iters < MAX_ITERS_FOR_DAYS_OF_YEAR,
            "Number of iterations was higher than expected"
        );
        day.as_rata_die()
    }

    /// Get the fixed date of the nearest Lunar New Year on or before a given fixed date.
    ///
    /// Based on functions from _Calendrical Calculations_ by Reingold & Dershowitz.
    /// Lisp reference code: https://github.com/EdReingold/calendar-code2/blob/main/calendar.l#L5396-L5405
    pub(crate) fn new_year_on_or_before_fixed_date(date: RataDie) -> RataDie {
        let new_year = Self::new_year_in_sui(date);
        if date >= new_year {
            new_year
        } else {
            Self::new_year_in_sui(date - 180)
        }
    }

    /// Get a Date<C> from a fixed date
    ///
    /// Months are calculated by iterating through the dates of new moons until finding the last month which
    /// does not exceed the given fixed date. The day of month is calculated by subtracting the fixed date
    /// from the fixed date of the beginning of the month.
    ///
    /// The calculation for `elapsed_years` in this function is based on code from _Calendrical Calculations_ by Reingold & Dershowitz.
    /// Lisp reference code: https://github.com/EdReingold/calendar-code2/blob/main/calendar.l#L5414-L5459
    pub(crate) fn chinese_based_date_from_fixed(date: RataDie) -> Date<C> {
<<<<<<< HEAD
        let new_year = Self::new_year_on_or_before_fixed_date(date);
        let elapsed_years =
            libm::floor(1.5 - 1.0 / 12.0 + ((new_year - C::EPOCH) as f64) / MEAN_TROPICAL_YEAR)
                as i64;
        let year = match i64_to_i32(elapsed_years) {
            I32Result::BelowMin(_) => {
                return Self::min_chinese_based_date();
            }
            I32Result::AboveMax(_) => {
                return Self::max_chinese_based_date();
            }
            I32Result::WithinRange(y) => y,
        };
=======
        let first_day_of_year = Self::new_year_on_or_before_fixed_date(date);
        let year_float = libm::floor(
            1.5 - 1.0 / 12.0 + ((first_day_of_year - C::EPOCH) as f64) / MEAN_TROPICAL_YEAR,
        );
        let year_int = i64_to_i32(year_float as i64);
        debug_assert!(
            matches!(year_int, I32Result::WithinRange(_)),
            "Year should be in range of i32"
        );
        let year = year_int.saturate();
>>>>>>> 7864ad21
        let mut month = 1;
        let max_months = 14;
        let mut cur_month = first_day_of_year;
        let mut next_month = Self::new_moon_on_or_after((cur_month + 1).as_moment());
        while next_month <= date && month < max_months {
            month += 1;
            cur_month = next_month;
            next_month = Self::new_moon_on_or_after((cur_month + 1).as_moment());
        }
        debug_assert!(month < max_months, "Unexpectedly large number of months");
        let day = (date - cur_month + 1) as u8;
        C::new_chinese_based_date(year, month, day)
    }

    /// The minimum possible ChineseBasedDate given the minimum values of
    /// year, month, and day fields in ArithmeticDate
    fn min_chinese_based_date() -> Date<C> {
        let min_arithmetic: ArithmeticDate<C> = ArithmeticDate::min_date();
        let year = min_arithmetic.year;
        let month = min_arithmetic.month;
        let day = min_arithmetic.day;
        C::new_chinese_based_date(year, month, day)
    }

    /// The maximum possible ChineseBasedDate given the maximum values of
    /// year, month, and day fields in ArithmeticDate
    fn max_chinese_based_date() -> Date<C> {
        let max_arithmetic: ArithmeticDate<C> = ArithmeticDate::max_date();
        let year = max_arithmetic.year;
        let month = max_arithmetic.month;
        let day = max_arithmetic.day;
        C::new_chinese_based_date(year, month, day)
    }

    /// Get a RataDie from a ChineseBasedDateInner
    ///
    /// This finds the RataDie of the new year of the year given, then finds the RataDie of the new moon
    /// (beginning of the month) of the month given, then adds the necessary number of days.
    pub(crate) fn fixed_from_chinese_based_date_inner(date: ChineseBasedDateInner<C>) -> RataDie {
        let year = date.0.year;
        let month = date.0.month as i64;
        let day = date.0.day as i64;
        let mid_year = Self::fixed_mid_year_from_year(year);
        let first_day_of_year = Self::new_year_on_or_before_fixed_date(mid_year);
        let month_approx = first_day_of_year + (month - 1) * 29;
        let prior_new_moon = Self::new_moon_on_or_after(month_approx.as_moment());
        prior_new_moon + day - 1
    }

    /// Get a RataDie in the middle of a year; this is not necessarily meant for direct use in
    /// calculations; rather, it is useful for getting a RataDie guaranteed to be in a given year
    /// as input for other calculations like [`get_leap_month_in_year`].
    ///
    /// Based on functions from _Calendrical Calculations_ by Reingold & Dershowitz
    /// Lisp reference code: https://github.com/EdReingold/calendar-code2/blob/main/calendar.l#L5469-L5475
    pub(crate) fn fixed_mid_year_from_year(elapsed_years: i32) -> RataDie {
        let cycle = quotient(elapsed_years - 1, 60) + 1;
        let year = adjusted_rem_euclid(elapsed_years, 60);
        C::EPOCH + ((((cycle - 1) * 60 + year - 1) as f64 + 0.5) * MEAN_TROPICAL_YEAR) as i64
    }

    /// Returns true if the fixed date given is in a leap year, false otherwise
    pub(crate) fn fixed_date_is_in_leap_year(date: RataDie) -> bool {
        let prev_new_year = Self::new_year_on_or_before_fixed_date(date);
        let next_new_year = Self::new_year_on_or_before_fixed_date(prev_new_year + 400);
        let difference = next_new_year - prev_new_year;
        difference > 365
    }

    /// Given that a date is in a leap year, find which month in the year is a leap month.
    /// Since the first month in which there are no major solar terms is a leap month,
    /// this function cycles through months until it finds the leap month, then returns
    /// the number of that month. This function assumes the date passed in is in a leap year
    /// and tests to ensure this is the case by asserting that no more than twelve months are
    /// analyzed.
    ///
    /// Conceptually similar to code from _Calendrical Calculations_ by Reingold & Dershowitz
    /// Lisp reference code: https://github.com/EdReingold/calendar-code2/blob/main/calendar.l#L5443-L5450
    pub(crate) fn get_leap_month_in_year(date: RataDie) -> u8 {
        let mut cur = Self::new_year_on_or_before_fixed_date(date);
        let mut result = 1;
        while result < MAX_ITERS_FOR_MONTHS_OF_YEAR && !Self::no_major_solar_term(cur) {
            cur = Self::new_moon_on_or_after((cur + 1).as_moment());
            result += 1;
        }
        debug_assert!(result < MAX_ITERS_FOR_MONTHS_OF_YEAR, "The given year was not a leap year and an unexpected number of iterations occurred searching for a leap month.");
        result
    }
}

impl<C: ChineseBased + Calendar> CalendarArithmetic for C {
    /// Returns the number of days in the given (year, month). In the Chinese calendar, months start at each
    /// new moon, so this function finds the number of days between the new moon at the beginning of the given
    /// month and the new moon at the beginning of the next month.
    fn month_days(year: i32, month: u8) -> u8 {
        let mid_year = ChineseBasedDateInner::<C>::fixed_mid_year_from_year(year);
        let new_year = ChineseBasedDateInner::<C>::new_year_on_or_before_fixed_date(mid_year);
        let approx = new_year + ((month - 1) as i64 * 29);
        let prev_new_moon = ChineseBasedDateInner::<C>::new_moon_before((approx + 15).as_moment());
        let next_new_moon =
            ChineseBasedDateInner::<C>::new_moon_on_or_after((approx + 15).as_moment());
        let result = (next_new_moon - prev_new_moon) as u8;
        debug_assert!(result == 29 || result == 30);
        result
    }

    /// Returns the number of months in a given year, which is 13 in a leap year, and 12 in a common year.
    fn months_for_every_year(year: i32) -> u8 {
        if Self::is_leap_year(year) {
            13
        } else {
            12
        }
    }

    /// Returns true if the given year is a leap year, and false if not.
    fn is_leap_year(year: i32) -> bool {
        let mid_year = ChineseBasedDateInner::<C>::fixed_mid_year_from_year(year);
        ChineseBasedDateInner::<C>::fixed_date_is_in_leap_year(mid_year)
    }

    /// Returns the (month, day) of the last day in a Chinese year (the day before Chinese New Year).
    /// The last month in a year will always be 12 in a common year or 13 in a leap year. The day is
    /// determined by finding the day immediately before the next new year and calculating the number
    /// of days since the last new moon (beginning of the last month in the year).
    fn last_month_day_in_year(year: i32) -> (u8, u8) {
        let mid_year = ChineseBasedDateInner::<C>::fixed_mid_year_from_year(year);
        let next_new_year =
            ChineseBasedDateInner::<C>::new_year_on_or_before_fixed_date(mid_year + 370);
        let last_day = next_new_year - 1;
        let month = if ChineseBasedDateInner::<C>::fixed_date_is_in_leap_year(last_day) {
            13
        } else {
            12
        };
        let day = last_day - ChineseBasedDateInner::<C>::new_moon_before(last_day.as_moment()) + 1;
        (month, day as u8)
    }

    fn days_in_provided_year(year: i32) -> u32 {
        let months_in_year = Self::months_for_every_year(year);
        let mut days: u32 = 0;
        for month in 1..=months_in_year {
            days += Self::month_days(year, month) as u32;
        }
        days
    }
}<|MERGE_RESOLUTION|>--- conflicted
+++ resolved
@@ -208,21 +208,6 @@
     /// The calculation for `elapsed_years` in this function is based on code from _Calendrical Calculations_ by Reingold & Dershowitz.
     /// Lisp reference code: https://github.com/EdReingold/calendar-code2/blob/main/calendar.l#L5414-L5459
     pub(crate) fn chinese_based_date_from_fixed(date: RataDie) -> Date<C> {
-<<<<<<< HEAD
-        let new_year = Self::new_year_on_or_before_fixed_date(date);
-        let elapsed_years =
-            libm::floor(1.5 - 1.0 / 12.0 + ((new_year - C::EPOCH) as f64) / MEAN_TROPICAL_YEAR)
-                as i64;
-        let year = match i64_to_i32(elapsed_years) {
-            I32Result::BelowMin(_) => {
-                return Self::min_chinese_based_date();
-            }
-            I32Result::AboveMax(_) => {
-                return Self::max_chinese_based_date();
-            }
-            I32Result::WithinRange(y) => y,
-        };
-=======
         let first_day_of_year = Self::new_year_on_or_before_fixed_date(date);
         let year_float = libm::floor(
             1.5 - 1.0 / 12.0 + ((first_day_of_year - C::EPOCH) as f64) / MEAN_TROPICAL_YEAR,
@@ -233,7 +218,6 @@
             "Year should be in range of i32"
         );
         let year = year_int.saturate();
->>>>>>> 7864ad21
         let mut month = 1;
         let max_months = 14;
         let mut cur_month = first_day_of_year;
@@ -247,27 +231,7 @@
         let day = (date - cur_month + 1) as u8;
         C::new_chinese_based_date(year, month, day)
     }
-
-    /// The minimum possible ChineseBasedDate given the minimum values of
-    /// year, month, and day fields in ArithmeticDate
-    fn min_chinese_based_date() -> Date<C> {
-        let min_arithmetic: ArithmeticDate<C> = ArithmeticDate::min_date();
-        let year = min_arithmetic.year;
-        let month = min_arithmetic.month;
-        let day = min_arithmetic.day;
-        C::new_chinese_based_date(year, month, day)
-    }
-
-    /// The maximum possible ChineseBasedDate given the maximum values of
-    /// year, month, and day fields in ArithmeticDate
-    fn max_chinese_based_date() -> Date<C> {
-        let max_arithmetic: ArithmeticDate<C> = ArithmeticDate::max_date();
-        let year = max_arithmetic.year;
-        let month = max_arithmetic.month;
-        let day = max_arithmetic.day;
-        C::new_chinese_based_date(year, month, day)
-    }
-
+    
     /// Get a RataDie from a ChineseBasedDateInner
     ///
     /// This finds the RataDie of the new year of the year given, then finds the RataDie of the new moon
