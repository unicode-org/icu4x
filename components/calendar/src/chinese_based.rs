--- conflicted
+++ resolved
@@ -548,12 +548,8 @@
 
     /// Calls days_in_year on an instance of ChineseBasedDateInner
     pub(crate) fn days_in_year_inner(&self) -> u16 {
-<<<<<<< HEAD
         let next_new_year = self.1.get_next_new_year();
         Self::days_in_year(self.1.get_new_year(), next_new_year)
-=======
-        Self::days_in_year(self.1.new_year, self.1.next_new_year)
->>>>>>> ccabea87
     }
 
     /// Returns the number of day in the given year bounds
