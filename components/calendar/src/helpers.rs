--- conflicted
+++ resolved
@@ -6,13 +6,9 @@
 use alloc::vec::Vec;
 
 /// Calculate `(n / d, n % d)` such that the remainder is always positive.
-<<<<<<< HEAD
-pub const fn div_rem_euclid(n: i32, d: i32) -> (i32, i32) {
-=======
 ///
 /// Also see [`i32::div_euclid`], [`i32::rem_euclid`].
 pub fn div_rem_euclid(n: i32, d: i32) -> (i32, i32) {
->>>>>>> 6bf559cb
     debug_assert!(d > 0);
     let (a, b) = (n / d, n % d);
     if n >= 0 || b == 0 {
