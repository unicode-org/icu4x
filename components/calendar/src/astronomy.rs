// This file is part of ICU4X. For terms of use, please see the file
// called LICENSE at the top level of the ICU4X source tree
// (online at: https://github.com/unicode-org/icu4x/blob/main/LICENSE ).

//! This file contains important structs and functions relating to location,
//! time, and astronomy; these are intended for calender calculations and based off
//! _Calendrical Calculations_ by Reingold & Dershowitz.

use crate::error::LocationError;
use crate::helpers::*;
use crate::iso::Iso;
use crate::rata_die::RataDie;
use crate::types::Moment;
use crate::{Date, Gregorian};
use alloc::vec;

#[derive(Debug, Copy, Clone, Default)]
/// A Location on the Earth given as a latitude, longitude, and elevation,
/// given as latitude in degrees from -90 to 90,
/// longitude in degrees from -180 to 180,
/// and elevation in meters.
pub(crate) struct Location {
    pub(crate) latitude: f64,  // latitude from -90 to 90
    pub(crate) longitude: f64, // longitude from -180 to 180
    pub(crate) elevation: f64, // elevation in meters
    pub(crate) zone: f64,      // UTC timezone offset
}
#[allow(clippy::excessive_precision)]
pub(crate) const PI: f64 = 3.14159265358979323846264338327950288_f64;

/// The mean synodic month in days of 86400 atomic seconds
/// (86400 seconds = 24 hours * 60 minutes/hour * 60 seconds/minute)
pub(crate) const MEAN_SYNODIC_MONTH: f64 = 29.530588861;

/// The Moment of noon on January 1, 2000
pub(crate) const J2000: Moment = Moment::new(730120.5);

/// The mean tropical year in days
pub(crate) const MEAN_TROPICAL_YEAR: f64 = 365.242189;

/// The minimum allowable UTC offset (-12 hours) in fractional days (-0.5 days)
pub(crate) const MIN_UTC_OFFSET: f64 = -0.5;

/// The maximum allowable UTC offset (+14 hours) in fractional days (14.0 / 24.0 days)
pub(crate) const MAX_UTC_OFFSET: f64 = 14.0 / 24.0;

impl Location {
    /// Create a location; latitude is from -90 to 90, and longitude is from -180 to 180;
    /// attempting to create a location outside of these bounds will result in a LocationError.
    #[allow(dead_code)] // TODO: Remove dead_code tag after use
    pub(crate) fn try_new(
        latitude: f64,
        longitude: f64,
        elevation: f64,
        zone: f64,
    ) -> Result<Location, LocationError> {
        if !(-90.0..=90.0).contains(&latitude) {
            return Err(LocationError::LatitudeOutOfBounds(latitude));
        }
        if !(-180.0..=180.0).contains(&longitude) {
            return Err(LocationError::LongitudeOutOfBounds(longitude));
        }
        Ok(Location {
            latitude,
            longitude,
            elevation,
            zone,
        })
    }

    pub(crate) const fn new_unchecked(
        latitude: f64,
        longitude: f64,
        elevation: f64,
        zone: f64,
    ) -> Location {
        Location {
            latitude,
            longitude,
            elevation,
            zone,
        }
    }

    /// Get the longitude of a Location
    #[allow(dead_code)] // TODO: Remove dead_code tag after use
    pub(crate) fn longitude(&self) -> f64 {
        self.longitude
    }

    /// Get the latitude of a Location
    #[allow(dead_code)] // TODO: Remove dead_code tag after use
    pub(crate) fn latitude(&self) -> f64 {
        self.latitude
    }

    /// Get the elevation of a Location
    #[allow(dead_code)] // TODO: Remove dead_code tag after use
    pub(crate) fn elevation(&self) -> f64 {
        self.elevation
    }

    /// Get the utc-offset of a Location
    #[allow(dead_code)]
    pub(crate) fn zone(&self) -> f64 {
        self.zone
    }

    /// Convert a longitude into a mean time zone;
    /// this yields the difference in Moment given a longitude
    /// e.g. a longitude of 90 degrees is 0.25 (90 / 360) days ahead
    /// of a location with a longitude of 0 degrees.
    #[allow(dead_code)] // TODO: Remove dead_code tag after use
    pub(crate) fn zone_from_longitude(longitude: f64) -> f64 {
        longitude / (360.0)
    }
    // Convert standard time to local mean time given a location and a time zone with given offset
    #[allow(dead_code)]
    pub(crate) fn standard_from_local(standard_time: Moment, location: Location) -> Moment {
        Self::standard_from_universal(
            Self::universal_from_local(standard_time, location),
            location,
        )
    }

    /// Convert from local mean time to universal time given a location
    pub(crate) fn universal_from_local(local_time: Moment, location: Location) -> Moment {
        local_time - Self::zone_from_longitude(location.longitude)
    }

    /// Convert from universal time to local time given a location
    #[allow(dead_code)] // TODO: Remove dead_code tag after use
    pub(crate) fn local_from_universal(universal_time: Moment, location: Location) -> Moment {
        universal_time + Self::zone_from_longitude(location.longitude)
    }

    /// Given a UTC-offset in hours and a Moment in standard time,
    /// return the Moment in universal time from the time zone with the given offset.
    /// The field utc_offset should be within the range of possible offsets given by
    /// the constand fields `MIN_UTC_OFFSET` and `MAX_UTC_OFFSET`.
    pub(crate) fn universal_from_standard(standard_moment: Moment, location: Location) -> Moment {
        debug_assert!(location.zone > MIN_UTC_OFFSET && location.zone < MAX_UTC_OFFSET, "UTC offset {0} was not within the possible range of offsets (see astronomy::MIN_UTC_OFFSET and astronomy::MAX_UTC_OFFSET)", location.zone);
        standard_moment - location.zone
    }
    /// Given a Moment in standard time and UTC-offset in hours,
    /// return the Moment in standard time from the time zone with the given offset.
    /// The field utc_offset should be within the range of possible offsets given by
    /// the constand fields `MIN_UTC_OFFSET` and `MAX_UTC_OFFSET`.
    #[allow(dead_code)]
    pub(crate) fn standard_from_universal(standard_time: Moment, location: Location) -> Moment {
        debug_assert!(location.zone > MIN_UTC_OFFSET && location.zone < MAX_UTC_OFFSET, "UTC offset {0} was not within the possible range of offsets (see astronomy::MIN_UTC_OFFSET and astronomy::MAX_UTC_OFFSET)", location.zone);
        standard_time + location.zone
    }
}

#[derive(Debug)]
/// The Astronomical struct provides functions which support astronomical
/// calculations used by many observational calendars.
pub(crate) struct Astronomical;

impl Astronomical {
    /// Function for the ephemeris correction, which corrects the
    /// somewhat-unpredictable discrepancy between dynamical time
    /// and universal time
    ///
    /// Reference code: https://github.com/EdReingold/calendar-code2/blob/main/calendar.l#L3884-L3952
    pub(crate) fn ephemeris_correction(moment: Moment) -> f64 {
        // TODO: Change this to directly convert from moment to Gregorian year through a separate fn
        let year = moment.inner() / 365.2425;
        let year_int = (if year > 0.0 { year + 1.0 } else { year }) as i32;
        #[allow(clippy::expect_used)]
        // Month and day are guaranteed to be valid, year is not checked in Iso Date constructor
        let gregorian: Date<Gregorian> = Date::try_new_gregorian_date(year_int, 7, 1)
            .expect("Date generation failed for {year} July 1");
        let iso: Date<Iso> = gregorian.to_iso();
        let fixed_mid_year: RataDie = Iso::fixed_from_iso(*iso.inner());
        let c = ((fixed_mid_year.to_i64_date() as f64) - 693596.0) / 36525.0;
        let y2000 = (year_int - 2000) as f64;
        let y1700 = (year_int - 1700) as f64;
        let y1600 = (year_int - 1600) as f64;
        let y1000 = ((year_int - 1000) as f64) / 100.0;
        let y0 = year_int as f64 / 100.0;
        let y1820 = ((year_int - 1820) as f64) / 100.0;

        if (2051..=2150).contains(&year_int) {
            (-20.0
                + 32.0 * libm::pow((year_int as f64 - 1820.0) / 100.0, 2.0)
                + 0.5628 * (2150.0 - year_int as f64))
                / 86400.0
        } else if (2006..=2050).contains(&year_int) {
            (62.92 + 0.32217 * y2000 + 0.005589 * libm::pow(y2000, 2.0)) / 86400.0
        } else if (1987..=2005).contains(&year_int) {
            (63.86 + 0.3345 * y2000 - 0.060374 * libm::pow(y2000, 2.0)
                + 0.0017275 * libm::pow(y2000, 3.0)
                + 0.000651814 * libm::pow(y2000, 4.0)
                + 0.00002373599 * libm::pow(y2000, 5.0))
                / 86400.0
        } else if (1900..=1986).contains(&year_int) {
            -0.00002 + 0.000297 * c + 0.025184 * libm::pow(c, 2.0) - 0.181133 * libm::pow(c, 3.0)
                + 0.553040 * libm::pow(c, 4.0)
                - 0.861938 * libm::pow(c, 5.0)
                + 0.677066 * libm::pow(c, 6.0)
                - 0.212591 * libm::pow(c, 7.0)
        } else if (1800..=1899).contains(&year_int) {
            -0.000009
                + 0.003844 * c
                + 0.083563 * libm::pow(c, 2.0)
                + 0.865736 * libm::pow(c, 3.0)
                + 4.867575 * libm::pow(c, 4.0)
                + 15.845535 * libm::pow(c, 5.0)
                + 31.332267 * libm::pow(c, 6.0)
                + 38.291999 * libm::pow(c, 7.0)
                + 28.316289 * libm::pow(c, 8.0)
                + 11.636204 * libm::pow(c, 9.0)
                + 2.043794 * libm::pow(c, 10.0)
        } else if (1700..=1799).contains(&year_int) {
            (8.118780842 - 0.005092142 * y1700 + 0.003336121 * libm::pow(y1700, 2.0)
                - 0.0000266484 * libm::pow(y1700, 3.0))
                / 86400.0
        } else if (1600..=1699).contains(&year_int) {
            (120.0 - 0.9808 * y1600 - 0.01532 * libm::pow(y1600, 2.0)
                + 0.000140272128 * libm::pow(y1600, 3.0))
                / 86400.0
        } else if (500..=1599).contains(&year_int) {
            (1574.2 - 556.01 * y1000
                + 71.23472 * libm::pow(y1000, 2.0)
                + 0.319781 * libm::pow(y1000, 3.0)
                - 0.8503463 * libm::pow(y1000, 4.0)
                - 0.005050998 * libm::pow(y1000, 5.0)
                + 0.0083572073 * libm::pow(y1000, 6.0))
                / 86400.0
        } else if (-499..=499).contains(&year_int) {
            (10583.6 - 1014.41 * y0 + 33.78311 * libm::pow(y0, 2.0)
                - 5.952053 * libm::pow(y0, 3.0)
                - 0.1798452 * libm::pow(y0, 4.0)
                + 0.022174192 * libm::pow(y0, 5.0)
                + 0.0090316521 * libm::pow(y0, 6.0))
                / 86400.0
        } else {
            (-20.0 + 32.0 * libm::pow(y1820, 2.0)) / 86400.0
        }
    }

    /// Include the ephemeris correction to universal time, yielding dynamical time
    pub(crate) fn dynamical_from_universal(universal: Moment) -> Moment {
        universal + Self::ephemeris_correction(universal)
    }

    /// Remove the ephemeris correction from dynamical time, yielding universal time
    pub(crate) fn universal_from_dynamical(dynamical: Moment) -> Moment {
        dynamical - Self::ephemeris_correction(dynamical)
    }

    /// The number of uniform length centuries (36525 days measured in dynamical time)
    /// before or after noon on January 1, 2000
    pub(crate) fn julian_centuries(moment: Moment) -> f64 {
        let intermediate = Self::dynamical_from_universal(moment);
        (intermediate - J2000) / 36525.0
    }

    pub(crate) fn equation_of_time(moment: Moment) -> f64 {
        let c = Self::julian_centuries(moment);
        let lambda = poly(c, &vec![280.46645, 36000.76983, 0.0003032]);
        let anomaly = poly(c, &vec![357.52910, 35999.05030, -0.0001559, -0.00000048]);
        let eccentricity = poly(c, &vec![0.016708617, -0.000042037, -0.0000001236]);
        let varepsilon = Self::obliquity(moment);
        let y = libm::pow(tan_degrees(varepsilon / 2.0), 2.0);
        let equation = (y * sin_degrees(2.0 * lambda) - 2.0 * eccentricity * sin_degrees(anomaly)
            + 4.0 * eccentricity * y * sin_degrees(anomaly) * cos_degrees(2.0 * lambda)
            - 0.5 * libm::pow(y, 2.0) * sin_degrees(4.0 * lambda)
            - 1.25 * libm::pow(eccentricity, 2.0) * sin_degrees(2.0 * anomaly))
            / (2.0 * PI);

        signum(equation) * libm::fabs(equation).min(12.0 / 24.0)
    }

    #[allow(dead_code, clippy::unwrap_used)]
    pub(crate) fn dusk(date: f64, location: Location, alpha: f64) -> Option<Moment> {
        let evening = false;
        let moment_of_depression = Self::moment_of_depression(
            Moment::new(date + (18.0 / 24.0)),
            location,
            alpha,
            evening,
        )?;
        Some(Location::standard_from_local(
            moment_of_depression,
            location,
        ))
    }

    // Calculates the obliquity of the ecliptic at a given moment
    pub fn obliquity(moment: Moment) -> f64 {
        let c = Self::julian_centuries(moment);
        let angle = 23.0 + 26.0 / 60.0 + 21.448 / 3600.0;
        let coefs = &vec![0.0, -46.8150 / 3600.0, -0.00059 / 3600.0, 0.001813 / 3600.0];
        angle + poly(c, coefs)
    }

    // Calculates declination at a given Moment of UTC time for the latitude and longitude of an object lambda
    pub(crate) fn declination(moment: Moment, beta: f64, lambda: f64) -> f64 {
        let varepsilon = Self::obliquity(moment);
        arcsin_degrees(
            sin_degrees(beta) * cos_degrees(varepsilon)
                + cos_degrees(beta) * sin_degrees(varepsilon) * sin_degrees(lambda),
        )
    }
    
    pub(crate) fn right_ascension(
        moment: Moment,
        beta: f64,
        lambda: f64,
    ) -> Result<f64, &'static str> {
        let varepsilon = Self::obliquity(moment);
        arctan_degrees(
            sin_degrees(lambda) * cos_degrees(varepsilon)
                - tan_degrees(beta) * sin_degrees(varepsilon),
            cos_degrees(lambda),
        )
    }

    pub(crate) fn local_from_apparent(moment: Moment, location: Location) -> Moment {
        moment - Self::equation_of_time(Location::universal_from_local(moment, location))
    }

    pub(crate) fn approx_moment_of_depression(
        moment: Moment,
        location: Location,
        alpha: f64,
        early: bool,
    ) -> Option<Moment> {
        let date = libm::floor(moment.as_rata_die().to_f64_date());
        let alt = if alpha >= 0.0 {
            if early {
                date
            } else {
                date + 1.0
            }
        } else {
            date + 12.0 / 24.0
        };

        let value = if libm::fabs(Self::sine_offset(moment, location, alpha)) > 1.0 {
            Self::sine_offset(Moment::new(alt), location, alpha)
        } else {
            Self::sine_offset(moment, location, alpha)
        };

        if libm::fabs(value) <= 1.0 {
            let offset = mod3(
                div_rem_euclid_f64(arcsin_degrees(value), 360.0).0,
                -12.0 / 24.0,
                12.0 / 24.0,
            );

            let moment = Moment::new(
                date + if early {
                    (6.0 / 24.0) - offset
                } else {
                    (18.0 / 24.0) + offset
                },
            );
            Some(Self::local_from_apparent(moment, location))
        } else {
            None
        }
    }
    
    #[allow(clippy::unwrap_used)]
    pub(crate) fn moment_of_depression(
        approx: Moment,
        location: Location,
        alpha: f64,
        early: bool,
    ) -> Option<Moment> {
        let moment = Self::approx_moment_of_depression(approx, location, alpha, early)?;
        if libm::fabs(approx - moment) < 30.0 {
            Some(moment)
        } else {
            Self::moment_of_depression(moment, location, alpha, early)
        }
    }

    // Refraction angle at given moment in given location
    pub(crate) fn refraction(location: Location) -> f64 {
        // The moment is not used.
        let h = location.elevation.max(0.0);
        let earth_r = 6.372e6; // Radius of Earth.
        let dip = arccos_degrees(earth_r / (earth_r + h));

        (34.0 / 60.0) + dip + ((19.0 / 3600.0) * libm::sqrt(h))
    }

    /// The moment (in universal time) of the nth new moon after
    /// (or before if n is negative) the new moon of January 11, 1 CE,
    /// which is the first new moon after R.D. 0.
    ///
    /// Reference code: https://github.com/EdReingold/calendar-code2/blob/main/calendar.l#L4288-L4377
    pub(crate) fn nth_new_moon(n: i32) -> Moment {
        let n0 = 24724.0;
        let k = (n as f64) - n0;
        let c = k / 1236.85;
        let approx = J2000
            + (5.09766 + (MEAN_SYNODIC_MONTH * 1236.85 * c) + (0.00015437 * libm::pow(c, 2.0))
                - (0.00000015 * libm::pow(c, 3.0))
                + (0.00000000073 * libm::pow(c, 4.0)));
        let e = 1.0 - (0.002516 * c) - (0.0000074 * libm::pow(c, 2.0));
        let solar_anomaly = 2.5534 + (1236.85 * 29.10535670 * c)
            - (0.0000014 * libm::pow(c, 2.0))
            - (0.00000011 * libm::pow(c, 3.0));
        let lunar_anomaly = 201.5643
            + (385.81693528 * 1236.85 * c)
            + (0.0107582 * libm::pow(c, 2.0))
            + (0.00001238 * libm::pow(c, 3.0))
            - (0.000000058 * libm::pow(c, 4.0));
        let moon_argument = 160.7108 + (390.67050284 * 1236.85 * c)
            - (0.0016118 * libm::pow(c, 2.0))
            - (0.00000227 * libm::pow(c, 3.0))
            + (0.000000011 * libm::pow(c, 4.0));
        let omega = 124.7746
            + (-1.56375588 * 1236.85 * c)
            + (0.0020672 * libm::pow(c, 2.0))
            + (0.00000215 * libm::pow(c, 3.0));
        let sine_coeff: [f64; 24] = [
            -0.40720, 0.17241, 0.01608, 0.01039, 0.00739, -0.00514, 0.00208, -0.00111, -0.00057,
            0.00056, -0.00042, 0.00042, 0.00038, -0.00024, -0.00007, 0.00004, 0.00004, 0.00003,
            0.00003, -0.00003, 0.00003, -0.00002, -0.00002, 0.00002,
        ];
        let e_factor: [f64; 24] = [
            0.0, 1.0, 0.0, 0.0, 1.0, 1.0, 2.0, 0.0, 0.0, 1.0, 0.0, 1.0, 1.0, 1.0, 0.0, 0.0, 0.0,
            0.0, 0.0, 0.0, 0.0, 0.0, 0.0, 0.0,
        ];
        let solar_coeff: [f64; 24] = [
            0.0, 1.0, 0.0, 0.0, -1.0, 1.0, 2.0, 0.0, 0.0, 1.0, 0.0, 1.0, 1.0, -1.0, 2.0, 0.0, 3.0,
            1.0, 0.0, 1.0, -1.0, -1.0, 1.0, 0.0,
        ];
        let lunar_coeff: [f64; 24] = [
            1.0, 0.0, 2.0, 0.0, 1.0, 1.0, 0.0, 1.0, 1.0, 2.0, 3.0, 0.0, 0.0, 2.0, 1.0, 2.0, 0.0,
            1.0, 2.0, 1.0, 1.0, 1.0, 3.0, 4.0,
        ];
        let moon_coeff: [f64; 24] = [
            0.0, 0.0, 0.0, 2.0, 0.0, 0.0, 0.0, -2.0, 2.0, 0.0, 0.0, 2.0, -2.0, 0.0, 0.0, -2.0, 0.0,
            -2.0, 2.0, 2.0, 2.0, -2.0, 0.0, 0.0,
        ];
        let add_const: [f64; 13] = [
            251.88, 251.83, 349.42, 84.66, 141.74, 207.14, 154.84, 34.52, 207.19, 291.34, 161.72,
            239.56, 331.55,
        ];
        let add_coeff: [f64; 13] = [
            0.016321, 26.651886, 36.412478, 18.206239, 53.303771, 2.453732, 7.306860, 27.261239,
            0.121824, 1.844379, 24.198154, 25.513099, 3.592518,
        ];
        let add_factor: [f64; 13] = [
            0.000165, 0.000164, 0.000126, 0.000110, 0.000062, 0.000060, 0.000056, 0.000047,
            0.000042, 0.000040, 0.000037, 0.000035, 0.000023,
        ];
        let mut correction = -0.00017 * libm::sin(omega.to_radians());
        let mut sum = 0.0;
        for (v, w, x, y, z) in sine_coeff
            .iter()
            .zip(
                e_factor.iter().zip(
                    solar_coeff
                        .iter()
                        .zip(lunar_coeff.iter().zip(moon_coeff.iter())),
                ),
            )
            .map(|(v, (w, (x, (y, z))))| (v, w, x, y, z))
        {
            sum += v
                * libm::pow(e, *w)
                * libm::sin(
                    (x * solar_anomaly + y * lunar_anomaly + z * moon_argument).to_radians(),
                );
        }
        correction += sum;
        let extra = 0.000325
            * libm::sin((299.77 + (132.8475848 * c) - (0.009173 * libm::pow(c, 2.0))).to_radians());
        let mut additional = 0.0;
        for (i, j, l) in add_const
            .iter()
            .zip(add_coeff.iter().zip(add_factor.iter()))
            .map(|(i, (j, l))| (i, j, l))
        {
            additional += l * libm::sin((i + j * k).to_radians());
        }
        Self::universal_from_dynamical(approx + correction + extra + additional)
    }

    #[allow(dead_code)]
    pub(crate) fn sidereal_from_moment(moment: Moment) -> f64 {
        let c = (moment - J2000) / 36525.0;
        let coefficients = &vec![
            (280.46061837),
            (36525.0 * 360.98564736629),
            (0.000387933),
            (-1.0 / 38710000.0),
        ];

        let angle = poly(c, coefficients);

        div_rem_euclid_f64(angle, 360.0).1
    }

    /// Latitude of the moon (in degrees) at a given moment
    ///
    /// Reference code: https://github.com/EdReingold/calendar-code2/blob/main/calendar.l#L4466
    #[allow(dead_code)] // TODO: Remove dead_code tag after use
    pub(crate) fn lunar_latitude(moment: Moment) -> f64 {
        let c = Self::julian_centuries(moment);
        let l = Self::mean_lunar_longitude(c);
        let d = Self::lunar_elongation(c);
        let ms = Self::solar_anomaly(c);
        let ml = Self::lunar_anomaly(c);
        let f = Self::moon_node(c);
        let e = 1.0 - (0.002516 * c) - (0.0000074 * libm::pow(c, 2.0));
        let args_lunar_elongation: [f64; 60] = [
            0.0, 0.0, 0.0, 2.0, 2.0, 2.0, 2.0, 0.0, 2.0, 0.0, 2.0, 2.0, 2.0, 2.0, 2.0, 2.0, 2.0,
            0.0, 4.0, 0.0, 0.0, 0.0, 1.0, 0.0, 0.0, 0.0, 1.0, 0.0, 4.0, 4.0, 0.0, 4.0, 2.0, 2.0,
            2.0, 2.0, 0.0, 2.0, 2.0, 2.0, 2.0, 4.0, 2.0, 2.0, 0.0, 2.0, 1.0, 1.0, 0.0, 2.0, 1.0,
            2.0, 0.0, 4.0, 4.0, 1.0, 4.0, 1.0, 4.0, 2.0,
        ];

        let args_solar_anomaly: [f64; 60] = [
            0.0, 0.0, 0.0, 0.0, 0.0, 0.0, 0.0, 0.0, 0.0, 0.0, -1.0, 0.0, 0.0, 1.0, -1.0, -1.0,
            -1.0, 1.0, 0.0, 1.0, 0.0, 1.0, 0.0, 1.0, 1.0, 1.0, 0.0, 0.0, 0.0, 0.0, 0.0, 0.0, 0.0,
            0.0, -1.0, 0.0, 0.0, 0.0, 0.0, 1.0, 1.0, 0.0, -1.0, -2.0, 0.0, 1.0, 1.0, 1.0, 1.0, 1.0,
            0.0, -1.0, 1.0, 0.0, -1.0, 0.0, 0.0, 0.0, -1.0, -2.0,
        ];

        let args_lunar_anomaly: [f64; 60] = [
            0.0, 1.0, 1.0, 0.0, -1.0, -1.0, 0.0, 2.0, 1.0, 2.0, 0.0, -2.0, 1.0, 0.0, -1.0, 0.0,
            -1.0, -1.0, -1.0, 0.0, 0.0, -1.0, 0.0, 1.0, 1.0, 0.0, 0.0, 3.0, 0.0, -1.0, 1.0, -2.0,
            0.0, 2.0, 1.0, -2.0, 3.0, 2.0, -3.0, -1.0, 0.0, 0.0, 1.0, 0.0, 1.0, 1.0, 0.0, 0.0,
            -2.0, -1.0, 1.0, -2.0, 2.0, -2.0, -1.0, 1.0, 1.0, -1.0, 0.0, 0.0,
        ];

        let args_moon_node: [f64; 60] = [
            1.0, 1.0, -1.0, -1.0, 1.0, -1.0, 1.0, 1.0, -1.0, -1.0, -1.0, -1.0, 1.0, -1.0, 1.0, 1.0,
            -1.0, -1.0, -1.0, 1.0, 3.0, 1.0, 1.0, 1.0, -1.0, -1.0, -1.0, 1.0, -1.0, 1.0, -3.0, 1.0,
            -3.0, -1.0, -1.0, 1.0, -1.0, 1.0, -1.0, 1.0, 1.0, 1.0, 1.0, -1.0, 3.0, -1.0, -1.0, 1.0,
            -1.0, -1.0, 1.0, -1.0, 1.0, -1.0, -1.0, -1.0, -1.0, -1.0, -1.0, 1.0,
        ];

        let sine_coeff: [f64; 60] = [
            5128122.0, 280602.0, 277693.0, 173237.0, 55413.0, 46271.0, 32573.0, 17198.0, 9266.0,
            8822.0, 8216.0, 4324.0, 4200.0, -3359.0, 2463.0, 2211.0, 2065.0, -1870.0, 1828.0,
            -1794.0, -1749.0, -1565.0, -1491.0, -1475.0, -1410.0, -1344.0, -1335.0, 1107.0, 1021.0,
            833.0, 777.0, 671.0, 607.0, 596.0, 491.0, -451.0, 439.0, 422.0, 421.0, -366.0, -351.0,
            331.0, 315.0, 302.0, -283.0, -229.0, 223.0, 223.0, -220.0, -220.0, -185.0, 181.0,
            -177.0, 176.0, 166.0, -164.0, 132.0, -119.0, 115.0, 107.0,
        ];

        let mut correction = 0.0;

        for (v, w, x, y, z) in sine_coeff
            .iter()
            .zip(
                args_lunar_elongation.iter().zip(
                    args_solar_anomaly
                        .iter()
                        .zip(args_lunar_anomaly.iter().zip(args_moon_node.iter())),
                ),
            )
            .map(|(v, (w, (x, (y, z))))| (v, w, x, y, z))
        {
            correction +=
                v * libm::pow(e, libm::fabs(*x)) * sin_degrees(w * d + x * ms + y * ml + z * f);
        }
        correction /= 1_000_000.0;

        let venus = (175.0
            * (sin_degrees(119.75 + c * 131.849 + f) + sin_degrees(119.75 + c * 131.849 - f)))
            / 1_000_000.0;

        let flat_earth =
            (-2235.0 * sin_degrees(l) + 127.0 * sin_degrees(l - ml) + -115.0 * sin_degrees(l + ml))
                / 1_000_000.0;

        let extra = (382.0 * sin_degrees(313.45 + (c * 481266.484))) / 1_000_000.0;

        correction + venus + flat_earth + extra
    }

    /// Longitude of the moon (in degrees) at a given moment
    ///
    /// Reference code: https://github.com/EdReingold/calendar-code2/blob/main/calendar.l#L4215-L4278
    pub(crate) fn lunar_longitude(moment: Moment) -> f64 {
        let c = Self::julian_centuries(moment);
        let l = Self::mean_lunar_longitude(c);
        let d = Self::lunar_elongation(c);
        let ms = Self::solar_anomaly(c);
        let ml = Self::lunar_anomaly(c);
        let f = Self::moon_node(c);
        let e = 1.0 - (0.002516 * c) - (0.0000074 * libm::pow(c, 2.0));
        let sine_coeff: [f64; 59] = [
            6288774.0, 1274027.0, 658314.0, 213618.0, -185116.0, -114332.0, 58793.0, 57066.0,
            53322.0, 45758.0, -40923.0, -34720.0, -30383.0, 15327.0, -12528.0, 10980.0, 10675.0,
            10034.0, 8548.0, -7888.0, -6766.0, -5163.0, 4987.0, 4036.0, 3994.0, 3861.0, 3665.0,
            -2689.0, -2602.0, 2390.0, -2348.0, 2236.0, -2120.0, -2069.0, 2048.0, -1773.0, -1595.0,
            1215.0, -1110.0, -892.0, -810.0, 759.0, -713.0, -700.0, 691.0, 596.0, 549.0, 537.0,
            520.0, -487.0, -399.0, -381.0, 351.0, -340.0, 330.0, 327.0, -323.0, 299.0, 294.0,
        ];
        let args_lunar_elongation: [f64; 59] = [
            0.0, 2.0, 2.0, 0.0, 0.0, 0.0, 2.0, 2.0, 2.0, 2.0, 0.0, 1.0, 0.0, 2.0, 0.0, 0.0, 4.0,
            0.0, 4.0, 2.0, 2.0, 1.0, 1.0, 2.0, 2.0, 4.0, 2.0, 0.0, 2.0, 2.0, 1.0, 2.0, 0.0, 0.0,
            2.0, 2.0, 2.0, 4.0, 0.0, 3.0, 2.0, 4.0, 0.0, 2.0, 2.0, 2.0, 4.0, 0.0, 4.0, 1.0, 2.0,
            0.0, 1.0, 3.0, 4.0, 2.0, 0.0, 1.0, 2.0,
        ];
        let args_solar_anomaly: [f64; 59] = [
            0.0, 0.0, 0.0, 0.0, 1.0, 0.0, 0.0, -1.0, 0.0, -1.0, 1.0, 0.0, 1.0, 0.0, 0.0, 0.0, 0.0,
            0.0, 0.0, 1.0, 1.0, 0.0, 1.0, -1.0, 0.0, 0.0, 0.0, 1.0, 0.0, -1.0, 0.0, -2.0, 1.0, 2.0,
            -2.0, 0.0, 0.0, -1.0, 0.0, 0.0, 1.0, -1.0, 2.0, 2.0, 1.0, -1.0, 0.0, 0.0, -1.0, 0.0,
            1.0, 0.0, 1.0, 0.0, 0.0, -1.0, 2.0, 1.0, 0.0,
        ];
        let args_lunar_anomaly: [f64; 59] = [
            1.0, -1.0, 0.0, 2.0, 0.0, 0.0, -2.0, -1.0, 1.0, 0.0, -1.0, 0.0, 1.0, 0.0, 1.0, 1.0,
            -1.0, 3.0, -2.0, -1.0, 0.0, -1.0, 0.0, 1.0, 2.0, 0.0, -3.0, -2.0, -1.0, -2.0, 1.0, 0.0,
            2.0, 0.0, -1.0, 1.0, 0.0, -1.0, 2.0, -1.0, 1.0, -2.0, -1.0, -1.0, -2.0, 0.0, 1.0, 4.0,
            0.0, -2.0, 0.0, 2.0, 1.0, -2.0, -3.0, 2.0, 1.0, -1.0, 3.0,
        ];
        let args_moon_node: [f64; 59] = [
            0.0, 0.0, 0.0, 0.0, 0.0, 2.0, 0.0, 0.0, 0.0, 0.0, 0.0, 0.0, 0.0, -2.0, 2.0, -2.0, 0.0,
            0.0, 0.0, 0.0, 0.0, 0.0, 0.0, 0.0, 0.0, 0.0, 0.0, 0.0, 2.0, 0.0, 0.0, 0.0, 0.0, 0.0,
            0.0, -2.0, 2.0, 0.0, 2.0, 0.0, 0.0, 0.0, 0.0, 0.0, 0.0, -2.0, 0.0, 0.0, 0.0, 0.0, -2.0,
            -2.0, 0.0, 0.0, 0.0, 0.0, 0.0, 0.0, 0.0,
        ];
        let mut correction = 0.0;
        for (v, w, x, y, z) in sine_coeff
            .iter()
            .zip(
                args_lunar_elongation.iter().zip(
                    args_solar_anomaly
                        .iter()
                        .zip(args_lunar_anomaly.iter().zip(args_moon_node.iter())),
                ),
            )
            .map(|(v, (w, (x, (y, z))))| (v, w, x, y, z))
        {
            correction += v
                * libm::pow(e, libm::fabs(*x))
                * libm::sin((w * d + x * ms + y * ml + z * f).to_radians());
        }
        correction /= 1000000.0;
        let venus = 3958.0 / 1000000.0 * libm::sin((119.75 + c * 131.849).to_radians());
        let jupiter = 318.0 / 1000000.0 * libm::sin((53.09 + c * 479264.29).to_radians());
        let flat_earth = 1962.0 / 1000000.0 * libm::sin((l - f).to_radians());
        div_rem_euclid_f64(
            l + correction + venus + jupiter + flat_earth + Self::nutation(moment),
            360.0,
        )
        .1
    }

    // Mean longitude of the moon (in degrees) at a given Moment in Julian centuries
    //
    // Reference code: https://github.com/EdReingold/calendar-code2/blob/main/calendar.l#L4148-L4158
    fn mean_lunar_longitude(c: f64) -> f64 {
        let n = 218.3164477
            + c * (481267.88123421 - 0.0015786 * c + c * c / 538841.0
                - libm::pow(c, 3.0) / 65194000.0);

        div_rem_euclid_f64(n, 360.0).1
    }

    #[allow(dead_code)]
    pub fn phasis_on_or_after(date: RataDie, location: Location) -> RataDie {
        let moon = Self::lunar_phase_at_or_before(0.0, date.as_moment());
        let age = date - moon.as_rata_die();
        let tau = if age <= 4 || Self::visible_crescent((date - 1).as_moment(), location) {
            moon + 29.0 // Next new moon
        } else {
            date.as_moment()
        };
        next(tau, location, Self::visible_crescent)
    }

    #[allow(dead_code)]
    pub fn phasis_on_or_before(date: RataDie, location: Location) -> RataDie {
        let moon = Self::lunar_phase_at_or_before(0.0, date.as_moment());
        let age = date - moon.as_rata_die();
        let tau = if age <= 3 && !Self::visible_crescent((date).as_moment(), location) {
            moon - 30.0 // Next new moon
        } else {
            moon
        };
        next(tau, location, Self::visible_crescent)
    }

    #[allow(dead_code, clippy::unwrap_used)]
    pub fn month_length(date: RataDie, location: Location) -> u8 {
        let moon = Self::phasis_on_or_after(date + 1, location);
        let prev = Self::phasis_on_or_before(date, location);

        (moon - prev).try_into().unwrap()
    }

    // Lunar elongation (the moon's angular distance east of the Sun) at a given Moment in Julian centuries
    //
    // Reference code: https://github.com/EdReingold/calendar-code2/blob/main/calendar.l#L4160-L4170
    fn lunar_elongation(c: f64) -> f64 {
        div_rem_euclid_f64(
            297.85019021 + 445267.1114034 * c - 0.0018819 * libm::pow(c, 2.0)
                + libm::pow(c, 3.0) / 545868.0
                - libm::pow(c, 4.0) / 113065000.0,
            360.0,
        )
        .1
    }
    /// Altitude of the moon (in degrees) at a given moment
    ///
    /// Lisp code reference: https://github.com/EdReingold/calendar-code2/blob/main/calendar.l#L4537

    #[allow(dead_code, clippy::unwrap_used)]
    pub(crate) fn lunar_altitude(moment: Moment, location: Location) -> f64 {
        let phi = location.latitude;
        let psi = location.longitude;
        let lambda = Self::lunar_longitude(moment); // This works
        let beta = Self::lunar_latitude(moment); // This works
        let alpha = Self::right_ascension(moment, beta, lambda).unwrap(); // Safe value
        let delta = Self::declination(moment, beta, lambda);
        let theta0 = Self::sidereal_from_moment(moment);
        let cap_h: f64 = div_rem_euclid_f64(theta0 + psi - alpha, 360.0).1;

        let altitude = arcsin_degrees(
            sin_degrees(phi) * sin_degrees(delta)
                + cos_degrees(phi) * cos_degrees(delta) * cos_degrees(cap_h),
        );

        mod3(altitude, -180.0, 180.0)
    }

    pub(crate) fn lunar_distance(moment: Moment) -> f64 {
        let c = Self::julian_centuries(moment);
        let cap_d = Self::lunar_elongation(c);
        let cap_m = Self::solar_anomaly(c);
        let cap_m_prime = Self::lunar_anomaly(c);
        let cap_f = Self::moon_node(c);
        let cap_e = 1.0 - (0.002516 * c) - (0.0000074 * libm::pow(c, 2.0));

        let args_lunar_elongation = [
            0.0, 2.0, 2.0, 0.0, 0.0, 0.0, 2.0, 2.0, 2.0, 2.0, 0.0, 1.0, 0.0, 2.0, 0.0, 0.0, 4.0,
            0.0, 4.0, 2.0, 2.0, 1.0, 1.0, 2.0, 2.0, 4.0, 2.0, 0.0, 2.0, 2.0, 1.0, 2.0, 0.0, 0.0,
            2.0, 2.0, 2.0, 4.0, 0.0, 3.0, 2.0, 4.0, 0.0, 2.0, 2.0, 2.0, 4.0, 0.0, 4.0, 1.0, 2.0,
            0.0, 1.0, 3.0, 4.0, 2.0, 0.0, 1.0, 2.0, 2.0,
        ];

        let args_solar_anomaly = [
            0.0, 0.0, 0.0, 0.0, 1.0, 0.0, 0.0, -1.0, 0.0, -1.0, 1.0, 0.0, 1.0, 0.0, 0.0, 0.0, 0.0,
            0.0, 0.0, 1.0, 1.0, 0.0, 1.0, -1.0, 0.0, 0.0, 0.0, 1.0, 0.0, -1.0, 0.0, -2.0, 1.0, 2.0,
            -2.0, 0.0, 0.0, -1.0, 0.0, 0.0, 1.0, -1.0, 2.0, 2.0, 1.0, -1.0, 0.0, 0.0, -1.0, 0.0,
            1.0, 0.0, 1.0, 0.0, 0.0, -1.0, 2.0, 1.0, 0.0, 0.0,
        ];

        let args_lunar_anomaly = [
            1.0, -1.0, 0.0, 2.0, 0.0, 0.0, -2.0, -1.0, 1.0, 0.0, -1.0, 0.0, 1.0, 0.0, 1.0, 1.0,
            -1.0, 3.0, -2.0, -1.0, 0.0, -1.0, 0.0, 1.0, 2.0, 0.0, -3.0, -2.0, -1.0, -2.0, 1.0, 0.0,
            2.0, 0.0, -1.0, 1.0, 0.0, -1.0, 2.0, -1.0, 1.0, -2.0, -1.0, -1.0, -2.0, 0.0, 1.0, 4.0,
            0.0, -2.0, 0.0, 2.0, 1.0, -2.0, -3.0, 2.0, 1.0, -1.0, 3.0, -1.0,
        ];

        let args_moon_node = [
            0.0, 0.0, 0.0, 0.0, 0.0, 2.0, 0.0, 0.0, 0.0, 0.0, 0.0, 0.0, 0.0, -2.0, 2.0, -2.0, 0.0,
            0.0, 0.0, 0.0, 0.0, 0.0, 0.0, 0.0, 0.0, 0.0, 0.0, 0.0, 2.0, 0.0, 0.0, 0.0, 0.0, 0.0,
            0.0, -2.0, 2.0, 0.0, 2.0, 0.0, 0.0, 0.0, 0.0, 0.0, 0.0, -2.0, 0.0, 0.0, 0.0, 0.0, -2.0,
            -2.0, 0.0, 0.0, 0.0, 0.0, 0.0, 0.0, 0.0, -2.0,
        ];

        let cosine_coeff = [
            -20905355.0,
            -3699111.0,
            -2955968.0,
            -569925.0,
            48888.0,
            -3149.0,
            246158.0,
            -152138.0,
            -170733.0,
            -204586.0,
            -129620.0,
            108743.0,
            104755.0,
            10321.0,
            0.0,
            79661.0,
            -34782.0,
            -23210.0,
            -21636.0,
            24208.0,
            30824.0,
            -8379.0,
            -16675.0,
            -12831.0,
            -10445.0,
            -11650.0,
            14403.0,
            -7003.0,
            0.0,
            10056.0,
            6322.0,
            -9884.0,
            5751.0,
            0.0,
            -4950.0,
            4130.0,
            0.0,
            -3958.0,
            0.0,
            3258.0,
            2616.0,
            -1897.0,
            -2117.0,
            2354.0,
            0.0,
            0.0,
            -1423.0,
            -1117.0,
            -1571.0,
            -1739.0,
            0.0,
            -4421.0,
            0.0,
            0.0,
            0.0,
            0.0,
            1165.0,
            0.0,
            0.0,
            8752.0,
        ];

        let correction: f64 = cosine_coeff
            .iter()
            .zip(args_lunar_elongation.iter())
            .zip(args_solar_anomaly.iter())
            .zip(args_lunar_anomaly.iter())
            .zip(args_moon_node.iter())
            .map(|((((&v, &w), &x), &y), &z)| {
                v * libm::pow(cap_e, libm::fabs(x))
                    * libm::cos((w * cap_d + x * cap_m + y * cap_m_prime + z * cap_f).to_radians())
            })
            .sum();

        385000560.0 + correction
    }

    /// Parallax of moon at tee at location.
    /// Adapted from "Astronomical Algorithms" by Jean Meeus,
    /// Willmann-Bell, 2nd edn., 1998.
    pub(crate) fn lunar_parallax(moment: Moment, location: Location) -> f64 {
        let geo = Self::lunar_altitude(moment, location);
        let cap_delta = Self::lunar_distance(moment);
        let alt = 6378140.0 / cap_delta;
        let arg = alt * libm::cos(geo.to_radians());
        arcsin_degrees(arg)
    }

    /// Topocentric altitude of moon at moment at location,
    /// as a small positive/negative angle in degrees.
    fn topocentric_lunar_altitude(moment: Moment, location: Location) -> f64 {
        Self::lunar_altitude(moment, location) - Self::lunar_parallax(moment, location)
    }

    /// Observed altitude of upper limb of moon at moment at location,
    /// as a small positive/negative angle in degrees.
    fn observed_lunar_altitude(moment: Moment, location: Location) -> f64 {
        let r = Self::topocentric_lunar_altitude(moment, location);
        let y = Self::refraction(location);
        let z = 16.0 / 60.0;

        r + y + z
    }

    // Average anomaly of the sun (in degrees) at a given Moment in Julian centuries
    //
    // Reference code: https://github.com/EdReingold/calendar-code2/blob/main/calendar.l#L4172-L4182
    fn solar_anomaly(c: f64) -> f64 {
        div_rem_euclid_f64(
            357.5291092 + 35999.0502909 * c - 0.0001536 * libm::pow(c, 2.0)
                + libm::pow(c, 3.0) / 24490000.0,
            360.0,
        )
        .1
    }

    // Average anomaly of the moon (in degrees) at a given Moment in Julian centuries
    //
    // Reference code: https://github.com/EdReingold/calendar-code2/blob/main/calendar.l#L4184-L4194
    fn lunar_anomaly(c: f64) -> f64 {
        div_rem_euclid_f64(
            134.9633964
                + 477198.8675055 * c
                + 0.0087414 * libm::pow(c, 2.0)
                + libm::pow(c, 3.0) / 69699.0
                - libm::pow(c, 4.0) / 14712000.0,
            360.0,
        )
        .1
    }

    // Reference code: https://github.com/EdReingold/calendar-code2/blob/main/calendar.l#L4196-L4206
    fn moon_node(c: f64) -> f64 {
        div_rem_euclid_f64(
            93.2720950 + 483202.0175233 * c
                - 0.0036539 * libm::pow(c, 2.0)
                - libm::pow(c, 3.0) / 3526000.0
                + libm::pow(c, 4.0) / 863310000.0,
            360.0,
        )
        .1
    }

    #[allow(dead_code)]
    fn moonset(date: Moment, location: Location) -> Option<Moment> {
        let moment = Location::universal_from_standard(date, location);
        let waxing = Self::lunar_phase(date) < 180.0;
        let alt = Self::observed_lunar_altitude(moment, location);
        let lat = location.latitude;
        let offset = alt / (4.0 * (90.0 - libm::fabs(lat)));

        let approx = if waxing {
            if offset > 0.0 {
                moment + offset
            } else {
                moment + 1.0 + offset
            }
        } else {
            moment - offset + 0.5
        };

        let set = Moment::new(binary_search(
            approx.inner() - (6.0 / 24.0),
            approx.inner() + (6.0 / 24.0),
            |x| Self::observed_lunar_altitude(Moment::new(x), location) < 0.0,
            |u, l| (u - l) < 1.0 / (24.0 * 60.0),
        ));

        if set < moment + 1.0 {
            let std = Moment::new(libm::fmax(
                Location::standard_from_universal(set, location).inner(),
                date.inner(),
            ));
            debug_assert!(std >= date, "std should not be less than date");
            if std < date {
                return None;
            }
            Some(std)
        } else {
            None
        }
    }

    #[allow(dead_code)]
    pub(crate) fn sunset(date: Moment, location: Location) -> Option<Moment> {
        let alpha = Self::refraction(location) + (16.0 / 60.0);

        Self::dusk(date.inner(), location, alpha)
    }

    #[allow(dead_code, clippy::unwrap_used, clippy::eq_op)]
    pub(crate) fn moonlag(date: Moment, location: Location) -> Option<f64> {
<<<<<<< HEAD
        let sun = Self::sunset(date, location);
        let moon = Self::moonset(date, location);

        // Sunset does not occur
        sun?;
        if moon.is_none() {
            Some(24.0 / 24.0) // Arbitrary value as stated by lisp code
        } else {
            #[allow(clippy::unnecessary_unwrap)]
            Some(moon.unwrap() - sun.unwrap())
        }
=======
        let sunset = Self::sunset(date, location)?;
        let moonset = Self::moonset(date, location)?;

        Some(moonset - sunset)
>>>>>>> 1ef1f956
    }

    // Longitudinal nutation (periodic variation in the inclination of the Earth's axis) at a given Moment
    //
    // Reference code: https://github.com/EdReingold/calendar-code2/blob/main/calendar.l#L4037-L4047
    fn nutation(moment: Moment) -> f64 {
        let c = Self::julian_centuries(moment);
        let a = 124.90 - 1934.134 * c + 0.002063 * c * c;
        let b = 201.11 + 72001.5377 * c + 0.00057 * c * c;
        -0.004778 * libm::sin(a.to_radians()) - 0.0003667 * libm::sin(b.to_radians())
    }

    /// The phase of the moon at a given Moment, defined as the difference in longitudes
    /// of the sun and the moon.
    pub(crate) fn lunar_phase(moment: Moment) -> f64 {
        let t0 = Self::nth_new_moon(0);
        let maybe_n =
            i64_to_i32(libm::round(div_rem_euclid_f64(moment - t0, MEAN_SYNODIC_MONTH).0) as i64);
        debug_assert!(
            matches!(maybe_n, I32Result::WithinRange(_)),
            "Lunar phase moment should be in range of i32"
        );
        let n = maybe_n.saturate();
        let a = div_rem_euclid_f64(
            Self::lunar_longitude(moment) - Self::solar_longitude(moment),
            360.0,
        )
        .1;
        let b = 360.0
            * (div_rem_euclid_f64((moment - Self::nth_new_moon(n)) / MEAN_SYNODIC_MONTH, 1.0).1);
        if libm::fabs(a - b) > 180.0 {
            b
        } else {
            a
        }
    }
    #[allow(dead_code)]
    pub(crate) fn lunar_phase_at_or_before(phase: f64, moment: Moment) -> Moment {
        let tau = moment.inner()
            - (MEAN_SYNODIC_MONTH / 360.0) * ((Self::lunar_phase(moment) - phase) % 360.0);
        let a = tau - 2.0;
        let b = if moment.inner() <= (tau + 2.0) {
            moment.inner()
        } else {
            Moment::new(tau + 2.0).inner()
        };

        let lunar_phase_f64 = |x: f64| -> f64 { Self::lunar_phase(Moment::new(x)) };

        Moment::new(invert_angular(lunar_phase_f64, phase, (a, b)))
    }

    /// The longitude of the Sun at a given Moment in degrees
    pub(crate) fn solar_longitude(moment: Moment) -> f64 {
        let c = Self::julian_centuries(moment);
        let coefficients: [f64; 49] = [
            403406.0, 195207.0, 119433.0, 112392.0, 3891.0, 2819.0, 1721.0, 660.0, 350.0, 334.0,
            314.0, 268.0, 242.0, 234.0, 158.0, 132.0, 129.0, 114.0, 99.0, 93.0, 86.0, 78.0, 72.0,
            68.0, 64.0, 46.0, 38.0, 37.0, 32.0, 29.0, 28.0, 27.0, 27.0, 25.0, 24.0, 21.0, 21.0,
            20.0, 18.0, 17.0, 14.0, 13.0, 13.0, 13.0, 12.0, 10.0, 10.0, 10.0, 10.0,
        ];
        let addends: [f64; 49] = [
            270.54861, 340.19128, 63.91854, 331.26220, 317.843, 86.631, 240.052, 310.26, 247.23,
            260.87, 297.82, 343.14, 166.79, 81.53, 3.50, 132.75, 182.95, 162.03, 29.8, 266.4,
            249.2, 157.6, 257.8, 185.1, 69.9, 8.0, 197.1, 250.4, 65.3, 162.7, 341.5, 291.6, 98.5,
            146.7, 110.0, 5.2, 342.6, 230.9, 256.1, 45.3, 242.9, 115.2, 151.8, 285.3, 53.3, 126.6,
            205.7, 85.9, 146.1,
        ];
        let multipliers: [f64; 49] = [
            0.9287892,
            35999.1376958,
            35999.4089666,
            35998.7287385,
            71998.20261,
            71998.4403,
            36000.35726,
            71997.4812,
            32964.4678,
            -19.4410,
            445267.1117,
            45036.8840,
            3.1008,
            22518.4434,
            -19.9739,
            65928.9345,
            9038.0293,
            3034.7684,
            33718.148,
            3034.448,
            -2280.773,
            29929.992,
            31556.493,
            149.588,
            9037.750,
            107997.405,
            -4444.176,
            151.771,
            67555.316,
            31556.080,
            -4561.540,
            107996.706,
            1221.655,
            62894.167,
            31437.369,
            14578.298,
            -31931.757,
            34777.243,
            1221.999,
            62894.511,
            -4442.039,
            107997.909,
            119.066,
            16859.071,
            -4.578,
            26895.292,
            -39.127,
            12297.536,
            90073.778,
        ];
        let mut lambda = 0.0;
        for (x, y, z) in coefficients
            .iter()
            .zip(addends.iter().zip(multipliers.iter()))
            .map(|(x, (y, z))| (x, y, z))
        {
            lambda += x * libm::sin((y + z * c).to_radians());
        }
        lambda *= 0.000005729577951308232;
        lambda += 282.7771834 + 36000.76953744 * c;
        div_rem_euclid_f64(lambda + Self::aberration(c) + Self::nutation(moment), 360.0).1
    }

    // Best viewing time (UT) in evening.
    fn simple_best_view(date: RataDie, location: Location) -> Moment {
        let dark = Self::dusk(date.to_f64_date(), location, 4.5);
        let best = dark.unwrap_or((date + 1).as_moment());

        Location::universal_from_standard(best, location)
    }
<<<<<<< HEAD
=======

>>>>>>> 1ef1f956
    // Angular separation of sun and moon at a specific moment
    fn arc_of_light(moment: Moment) -> f64 {
        arccos_degrees(
            cos_degrees(Self::lunar_latitude(moment)) * cos_degrees(Self::lunar_phase(moment)),
        )
    }

    fn shaukat_criterion(date: Moment, location: Location) -> bool {
        let tee = Self::simple_best_view((date - 1.0).as_rata_die(), location);
        let phase = Self::lunar_phase(tee);
        let h = Self::lunar_altitude(tee, location);
        let cap_arcl = Self::arc_of_light(tee);

        let new = 0.0;
        let first_quarter = 90.0;
        let deg_10_6 = 10.6;
        let deg_90 = 90.0;
        let deg_4_1 = 4.1;

        if phase > new
            && phase < first_quarter
            && cap_arcl >= deg_10_6
            && cap_arcl <= deg_90
            && h > deg_4_1
        {
            return true;
        }

        false
    }

    // Only for use in Islamic calendar
    pub(crate) fn visible_crescent(date: Moment, location: Location) -> bool {
        Self::shaukat_criterion(date, location)
    }

    // Given an angle and a Moment moment, approximate the Moment at or before moment
    // at which solar longitude exceeded the given angle.
    pub(crate) fn estimate_prior_solar_longitude(angle: f64, moment: Moment) -> Moment {
        let rate = MEAN_TROPICAL_YEAR / 360.0;
        let tau =
            moment - rate * div_rem_euclid_f64(Self::solar_longitude(moment) - angle, 360.0).1;
        let delta = interval_mod_f64(Self::solar_longitude(tau) - angle, -180.0, 180.0);
        let result_rhs = tau - rate * delta;
        if moment < result_rhs {
            moment
        } else {
            result_rhs
        }
    }

    #[allow(dead_code)] // TODO: Remove dead_code tag after use
                        // This code differs from the lisp/book code by taking in a julian centuries value instead of
                        // a Moment; this is because aberration is only ever called in the fn solar_longitude, which
                        // already converts moment to julian centuries. Thus this function takes the julian centuries
                        // to avoid unnecessarily calculating the same value twice.
    fn aberration(c: f64) -> f64 {
        0.0000974 * libm::cos((177.63 + 35999.01848 * c).to_radians()) - 0.005575
    }

    /// Find the time of the new moon preceding a given Moment
    /// (the last new moon before moment)
    #[allow(dead_code)] // TODO: Remove dead_code tag after use
    pub(crate) fn new_moon_before(moment: Moment) -> Moment {
        Self::nth_new_moon(Self::num_of_new_moon_at_or_after(moment) - 1)
    }

    /// Find the time of the new moon following a given Moment
    /// (the first new moon after moment)
    #[allow(dead_code)] // TODO: Remove dead_code tag after use
    pub(crate) fn new_moon_at_or_after(moment: Moment) -> Moment {
        Self::nth_new_moon(Self::num_of_new_moon_at_or_after(moment))
    }

    // Function to find the number of the new moon at or after a given moment;
    // helper function for new_moon_before and new_moon_at_or_after
    #[allow(dead_code)] // TODO: Remove dead_code tag after use
    fn num_of_new_moon_at_or_after(moment: Moment) -> i32 {
        let t0: Moment = Self::nth_new_moon(0);
        let phi = Self::lunar_phase(moment);
        let maybe_n =
            i64_to_i32(libm::round((moment - t0) / MEAN_SYNODIC_MONTH - phi / 360.0) as i64);
        debug_assert!(
            matches!(maybe_n, I32Result::WithinRange(_)),
            "Num of new moon should be in range of i32"
        );
        let n = maybe_n.saturate();
        let mut result = n;
        let mut iters = 0;
        let max_iters = 245_000_000;
        while iters < max_iters && Self::nth_new_moon(result) < moment {
            iters += 1;
            result += 1;
        }
        result
    }

    #[allow(dead_code)]
    pub(crate) fn sine_offset(moment: Moment, location: Location, alpha: f64) -> f64 {
        let phi = location.latitude;
        let tee_prime = Location::universal_from_local(moment, location);
        let delta = Self::declination(tee_prime, 0.0, Self::solar_longitude(tee_prime));

        tan_degrees(phi) * tan_degrees(delta)
            + sin_degrees(alpha) / (cos_degrees(delta) * cos_degrees(phi))
    }
}

#[cfg(test)]
mod tests {

    use super::*;

    // Constants applied to provide a margin of error when comparing floating-point values in tests.
    const TEST_LOWER_BOUND_FACTOR: f64 = 0.9999999;
    const TEST_UPPER_BOUND_FACTOR: f64 = 1.0000001;

    // Move outside of test module when implementing Umm-Al-Qura calendar
    pub(crate) const MECCA: Location = Location {
        latitude: 6427.0 / 300.0,
        longitude: 11947.0 / 300.0,
        elevation: 298.0,
        zone: (1_f64 / 8_f64),
    };

    fn assert_eq_f64(expected_value: f64, value: f64, moment: Moment) {
        if expected_value > 0.0 {
            assert!(value > expected_value * TEST_LOWER_BOUND_FACTOR, "calculation failed for the test case:\n\n\tMoment: {moment:?} with expected: {expected_value} and calculated: {value}\n\n");
            assert!(value < expected_value * TEST_UPPER_BOUND_FACTOR, "calculation failed for the test case:\n\n\tMoment: {moment:?} with expected: {expected_value} and calculated: {value}\n\n");
        } else {
            assert!(value > expected_value * TEST_UPPER_BOUND_FACTOR, "calculation failed for the test case:\n\n\tMoment: {moment:?} with expected: {expected_value} and calculated: {value}\n\n");
            assert!(value < expected_value * TEST_LOWER_BOUND_FACTOR, "calculation failed for the test case:\n\n\tMoment: {moment:?} with expected: {expected_value} and calculated: {value}\n\n");
        }
    }

    #[test]
    // Checks that ephemeris_correction gives the same values as the lisp reference code for the given RD test cases
    // (See function definition for lisp reference)
    fn check_ephemeris_correction() {
        let rd_vals = [
            -214193, -61387, 25469, 49217, 171307, 210155, 253427, 369740, 400085, 434355, 452605,
            470160, 473837, 507850, 524156, 544676, 567118, 569477, 601716, 613424, 626596, 645554,
            664224, 671401, 694799, 704424, 708842, 709409, 709580, 727274, 728714, 744313, 764652,
        ];
        let expected_ephemeris = [
            0.2141698518518519,
            0.14363257367091617,
            0.11444429141515931,
            0.10718320232694657,
            0.06949806372337948,
            0.05750681225096574,
            0.04475812294339828,
            0.017397257248984357,
            0.012796798891589713,
            0.008869421568656596,
            0.007262628304956149,
            0.005979700330107665,
            0.005740181544555194,
            0.0038756713829057486,
            0.0031575183970409424,
            0.0023931271439193596,
            0.0017316532690131062,
            0.0016698814624679225,
            6.150149905066665E-4,
            1.7716816592592584E-4,
            1.016458530046296E-4,
            1.7152348357870364E-4,
            1.3696411598154996E-4,
            6.153868613872005E-5,
            1.4168812498149138E-5,
            2.767107192307865E-4,
            2.9636802723679223E-4,
            3.028239003387824E-4,
            3.028239003387824E-4,
            6.75088347496296E-4,
            7.128242445629627E-4,
            9.633446296296293E-4,
            0.0029138888888888877,
        ];
        for (rd, expected_ephemeris) in rd_vals.iter().zip(expected_ephemeris.iter()) {
            let moment: Moment = Moment::new(*rd as f64);
            let ephemeris = Astronomical::ephemeris_correction(moment);
            let expected_ephemeris_value = expected_ephemeris;
            assert!(ephemeris > expected_ephemeris_value * TEST_LOWER_BOUND_FACTOR, "Ephemeris correction calculation failed for the test case:\n\n\tMoment: {moment:?} with expected: {expected_ephemeris_value} and calculated: {ephemeris}\n\n");
            assert!(ephemeris < expected_ephemeris_value * TEST_UPPER_BOUND_FACTOR, "Ephemeris correction calculation failed for the test case:\n\n\tMoment: {moment:?} with expected: {expected_ephemeris_value} and calculated: {ephemeris}\n\n");
        }
    }

    #[test]
    // Checks that solar_longitude gives the same values as the lisp reference code for the given RD test cases
    // (See function definition for lisp reference)
    fn check_solar_longitude() {
        let rd_vals = [
            -214193, -61387, 25469, 49217, 171307, 210155, 253427, 369740, 400085, 434355, 452605,
            470160, 473837, 507850, 524156, 544676, 567118, 569477, 601716, 613424, 626596, 645554,
            664224, 671401, 694799, 704424, 708842, 709409, 709580, 727274, 728714, 744313, 764652,
        ];
        let expected_solar_long = [
            119.47343190503307,
            254.2489611345809,
            181.43599673954304,
            188.66392267483752,
            289.0915666249348,
            59.11974154849304,
            228.31455470912624,
            34.46076992887538,
            63.18799596698955,
            2.4575913259759545,
            350.475934906397,
            13.498220866371412,
            37.403920329437824,
            81.02813003520714,
            313.86049865107634,
            19.95443016415811,
            176.05943166351062,
            344.92295174632454,
            79.96492181924987,
            99.30231774304411,
            121.53530416596914,
            88.56742889029556,
            129.289884101192,
            6.146910693067184,
            28.25199345351575,
            151.7806330331332,
            185.94586701843946,
            28.55560762159439,
            193.3478921554779,
            357.15125499424175,
            336.1706924761211,
            228.18487947607719,
            116.43935225951282,
        ];
        for (rd, expected_solar_long) in rd_vals.iter().zip(expected_solar_long.iter()) {
            let moment: Moment = Moment::new(*rd as f64);
            let solar_long = Astronomical::solar_longitude(moment + 0.5);
            let expected_solar_long_value = expected_solar_long;
            assert!(solar_long > expected_solar_long_value * TEST_LOWER_BOUND_FACTOR, "Solar longitude calculation failed for the test case:\n\n\tMoment: {moment:?} with expected: {expected_solar_long_value} and calculated: {solar_long}\n\n");
            assert!(solar_long < expected_solar_long_value * TEST_UPPER_BOUND_FACTOR, "Solar longitude calculation failed for the test case:\n\n\tMoment: {moment:?} with expected: {expected_solar_long_value} and calculated: {solar_long}\n\n");
        }
    }

    #[test]
    // Checks that lunar_latitude gives the same values as the lisp reference code for the given RD test cases
    // (See function definition for lisp reference)

    fn check_lunar_latitude() {
        let rd_vals = [
            -214193, -61387, 25469, 49217, 171307, 210155, 253427, 369740, 400085, 434355, 452605,
            470160, 473837, 507850, 524156, 544676, 567118, 569477, 601716, 613424, 626596, 645554,
            664224, 671401, 694799, 704424, 708842, 709409, 709580, 727274, 728714, 744313, 764652,
        ];

        let expected_lunar_lat = [
            2.4527590208461576,
            -4.90223034654341,
            -2.9394693592610484,
            5.001904508580623,
            -3.208909826304433,
            0.894361559890105,
            -3.8633355687979827,
            -2.5224444701068927,
            1.0320696124422062,
            3.005689926794408,
            1.613842956502888,
            4.766740664556875,
            4.899202930916035,
            4.838473946607273,
            2.301475724501815,
            -0.8905637199828537,
            4.7657836433468495,
            -2.737358003826797,
            -4.035652608005429,
            -3.157214517184652,
            -1.8796147336498752,
            -3.379519408995276,
            -4.398341468078228,
            2.099198567294447,
            5.268746128633113,
            -1.6722994521634027,
            4.6820126551666865,
            3.705518210116447,
            2.493964063649065,
            -4.167774638752936,
            -2.873757531859998,
            -4.667251128743298,
            5.138562328560728,
        ];

        for (rd, expected_lunar_lat) in rd_vals.iter().zip(expected_lunar_lat.iter()) {
            let moment: Moment = Moment::new(*rd as f64);
            let lunar_lat = Astronomical::lunar_latitude(moment);
            let expected_lunar_lat_value = *expected_lunar_lat;

            assert_eq_f64(expected_lunar_lat_value, lunar_lat, moment)
        }
    }

    #[test]
    // Checks that lunar_longitude gives the same values as the lisp reference code for the given RD test cases
    // (See function definition for lisp reference)
    fn check_lunar_longitude() {
        let rd_vals = [
            -214193, -61387, 25469, 49217, 171307, 210155, 253427, 369740, 400085, 434355, 452605,
            470160, 473837, 507850, 524156, 544676, 567118, 569477, 601716, 613424, 626596, 645554,
            664224, 671401, 694799, 704424, 708842, 709409, 709580, 727274, 728714, 744313, 764652,
        ];
        let expected_lunar_long = [
            244.85390528515035,
            208.85673853696503,
            213.74684265158967,
            292.04624333935743,
            156.81901407583166,
            108.0556329349528,
            39.35609790324581,
            98.56585102192106,
            332.95829627335894,
            92.25965175091615,
            78.13202909213766,
            274.9469953879383,
            128.3628442664409,
            89.51845094326185,
            24.607322526832988,
            53.4859568448797,
            187.89852001941696,
            320.1723620959754,
            314.0425667275923,
            145.47406514043587,
            185.03050779751646,
            142.18913274552065,
            253.74337531953228,
            151.64868501335397,
            287.9877436469169,
            25.626707154435444,
            290.28830064619893,
            189.91314245171338,
            284.93173002623826,
            152.3390442635215,
            51.66226507971774,
            26.68206023138705,
            175.5008226195208,
        ];
        for (rd, expected_lunar_long) in rd_vals.iter().zip(expected_lunar_long.iter()) {
            let moment: Moment = Moment::new(*rd as f64);
            let lunar_long = Astronomical::lunar_longitude(moment);
            let expected_lunar_long_value = *expected_lunar_long;

            assert_eq_f64(expected_lunar_long_value, lunar_long, moment)
        }
    }

    #[test]
    fn check_lunar_altitude() {
        let rd_vals = [
            -214193, -61387, 25469, 49217, 171307, 210155, 253427, 369740, 400085, 434355, 452605,
            470160, 473837, 507850, 524156, 544676, 567118, 569477, 601716, 613424, 626596, 645554,
            664224, 671401, 694799, 704424, 708842, 709409, 709580, 727274, 728714, 744313, 764652,
        ];

        let expected_altitude_deg: [f64; 33] = [
            -13.163184128188277,
            -7.281425833096932,
            -77.1499009115812,
            -30.401178593900795,
            71.84857827681589,
            -43.79857984753659,
            40.65320421851649,
            -40.2787255279427,
            29.611156512065406,
            -19.973178784428228,
            -23.740743779700097,
            30.956688013173505,
            -18.88869091014726,
            -32.16116202243495,
            -45.68091943596022,
            -50.292110029959986,
            -54.3453056090807,
            -34.56600009726776,
            44.13198955291821,
            -57.539862986917285,
            -62.08243959461623,
            -54.07209109276471,
            -16.120452006695814,
            23.864594681196934,
            32.95014668614863,
            72.69165128891194,
            -29.849481790038908,
            31.610644151367637,
            -42.21968940776054,
            28.6478092363985,
            -38.95055354031621,
            27.601977078963245,
            -54.85468160086816,
        ];

        for (rd, expected_alt) in rd_vals.iter().zip(expected_altitude_deg.iter()) {
            let moment: Moment = Moment::new(*rd as f64);
            let lunar_alt = Astronomical::lunar_altitude(moment, MECCA);
            let expected_alt_value = *expected_alt;

            assert_eq_f64(expected_alt_value, lunar_alt, moment)
        }
    }

    #[test]
    fn check_lunar_distance() {
        let rd_vals = [
            -214193, -61387, 25469, 49217, 171307, 210155, 253427, 369740, 400085, 434355, 452605,
            470160, 473837, 507850, 524156, 544676, 567118, 569477, 601716, 613424, 626596, 645554,
            664224, 671401, 694799, 704424, 708842, 709409, 709580, 727274, 728714, 744313, 764652,
        ];

        let expected_distances = [
            387624532.22874624,
            393677431.9167689,
            402232943.80299366,
            392558548.8426357,
            366799795.8707107,
            365107305.3822873,
            401995197.0122423,
            404025417.6150537,
            377671971.8515077,
            403160628.6150732,
            375160036.9057225,
            369934038.34809774,
            402543074.28064245,
            374847147.6967837,
            403469151.42100906,
            386211365.4436033,
            385336015.6086019,
            400371744.7464432,
            395970218.00750065,
            383858113.5538787,
            389634540.7722341,
            390868707.6609328,
            368015493.693663,
            399800095.77937233,
            404273360.3039046,
            382777325.7053601,
            378047375.3350678,
            385774023.9948239,
            371763698.0990588,
            362461692.8996066,
            394214466.3812425,
            405787977.04490376,
            404202826.42484397,
        ];

        for (rd, expected_distance) in rd_vals.iter().zip(expected_distances.iter()) {
            let moment: Moment = Moment::new(*rd as f64);
            let distance = Astronomical::lunar_distance(moment);
            let expected_distance_val = *expected_distance;

            assert_eq_f64(expected_distance_val, distance, moment)
        }
    }

    #[test]
    fn check_lunar_parallax() {
        let rd_vals = [
            -214193, -61387, 25469, 49217, 171307, 210155, 253427, 369740, 400085, 434355, 452605,
            470160, 473837, 507850, 524156, 544676, 567118, 569477, 601716, 613424, 626596, 645554,
            664224, 671401, 694799, 704424, 708842, 709409, 709580, 727274, 728714, 744313, 764652,
        ];

        let expected_parallax = [
            0.9180377088277034,
            0.9208275970231943,
            0.20205836298974478,
            0.8029475944705559,
            0.3103764190238057,
            0.7224552232666479,
            0.6896953754669151,
            0.6900664438899986,
            0.8412721901635796,
            0.8519504336914271,
            0.8916972264563727,
            0.8471706468502866,
            0.8589744596828851,
            0.8253387743371953,
            0.6328154405175959,
            0.60452566100182,
            0.5528114670829496,
            0.7516491660573382,
            0.6624140811593374,
            0.5109678575066725,
            0.4391324179474404,
            0.5486027633624313,
            0.9540023420545446,
            0.835939538308717,
            0.7585615249134946,
            0.284040095327141,
            0.8384425157447107,
            0.8067682261382678,
            0.7279971552035109,
            0.8848306274359499,
            0.720943806048675,
            0.7980998225232075,
            0.5204553405568378,
        ];

        for (rd, parallax) in rd_vals.iter().zip(expected_parallax.iter()) {
            let moment: Moment = Moment::new(*rd as f64);
            let parallax_val = Astronomical::lunar_parallax(moment, MECCA);
            let expected_parallax_val = *parallax;

            assert_eq_f64(expected_parallax_val, parallax_val, moment);
        }
    }

    #[test]
    fn check_moonset() {
        let rd_vals = [
            -214193.0, -61387.0, 25469.0, 49217.0, 171307.0, 210155.0, 253427.0, 369740.0,
            400085.0, 434355.0, 452605.0, 470160.0, 473837.0, 507850.0, 524156.0, 544676.0,
            567118.0, 569477.0, 601716.0, 613424.0, 626596.0, 645554.0, 664224.0, 671401.0,
            694799.0, 704424.0, 708842.0, 709409.0, 709580.0, 727274.0, 728714.0, 744313.0,
            764652.0,
        ];

        let expected_values = [
            -214192.91577491348,
            -61386.372392431986,
            25469.842646633304,
            49217.03030766261,
            171307.41988615665,
            210155.96578468647,
            253427.2528524993,
            0.0,
            400085.5281194299,
            434355.0524936674,
            452605.0379962325,
            470160.4931771927,
            473837.06032208423,
            507850.8560177605,
            0.0,
            544676.908706548,
            567118.8180096536,
            569477.7141856537,
            601716.4168627897,
            613424.9325031227,
            626596.9563783304,
            645554.9526297608,
            664224.070965863,
            671401.2004198332,
            694799.4892001058,
            704424.4299627786,
            708842.0314145002,
            709409.2245215117,
            0.0,
            727274.2148254914,
            0.0,
            744313.2118589033,
            764652.9631741203,
        ];

        for (rd, expected_val) in rd_vals.iter().zip(expected_values.iter()) {
            let moment: Moment = Moment::new(*rd);
            let moonset_val = Astronomical::moonset(moment, MECCA);
            let expected_moonset_val = *expected_val;
            #[allow(clippy::unnecessary_unwrap)]
            if moonset_val.is_none() {
                assert_eq!(expected_moonset_val, 0.0);
            } else {
                assert_eq_f64(expected_moonset_val, moonset_val.unwrap().inner(), moment);
            }
        }
    }

    #[test]
    fn check_sunset() {
        let rd_vals = [
            -214193.0, -61387.0, 25469.0, 49217.0, 171307.0, 210155.0, 253427.0, 369740.0,
            400085.0, 434355.0, 452605.0, 470160.0, 473837.0, 507850.0, 524156.0, 544676.0,
            567118.0, 569477.0, 601716.0, 613424.0, 626596.0, 645554.0, 664224.0, 671401.0,
            694799.0, 704424.0, 708842.0, 709409.0, 709580.0, 727274.0, 728714.0, 744313.0,
            764652.0,
        ];

        let expected_values = [
            -214192.2194436165,
            -61386.30267524347,
            25469.734889564967,
            49217.72851448112,
            171307.70878832813,
            210155.77420199668,
            253427.70087725233,
            369740.7627365203,
            400085.77677703864,
            434355.74808897293,
            452605.7425360138,
            470160.75310216413,
            473837.76440251875,
            507850.7840412511,
            524156.7225351998,
            544676.7561346035,
            567118.7396585084,
            569477.7396636717,
            601716.784057734,
            613424.7870863203,
            626596.781969136,
            645554.7863087669,
            664224.778132625,
            671401.7496876866,
            694799.7602310368,
            704424.7619096127,
            708842.730647343,
            709409.7603906896,
            709580.7240122546,
            727274.745361792,
            728714.734750938,
            744313.699821144,
            764652.7844809336,
        ];

        let jerusalem = Location {
            latitude: 31.78,
            longitude: 35.24,
            elevation: 740.0,
            zone: (1_f64 / 12_f64),
        };

        for (rd, expected_sunset_value) in rd_vals.iter().zip(expected_values.iter()) {
            let moment = Moment::new(*rd);
            let sunset_value = Astronomical::sunset(moment, jerusalem).unwrap();
            let expected_sunset_val = *expected_sunset_value;
            assert_eq_f64(expected_sunset_val, sunset_value.inner(), moment)
        }
    }

    #[test]
    // Checks that next_new_moon gives the same values as the lisp reference code for the given RD test cases
    // (See function definition for lisp reference)
    fn check_next_new_moon() {
        let rd_vals = [
            -214193, -61387, 25469, 49217, 171307, 210155, 253427, 369740, 400085, 434355, 452605,
            470160, 473837, 507850, 524156, 544676, 567118, 569477, 601716, 613424, 626596, 645554,
            664224, 671401, 694799, 704424, 708842, 709409, 709580, 727274, 728714, 744313, 764652,
        ];
        let expected_next_new_moon = [
            -214174.60582868298,
            -61382.99532831192,
            25495.80977675628,
            49238.50244808781,
            171318.43531326813,
            210180.69184966758,
            253442.85936730343,
            369763.74641362444,
            400091.5783431683,
            434376.5781067696,
            452627.1919724953,
            470167.57836052414,
            473858.8532764285,
            507878.6668429224,
            524179.2470620894,
            544702.7538732041,
            567146.5131819838,
            569479.2032589674,
            601727.0335578924,
            613449.7621296605,
            626620.3698017383,
            645579.0767485882,
            664242.8867184789,
            671418.970538101,
            694807.5633711396,
            704433.4911827276,
            708863.5970001582,
            709424.4049294397,
            709602.0826867367,
            727291.2094001573,
            728737.4476913146,
            744329.5739998783,
            764676.1912733881,
        ];
        for (rd, expected_next_new_moon) in rd_vals.iter().zip(expected_next_new_moon.iter()) {
            let moment: Moment = Moment::new(*rd as f64);
            let next_new_moon = Astronomical::new_moon_at_or_after(moment);
            let expected_next_new_moon_moment = Moment::new(*expected_next_new_moon);
            if *expected_next_new_moon > 0.0 {
                assert!(expected_next_new_moon_moment.inner() > next_new_moon.inner() * TEST_LOWER_BOUND_FACTOR, "New moon calculation failed for the test case:\n\n\tMoment: {moment:?} with expected: {expected_next_new_moon_moment:?} and calculated: {next_new_moon:?}\n\n");
                assert!(expected_next_new_moon_moment.inner() < next_new_moon.inner() * TEST_UPPER_BOUND_FACTOR, "New moon calculation failed for the test case:\n\n\tMoment: {moment:?} with expected: {expected_next_new_moon_moment:?} and calculated: {next_new_moon:?}\n\n");
            } else {
                assert!(expected_next_new_moon_moment.inner() > next_new_moon.inner() * TEST_UPPER_BOUND_FACTOR, "New moon calculation failed for the test case:\n\n\tMoment: {moment:?} with expected: {expected_next_new_moon_moment:?} and calculated: {next_new_moon:?}\n\n");
                assert!(expected_next_new_moon_moment.inner() < next_new_moon.inner() * TEST_LOWER_BOUND_FACTOR, "New moon calculation failed for the test case:\n\n\tMoment: {moment:?} with expected: {expected_next_new_moon_moment:?} and calculated: {next_new_moon:?}\n\n");
            }
        }
    }

    #[test]
    fn check_astronomy_0th_new_moon() {
        // Checks the accuracy of the 0th new moon to be on January 11th
        let zeroth_new_moon = Astronomical::nth_new_moon(0);
        assert_eq!(
            zeroth_new_moon.inner() as i32,
            11,
            "0th new moon check failed with nth_new_moon(0) = {zeroth_new_moon:?}"
        );
    }

    #[test]
    fn check_num_of_new_moon_0() {
        // Tests the function num_of_new_moon_at_or_after() returns 0 for moment 0
        assert_eq!(
            Astronomical::num_of_new_moon_at_or_after(Moment::new(0.0)),
            0
        );
    }

    #[test]
    fn check_new_moon_directionality() {
        // Checks that new_moon_before is less than new_moon_at_or_after for a large number of Moments
        let mut moment: Moment = Moment::new(-15500.0);
        let max_moment = Moment::new(15501.0);
        let mut iters: i32 = 0;
        let max_iters = 10000;
        while iters < max_iters && moment < max_moment {
            let before = Astronomical::new_moon_before(moment);
            let at_or_after = Astronomical::new_moon_at_or_after(moment);
            assert!(before < at_or_after, "Directionality of fns new_moon_before and new_moon_at_or_after failed for Moment: {moment:?}");
            iters += 1;
            moment += 31.0;
        }
        assert!(
            iters > 500,
            "Testing failed: less than the expected number of testing iterations"
        );
        assert!(
            iters < max_iters,
            "Testing failed: more than the expected number of testing iterations"
        );
    }

    #[test]
    fn check_location_valid_case() {
        // Checks that location construction and functions work for various valid lats and longs
        let mut long = -180.0;
        let mut lat = -90.0;
        let zone = 0.0;
        while long <= 180.0 {
            while lat <= 90.0 {
                let location: Location = Location::try_new(lat, long, 1000.0, zone).unwrap();
                assert_eq!(lat, location.latitude());
                assert_eq!(long, location.longitude());

                lat += 1.0;
            }
            long += 1.0;
        }
    }

    #[test]
    fn check_location_errors() {
        let lat_too_small = Location::try_new(-90.1, 15.0, 1000.0, 0.0).unwrap_err();
        assert_eq!(lat_too_small, LocationError::LatitudeOutOfBounds(-90.1));
        let lat_too_large = Location::try_new(90.1, -15.0, 1000.0, 0.0).unwrap_err();
        assert_eq!(lat_too_large, LocationError::LatitudeOutOfBounds(90.1));
        let long_too_small = Location::try_new(15.0, 180.1, 1000.0, 0.0).unwrap_err();
        assert_eq!(long_too_small, LocationError::LongitudeOutOfBounds(180.1));
        let long_too_large = Location::try_new(-15.0, -180.1, 1000.0, 0.0).unwrap_err();
        assert_eq!(long_too_large, LocationError::LongitudeOutOfBounds(-180.1));
    }

    #[test]
    fn check_obliquity() {
        let rd_vals = [
            -214193, -61387, 25469, 49217, 171307, 210155, 253427, 369740, 400085, 434355, 452605,
            470160, 473837, 507850, 524156, 544676, 567118, 569477, 601716, 613424, 626596, 645554,
            664224, 671401, 694799, 704424, 708842, 709409, 709580, 727274, 728714, 744313, 764652,
        ];

        let expected_obliquity_val = [
            23.766686762858193,
            23.715893268155952,
            23.68649428364133,
            23.678396646319815,
            23.636406172247575,
            23.622930685681105,
            23.607863050353394,
            23.567099369895143,
            23.556410268115442,
            23.544315732982724,
            23.5378658942414,
            23.531656189162007,
            23.53035487913322,
            23.518307553466993,
            23.512526100422757,
            23.50524564635773,
            23.49727762748816,
            23.49643975090472,
            23.48498365949255,
            23.48082101433542,
            23.476136639530452,
            23.469392588649566,
            23.46274905945532,
            23.460194773340504,
            23.451866181318085,
            23.44843969966849,
            23.44686683973517,
            23.446664978744177,
            23.44660409993624,
            23.440304562352033,
            23.43979187336218,
            23.434238093381342,
            23.426996977623215,
        ];

        for (rd, expected_obl_val) in rd_vals.iter().zip(expected_obliquity_val.iter()) {
            let moment = Moment::new(*rd as f64);
            let obl_val = Astronomical::obliquity(moment);
            let expected_val = *expected_obl_val;

            assert_eq_f64(expected_val, obl_val, moment)
        }
    }
}<|MERGE_RESOLUTION|>--- conflicted
+++ resolved
@@ -959,24 +959,10 @@
 
     #[allow(dead_code, clippy::unwrap_used, clippy::eq_op)]
     pub(crate) fn moonlag(date: Moment, location: Location) -> Option<f64> {
-<<<<<<< HEAD
-        let sun = Self::sunset(date, location);
-        let moon = Self::moonset(date, location);
-
-        // Sunset does not occur
-        sun?;
-        if moon.is_none() {
-            Some(24.0 / 24.0) // Arbitrary value as stated by lisp code
-        } else {
-            #[allow(clippy::unnecessary_unwrap)]
-            Some(moon.unwrap() - sun.unwrap())
-        }
-=======
         let sunset = Self::sunset(date, location)?;
         let moonset = Self::moonset(date, location)?;
 
         Some(moonset - sunset)
->>>>>>> 1ef1f956
     }
 
     // Longitudinal nutation (periodic variation in the inclination of the Earth's axis) at a given Moment
@@ -1116,10 +1102,7 @@
 
         Location::universal_from_standard(best, location)
     }
-<<<<<<< HEAD
-=======
-
->>>>>>> 1ef1f956
+
     // Angular separation of sun and moon at a specific moment
     fn arc_of_light(moment: Moment) -> f64 {
         arccos_degrees(
