--- conflicted
+++ resolved
@@ -2,17 +2,11 @@
 // called LICENSE at the top level of the ICU4X source tree
 // (online at: https://github.com/unicode-org/icu4x/blob/main/LICENSE ).
 
-<<<<<<< HEAD
-//! This file contains important structs and functions relating to location, time, and astronomy;
-//! many of these are based on or similar to calculations from _Calendrical Calculations_ by
-//! Reingold & Dershowitz and its companion lisp code.
-=======
 //! This file contains important structs and functions relating to location,
 //! time, and astronomy; these are intended for calender calculations and based off
 //! _Calendrical Calculations_ by Reingold & Dershowitz.
 //!
 //! TODO(#3709): Address inconcistencies with existing ICU code for extreme dates.
->>>>>>> 88493862
 
 use crate::error::LocationOutOfBoundsError;
 use crate::helpers::{
