// This file is part of ICU4X. For terms of use, please see the file
// called LICENSE at the top level of the ICU4X source tree
// (online at: https://github.com/unicode-org/icu4x/blob/main/LICENSE ).

//! This file contains important structs and functions relating to location,
<<<<<<< HEAD
//! time, and astronomy; these are intended for calender calculations and mostly
//! based on _Calendrical Calculations_ by Reingold & Dershowitz.
=======
//! time, and astronomy; these are intended for calender calculations and based off
//! _Calendrical Calculations_ by Reingold & Dershowitz.
//!
//! TODO(#3709): Address inconcistencies with existing ICU code for extreme dates.
>>>>>>> a9a9990e

use crate::error::LocationOutOfBoundsError;
use crate::helpers::{
    arccos_degrees, arcsin_degrees, arctan_degrees, binary_search, cos_degrees, div_rem_euclid_f64,
    i64_to_i32, interval_mod_f64, invert_angular, mod3, next_moment, poly, signum, sin_degrees,
    tan_degrees, I32Result,
};
use crate::iso::Iso;
use crate::rata_die::RataDie;
use crate::types::Moment;
use crate::{Date, Gregorian};

#[derive(Debug, Copy, Clone, Default)]
/// A Location on the Earth given as a latitude, longitude, elevation, and standard time zone.
/// Latitude is given in degrees from -90 to 90, longitude in degrees from -180 to 180,
/// elevation in meters, and zone as a UTC offset in fractional days (ex. UTC+1 would have zone = 1.0 / 24.0)
pub(crate) struct Location {
    pub(crate) latitude: f64,  // latitude from -90 to 90
    pub(crate) longitude: f64, // longitude from -180 to 180
    pub(crate) elevation: f64, // elevation in meters
    pub(crate) zone: f64,      // UTC timezone offset in fractional days (1 hr = 1.0 / 24.0 day)
}

/// The location of Mecca; used for Islamic calendar calculations.
#[allow(dead_code)]
pub(crate) const MECCA: Location = Location {
    latitude: 6427.0 / 300.0,
    longitude: 11947.0 / 300.0,
    elevation: 298.0,
    zone: (1_f64 / 8_f64),
};

#[allow(clippy::excessive_precision)]
pub(crate) const PI: f64 = 3.14159265358979323846264338327950288_f64;

/// The mean synodic month in days of 86400 atomic seconds
/// (86400 seconds = 24 hours * 60 minutes/hour * 60 seconds/minute)
///
/// This is defined in _Calendrical Calculations_ by Reingold & Dershowitz.
/// Reference lisp code: https://github.com/EdReingold/calendar-code2/blob/9afc1f3/calendar.l#L3880-L3882
pub(crate) const MEAN_SYNODIC_MONTH: f64 = 29.530588861;

/// The Moment of noon on January 1, 2000
pub(crate) const J2000: Moment = Moment::new(730120.5);

/// The mean tropical year in days
///
/// This is defined in _Calendrical Calculations_ by Reingold & Dershowitz.
/// Reference lisp code: https://github.com/EdReingold/calendar-code2/blob/9afc1f3/calendar.l#L3872-L3874
pub(crate) const MEAN_TROPICAL_YEAR: f64 = 365.242189;

/// The minimum allowable UTC offset (-12 hours) in fractional days (-0.5 days)
pub(crate) const MIN_UTC_OFFSET: f64 = -0.5;

/// The maximum allowable UTC offset (+14 hours) in fractional days (14.0 / 24.0 days)
pub(crate) const MAX_UTC_OFFSET: f64 = 14.0 / 24.0;

/// The angle of winter for the purposes of solar calculations
pub(crate) const WINTER: f64 = 270.0;

/// The moment of the first new moon of the CE, which occurred on January 11, 1 CE.
pub(crate) const NEW_MOON_ZERO: Moment = Moment::new(11.458922815770109);

impl Location {
    /// Create a location; latitude is from -90 to 90, and longitude is from -180 to 180;
    /// attempting to create a location outside of these bounds will result in a LocationOutOfBoundsError.
    #[allow(dead_code)] // TODO: Remove dead_code tag after use
    pub(crate) fn try_new(
        latitude: f64,
        longitude: f64,
        elevation: f64,
        zone: f64,
    ) -> Result<Location, LocationOutOfBoundsError> {
        if !(-90.0..=90.0).contains(&latitude) {
            return Err(LocationOutOfBoundsError::Latitude(latitude));
        }
        if !(-180.0..=180.0).contains(&longitude) {
            return Err(LocationOutOfBoundsError::Longitude(longitude));
        }
        if !(MIN_UTC_OFFSET..=MAX_UTC_OFFSET).contains(&zone) {
            return Err(LocationOutOfBoundsError::Offset(
                zone,
                MIN_UTC_OFFSET,
                MAX_UTC_OFFSET,
            ));
        }
        Ok(Location {
            latitude,
            longitude,
            elevation,
            zone,
        })
    }

    /// Create a new Location without checking for bounds
    pub(crate) const fn new_unchecked(
        latitude: f64,
        longitude: f64,
        elevation: f64,
        zone: f64,
    ) -> Location {
        Location {
            latitude,
            longitude,
            elevation,
            zone,
        }
    }

    /// Get the longitude of a Location
    #[allow(dead_code)]
    pub(crate) fn longitude(&self) -> f64 {
        self.longitude
    }

    /// Get the latitude of a Location
    #[allow(dead_code)]
    pub(crate) fn latitude(&self) -> f64 {
        self.latitude
    }

    /// Get the elevation of a Location
    #[allow(dead_code)]
    pub(crate) fn elevation(&self) -> f64 {
        self.elevation
    }

    /// Get the utc-offset of a Location
    #[allow(dead_code)]
    pub(crate) fn zone(&self) -> f64 {
        self.zone
    }

    /// Convert a longitude into a mean time zone;
    /// this yields the difference in Moment given a longitude
    /// e.g. a longitude of 90 degrees is 0.25 (90 / 360) days ahead
    /// of a location with a longitude of 0 degrees.
    pub(crate) fn zone_from_longitude(longitude: f64) -> f64 {
        longitude / (360.0)
    }

    /// Convert standard time to local mean time given a location and a time zone with given offset
    ///
    /// Based on functions from _Calendrical Calculations_ by Reingold & Dershowitz.
    /// Reference lisp code: https://github.com/EdReingold/calendar-code2/blob/9afc1f3/calendar.l#L3501-L3506
    #[allow(dead_code)]
    pub(crate) fn standard_from_local(standard_time: Moment, location: Location) -> Moment {
        Self::standard_from_universal(
            Self::universal_from_local(standard_time, location),
            location,
        )
    }

    /// Convert from local mean time to universal time given a location
    ///
    /// Based on functions from _Calendrical Calculations_ by Reingold & Dershowitz.
    /// Reference lisp code: https://github.com/EdReingold/calendar-code2/blob/9afc1f3/calendar.l#L3496-L3499
    pub(crate) fn universal_from_local(local_time: Moment, location: Location) -> Moment {
        local_time - Self::zone_from_longitude(location.longitude)
    }

    /// Convert from universal time to local time given a location
    ///
    /// Based on functions from _Calendrical Calculations_ by Reingold & Dershowitz.
    /// Reference lisp code: https://github.com/EdReingold/calendar-code2/blob/9afc1f3/calendar.l#L3491-L3494
    #[allow(dead_code)] // TODO: Remove dead_code tag after use
    pub(crate) fn local_from_universal(universal_time: Moment, location: Location) -> Moment {
        universal_time + Self::zone_from_longitude(location.longitude)
    }

    /// Given a UTC-offset in hours and a Moment in standard time,
    /// return the Moment in universal time from the time zone with the given offset.
    /// The field utc_offset should be within the range of possible offsets given by
    /// the constand fields `MIN_UTC_OFFSET` and `MAX_UTC_OFFSET`.
    ///
    /// Based on functions from _Calendrical Calculations_ by Reingold & Dershowitz.
    /// Reference lisp code: https://github.com/EdReingold/calendar-code2/blob/9afc1f3/calendar.l#L3479-L3483
    pub(crate) fn universal_from_standard(standard_moment: Moment, location: Location) -> Moment {
        debug_assert!(location.zone > MIN_UTC_OFFSET && location.zone < MAX_UTC_OFFSET, "UTC offset {0} was not within the possible range of offsets (see astronomy::MIN_UTC_OFFSET and astronomy::MAX_UTC_OFFSET)", location.zone);
        standard_moment - location.zone
    }
    /// Given a Moment in standard time and UTC-offset in hours,
    /// return the Moment in standard time from the time zone with the given offset.
    /// The field utc_offset should be within the range of possible offsets given by
    /// the constand fields `MIN_UTC_OFFSET` and `MAX_UTC_OFFSET`.
    ///
    /// Based on functions from _Calendrical Calculations_ by Reingold & Dershowitz.
    /// Reference lisp code: https://github.com/EdReingold/calendar-code2/blob/9afc1f3/calendar.l#L3473-L3477
    #[allow(dead_code)]
    pub(crate) fn standard_from_universal(standard_time: Moment, location: Location) -> Moment {
        debug_assert!(location.zone > MIN_UTC_OFFSET && location.zone < MAX_UTC_OFFSET, "UTC offset {0} was not within the possible range of offsets (see astronomy::MIN_UTC_OFFSET and astronomy::MAX_UTC_OFFSET)", location.zone);
        standard_time + location.zone
    }
}

#[derive(Debug)]
/// The Astronomical struct provides functions which support astronomical
/// calculations used by many observational calendars.
pub(crate) struct Astronomical;

impl Astronomical {
    /// Function for the ephemeris correction, which corrects the
    /// somewhat-unpredictable discrepancy between dynamical time
    /// and universal time
    ///
    /// Based on functions from _Calendrical Calculations_ by Reingold & Dershowitz,
    /// originally from _Astronomical Algorithms_ by Jean Meeus (1991) with data from NASA.
    /// Reference lisp code: https://github.com/EdReingold/calendar-code2/blob/9afc1f3/calendar.l#L3884-L3952
    pub(crate) fn ephemeris_correction(moment: Moment) -> f64 {
        // TODO: Change this to directly convert from moment to Gregorian year through a separate fn
        let year = moment.inner() / 365.2425;
        let year_int = (if year > 0.0 { year + 1.0 } else { year }) as i32;
        #[allow(clippy::expect_used)]
        // Month and day are guaranteed to be valid, year is not checked in Iso Date constructor
        let gregorian: Date<Gregorian> = Date::try_new_gregorian_date(year_int, 7, 1)
            .expect("Date generation failed for {year} July 1");
        let iso: Date<Iso> = gregorian.to_iso();
        let fixed_mid_year: RataDie = Iso::fixed_from_iso(*iso.inner());
        let c = ((fixed_mid_year.to_i64_date() as f64) - 693596.0) / 36525.0;
        let y2000 = (year_int - 2000) as f64;
        let y1700 = (year_int - 1700) as f64;
        let y1600 = (year_int - 1600) as f64;
        let y1000 = ((year_int - 1000) as f64) / 100.0;
        let y0 = year_int as f64 / 100.0;
        let y1820 = ((year_int - 1820) as f64) / 100.0;

        if (2051..=2150).contains(&year_int) {
            (-20.0
                + 32.0 * libm::pow((year_int as f64 - 1820.0) / 100.0, 2.0)
                + 0.5628 * (2150.0 - year_int as f64))
                / 86400.0
        } else if (2006..=2050).contains(&year_int) {
            (62.92 + 0.32217 * y2000 + 0.005589 * y2000 * y2000) / 86400.0
        } else if (1987..=2005).contains(&year_int) {
            // This polynomial is written out manually instead of using libm::pow for optimization, see #3743
            (63.86 + 0.3345 * y2000 - 0.060374 * y2000 * y2000
                + 0.0017275 * y2000 * y2000 * y2000
                + 0.000651814 * y2000 * y2000 * y2000 * y2000
                + 0.00002373599 * y2000 * y2000 * y2000 * y2000 * y2000)
                / 86400.0
        } else if (1900..=1986).contains(&year_int) {
            // This polynomial is written out manually instead of using a fn like libm::pow for optimization, see #3743
            -0.00002 + 0.000297 * c + 0.025184 * c * c - 0.181133 * c * c * c
                + 0.553040 * c * c * c * c
                - 0.861938 * c * c * c * c * c
                + 0.677066 * c * c * c * c * c * c
                - 0.212591 * c * c * c * c * c * c * c
        } else if (1800..=1899).contains(&year_int) {
            // This polynomial is written out manually instead of using a fn like libm::pow for optimization, see #3743
            -0.000009
                + 0.003844 * c
                + 0.083563 * c * c
                + 0.865736 * c * c * c
                + 4.867575 * c * c * c * c
                + 15.845535 * c * c * c * c * c
                + 31.332267 * c * c * c * c * c * c
                + 38.291999 * c * c * c * c * c * c * c
                + 28.316289 * c * c * c * c * c * c * c * c
                + 11.636204 * c * c * c * c * c * c * c * c * c
                + 2.043794 * c * c * c * c * c * c * c * c * c * c
        } else if (1700..=1799).contains(&year_int) {
            // This polynomial is written out manually instead of using a fn like libm::pow for optimization, see #3743
            (8.118780842 - 0.005092142 * y1700 + 0.003336121 * y1700 * y1700
                - 0.0000266484 * y1700 * y1700 * y1700)
                / 86400.0
        } else if (1600..=1699).contains(&year_int) {
            // This polynomial is written out manually instead of using a fn like libm::pow for optimization, see #3743
            (120.0 - 0.9808 * y1600 - 0.01532 * y1600 * y1600
                + 0.000140272128 * y1600 * y1600 * y1600)
                / 86400.0
        } else if (500..=1599).contains(&year_int) {
            // This polynomial is written out manually instead of using a fn like libm::pow for optimization, see #3743
            (1574.2 - 556.01 * y1000 + 71.23472 * y1000 * y1000 + 0.319781 * y1000 * y1000 * y1000
                - 0.8503463 * y1000 * y1000 * y1000 * y1000
                - 0.005050998 * y1000 * y1000 * y1000 * y1000 * y1000
                + 0.0083572073 * y1000 * y1000 * y1000 * y1000 * y1000 * y1000)
                / 86400.0
        } else if (-499..=499).contains(&year_int) {
            // This polynomial is written out manually instead of using a fn like libm::pow for optimization, see #3743
            (10583.6 - 1014.41 * y0 + 33.78311 * y0 * y0
                - 5.952053 * y0 * y0 * y0
                - 0.1798452 * y0 * y0 * y0 * y0
                + 0.022174192 * y0 * y0 * y0 * y0 * y0
                + 0.0090316521 * y0 * y0 * y0 * y0 * y0 * y0)
                / 86400.0
        } else {
            (-20.0 + 32.0 * y1820 * y1820) / 86400.0
        }
    }

    /// Include the ephemeris correction to universal time, yielding dynamical time
    ///
    /// Based on functions from _Calendrical Calculations_ by Reingold & Dershowitz.
    /// Reference lisp code: https://github.com/EdReingold/calendar-code2/blob/9afc1f3/calendar.l#L3850-L3853
    pub(crate) fn dynamical_from_universal(universal: Moment) -> Moment {
        // TODO: Determine correct naming scheme for "dynamical"
        universal + Self::ephemeris_correction(universal)
    }

    /// Remove the ephemeris correction from dynamical time, yielding universal time
    ///
    /// Based on functions from _Calendrical Calculations_ by Reingold & Dershowitz.
    /// Reference lisp code: https://github.com/EdReingold/calendar-code2/blob/9afc1f3/calendar.l#L3845-L3848
    pub(crate) fn universal_from_dynamical(dynamical: Moment) -> Moment {
        // TODO: Determine correct naming scheme for "dynamical"
        dynamical - Self::ephemeris_correction(dynamical)
    }

    /// The number of uniform length centuries (36525 days measured in dynamical time)
    /// before or after noon on January 1, 2000
    ///
    /// Based on functions from _Calendrical Calculations_ by Reingold & Dershowitz.
    /// Reference lisp code: https://github.com/EdReingold/calendar-code2/blob/9afc1f3/calendar.l#L3551-L3555
    pub(crate) fn julian_centuries(moment: Moment) -> f64 {
        let intermediate = Self::dynamical_from_universal(moment);
        (intermediate - J2000) / 36525.0
    }

    /// The equation of time, which approximates the difference between apparent solar time and
    /// mean time; for example, the difference between when the sun is highest in the sky (solar noon)
    /// and noon as measured by a clock adjusted to the local longitude. This varies throughout the
    /// year and the difference is given by the equation of time.
    ///
    /// Based on functions from _Calendrical Calculations_ by Reingold & Dershowitz,
    /// originally from _Astronomical Algorithms_ by Jean Meeus, 2nd edn., 1998, p. 185.
    /// Reference lisp code: https://github.com/EdReingold/calendar-code2/blob/9afc1f3/calendar.l#L3954-L3983
    pub(crate) fn equation_of_time(moment: Moment) -> f64 {
        let c = Self::julian_centuries(moment);
        let lambda = poly(c, &[280.46645, 36000.76983, 0.0003032]);
        let anomaly = poly(c, &[357.52910, 35999.05030, -0.0001559, -0.00000048]);
        let eccentricity = poly(c, &[0.016708617, -0.000042037, -0.0000001236]);
        let varepsilon = Self::obliquity(moment);
        let y = libm::pow(tan_degrees(varepsilon / 2.0), 2.0);
        let equation = (y * sin_degrees(2.0 * lambda) - 2.0 * eccentricity * sin_degrees(anomaly)
            + 4.0 * eccentricity * y * sin_degrees(anomaly) * cos_degrees(2.0 * lambda)
            - 0.5 * y * y * sin_degrees(4.0 * lambda)
            - 1.25 * eccentricity * eccentricity * sin_degrees(2.0 * anomaly))
            / (2.0 * PI);

        signum(equation) * libm::fabs(equation).min(12.0 / 24.0)
    }

    /// The standard time of dusk at a given location on a given date, or None if there is no
    /// dusk on that date.
    ///
    /// Based on functions from _Calendrical Calculations_ by Reingold & Dershowitz.
    /// Reference lisp code: https://github.com/EdReingold/calendar-code2/blob/9afc1f3/calendar.l#L3670-L3679
    #[allow(clippy::unwrap_used)]
    pub(crate) fn dusk(date: f64, location: Location, alpha: f64) -> Option<Moment> {
        let evening = false;
        let moment_of_depression = Self::moment_of_depression(
            Moment::new(date + (18.0 / 24.0)),
            location,
            alpha,
            evening,
        )?;
        Some(Location::standard_from_local(
            moment_of_depression,
            location,
        ))
    }

<<<<<<< HEAD
    /// Calculates the obliquity of the ecliptic at a given moment
=======
    /// Calculates the obliquity of the ecliptic at a given moment, meaning the angle of the Earth's
    /// axial tilt with respect to the plane of its orbit around the sun  (currently ~23.4 deg)
    ///
    /// Based on functions from _Calendrical Calculations_ by Reingold & Dershowitz.
    /// Reference lisp code: https://github.com/EdReingold/calendar-code2/blob/9afc1f3/calendar.l#L3557-L3565
>>>>>>> a9a9990e
    pub fn obliquity(moment: Moment) -> f64 {
        let c = Self::julian_centuries(moment);
        let angle = 23.0 + 26.0 / 60.0 + 21.448 / 3600.0;
        let coefs = &[0.0, -46.8150 / 3600.0, -0.00059 / 3600.0, 0.001813 / 3600.0];
        angle + poly(c, coefs)
    }

    /// Calculates the declination at a given [`Moment`] of UTC time of an object at latitude `beta` and longitude `lambda`; all angles are in degrees.
    /// the declination is the angular distance north or south of an object in the sky with respect to the plane
    /// of the Earth's equator; analogous to latitude.
    ///
    /// Based on functions from _Calendrical Calculations_ by Reingold & Dershowitz.
    /// Reference lisp code: https://github.com/EdReingold/calendar-code2/blob/9afc1f3/calendar.l#L3567-L3576
    pub(crate) fn declination(moment: Moment, beta: f64, lambda: f64) -> f64 {
        let varepsilon = Self::obliquity(moment);
        arcsin_degrees(
            sin_degrees(beta) * cos_degrees(varepsilon)
                + cos_degrees(beta) * sin_degrees(varepsilon) * sin_degrees(lambda),
        )
    }

    /// Calculates the right ascension at a given [`Moment`] of UTC time of an object at latitude `beta` and longitude `lambda`; all angles are in degrees.
    /// the right ascension is the angular distance east or west of an object in the sky with respect to the plane
    /// of the vernal equinox, which is the celestial coordinate point at which the ecliptic intersects the celestial
    /// equator marking spring in the northern hemisphere; analogous to longitude.
    ///
    /// Based on functions from _Calendrical Calculations_ by Reingold & Dershowitz.
    /// Reference lisp code: https://github.com/EdReingold/calendar-code2/blob/9afc1f3/calendar.l#L3578-L3588
    pub(crate) fn right_ascension(
        moment: Moment,
        beta: f64,
        lambda: f64,
    ) -> Result<f64, &'static str> {
        let varepsilon = Self::obliquity(moment);
        arctan_degrees(
            sin_degrees(lambda) * cos_degrees(varepsilon)
                - tan_degrees(beta) * sin_degrees(varepsilon),
            cos_degrees(lambda),
        )
    }

    /// Local time from apparent solar time at a given location
    ///
    /// Based on functions from _Calendrical Calculations_ by Reingold & Dershowitz.
    /// Reference lisp code: https://github.com/EdReingold/calendar-code2/blob/9afc1f3/calendar.l#L3521-L3524
    pub(crate) fn local_from_apparent(moment: Moment, location: Location) -> Moment {
        moment - Self::equation_of_time(Location::universal_from_local(moment, location))
    }

    /// Approx moment in local time near `moment` at which the depression angle of the sun is `alpha` (negative if
    /// the sun is above the horizon) at the given location; since the same angle of depression of the sun
    /// can exist twice in a day, early is set to true to specify the morning moment, and false for the
    /// evening. Returns None if the specified angle is not reached.
    ///
    /// Based on functions from _Calendrical Calculations_ by Reingold & Dershowitz.
    /// Reference lisp code: https://github.com/EdReingold/calendar-code2/blob/9afc1f3/calendar.l#L3607-L3631
    pub(crate) fn approx_moment_of_depression(
        moment: Moment,
        location: Location,
        alpha: f64,
        early: bool, // TODO: Replace this bool with an enum with Morning and Evening, or Early and Late
    ) -> Option<Moment> {
        let date = libm::floor(moment.as_rata_die().to_f64_date());
        let alt = if alpha >= 0.0 {
            if early {
                date
            } else {
                date + 1.0
            }
        } else {
            date + 12.0 / 24.0
        };

        let value = if libm::fabs(Self::sine_offset(moment, location, alpha)) > 1.0 {
            Self::sine_offset(Moment::new(alt), location, alpha)
        } else {
            Self::sine_offset(moment, location, alpha)
        };

        if libm::fabs(value) <= 1.0 {
            let offset = mod3(
                div_rem_euclid_f64(arcsin_degrees(value), 360.0).0,
                -12.0 / 24.0,
                12.0 / 24.0,
            );

            let moment = Moment::new(
                date + if early {
                    (6.0 / 24.0) - offset
                } else {
                    (18.0 / 24.0) + offset
                },
            );
            Some(Self::local_from_apparent(moment, location))
        } else {
            None
        }
    }

    /// Moment in local time near `approx` at which the depression angle of the sun is `alpha` (negative if
    /// the sun is above the horizon) at the given location; since the same angle of depression of the sun
    /// can exist twice in a day, early is set to true to specify the morning moment, and false for the
    /// evening. Returns None if the specified angle is not reached.
    ///
    /// Based on functions from _Calendrical Calculations_ by Reingold & Dershowitz.
    /// Reference lisp code: https://github.com/EdReingold/calendar-code2/blob/9afc1f3/calendar.l#L3633-L3647
    #[allow(clippy::unwrap_used)]
    pub(crate) fn moment_of_depression(
        approx: Moment,
        location: Location,
        alpha: f64,
        early: bool, // TODO: Replace this bool with an enum with Morning and Evening, or Early and Late
    ) -> Option<Moment> {
        let moment = Self::approx_moment_of_depression(approx, location, alpha, early)?;
        if libm::fabs(approx - moment) < 30.0 {
            Some(moment)
        } else {
            Self::moment_of_depression(moment, location, alpha, early)
        }
    }

    /// The angle of refraction caused by Earth's atmosphere at a given location.
    ///
    /// Based on functions from _Calendrical Calculations_ by Reingold & Dershowitz.
    /// Reference lisp code: https://github.com/EdReingold/calendar-code2/blob/9afc1f3/calendar.l#L3681-L3690
    pub(crate) fn refraction(location: Location) -> f64 {
        // The moment is not used.
        let h = location.elevation.max(0.0);
        let earth_r = 6.372e6; // Radius of Earth.
        let dip = arccos_degrees(earth_r / (earth_r + h));

        (34.0 / 60.0) + dip + ((19.0 / 3600.0) * libm::sqrt(h))
    }

    /// The moment (in universal time) of the nth new moon after
    /// (or before if n is negative) the new moon of January 11, 1 CE,
    /// which is the first new moon after R.D. 0.
    ///
    /// Based on functions from _Calendrical Calculations_ by Reingold & Dershowitz,
    /// originally from _Astronomical Algorithms_ by Jean Meeus, corrected 2nd edn., 2005.
    /// Reference code: https://github.com/EdReingold/calendar-code2/blob/9afc1f3/calendar.l#L4288-L4377
    pub(crate) fn nth_new_moon(n: i32) -> Moment {
        // The following polynomials are written out instead of using libm::pow for optimization, see #3743
        let n0 = 24724.0;
        let k = (n as f64) - n0;
        let c = k / 1236.85;
        let approx = J2000
            + (5.09766 + (MEAN_SYNODIC_MONTH * 1236.85 * c) + (0.00015437 * c * c)
                - (0.00000015 * c * c * c)
                + (0.00000000073 * c * c * c * c));
        let e = 1.0 - (0.002516 * c) - (0.0000074 * c * c);
        let solar_anomaly =
            2.5534 + (1236.85 * 29.10535670 * c) - (0.0000014 * c * c) - (0.00000011 * c * c * c);
        let lunar_anomaly = 201.5643
            + (385.81693528 * 1236.85 * c)
            + (0.0107582 * c * c)
            + (0.00001238 * c * c * c)
            - (0.000000058 * c * c * c * c);
        let moon_argument = 160.7108 + (390.67050284 * 1236.85 * c)
            - (0.0016118 * c * c)
            - (0.00000227 * c * c * c)
            + (0.000000011 * c * c * c * c);
        let omega =
            124.7746 + (-1.56375588 * 1236.85 * c) + (0.0020672 * c * c) + (0.00000215 * c * c * c);

        let mut st = (
            0.0, 0.0, 0.0, 0.0, 0.0, 0.0, 0.0, 0.0, 0.0, 0.0, 0.0, 0.0, 0.0, 0.0, 0.0, 0.0, 0.0,
            0.0, 0.0, 0.0, 0.0, 0.0, 0.0, 0.0,
        );
        let [v0, v1, v2, v3, v4, v5, v6, v7, v8, v9, v10, v11, v12, v13, v14, v15, v16, v17, v18, v19, v20, v21, v22, v23] = [
            -0.40720, 0.17241, 0.01608, 0.01039, 0.00739, -0.00514, 0.00208, -0.00111, -0.00057,
            0.00056, -0.00042, 0.00042, 0.00038, -0.00024, -0.00007, 0.00004, 0.00004, 0.00003,
            0.00003, -0.00003, 0.00003, -0.00002, -0.00002, 0.00002,
        ];
        let [x0, x1, x2, x3, x4, x5, x6, x7, x8, x9, x10, x11, x12, x13, x14, x15, x16, x17, x18, x19, x20, x21, x22, x23] = [
            0.0, 1.0, 0.0, 0.0, -1.0, 1.0, 2.0, 0.0, 0.0, 1.0, 0.0, 1.0, 1.0, -1.0, 2.0, 0.0, 3.0,
            1.0, 0.0, 1.0, -1.0, -1.0, 1.0, 0.0,
        ];
        let [y0, y1, y2, y3, y4, y5, y6, y7, y8, y9, y10, y11, y12, y13, y14, y15, y16, y17, y18, y19, y20, y21, y22, y23] = [
            1.0, 0.0, 2.0, 0.0, 1.0, 1.0, 0.0, 1.0, 1.0, 2.0, 3.0, 0.0, 0.0, 2.0, 1.0, 2.0, 0.0,
            1.0, 2.0, 1.0, 1.0, 1.0, 3.0, 4.0,
        ];
        let [z0, z1, z2, z3, z4, z5, z6, z7, z8, z9, z10, z11, z12, z13, z14, z15, z16, z17, z18, z19, z20, z21, z22, z23] = [
            0.0, 0.0, 0.0, 2.0, 0.0, 0.0, 0.0, -2.0, 2.0, 0.0, 0.0, 2.0, -2.0, 0.0, 0.0, -2.0, 0.0,
            -2.0, 2.0, 2.0, 2.0, -2.0, 0.0, 0.0,
        ];

        let mut at = (
            0.0, 0.0, 0.0, 0.0, 0.0, 0.0, 0.0, 0.0, 0.0, 0.0, 0.0, 0.0, 0.0,
        );
        let [i0, i1, i2, i3, i4, i5, i6, i7, i8, i9, i10, i11, i12] = [
            251.88, 251.83, 349.42, 84.66, 141.74, 207.14, 154.84, 34.52, 207.19, 291.34, 161.72,
            239.56, 331.55,
        ];
        let [j0, j1, j2, j3, j4, j5, j6, j7, j8, j9, j10, j11, j12] = [
            0.016321, 26.651886, 36.412478, 18.206239, 53.303771, 2.453732, 7.306860, 27.261239,
            0.121824, 1.844379, 24.198154, 25.513099, 3.592518,
        ];
        let [l0, l1, l2, l3, l4, l5, l6, l7, l8, l9, l10, l11, l12] = [
            0.000165, 0.000164, 0.000126, 0.000110, 0.000062, 0.000060, 0.000056, 0.000047,
            0.000042, 0.000040, 0.000037, 0.000035, 0.000023,
        ];

        let mut correction = -0.00017 * libm::sin(omega.to_radians());

        // This summation is unrolled for optimization, see #3743
        st.0 = v0
            * libm::sin(
                (x0 * solar_anomaly + y0 * lunar_anomaly + z0 * moon_argument).to_radians(),
            );
        st.1 = v1
            * e
            * libm::sin(
                (x1 * solar_anomaly + y1 * lunar_anomaly + z1 * moon_argument).to_radians(),
            );
        st.2 = v2
            * libm::sin(
                (x2 * solar_anomaly + y2 * lunar_anomaly + z2 * moon_argument).to_radians(),
            );
        st.3 = v3
            * libm::sin(
                (x3 * solar_anomaly + y3 * lunar_anomaly + z3 * moon_argument).to_radians(),
            );
        st.4 = v4
            * e
            * libm::sin(
                (x4 * solar_anomaly + y4 * lunar_anomaly + z4 * moon_argument).to_radians(),
            );
        st.5 = v5
            * e
            * libm::sin(
                (x5 * solar_anomaly + y5 * lunar_anomaly + z5 * moon_argument).to_radians(),
            );
        st.6 = v6
            * e
            * e
            * libm::sin(
                (x6 * solar_anomaly + y6 * lunar_anomaly + z6 * moon_argument).to_radians(),
            );
        st.7 = v7
            * libm::sin(
                (x7 * solar_anomaly + y7 * lunar_anomaly + z7 * moon_argument).to_radians(),
            );
        st.8 = v8
            * libm::sin(
                (x8 * solar_anomaly + y8 * lunar_anomaly + z8 * moon_argument).to_radians(),
            );
        st.9 = v9
            * e
            * libm::sin(
                (x9 * solar_anomaly + y9 * lunar_anomaly + z9 * moon_argument).to_radians(),
            );
        st.10 = v10
            * libm::sin(
                (x10 * solar_anomaly + y10 * lunar_anomaly + z10 * moon_argument).to_radians(),
            );
        st.11 = v11
            * e
            * libm::sin(
                (x11 * solar_anomaly + y11 * lunar_anomaly + z11 * moon_argument).to_radians(),
            );
        st.12 = v12
            * e
            * libm::sin(
                (x12 * solar_anomaly + y12 * lunar_anomaly + z12 * moon_argument).to_radians(),
            );
        st.13 = v13
            * e
            * libm::sin(
                (x13 * solar_anomaly + y13 * lunar_anomaly + z13 * moon_argument).to_radians(),
            );
        st.14 = v14
            * libm::sin(
                (x14 * solar_anomaly + y14 * lunar_anomaly + z14 * moon_argument).to_radians(),
            );
        st.15 = v15
            * libm::sin(
                (x15 * solar_anomaly + y15 * lunar_anomaly + z15 * moon_argument).to_radians(),
            );
        st.16 = v16
            * libm::sin(
                (x16 * solar_anomaly + y16 * lunar_anomaly + z16 * moon_argument).to_radians(),
            );
        st.17 = v17
            * libm::sin(
                (x17 * solar_anomaly + y17 * lunar_anomaly + z17 * moon_argument).to_radians(),
            );
        st.18 = v18
            * libm::sin(
                (x18 * solar_anomaly + y18 * lunar_anomaly + z18 * moon_argument).to_radians(),
            );
        st.19 = v19
            * libm::sin(
                (x19 * solar_anomaly + y19 * lunar_anomaly + z19 * moon_argument).to_radians(),
            );
        st.20 = v20
            * libm::sin(
                (x20 * solar_anomaly + y20 * lunar_anomaly + z20 * moon_argument).to_radians(),
            );
        st.21 = v21
            * libm::sin(
                (x21 * solar_anomaly + y21 * lunar_anomaly + z21 * moon_argument).to_radians(),
            );
        st.22 = v22
            * libm::sin(
                (x22 * solar_anomaly + y22 * lunar_anomaly + z22 * moon_argument).to_radians(),
            );
        st.23 = v23
            * libm::sin(
                (x23 * solar_anomaly + y23 * lunar_anomaly + z23 * moon_argument).to_radians(),
            );

        let sum = st.0
            + st.1
            + st.2
            + st.3
            + st.4
            + st.5
            + st.6
            + st.7
            + st.8
            + st.9
            + st.10
            + st.11
            + st.12
            + st.13
            + st.14
            + st.15
            + st.16
            + st.17
            + st.18
            + st.19
            + st.20
            + st.21
            + st.22
            + st.23;

        correction += sum;
        let extra = 0.000325
            * libm::sin((299.77 + (132.8475848 * c) - (0.009173 * libm::pow(c, 2.0))).to_radians());

        at.0 = l0 * libm::sin((i0 + j0 * k).to_radians());
        at.1 = l1 * libm::sin((i1 + j1 * k).to_radians());
        at.2 = l2 * libm::sin((i2 + j2 * k).to_radians());
        at.3 = l3 * libm::sin((i3 + j3 * k).to_radians());
        at.4 = l4 * libm::sin((i4 + j4 * k).to_radians());
        at.5 = l5 * libm::sin((i5 + j5 * k).to_radians());
        at.6 = l6 * libm::sin((i6 + j6 * k).to_radians());
        at.7 = l7 * libm::sin((i7 + j7 * k).to_radians());
        at.8 = l8 * libm::sin((i8 + j8 * k).to_radians());
        at.9 = l9 * libm::sin((i9 + j9 * k).to_radians());
        at.10 = l10 * libm::sin((i10 + j10 * k).to_radians());
        at.11 = l11 * libm::sin((i11 + j11 * k).to_radians());
        at.12 = l12 * libm::sin((i12 + j12 * k).to_radians());

        let additional = at.0
            + at.1
            + at.2
            + at.3
            + at.4
            + at.5
            + at.6
            + at.7
            + at.8
            + at.9
            + at.10
            + at.11
            + at.12;
        Self::universal_from_dynamical(approx + correction + extra + additional)
    }

    /// Sidereal time, as the hour angle between the meridian and the vernal equinox,
    /// from a given moment.
    ///
    /// Based on functions from _Calendrical Calculations_ by Reingold & Dershowitz,
    /// originally from _Astronomical Algorithms_ by Meeus, 2nd edition (1988), p. 88.
    /// Reference lisp code: https://github.com/EdReingold/calendar-code2/blob/9afc1f3/calendar.l#L3860-L3870
    #[allow(dead_code)] // TODO: Remove dead code tag after use
    pub(crate) fn sidereal_from_moment(moment: Moment) -> f64 {
        let c = (moment - J2000) / 36525.0;
        let coefficients = &[
            (280.46061837),
            (36525.0 * 360.98564736629),
            (0.000387933),
            (-1.0 / 38710000.0),
        ];

        let angle = poly(c, coefficients);

        div_rem_euclid_f64(angle, 360.0).1
    }

    /// Latitude of the moon (in degrees) at a given moment
    ///
    /// Based on functions from _Calendrical Calculations_ by Reingold & Dershowitz,
    /// originally from _Astronomical Algorithms_ by Jean Meeus, 2nd edn., 1998, pp. 338-342.
    /// Reference code: https://github.com/EdReingold/calendar-code2/blob/9afc1f3/calendar.l#L4466
    pub(crate) fn lunar_latitude(moment: Moment) -> f64 {
        let c = Self::julian_centuries(moment);
        let l = Self::mean_lunar_longitude(c);
        let d = Self::lunar_elongation(c);
        let ms = Self::solar_anomaly(c);
        let ml = Self::lunar_anomaly(c);
        let f = Self::moon_node(c);
        let e = 1.0 - (0.002516 * c) - (0.0000074 * libm::pow(c, 2.0));

        let mut ct = (
            0.0, 0.0, 0.0, 0.0, 0.0, 0.0, 0.0, 0.0, 0.0, 0.0, 0.0, 0.0, 0.0, 0.0, 0.0, 0.0, 0.0,
            0.0, 0.0, 0.0, 0.0, 0.0, 0.0, 0.0, 0.0, 0.0, 0.0, 0.0, 0.0, 0.0, 0.0, 0.0, 0.0, 0.0,
            0.0, 0.0, 0.0, 0.0, 0.0, 0.0, 0.0, 0.0, 0.0, 0.0, 0.0, 0.0, 0.0, 0.0, 0.0, 0.0, 0.0,
            0.0, 0.0, 0.0, 0.0, 0.0, 0.0, 0.0, 0.0, 0.0,
        );

        let [w0, w1, w2, w3, w4, w5, w6, w7, w8, w9, w10, w11, w12, w13, w14, w15, w16, w17, w18, w19, w20, w21, w22, w23, w24, w25, w26, w27, w28, w29, w30, w31, w32, w33, w34, w35, w36, w37, w38, w39, w40, w41, w42, w43, w44, w45, w46, w47, w48, w49, w50, w51, w52, w53, w54, w55, w56, w57, w58, w59] = [
            0.0, 0.0, 0.0, 2.0, 2.0, 2.0, 2.0, 0.0, 2.0, 0.0, 2.0, 2.0, 2.0, 2.0, 2.0, 2.0, 2.0,
            0.0, 4.0, 0.0, 0.0, 0.0, 1.0, 0.0, 0.0, 0.0, 1.0, 0.0, 4.0, 4.0, 0.0, 4.0, 2.0, 2.0,
            2.0, 2.0, 0.0, 2.0, 2.0, 2.0, 2.0, 4.0, 2.0, 2.0, 0.0, 2.0, 1.0, 1.0, 0.0, 2.0, 1.0,
            2.0, 0.0, 4.0, 4.0, 1.0, 4.0, 1.0, 4.0, 2.0,
        ];

        let [x0, x1, x2, x3, x4, x5, x6, x7, x8, x9, x10, x11, x12, x13, x14, x15, x16, x17, x18, x19, x20, x21, x22, x23, x24, x25, x26, x27, x28, x29, x30, x31, x32, x33, x34, x35, x36, x37, x38, x39, x40, x41, x42, x43, x44, x45, x46, x47, x48, x49, x50, x51, x52, x53, x54, x55, x56, x57, x58, x59] = [
            0.0, 0.0, 0.0, 0.0, 0.0, 0.0, 0.0, 0.0, 0.0, 0.0, -1.0, 0.0, 0.0, 1.0, -1.0, -1.0,
            -1.0, 1.0, 0.0, 1.0, 0.0, 1.0, 0.0, 1.0, 1.0, 1.0, 0.0, 0.0, 0.0, 0.0, 0.0, 0.0, 0.0,
            0.0, -1.0, 0.0, 0.0, 0.0, 0.0, 1.0, 1.0, 0.0, -1.0, -2.0, 0.0, 1.0, 1.0, 1.0, 1.0, 1.0,
            0.0, -1.0, 1.0, 0.0, -1.0, 0.0, 0.0, 0.0, -1.0, -2.0,
        ];

        let [y0, y1, y2, y3, y4, y5, y6, y7, y8, y9, y10, y11, y12, y13, y14, y15, y16, y17, y18, y19, y20, y21, y22, y23, y24, y25, y26, y27, y28, y29, y30, y31, y32, y33, y34, y35, y36, y37, y38, y39, y40, y41, y42, y43, y44, y45, y46, y47, y48, y49, y50, y51, y52, y53, y54, y55, y56, y57, y58, y59] = [
            0.0, 1.0, 1.0, 0.0, -1.0, -1.0, 0.0, 2.0, 1.0, 2.0, 0.0, -2.0, 1.0, 0.0, -1.0, 0.0,
            -1.0, -1.0, -1.0, 0.0, 0.0, -1.0, 0.0, 1.0, 1.0, 0.0, 0.0, 3.0, 0.0, -1.0, 1.0, -2.0,
            0.0, 2.0, 1.0, -2.0, 3.0, 2.0, -3.0, -1.0, 0.0, 0.0, 1.0, 0.0, 1.0, 1.0, 0.0, 0.0,
            -2.0, -1.0, 1.0, -2.0, 2.0, -2.0, -1.0, 1.0, 1.0, -1.0, 0.0, 0.0,
        ];

        let [z0, z1, z2, z3, z4, z5, z6, z7, z8, z9, z10, z11, z12, z13, z14, z15, z16, z17, z18, z19, z20, z21, z22, z23, z24, z25, z26, z27, z28, z29, z30, z31, z32, z33, z34, z35, z36, z37, z38, z39, z40, z41, z42, z43, z44, z45, z46, z47, z48, z49, z50, z51, z52, z53, z54, z55, z56, z57, z58, z59] = [
            1.0, 1.0, -1.0, -1.0, 1.0, -1.0, 1.0, 1.0, -1.0, -1.0, -1.0, -1.0, 1.0, -1.0, 1.0, 1.0,
            -1.0, -1.0, -1.0, 1.0, 3.0, 1.0, 1.0, 1.0, -1.0, -1.0, -1.0, 1.0, -1.0, 1.0, -3.0, 1.0,
            -3.0, -1.0, -1.0, 1.0, -1.0, 1.0, -1.0, 1.0, 1.0, 1.0, 1.0, -1.0, 3.0, -1.0, -1.0, 1.0,
            -1.0, -1.0, 1.0, -1.0, 1.0, -1.0, -1.0, -1.0, -1.0, -1.0, -1.0, 1.0,
        ];

        let [v0, v1, v2, v3, v4, v5, v6, v7, v8, v9, v10, v11, v12, v13, v14, v15, v16, v17, v18, v19, v20, v21, v22, v23, v24, v25, v26, v27, v28, v29, v30, v31, v32, v33, v34, v35, v36, v37, v38, v39, v40, v41, v42, v43, v44, v45, v46, v47, v48, v49, v50, v51, v52, v53, v54, v55, v56, v57, v58, v59] = [
            5128122.0, 280602.0, 277693.0, 173237.0, 55413.0, 46271.0, 32573.0, 17198.0, 9266.0,
            8822.0, 8216.0, 4324.0, 4200.0, -3359.0, 2463.0, 2211.0, 2065.0, -1870.0, 1828.0,
            -1794.0, -1749.0, -1565.0, -1491.0, -1475.0, -1410.0, -1344.0, -1335.0, 1107.0, 1021.0,
            833.0, 777.0, 671.0, 607.0, 596.0, 491.0, -451.0, 439.0, 422.0, 421.0, -366.0, -351.0,
            331.0, 315.0, 302.0, -283.0, -229.0, 223.0, 223.0, -220.0, -220.0, -185.0, 181.0,
            -177.0, 176.0, 166.0, -164.0, 132.0, -119.0, 115.0, 107.0,
        ];

        // This summation is unrolled for optimization, see #3743
        ct.0 = v0 * sin_degrees(w0 * d + x0 * ms + y0 * ml + z0 * f);
        ct.1 = v1 * sin_degrees(w1 * d + x1 * ms + y1 * ml + z1 * f);
        ct.2 = v2 * sin_degrees(w2 * d + x2 * ms + y2 * ml + z2 * f);
        ct.3 = v3 * sin_degrees(w3 * d + x3 * ms + y3 * ml + z3 * f);
        ct.4 = v4 * sin_degrees(w4 * d + x4 * ms + y4 * ml + z4 * f);
        ct.5 = v5 * sin_degrees(w5 * d + x5 * ms + y5 * ml + z5 * f);
        ct.6 = v6 * sin_degrees(w6 * d + x6 * ms + y6 * ml + z6 * f);
        ct.7 = v7 * sin_degrees(w7 * d + x7 * ms + y7 * ml + z7 * f);
        ct.8 = v8 * sin_degrees(w8 * d + x8 * ms + y8 * ml + z8 * f);
        ct.9 = v9 * sin_degrees(w9 * d + x9 * ms + y9 * ml + z9 * f);
        ct.10 = v10 * e * sin_degrees(w10 * d + x10 * ms + y10 * ml + z10 * f);
        ct.11 = v11 * sin_degrees(w11 * d + x11 * ms + y11 * ml + z11 * f);
        ct.12 = v12 * sin_degrees(w12 * d + x12 * ms + y12 * ml + z12 * f);
        ct.13 = v13 * e * sin_degrees(w13 * d + x13 * ms + y13 * ml + z13 * f);
        ct.14 = v14 * e * sin_degrees(w14 * d + x14 * ms + y14 * ml + z14 * f);
        ct.15 = v15 * e * sin_degrees(w15 * d + x15 * ms + y15 * ml + z15 * f);
        ct.16 = v16 * e * sin_degrees(w16 * d + x16 * ms + y16 * ml + z16 * f);
        ct.17 = v17 * e * sin_degrees(w17 * d + x17 * ms + y17 * ml + z17 * f);
        ct.18 = v18 * sin_degrees(w18 * d + x18 * ms + y18 * ml + z18 * f);
        ct.19 = v19 * e * sin_degrees(w19 * d + x19 * ms + y19 * ml + z19 * f);
        ct.20 = v20 * sin_degrees(w20 * d + x20 * ms + y20 * ml + z20 * f);
        ct.21 = v21 * e * sin_degrees(w21 * d + x21 * ms + y21 * ml + z21 * f);
        ct.22 = v22 * sin_degrees(w22 * d + x22 * ms + y22 * ml + z22 * f);
        ct.23 = v23 * e * sin_degrees(w23 * d + x23 * ms + y23 * ml + z23 * f);
        ct.24 = v24 * e * sin_degrees(w24 * d + x24 * ms + y24 * ml + z24 * f);
        ct.25 = v25 * e * sin_degrees(w25 * d + x25 * ms + y25 * ml + z25 * f);
        ct.26 = v26 * sin_degrees(w26 * d + x26 * ms + y26 * ml + z26 * f);
        ct.27 = v27 * sin_degrees(w27 * d + x27 * ms + y27 * ml + z27 * f);
        ct.28 = v28 * sin_degrees(w28 * d + x28 * ms + y28 * ml + z28 * f);
        ct.29 = v29 * sin_degrees(w29 * d + x29 * ms + y29 * ml + z29 * f);
        ct.30 = v30 * sin_degrees(w30 * d + x30 * ms + y30 * ml + z30 * f);
        ct.31 = v31 * sin_degrees(w31 * d + x31 * ms + y31 * ml + z31 * f);
        ct.32 = v32 * sin_degrees(w32 * d + x32 * ms + y32 * ml + z32 * f);
        ct.33 = v33 * sin_degrees(w33 * d + x33 * ms + y33 * ml + z33 * f);
        ct.34 = v34 * e * sin_degrees(w34 * d + x34 * ms + y34 * ml + z34 * f);
        ct.35 = v35 * sin_degrees(w35 * d + x35 * ms + y35 * ml + z35 * f);
        ct.36 = v36 * sin_degrees(w36 * d + x36 * ms + y36 * ml + z36 * f);
        ct.37 = v37 * sin_degrees(w37 * d + x37 * ms + y37 * ml + z37 * f);
        ct.38 = v38 * sin_degrees(w38 * d + x38 * ms + y38 * ml + z38 * f);
        ct.39 = v39 * e * sin_degrees(w39 * d + x39 * ms + y39 * ml + z39 * f);
        ct.40 = v40 * e * sin_degrees(w40 * d + x40 * ms + y40 * ml + z40 * f);
        ct.41 = v41 * sin_degrees(w41 * d + x41 * ms + y41 * ml + z41 * f);
        ct.42 = v42 * e * sin_degrees(w42 * d + x42 * ms + y42 * ml + z42 * f);
        ct.43 = v43 * e * e * sin_degrees(w43 * d + x43 * ms + y43 * ml + z43 * f);
        ct.44 = v44 * sin_degrees(w44 * d + x44 * ms + y44 * ml + z44 * f);
        ct.45 = v45 * e * sin_degrees(w45 * d + x45 * ms + y45 * ml + z45 * f);
        ct.46 = v46 * e * sin_degrees(w46 * d + x46 * ms + y46 * ml + z46 * f);
        ct.47 = v47 * e * sin_degrees(w47 * d + x47 * ms + y47 * ml + z47 * f);
        ct.48 = v48 * e * sin_degrees(w48 * d + x48 * ms + y48 * ml + z48 * f);
        ct.49 = v49 * e * sin_degrees(w49 * d + x49 * ms + y49 * ml + z49 * f);
        ct.50 = v50 * sin_degrees(w50 * d + x50 * ms + y50 * ml + z50 * f);
        ct.51 = v51 * e * sin_degrees(w51 * d + x51 * ms + y51 * ml + z51 * f);
        ct.52 = v52 * e * sin_degrees(w52 * d + x52 * ms + y52 * ml + z52 * f);
        ct.53 = v53 * sin_degrees(w53 * d + x53 * ms + y53 * ml + z53 * f);
        ct.54 = v54 * e * sin_degrees(w54 * d + x54 * ms + y54 * ml + z54 * f);
        ct.55 = v55 * sin_degrees(w55 * d + x55 * ms + y55 * ml + z55 * f);
        ct.56 = v56 * sin_degrees(w56 * d + x56 * ms + y56 * ml + z56 * f);
        ct.57 = v57 * sin_degrees(w57 * d + x57 * ms + y57 * ml + z57 * f);
        ct.58 = v58 * e * sin_degrees(w58 * d + x58 * ms + y58 * ml + z58 * f);
        ct.59 = v59 * e * e * sin_degrees(w59 * d + x59 * ms + y59 * ml + z59 * f);

        let mut correction = ct.0
            + ct.1
            + ct.2
            + ct.3
            + ct.4
            + ct.5
            + ct.6
            + ct.7
            + ct.8
            + ct.9
            + ct.10
            + ct.11
            + ct.12
            + ct.13
            + ct.14
            + ct.15
            + ct.16
            + ct.17
            + ct.18
            + ct.19
            + ct.20
            + ct.21
            + ct.22
            + ct.23
            + ct.24
            + ct.25
            + ct.26
            + ct.27
            + ct.28
            + ct.29
            + ct.30
            + ct.31
            + ct.32
            + ct.33
            + ct.34
            + ct.35
            + ct.36
            + ct.37
            + ct.38
            + ct.39
            + ct.40
            + ct.41
            + ct.42
            + ct.43
            + ct.44
            + ct.45
            + ct.46
            + ct.47
            + ct.48
            + ct.49
            + ct.50
            + ct.51
            + ct.52
            + ct.53
            + ct.54
            + ct.55
            + ct.56
            + ct.57
            + ct.58
            + ct.59;

        correction /= 1_000_000.0;

        let venus = (175.0
            * (sin_degrees(119.75 + c * 131.849 + f) + sin_degrees(119.75 + c * 131.849 - f)))
            / 1_000_000.0;

        let flat_earth =
            (-2235.0 * sin_degrees(l) + 127.0 * sin_degrees(l - ml) + -115.0 * sin_degrees(l + ml))
                / 1_000_000.0;

        let extra = (382.0 * sin_degrees(313.45 + (c * 481266.484))) / 1_000_000.0;

        correction + venus + flat_earth + extra
    }

    /// Longitude of the moon (in degrees) at a given moment
    ///
    /// Based on functions from _Calendrical Calculations_ by Reingold & Dershowitz,
    /// originally from _Astronomical Algorithms_ by Jean Meeus, 2nd edn., 1998, pp. 338-342.
    /// Reference code: https://github.com/EdReingold/calendar-code2/blob/9afc1f3/calendar.l#L4215-L4278
    pub(crate) fn lunar_longitude(moment: Moment) -> f64 {
        let c = Self::julian_centuries(moment);
        let l = Self::mean_lunar_longitude(c);
        let d = Self::lunar_elongation(c);
        let ms = Self::solar_anomaly(c);
        let ml = Self::lunar_anomaly(c);
        let f = Self::moon_node(c);
        let e = 1.0 - (0.002516 * c) - (0.0000074 * c * c);

        let mut ct = (
            0.0, 0.0, 0.0, 0.0, 0.0, 0.0, 0.0, 0.0, 0.0, 0.0, 0.0, 0.0, 0.0, 0.0, 0.0, 0.0, 0.0,
            0.0, 0.0, 0.0, 0.0, 0.0, 0.0, 0.0, 0.0, 0.0, 0.0, 0.0, 0.0, 0.0, 0.0, 0.0, 0.0, 0.0,
            0.0, 0.0, 0.0, 0.0, 0.0, 0.0, 0.0, 0.0, 0.0, 0.0, 0.0, 0.0, 0.0, 0.0, 0.0, 0.0, 0.0,
            0.0, 0.0, 0.0, 0.0, 0.0, 0.0, 0.0, 0.0,
        );

        let [v0, v1, v2, v3, v4, v5, v6, v7, v8, v9, v10, v11, v12, v13, v14, v15, v16, v17, v18, v19, v20, v21, v22, v23, v24, v25, v26, v27, v28, v29, v30, v31, v32, v33, v34, v35, v36, v37, v38, v39, v40, v41, v42, v43, v44, v45, v46, v47, v48, v49, v50, v51, v52, v53, v54, v55, v56, v57, v58] = [
            6288774.0, 1274027.0, 658314.0, 213618.0, -185116.0, -114332.0, 58793.0, 57066.0,
            53322.0, 45758.0, -40923.0, -34720.0, -30383.0, 15327.0, -12528.0, 10980.0, 10675.0,
            10034.0, 8548.0, -7888.0, -6766.0, -5163.0, 4987.0, 4036.0, 3994.0, 3861.0, 3665.0,
            -2689.0, -2602.0, 2390.0, -2348.0, 2236.0, -2120.0, -2069.0, 2048.0, -1773.0, -1595.0,
            1215.0, -1110.0, -892.0, -810.0, 759.0, -713.0, -700.0, 691.0, 596.0, 549.0, 537.0,
            520.0, -487.0, -399.0, -381.0, 351.0, -340.0, 330.0, 327.0, -323.0, 299.0, 294.0,
        ];
        let [w0, w1, w2, w3, w4, w5, w6, w7, w8, w9, w10, w11, w12, w13, w14, w15, w16, w17, w18, w19, w20, w21, w22, w23, w24, w25, w26, w27, w28, w29, w30, w31, w32, w33, w34, w35, w36, w37, w38, w39, w40, w41, w42, w43, w44, w45, w46, w47, w48, w49, w50, w51, w52, w53, w54, w55, w56, w57, w58] = [
            0.0, 2.0, 2.0, 0.0, 0.0, 0.0, 2.0, 2.0, 2.0, 2.0, 0.0, 1.0, 0.0, 2.0, 0.0, 0.0, 4.0,
            0.0, 4.0, 2.0, 2.0, 1.0, 1.0, 2.0, 2.0, 4.0, 2.0, 0.0, 2.0, 2.0, 1.0, 2.0, 0.0, 0.0,
            2.0, 2.0, 2.0, 4.0, 0.0, 3.0, 2.0, 4.0, 0.0, 2.0, 2.0, 2.0, 4.0, 0.0, 4.0, 1.0, 2.0,
            0.0, 1.0, 3.0, 4.0, 2.0, 0.0, 1.0, 2.0,
        ];
        let [x0, x1, x2, x3, x4, x5, x6, x7, x8, x9, x10, x11, x12, x13, x14, x15, x16, x17, x18, x19, x20, x21, x22, x23, x24, x25, x26, x27, x28, x29, x30, x31, x32, x33, x34, x35, x36, x37, x38, x39, x40, x41, x42, x43, x44, x45, x46, x47, x48, x49, x50, x51, x52, x53, x54, x55, x56, x57, x58] = [
            0.0, 0.0, 0.0, 0.0, 1.0, 0.0, 0.0, -1.0, 0.0, -1.0, 1.0, 0.0, 1.0, 0.0, 0.0, 0.0, 0.0,
            0.0, 0.0, 1.0, 1.0, 0.0, 1.0, -1.0, 0.0, 0.0, 0.0, 1.0, 0.0, -1.0, 0.0, -2.0, 1.0, 2.0,
            -2.0, 0.0, 0.0, -1.0, 0.0, 0.0, 1.0, -1.0, 2.0, 2.0, 1.0, -1.0, 0.0, 0.0, -1.0, 0.0,
            1.0, 0.0, 1.0, 0.0, 0.0, -1.0, 2.0, 1.0, 0.0,
        ];
        let [y0, y1, y2, y3, y4, y5, y6, y7, y8, y9, y10, y11, y12, y13, y14, y15, y16, y17, y18, y19, y20, y21, y22, y23, y24, y25, y26, y27, y28, y29, y30, y31, y32, y33, y34, y35, y36, y37, y38, y39, y40, y41, y42, y43, y44, y45, y46, y47, y48, y49, y50, y51, y52, y53, y54, y55, y56, y57, y58] = [
            1.0, -1.0, 0.0, 2.0, 0.0, 0.0, -2.0, -1.0, 1.0, 0.0, -1.0, 0.0, 1.0, 0.0, 1.0, 1.0,
            -1.0, 3.0, -2.0, -1.0, 0.0, -1.0, 0.0, 1.0, 2.0, 0.0, -3.0, -2.0, -1.0, -2.0, 1.0, 0.0,
            2.0, 0.0, -1.0, 1.0, 0.0, -1.0, 2.0, -1.0, 1.0, -2.0, -1.0, -1.0, -2.0, 0.0, 1.0, 4.0,
            0.0, -2.0, 0.0, 2.0, 1.0, -2.0, -3.0, 2.0, 1.0, -1.0, 3.0,
        ];
        let [z0, z1, z2, z3, z4, z5, z6, z7, z8, z9, z10, z11, z12, z13, z14, z15, z16, z17, z18, z19, z20, z21, z22, z23, z24, z25, z26, z27, z28, z29, z30, z31, z32, z33, z34, z35, z36, z37, z38, z39, z40, z41, z42, z43, z44, z45, z46, z47, z48, z49, z50, z51, z52, z53, z54, z55, z56, z57, z58] = [
            0.0, 0.0, 0.0, 0.0, 0.0, 2.0, 0.0, 0.0, 0.0, 0.0, 0.0, 0.0, 0.0, -2.0, 2.0, -2.0, 0.0,
            0.0, 0.0, 0.0, 0.0, 0.0, 0.0, 0.0, 0.0, 0.0, 0.0, 0.0, 2.0, 0.0, 0.0, 0.0, 0.0, 0.0,
            0.0, -2.0, 2.0, 0.0, 2.0, 0.0, 0.0, 0.0, 0.0, 0.0, 0.0, -2.0, 0.0, 0.0, 0.0, 0.0, -2.0,
            -2.0, 0.0, 0.0, 0.0, 0.0, 0.0, 0.0, 0.0,
        ];

        // This summation is unrolled for optimization, see #3743
        ct.0 = v0 * libm::sin((w0 * d + x0 * ms + y0 * ml + z0 * f).to_radians());
        ct.1 = v1 * libm::sin((w1 * d + x1 * ms + y1 * ml + z1 * f).to_radians());
        ct.2 = v2 * libm::sin((w2 * d + x2 * ms + y2 * ml + z2 * f).to_radians());
        ct.3 = v3 * libm::sin((w3 * d + x3 * ms + y3 * ml + z3 * f).to_radians());
        ct.4 = v4 * e * libm::sin((w4 * d + x4 * ms + y4 * ml + z4 * f).to_radians());
        ct.5 = v5 * libm::sin((w5 * d + x5 * ms + y5 * ml + z5 * f).to_radians());
        ct.6 = v6 * libm::sin((w6 * d + x6 * ms + y6 * ml + z6 * f).to_radians());
        ct.7 = v7 * e * libm::sin((w7 * d + x7 * ms + y7 * ml + z7 * f).to_radians());
        ct.8 = v8 * libm::sin((w8 * d + x8 * ms + y8 * ml + z8 * f).to_radians());
        ct.9 = v9 * e * libm::sin((w9 * d + x9 * ms + y9 * ml + z9 * f).to_radians());
        ct.10 = v10 * e * libm::sin((w10 * d + x10 * ms + y10 * ml + z10 * f).to_radians());
        ct.11 = v11 * libm::sin((w11 * d + x11 * ms + y11 * ml + z11 * f).to_radians());
        ct.12 = v12 * e * libm::sin((w12 * d + x12 * ms + y12 * ml + z12 * f).to_radians());
        ct.13 = v13 * libm::sin((w13 * d + x13 * ms + y13 * ml + z13 * f).to_radians());
        ct.14 = v14 * libm::sin((w14 * d + x14 * ms + y14 * ml + z14 * f).to_radians());
        ct.15 = v15 * libm::sin((w15 * d + x15 * ms + y15 * ml + z15 * f).to_radians());
        ct.16 = v16 * libm::sin((w16 * d + x16 * ms + y16 * ml + z16 * f).to_radians());
        ct.17 = v17 * libm::sin((w17 * d + x17 * ms + y17 * ml + z17 * f).to_radians());
        ct.18 = v18 * libm::sin((w18 * d + x18 * ms + y18 * ml + z18 * f).to_radians());
        ct.19 = v19 * e * libm::sin((w19 * d + x19 * ms + y19 * ml + z19 * f).to_radians());
        ct.20 = v20 * e * libm::sin((w20 * d + x20 * ms + y20 * ml + z20 * f).to_radians());
        ct.21 = v21 * libm::sin((w21 * d + x21 * ms + y21 * ml + z21 * f).to_radians());
        ct.22 = v22 * e * libm::sin((w22 * d + x22 * ms + y22 * ml + z22 * f).to_radians());
        ct.23 = v23 * e * libm::sin((w23 * d + x23 * ms + y23 * ml + z23 * f).to_radians());
        ct.24 = v24 * libm::sin((w24 * d + x24 * ms + y24 * ml + z24 * f).to_radians());
        ct.25 = v25 * libm::sin((w25 * d + x25 * ms + y25 * ml + z25 * f).to_radians());
        ct.26 = v26 * libm::sin((w26 * d + x26 * ms + y26 * ml + z26 * f).to_radians());
        ct.27 = v27 * e * libm::sin((w27 * d + x27 * ms + y27 * ml + z27 * f).to_radians());
        ct.28 = v28 * libm::sin((w28 * d + x28 * ms + y28 * ml + z28 * f).to_radians());
        ct.29 = v29 * e * libm::sin((w29 * d + x29 * ms + y29 * ml + z29 * f).to_radians());
        ct.30 = v30 * libm::sin((w30 * d + x30 * ms + y30 * ml + z30 * f).to_radians());
        ct.31 = v31 * e * e * libm::sin((w31 * d + x31 * ms + y31 * ml + z31 * f).to_radians());
        ct.32 = v32 * e * libm::sin((w32 * d + x32 * ms + y32 * ml + z32 * f).to_radians());
        ct.33 = v33 * e * e * libm::sin((w33 * d + x33 * ms + y33 * ml + z33 * f).to_radians());
        ct.34 = v34 * e * e * libm::sin((w34 * d + x34 * ms + y34 * ml + z34 * f).to_radians());
        ct.35 = v35 * libm::sin((w35 * d + x35 * ms + y35 * ml + z35 * f).to_radians());
        ct.36 = v36 * libm::sin((w36 * d + x36 * ms + y36 * ml + z36 * f).to_radians());
        ct.37 = v37 * e * libm::sin((w37 * d + x37 * ms + y37 * ml + z37 * f).to_radians());
        ct.38 = v38 * libm::sin((w38 * d + x38 * ms + y38 * ml + z38 * f).to_radians());
        ct.39 = v39 * libm::sin((w39 * d + x39 * ms + y39 * ml + z39 * f).to_radians());
        ct.40 = v40 * e * libm::sin((w40 * d + x40 * ms + y40 * ml + z40 * f).to_radians());
        ct.41 = v41 * e * libm::sin((w41 * d + x41 * ms + y41 * ml + z41 * f).to_radians());
        ct.42 = v42 * e * e * libm::sin((w42 * d + x42 * ms + y42 * ml + z42 * f).to_radians());
        ct.43 = v43 * e * e * libm::sin((w43 * d + x43 * ms + y43 * ml + z43 * f).to_radians());
        ct.44 = v44 * e * libm::sin((w44 * d + x44 * ms + y44 * ml + z44 * f).to_radians());
        ct.45 = v45 * e * libm::sin((w45 * d + x45 * ms + y45 * ml + z45 * f).to_radians());
        ct.46 = v46 * libm::sin((w46 * d + x46 * ms + y46 * ml + z46 * f).to_radians());
        ct.47 = v47 * libm::sin((w47 * d + x47 * ms + y47 * ml + z47 * f).to_radians());
        ct.48 = v48 * e * libm::sin((w48 * d + x48 * ms + y48 * ml + z48 * f).to_radians());
        ct.49 = v49 * libm::sin((w49 * d + x49 * ms + y49 * ml + z49 * f).to_radians());
        ct.50 = v50 * e * libm::sin((w50 * d + x50 * ms + y50 * ml + z50 * f).to_radians());
        ct.51 = v51 * libm::sin((w51 * d + x51 * ms + y51 * ml + z51 * f).to_radians());
        ct.52 = v52 * e * libm::sin((w52 * d + x52 * ms + y52 * ml + z52 * f).to_radians());
        ct.53 = v53 * libm::sin((w53 * d + x53 * ms + y53 * ml + z53 * f).to_radians());
        ct.54 = v54 * libm::sin((w54 * d + x54 * ms + y54 * ml + z54 * f).to_radians());
        ct.55 = v55 * e * libm::sin((w55 * d + x55 * ms + y55 * ml + z55 * f).to_radians());
        ct.56 = v56 * e * e * libm::sin((w56 * d + x56 * ms + y56 * ml + z56 * f).to_radians());
        ct.57 = v57 * e * libm::sin((w57 * d + x57 * ms + y57 * ml + z57 * f).to_radians());
        ct.58 = v58 * libm::sin((w58 * d + x58 * ms + y58 * ml + z58 * f).to_radians());

        let mut correction = ct.0
            + ct.1
            + ct.2
            + ct.3
            + ct.4
            + ct.5
            + ct.6
            + ct.7
            + ct.8
            + ct.9
            + ct.10
            + ct.11
            + ct.12
            + ct.13
            + ct.14
            + ct.15
            + ct.16
            + ct.17
            + ct.18
            + ct.19
            + ct.20
            + ct.21
            + ct.22
            + ct.23
            + ct.24
            + ct.25
            + ct.26
            + ct.27
            + ct.28
            + ct.29
            + ct.30
            + ct.31
            + ct.32
            + ct.33
            + ct.34
            + ct.35
            + ct.36
            + ct.37
            + ct.38
            + ct.39
            + ct.40
            + ct.41
            + ct.42
            + ct.43
            + ct.44
            + ct.45
            + ct.46
            + ct.47
            + ct.48
            + ct.49
            + ct.50
            + ct.51
            + ct.52
            + ct.53
            + ct.54
            + ct.55
            + ct.56
            + ct.57
            + ct.58;

        correction /= 1000000.0;
        let venus = 3958.0 / 1000000.0 * libm::sin((119.75 + c * 131.849).to_radians());
        let jupiter = 318.0 / 1000000.0 * libm::sin((53.09 + c * 479264.29).to_radians());
        let flat_earth = 1962.0 / 1000000.0 * libm::sin((l - f).to_radians());
        div_rem_euclid_f64(
            l + correction + venus + jupiter + flat_earth + Self::nutation(moment),
            360.0,
        )
        .1
    }

    /// Mean longitude of the moon (in degrees) at a given Moment in Julian centuries.
    ///
    /// Based on functions from _Calendrical Calculations_ by Reingold & Dershowitz,
    /// originally from _Astronomical Algorithms_ by Jean Meeus, 2nd edn., 1998, pp. 336-340.
    /// Reference code: https://github.com/EdReingold/calendar-code2/blob/9afc1f3/calendar.l#L4148-L4158
    fn mean_lunar_longitude(c: f64) -> f64 {
        // This polynomial is written out manually instead of using a fn like libm::pow for optimization, see #3743
        let n = 218.3164477
            + c * (481267.88123421 - 0.0015786 * c + c * c / 538841.0 - c * c * c / 65194000.0);

        div_rem_euclid_f64(n, 360.0).1
    }

    /// Closest fixed date on or after `date` on the eve of which crescent moon first became visible at `location`.
    ///
    /// Based on functions from _Calendrical Calculations_ by Reingold & Dershowitz.
    /// Reference lisp code: https://github.com/EdReingold/calendar-code2/blob/9afc1f3/calendar.l#L6883-L6896
    pub fn phasis_on_or_after(date: RataDie, location: Location) -> RataDie {
        let moon = libm::floor(Self::lunar_phase_at_or_before(0.0, date.as_moment()).inner());
        let age = date.to_f64_date() - moon;
        let tau = if age <= 4.0 || Self::visible_crescent((date - 1).as_moment(), location) {
            moon + 29.0 // Next new moon
        } else {
            date.to_f64_date()
        };
        next_moment(Moment::new(tau), location, Self::visible_crescent)
    }

    /// Closest fixed date on or before `date` when crescent moon first became visible at `location`.
    ///
    /// Based on functions from _Calendrical Calculations_ by Reingold & Dershowitz.
    /// Reference lisp code: https://github.com/EdReingold/calendar-code2/blob/9afc1f3/calendar.l#L6868-L6881
    pub fn phasis_on_or_before(date: RataDie, location: Location) -> RataDie {
        let moon: f64 = libm::floor(Self::lunar_phase_at_or_before(0.0, date.as_moment()).inner());
        let age = date.to_f64_date() - moon;
        let tau = if age <= 3.0 && !Self::visible_crescent((date).as_moment(), location) {
            moon - 30.0 // Next new moon
        } else {
            moon
        };
        next_moment(Moment::new(tau), location, Self::visible_crescent)
    }

    /// Length of the lunar month containing `date` in days, based on observability at `location`.
    /// Calculates the month length for the Islamic Observational Calendar
    /// Can return 31 days due to the imprecise nature of trying to approximate an observational calendar. (See page 294 of the Calendrical Calculations book)
    ///
    /// Based on functions from _Calendrical Calculations_ by Reingold & Dershowitz.
    /// Reference lisp code: https://github.com/EdReingold/calendar-code2/blob/9afc1f3/calendar.l#L7068-L7074
    #[allow(clippy::unwrap_used)]
    pub(crate) fn month_length(date: RataDie, location: Location) -> u8 {
        let moon = Self::phasis_on_or_after(date + 1, location);
        let prev = Self::phasis_on_or_before(date, location);

        debug_assert!(moon > prev);
        debug_assert!(moon - prev < u8::MAX.into());
        (moon - prev) as u8
    }

    /// Lunar elongation (the moon's angular distance east of the Sun) at a given Moment in Julian centuries
    ///
    /// Based on functions from _Calendrical Calculations_ by Reingold & Dershowitz,
    /// originally from _Astronomical Algorithms_ by Jean Meeus, 2nd edn., 1998, p. 338.
    /// Reference code: https://github.com/EdReingold/calendar-code2/blob/9afc1f3/calendar.l#L4160-L4170
    fn lunar_elongation(c: f64) -> f64 {
        // This polynomial is written out manually instead of using a fn like libm::pow for optimization, see #3743
        div_rem_euclid_f64(
            297.85019021 + 445267.1114034 * c - 0.0018819 * c * c + c * c * c / 545868.0
                - c * c * c * c / 113065000.0,
            360.0,
        )
        .1
    }

    /// Altitude of the moon (in degrees) at a given moment
    ///
    /// Based on functions from _Calendrical Calculations_ by Reingold & Dershowitz,
    /// originally from _Astronomical Algorithms_ by Jean Meeus, 2nd edn., 1998.
    /// Lisp code reference: https://github.com/EdReingold/calendar-code2/blob/9afc1f3/calendar.l#L4537
    #[allow(clippy::unwrap_used)]
    pub(crate) fn lunar_altitude(moment: Moment, location: Location) -> f64 {
        let phi = location.latitude;
        let psi = location.longitude;
        let lambda = Self::lunar_longitude(moment); // This works
        let beta = Self::lunar_latitude(moment); // This works
        let alpha = Self::right_ascension(moment, beta, lambda).unwrap(); // Safe value
        let delta = Self::declination(moment, beta, lambda);
        let theta0 = Self::sidereal_from_moment(moment);
        let cap_h: f64 = div_rem_euclid_f64(theta0 + psi - alpha, 360.0).1;

        let altitude = arcsin_degrees(
            sin_degrees(phi) * sin_degrees(delta)
                + cos_degrees(phi) * cos_degrees(delta) * cos_degrees(cap_h),
        );

        mod3(altitude, -180.0, 180.0)
    }

    /// Distance to the moon in meters at the given moment.
    ///
    /// Based on functions from _Calendrical Calculations_ by Reingold & Dershowitz,
    /// originally from _Astronomical Algorithms_ by Jean Meeus, 2nd edn., 1998, pp. 338-342.
    /// Lisp code reference: https://github.com/EdReingold/calendar-code2/blob/9afc1f3/calendar.l#L4568-L4617
    #[allow(dead_code)]
    pub(crate) fn lunar_distance(moment: Moment) -> f64 {
        let c = Self::julian_centuries(moment);
        let cap_d = Self::lunar_elongation(c);
        let cap_m = Self::solar_anomaly(c);
        let cap_m_prime = Self::lunar_anomaly(c);
        let cap_f = Self::moon_node(c);
        let cap_e = 1.0 - (0.002516 * c) - (0.0000074 * c * c);

        let args_lunar_elongation = [
            0.0, 2.0, 2.0, 0.0, 0.0, 0.0, 2.0, 2.0, 2.0, 2.0, 0.0, 1.0, 0.0, 2.0, 0.0, 0.0, 4.0,
            0.0, 4.0, 2.0, 2.0, 1.0, 1.0, 2.0, 2.0, 4.0, 2.0, 0.0, 2.0, 2.0, 1.0, 2.0, 0.0, 0.0,
            2.0, 2.0, 2.0, 4.0, 0.0, 3.0, 2.0, 4.0, 0.0, 2.0, 2.0, 2.0, 4.0, 0.0, 4.0, 1.0, 2.0,
            0.0, 1.0, 3.0, 4.0, 2.0, 0.0, 1.0, 2.0, 2.0,
        ];

        let args_solar_anomaly = [
            0.0, 0.0, 0.0, 0.0, 1.0, 0.0, 0.0, -1.0, 0.0, -1.0, 1.0, 0.0, 1.0, 0.0, 0.0, 0.0, 0.0,
            0.0, 0.0, 1.0, 1.0, 0.0, 1.0, -1.0, 0.0, 0.0, 0.0, 1.0, 0.0, -1.0, 0.0, -2.0, 1.0, 2.0,
            -2.0, 0.0, 0.0, -1.0, 0.0, 0.0, 1.0, -1.0, 2.0, 2.0, 1.0, -1.0, 0.0, 0.0, -1.0, 0.0,
            1.0, 0.0, 1.0, 0.0, 0.0, -1.0, 2.0, 1.0, 0.0, 0.0,
        ];

        let args_lunar_anomaly = [
            1.0, -1.0, 0.0, 2.0, 0.0, 0.0, -2.0, -1.0, 1.0, 0.0, -1.0, 0.0, 1.0, 0.0, 1.0, 1.0,
            -1.0, 3.0, -2.0, -1.0, 0.0, -1.0, 0.0, 1.0, 2.0, 0.0, -3.0, -2.0, -1.0, -2.0, 1.0, 0.0,
            2.0, 0.0, -1.0, 1.0, 0.0, -1.0, 2.0, -1.0, 1.0, -2.0, -1.0, -1.0, -2.0, 0.0, 1.0, 4.0,
            0.0, -2.0, 0.0, 2.0, 1.0, -2.0, -3.0, 2.0, 1.0, -1.0, 3.0, -1.0,
        ];

        let args_moon_node = [
            0.0, 0.0, 0.0, 0.0, 0.0, 2.0, 0.0, 0.0, 0.0, 0.0, 0.0, 0.0, 0.0, -2.0, 2.0, -2.0, 0.0,
            0.0, 0.0, 0.0, 0.0, 0.0, 0.0, 0.0, 0.0, 0.0, 0.0, 0.0, 2.0, 0.0, 0.0, 0.0, 0.0, 0.0,
            0.0, -2.0, 2.0, 0.0, 2.0, 0.0, 0.0, 0.0, 0.0, 0.0, 0.0, -2.0, 0.0, 0.0, 0.0, 0.0, -2.0,
            -2.0, 0.0, 0.0, 0.0, 0.0, 0.0, 0.0, 0.0, -2.0,
        ];

        let cosine_coeff = [
            -20905355.0,
            -3699111.0,
            -2955968.0,
            -569925.0,
            48888.0,
            -3149.0,
            246158.0,
            -152138.0,
            -170733.0,
            -204586.0,
            -129620.0,
            108743.0,
            104755.0,
            10321.0,
            0.0,
            79661.0,
            -34782.0,
            -23210.0,
            -21636.0,
            24208.0,
            30824.0,
            -8379.0,
            -16675.0,
            -12831.0,
            -10445.0,
            -11650.0,
            14403.0,
            -7003.0,
            0.0,
            10056.0,
            6322.0,
            -9884.0,
            5751.0,
            0.0,
            -4950.0,
            4130.0,
            0.0,
            -3958.0,
            0.0,
            3258.0,
            2616.0,
            -1897.0,
            -2117.0,
            2354.0,
            0.0,
            0.0,
            -1423.0,
            -1117.0,
            -1571.0,
            -1739.0,
            0.0,
            -4421.0,
            0.0,
            0.0,
            0.0,
            0.0,
            1165.0,
            0.0,
            0.0,
            8752.0,
        ];

        let correction: f64 = cosine_coeff
            .iter()
            .zip(args_lunar_elongation.iter())
            .zip(args_solar_anomaly.iter())
            .zip(args_lunar_anomaly.iter())
            .zip(args_moon_node.iter())
            .map(|((((&v, &w), &x), &y), &z)| {
                v * libm::pow(cap_e, libm::fabs(x))
                    * libm::cos((w * cap_d + x * cap_m + y * cap_m_prime + z * cap_f).to_radians())
            })
            .sum();

        385000560.0 + correction
    }

    /// The parallax of the moon, meaning the difference in angle of the direction of the moon
    /// as measured from a given location and from the center of the Earth, in degrees.
    ///
    /// Based on functions from _Calendrical Calculations_ by Reingold & Dershowitz,
    /// originally from _Astronomical Algorithms_ by Jean Meeus, 2nd edn., 1998.
    /// Lisp code reference: https://github.com/EdReingold/calendar-code2/blob/9afc1f3/calendar.l#L4619-L4628
    #[allow(dead_code)] // TODO: Remove dead code tag after use
    pub(crate) fn lunar_parallax(moment: Moment, location: Location) -> f64 {
        let geo = Self::lunar_altitude(moment, location);
        let cap_delta = Self::lunar_distance(moment);
        let alt = 6378140.0 / cap_delta;
        let arg = alt * libm::cos(geo.to_radians());
        arcsin_degrees(arg)
    }

    /// Topocentric altitude of the moon, meaning the celestial altitude of the moon with the given
    /// location as the origin, at a given moment, ignoring refraction.
    ///
    /// Based on functions from _Calendrical Calculations_ by Reingold & Dershowitz.
    /// Lisp code reference: https://github.com/EdReingold/calendar-code2/blob/9afc1f3/calendar.l#L4630-L4636
    #[allow(dead_code)] // TODO: Remove dead code tag after use
    fn topocentric_lunar_altitude(moment: Moment, location: Location) -> f64 {
        Self::lunar_altitude(moment, location) - Self::lunar_parallax(moment, location)
    }

    /// Observed altitude of upper limb of moon at moment at location,
    /// as a small positive/negative angle in degrees.
    ///
    /// Based on functions from _Calendrical Calculations_ by Reingold & Dershowitz.
    /// Lisp code reference: https://github.com/EdReingold/calendar-code2/blob/9afc1f3/calendar.l#L4646-L4653
    #[allow(dead_code)] // TODO: Remove dead code tag after use
    fn observed_lunar_altitude(moment: Moment, location: Location) -> f64 {
        let r = Self::topocentric_lunar_altitude(moment, location);
        let y = Self::refraction(location);
        let z = 16.0 / 60.0;

        r + y + z
    }

    /// Average anomaly of the sun (in degrees) at a given Moment in Julian centuries.
    /// See: https://en.wikipedia.org/wiki/Mean_anomaly
    ///
    /// Based on functions from _Calendrical Calculations_ by Reingold & Dershowitz,
    /// originally from _Astronomical Algorithms_ by Jean Meeus, 2nd edn., 1998, p. 338.
    /// Lisp code reference: https://github.com/EdReingold/calendar-code2/blob/9afc1f3/calendar.l#L4172-L4182
    fn solar_anomaly(c: f64) -> f64 {
        // This polynomial is written out manually instead of using a fn like libm::pow for optimization, see #3743
        div_rem_euclid_f64(
            357.5291092 + 35999.0502909 * c - 0.0001536 * c * c + c * c * c / 24490000.0,
            360.0,
        )
        .1
    }

    /// Average anomaly of the moon (in degrees) at a given Moment in Julian centuries
    /// See: https://en.wikipedia.org/wiki/Mean_anomaly
    ///
    /// Based on functions from _Calendrical Calculations_ by Reingold & Dershowitz,
    /// originally from _Astronomical Algorithms_ by Jean Meeus, 2nd edn., 1998, p. 338.
    /// Lisp code reference: https://github.com/EdReingold/calendar-code2/blob/9afc1f3/calendar.l#L4184-L4194
    fn lunar_anomaly(c: f64) -> f64 {
        // This polynomial is written out manually instead of using a fn like libm::pow for optimization, see #3743
        div_rem_euclid_f64(
            134.9633964 + 477198.8675055 * c + 0.0087414 * c * c + c * c * c / 69699.0
                - c * c * c * c / 14712000.0,
            360.0,
        )
        .1
    }

    /// The moon's argument of latitude, in degrees, at the moment given by `c` in Julian centuries.
    /// The argument of latitude is used to define the position of a body moving in a Kepler orbit.
    ///
    /// Based on functions from _Calendrical Calculations_ by Reingold & Dershowitz,
    /// originally from _Astronomical Algorithms_ by Jean Meeus, 2nd edn., 1998, p. 338.
    /// Lisp code reference: https://github.com/EdReingold/calendar-code2/blob/9afc1f3/calendar.l#L4196-L4206
    fn moon_node(c: f64) -> f64 {
        // This polynomial is written out manually instead of using a fn like libm::pow for optimization, see #3743
        div_rem_euclid_f64(
            93.2720950 + 483202.0175233 * c - 0.0036539 * c * c - c * c * c / 3526000.0
                + c * c * c * c / 863310000.0,
            360.0,
        )
        .1
    }

    /// Standard time of moonset on the date of the given moment and at the given location.
    /// Returns None if there is no such moonset.
    ///
    /// Based on functions from _Calendrical Calculations_ by Reingold & Dershowitz.
    /// Lisp code reference: https://github.com/EdReingold/calendar-code2/blob/9afc1f3/calendar.l#L4655-L4681
    #[allow(dead_code)] // TODO: Remove dead code tag after use
    fn moonset(date: Moment, location: Location) -> Option<Moment> {
        let moment = Location::universal_from_standard(date, location);
        let waxing = Self::lunar_phase(date) < 180.0;
        let alt = Self::observed_lunar_altitude(moment, location);
        let lat = location.latitude;
        let offset = alt / (4.0 * (90.0 - libm::fabs(lat)));

        let approx = if waxing {
            if offset > 0.0 {
                moment + offset
            } else {
                moment + 1.0 + offset
            }
        } else {
            moment - offset + 0.5
        };

        let set = Moment::new(binary_search(
            approx.inner() - (6.0 / 24.0),
            approx.inner() + (6.0 / 24.0),
            |x| Self::observed_lunar_altitude(Moment::new(x), location) < 0.0,
            |u, l| (u - l) < 1.0 / 24.0 / 60.0,
        ));

        if set < moment + 1.0 {
            let std = Moment::new(libm::fmax(
                Location::standard_from_universal(set, location).inner(),
                date.inner(),
            ));
            debug_assert!(std >= date, "std should not be less than date");
            if std < date {
                return None;
            }
            Some(std)
        } else {
            None
        }
    }

    /// Standard time of sunset on the date of the given moment and at the given location.
    /// Returns None if there is no such sunset.
    /// Based on functions from _Calendrical Calculations_ by Reingold & Dershowitz.
    /// Lisp code reference: https://github.com/EdReingold/calendar-code2/blob/9afc1f3/calendar.l#L3700-L3706
    #[allow(dead_code)]
    pub(crate) fn sunset(date: Moment, location: Location) -> Option<Moment> {
        let alpha = Self::refraction(location) + (16.0 / 60.0);
        Self::dusk(date.inner(), location, alpha)
    }

    /// Time between sunset and moonset on the date of the given moment at the given location.
    /// Returns None if there is no such sunset.
    ///
    /// Based on functions from _Calendrical Calculations_ by Reingold & Dershowitz.
    /// Lisp code reference: https://github.com/EdReingold/calendar-code2/blob/9afc1f3/calendar.l#L6770-L6778
    #[allow(clippy::unwrap_used, clippy::eq_op)]
    pub(crate) fn moonlag(date: Moment, location: Location) -> Option<f64> {
        if let Some(sun) = Self::sunset(date, location) {
            if let Some(moon) = Self::moonset(date, location) {
                Some(moon - sun)
            } else {
                Some(1.0)
            }
        } else {
            None
        }
    }

    /// Longitudinal nutation (periodic variation in the inclination of the Earth's axis) at a given Moment.
    ///
    /// Based on functions from _Calendrical Calculations_ by Reingold & Dershowitz.
    /// Reference code: https://github.com/EdReingold/calendar-code2/blob/9afc1f3/calendar.l#L4037-L4047
    fn nutation(moment: Moment) -> f64 {
        // This polynomial is written out manually instead of using a fn like libm::pow for optimization, see #3743
        let c = Self::julian_centuries(moment);
        let a = 124.90 - 1934.134 * c + 0.002063 * c * c;
        let b = 201.11 + 72001.5377 * c + 0.00057 * c * c;
        -0.004778 * libm::sin(a.to_radians()) - 0.0003667 * libm::sin(b.to_radians())
    }

    /// The phase of the moon at a given Moment, defined as the difference in longitudes
    /// of the sun and the moon.
    ///
    /// Based on functions from _Calendrical Calculations_ by Reingold & Dershowitz.
    /// Reference code: https://github.com/EdReingold/calendar-code2/blob/9afc1f3/calendar.l#L4397-L4414
    pub(crate) fn lunar_phase(moment: Moment) -> f64 {
        let t0 = NEW_MOON_ZERO;
        let maybe_n =
            i64_to_i32(libm::round(div_rem_euclid_f64(moment - t0, MEAN_SYNODIC_MONTH).0) as i64);
        debug_assert!(
            matches!(maybe_n, I32Result::WithinRange(_)),
            "Lunar phase moment should be in range of i32"
        );
        let n = maybe_n.saturate();
        let a = div_rem_euclid_f64(
            Self::lunar_longitude(moment) - Self::solar_longitude(moment),
            360.0,
        )
        .1;
        let b = 360.0
            * (div_rem_euclid_f64(
                div_rem_euclid_f64(moment - Self::nth_new_moon(n), MEAN_SYNODIC_MONTH).0,
                1.0,
            )
            .1);
        if libm::fabs(a - b) > 180.0 {
            b
        } else {
            a
        }
    }

    /// Moment in universal time of the last time at or before the given moment when the lunar phase
    /// was equal to the `phase` given.
    ///
    /// Based on functions from _Calendrical Calculations_ by Reingold & Dershowitz.
    /// Reference code: https://github.com/EdReingold/calendar-code2/blob/9afc1f3/calendar.l#L4416-L4427
    pub(crate) fn lunar_phase_at_or_before(phase: f64, moment: Moment) -> Moment {
        let tau = moment.inner()
            - (MEAN_SYNODIC_MONTH / 360.0) * ((Self::lunar_phase(moment) - phase) % 360.0);
        let a = tau - 2.0;
        let b = libm::fmin(moment.inner(), tau + 2.0);

        let lunar_phase_f64 = |x: f64| -> f64 { Self::lunar_phase(Moment::new(x)) };

        Moment::new(invert_angular(lunar_phase_f64, phase, (a, b)))
    }

<<<<<<< HEAD
    /// The longitude of the Sun at a given Moment in degrees
    #[doc(hidden)]
    pub fn solar_longitude(moment: Moment) -> f64 {
=======
    /// The longitude of the Sun at a given Moment in degrees.
    ///
    /// Based on functions from _Calendrical Calculations_ by Reingold & Dershowitz,
    /// originally from "Planetary Programs and Tables from -4000 to +2800" by Bretagnon & Simon, 1986.
    /// Reference code: https://github.com/EdReingold/calendar-code2/blob/9afc1f3/calendar.l#L3985-L4035
    pub(crate) fn solar_longitude(moment: Moment) -> f64 {
>>>>>>> a9a9990e
        let c = Self::julian_centuries(moment);
        let mut lt = (
            0.0, 0.0, 0.0, 0.0, 0.0, 0.0, 0.0, 0.0, 0.0, 0.0, 0.0, 0.0, 0.0, 0.0, 0.0, 0.0, 0.0,
            0.0, 0.0, 0.0, 0.0, 0.0, 0.0, 0.0, 0.0, 0.0, 0.0, 0.0, 0.0, 0.0, 0.0, 0.0, 0.0, 0.0,
            0.0, 0.0, 0.0, 0.0, 0.0, 0.0, 0.0, 0.0, 0.0, 0.0, 0.0, 0.0, 0.0, 0.0, 0.0,
        );
        let [x0, x1, x2, x3, x4, x5, x6, x7, x8, x9, x10, x11, x12, x13, x14, x15, x16, x17, x18, x19, x20, x21, x22, x23, x24, x25, x26, x27, x28, x29, x30, x31, x32, x33, x34, x35, x36, x37, x38, x39, x40, x41, x42, x43, x44, x45, x46, x47, x48] = [
            403406.0, 195207.0, 119433.0, 112392.0, 3891.0, 2819.0, 1721.0, 660.0, 350.0, 334.0,
            314.0, 268.0, 242.0, 234.0, 158.0, 132.0, 129.0, 114.0, 99.0, 93.0, 86.0, 78.0, 72.0,
            68.0, 64.0, 46.0, 38.0, 37.0, 32.0, 29.0, 28.0, 27.0, 27.0, 25.0, 24.0, 21.0, 21.0,
            20.0, 18.0, 17.0, 14.0, 13.0, 13.0, 13.0, 12.0, 10.0, 10.0, 10.0, 10.0,
        ];
        let [y0, y1, y2, y3, y4, y5, y6, y7, y8, y9, y10, y11, y12, y13, y14, y15, y16, y17, y18, y19, y20, y21, y22, y23, y24, y25, y26, y27, y28, y29, y30, y31, y32, y33, y34, y35, y36, y37, y38, y39, y40, y41, y42, y43, y44, y45, y46, y47, y48] = [
            270.54861, 340.19128, 63.91854, 331.26220, 317.843, 86.631, 240.052, 310.26, 247.23,
            260.87, 297.82, 343.14, 166.79, 81.53, 3.50, 132.75, 182.95, 162.03, 29.8, 266.4,
            249.2, 157.6, 257.8, 185.1, 69.9, 8.0, 197.1, 250.4, 65.3, 162.7, 341.5, 291.6, 98.5,
            146.7, 110.0, 5.2, 342.6, 230.9, 256.1, 45.3, 242.9, 115.2, 151.8, 285.3, 53.3, 126.6,
            205.7, 85.9, 146.1,
        ];
        let [z0, z1, z2, z3, z4, z5, z6, z7, z8, z9, z10, z11, z12, z13, z14, z15, z16, z17, z18, z19, z20, z21, z22, z23, z24, z25, z26, z27, z28, z29, z30, z31, z32, z33, z34, z35, z36, z37, z38, z39, z40, z41, z42, z43, z44, z45, z46, z47, z48] = [
            0.9287892,
            35999.1376958,
            35999.4089666,
            35998.7287385,
            71998.20261,
            71998.4403,
            36000.35726,
            71997.4812,
            32964.4678,
            -19.4410,
            445267.1117,
            45036.8840,
            3.1008,
            22518.4434,
            -19.9739,
            65928.9345,
            9038.0293,
            3034.7684,
            33718.148,
            3034.448,
            -2280.773,
            29929.992,
            31556.493,
            149.588,
            9037.750,
            107997.405,
            -4444.176,
            151.771,
            67555.316,
            31556.080,
            -4561.540,
            107996.706,
            1221.655,
            62894.167,
            31437.369,
            14578.298,
            -31931.757,
            34777.243,
            1221.999,
            62894.511,
            -4442.039,
            107997.909,
            119.066,
            16859.071,
            -4.578,
            26895.292,
            -39.127,
            12297.536,
            90073.778,
        ];

        // This summation is unrolled for optimization, see #3743
        lt.0 = x0 * libm::sin((y0 + z0 * c).to_radians());
        lt.1 = x1 * libm::sin((y1 + z1 * c).to_radians());
        lt.2 = x2 * libm::sin((y2 + z2 * c).to_radians());
        lt.3 = x3 * libm::sin((y3 + z3 * c).to_radians());
        lt.4 = x4 * libm::sin((y4 + z4 * c).to_radians());
        lt.5 = x5 * libm::sin((y5 + z5 * c).to_radians());
        lt.6 = x6 * libm::sin((y6 + z6 * c).to_radians());
        lt.7 = x7 * libm::sin((y7 + z7 * c).to_radians());
        lt.8 = x8 * libm::sin((y8 + z8 * c).to_radians());
        lt.9 = x9 * libm::sin((y9 + z9 * c).to_radians());
        lt.10 = x10 * libm::sin((y10 + z10 * c).to_radians());
        lt.11 = x11 * libm::sin((y11 + z11 * c).to_radians());
        lt.12 = x12 * libm::sin((y12 + z12 * c).to_radians());
        lt.13 = x13 * libm::sin((y13 + z13 * c).to_radians());
        lt.14 = x14 * libm::sin((y14 + z14 * c).to_radians());
        lt.15 = x15 * libm::sin((y15 + z15 * c).to_radians());
        lt.16 = x16 * libm::sin((y16 + z16 * c).to_radians());
        lt.17 = x17 * libm::sin((y17 + z17 * c).to_radians());
        lt.18 = x18 * libm::sin((y18 + z18 * c).to_radians());
        lt.19 = x19 * libm::sin((y19 + z19 * c).to_radians());
        lt.20 = x20 * libm::sin((y20 + z20 * c).to_radians());
        lt.21 = x21 * libm::sin((y21 + z21 * c).to_radians());
        lt.22 = x22 * libm::sin((y22 + z22 * c).to_radians());
        lt.23 = x23 * libm::sin((y23 + z23 * c).to_radians());
        lt.24 = x24 * libm::sin((y24 + z24 * c).to_radians());
        lt.25 = x25 * libm::sin((y25 + z25 * c).to_radians());
        lt.26 = x26 * libm::sin((y26 + z26 * c).to_radians());
        lt.27 = x27 * libm::sin((y27 + z27 * c).to_radians());
        lt.28 = x28 * libm::sin((y28 + z28 * c).to_radians());
        lt.29 = x29 * libm::sin((y29 + z29 * c).to_radians());
        lt.30 = x30 * libm::sin((y30 + z30 * c).to_radians());
        lt.31 = x31 * libm::sin((y31 + z31 * c).to_radians());
        lt.32 = x32 * libm::sin((y32 + z32 * c).to_radians());
        lt.33 = x33 * libm::sin((y33 + z33 * c).to_radians());
        lt.34 = x34 * libm::sin((y34 + z34 * c).to_radians());
        lt.35 = x35 * libm::sin((y35 + z35 * c).to_radians());
        lt.36 = x36 * libm::sin((y36 + z36 * c).to_radians());
        lt.37 = x37 * libm::sin((y37 + z37 * c).to_radians());
        lt.38 = x38 * libm::sin((y38 + z38 * c).to_radians());
        lt.39 = x39 * libm::sin((y39 + z39 * c).to_radians());
        lt.40 = x40 * libm::sin((y40 + z40 * c).to_radians());
        lt.41 = x41 * libm::sin((y41 + z41 * c).to_radians());
        lt.42 = x42 * libm::sin((y42 + z42 * c).to_radians());
        lt.43 = x43 * libm::sin((y43 + z43 * c).to_radians());
        lt.44 = x44 * libm::sin((y44 + z44 * c).to_radians());
        lt.45 = x45 * libm::sin((y45 + z45 * c).to_radians());
        lt.46 = x46 * libm::sin((y46 + z46 * c).to_radians());
        lt.47 = x47 * libm::sin((y47 + z47 * c).to_radians());
        lt.48 = x48 * libm::sin((y48 + z48 * c).to_radians());

        let mut lambda = lt.0
            + lt.1
            + lt.2
            + lt.3
            + lt.4
            + lt.5
            + lt.6
            + lt.7
            + lt.8
            + lt.9
            + lt.10
            + lt.11
            + lt.12
            + lt.13
            + lt.14
            + lt.15
            + lt.16
            + lt.17
            + lt.18
            + lt.19
            + lt.20
            + lt.21
            + lt.22
            + lt.23
            + lt.24
            + lt.25
            + lt.26
            + lt.27
            + lt.28
            + lt.29
            + lt.30
            + lt.31
            + lt.32
            + lt.33
            + lt.34
            + lt.35
            + lt.36
            + lt.37
            + lt.38
            + lt.39
            + lt.40
            + lt.41
            + lt.42
            + lt.43
            + lt.44
            + lt.45
            + lt.46
            + lt.47
            + lt.48;
        lambda *= 0.000005729577951308232;
        lambda += 282.7771834 + 36000.76953744 * c;
        div_rem_euclid_f64(lambda + Self::aberration(c) + Self::nutation(moment), 360.0).1
    }

    /// The best viewing time (UT) in the evening for viewing the young moon from `location` on `date`. This is defined as
    /// the time when the sun is 4.5 degrees below the horizon, or `date + 1` if there is no such time.
    ///
    /// Based on functions from _Calendrical Calculations_ by Reingold & Dershowitz.
    /// Reference lisp code: https://github.com/EdReingold/calendar-code2/blob/9afc1f3/calendar.l#L7337-L7346
    fn simple_best_view(date: RataDie, location: Location) -> Moment {
        let dark = Self::dusk(date.to_f64_date(), location, 4.5);
        let best = dark.unwrap_or((date + 1).as_moment());

        Location::universal_from_standard(best, location)
    }

    /// Angular separation of the sun and moon at `moment`, for the purposes of determining the likely
    /// visibility of the crescent moon.
    ///
    /// Based on functions from _Calendrical Calculations_ by Reingold & Dershowitz.
    /// Reference lisp code: https://github.com/EdReingold/calendar-code2/blob/9afc1f3/calendar.l#L7284-L7290
    fn arc_of_light(moment: Moment) -> f64 {
        arccos_degrees(
            cos_degrees(Self::lunar_latitude(moment)) * cos_degrees(Self::lunar_phase(moment)),
        )
    }

    /// Criterion for likely visibility of the crescent moon on the eve of `date` at `location`,
    /// not intended for high altitudes or polar regions, as defined by S.K. Shaukat.
    ///
    /// Based on functions from _Calendrical Calculations_ by Reingold & Dershowitz.
    /// Reference lisp code: https://github.com/EdReingold/calendar-code2/blob/9afc1f3/calendar.l#L7306-L7317
    pub(crate) fn shaukat_criterion(date: Moment, location: Location) -> bool {
        let tee = Self::simple_best_view((date - 1.0).as_rata_die(), location);
        let phase = Self::lunar_phase(tee);
        let h = Self::lunar_altitude(tee, location);
        let cap_arcl = Self::arc_of_light(tee);

        let new = 0.0;
        let first_quarter = 90.0;
        let deg_10_6 = 10.6;
        let deg_90 = 90.0;
        let deg_4_1 = 4.1;

        if phase > new
            && phase < first_quarter
            && cap_arcl >= deg_10_6
            && cap_arcl <= deg_90
            && h > deg_4_1
        {
            return true;
        }

        false
    }

    /// Criterion for possible visibility of crescent moon on the eve of `date` at `location`;
    /// currently, this calls `shaukat_criterion`, but this can be replaced with another implementation.
    pub(crate) fn visible_crescent(date: Moment, location: Location) -> bool {
        Self::shaukat_criterion(date, location)
    }

    /// Given an angle and a Moment moment, approximate the Moment at or before moment
    /// at which solar longitude exceeded the given angle.
    ///
    /// Based on functions from _Calendrical Calculations_ by Reingold & Dershowitz.
    /// Lisp code reference: https://github.com/EdReingold/calendar-code2/blob/9afc1f3/calendar.l#L4132-L4146
    pub(crate) fn estimate_prior_solar_longitude(angle: f64, moment: Moment) -> Moment {
        let rate = MEAN_TROPICAL_YEAR / 360.0;
        let tau =
            moment - rate * div_rem_euclid_f64(Self::solar_longitude(moment) - angle, 360.0).1;
        let delta = interval_mod_f64(Self::solar_longitude(tau) - angle, -180.0, 180.0);
        let result_rhs = tau - rate * delta;
        if moment < result_rhs {
            moment
        } else {
            result_rhs
        }
    }

    /// Aberration at the the time given in Julian centuries.
    /// See: https://sceweb.sce.uhcl.edu/helm/WEB-Positional%20Astronomy/Tutorial/Aberration/Aberration.html
    ///
    /// Based on functions from _Calendrical Calculations_ by Reingold & Dershowitz.
    /// Lisp code reference: https://github.com/EdReingold/calendar-code2/blob/9afc1f3/calendar.l#L4049-L4057
    fn aberration(c: f64) -> f64 {
        // This code differs from the lisp/book code by taking in a julian centuries value instead of
        // a Moment; this is because aberration is only ever called in the fn solar_longitude, which
        // already converts moment to julian centuries. Thus this function takes the julian centuries
        // to avoid unnecessarily calculating the same value twice.
        0.0000974 * libm::cos((177.63 + 35999.01848 * c).to_radians()) - 0.005575
    }

    /// Find the time of the new moon preceding a given Moment (the last new moon before the moment)
    ///
    /// Based on functions from _Calendrical Calculations_ by Reingold & Dershowitz.
    /// Most of the math performed in the equivalent book/lisp function is done in [`num_of_new_moon_at_or_after`].
    /// Lisp code reference: https://github.com/EdReingold/calendar-code2/blob/9afc1f3/calendar.l#L4379-L4386
    pub(crate) fn new_moon_before(moment: Moment) -> Moment {
        Self::nth_new_moon(Self::num_of_new_moon_at_or_after(moment) - 1)
    }

    /// Find the time of the new moon following a given Moment (the first new moon before the moment)
    ///
    /// Based on functions from _Calendrical Calculations_ by Reingold & Dershowitz.
    /// Most of the math performed in the equivalent book/lisp function is done in [`num_of_new_moon_at_or_after`].
    /// Lisp code reference: https://github.com/EdReingold/calendar-code2/blob/9afc1f3/calendar.l#L4388-L4395
    pub(crate) fn new_moon_at_or_after(moment: Moment) -> Moment {
        Self::nth_new_moon(Self::num_of_new_moon_at_or_after(moment))
    }

    /// Function to find the number of the new moon at or after a given moment;
    /// helper function for new_moon_before and new_moon_at_or_after
    ///
    /// Based on functions from _Calendrical Calculations_ by Reingold & Dershowitz.
    /// This function incorporates code from the book/lisp equivalent functions
    /// of [`new_moon_before`] and [`new_moon_at_or_after`].
    /// Lisp code reference: https://github.com/EdReingold/calendar-code2/blob/9afc1f3/calendar.l#L4379-L4395
    fn num_of_new_moon_at_or_after(moment: Moment) -> i32 {
        let t0: Moment = NEW_MOON_ZERO;
        let phi = Self::lunar_phase(moment);
        let maybe_n = i64_to_i32(libm::round(
            div_rem_euclid_f64(moment - t0, MEAN_SYNODIC_MONTH).0 - phi / 360.0,
        ) as i64);
        debug_assert!(
            matches!(maybe_n, I32Result::WithinRange(_)),
            "Num of new moon should be in range of i32"
        );
        let n = maybe_n.saturate();
        let mut result = n;
        let mut iters = 0;
        let max_iters = 31;
        while iters < max_iters && Self::nth_new_moon(result) < moment {
            iters += 1;
            result += 1;
        }
        result
    }

    /// Sine of angle between the position of the sun at the given moment in local time and the moment
    /// at which the angle of depression of the sun from the given location is equal to `alpha`.
    ///
    /// Based on functions from _Calendrical Calculations_ by Reingold & Dershowitz.
    /// Lisp code reference: https://github.com/EdReingold/calendar-code2/blob/9afc1f3/calendar.l#L3590-L3605
    pub(crate) fn sine_offset(moment: Moment, location: Location, alpha: f64) -> f64 {
        let phi = location.latitude;
        let tee_prime = Location::universal_from_local(moment, location);
        let delta = Self::declination(tee_prime, 0.0, Self::solar_longitude(tee_prime));

        tan_degrees(phi) * tan_degrees(delta)
            + sin_degrees(alpha) / (cos_degrees(delta) * cos_degrees(phi))
    }
}

#[cfg(test)]
mod tests {

    use super::*;

    // Constants applied to provide a margin of error when comparing floating-point values in tests.
    const TEST_LOWER_BOUND_FACTOR: f64 = 0.9999999;
    const TEST_UPPER_BOUND_FACTOR: f64 = 1.0000001;

    macro_rules! assert_eq_f64 {
        ($expected_value:expr, $value:expr, $moment:expr) => {
            if $expected_value > 0.0 {
                assert!($value > $expected_value * TEST_LOWER_BOUND_FACTOR,
                         "calculation failed for the test case:\n\n\tMoment: {:?} with expected: {} and calculated: {}\n\n",
                         $moment, $expected_value, $value);
                assert!($value < $expected_value * TEST_UPPER_BOUND_FACTOR,
                         "calculation failed for the test case:\n\n\tMoment: {:?} with expected: {} and calculated: {}\n\n",
                         $moment, $expected_value, $value);
            } else {
                assert!($value > $expected_value * TEST_UPPER_BOUND_FACTOR,
                         "calculation failed for the test case:\n\n\tMoment: {:?} with expected: {} and calculated: {}\n\n",
                         $moment, $expected_value, $value);
                assert!($value < $expected_value * TEST_LOWER_BOUND_FACTOR,
                         "calculation failed for the test case:\n\n\tMoment: {:?} with expected: {} and calculated: {}\n\n",
                         $moment, $expected_value, $value);
            }
        }
    }

    #[test]
    // Checks that ephemeris_correction gives the same values as the lisp reference code for the given RD test cases
    // (See function definition for lisp reference)
    fn check_ephemeris_correction() {
        let rd_vals = [
            -214193, -61387, 25469, 49217, 171307, 210155, 253427, 369740, 400085, 434355, 452605,
            470160, 473837, 507850, 524156, 544676, 567118, 569477, 601716, 613424, 626596, 645554,
            664224, 671401, 694799, 704424, 708842, 709409, 709580, 727274, 728714, 744313, 764652,
        ];
        let expected_ephemeris = [
            0.2141698518518519,
            0.14363257367091617,
            0.11444429141515931,
            0.10718320232694657,
            0.06949806372337948,
            0.05750681225096574,
            0.04475812294339828,
            0.017397257248984357,
            0.012796798891589713,
            0.008869421568656596,
            0.007262628304956149,
            0.005979700330107665,
            0.005740181544555194,
            0.0038756713829057486,
            0.0031575183970409424,
            0.0023931271439193596,
            0.0017316532690131062,
            0.0016698814624679225,
            6.150149905066665E-4,
            1.7716816592592584E-4,
            1.016458530046296E-4,
            1.7152348357870364E-4,
            1.3696411598154996E-4,
            6.153868613872005E-5,
            1.4168812498149138E-5,
            2.767107192307865E-4,
            2.9636802723679223E-4,
            3.028239003387824E-4,
            3.028239003387824E-4,
            6.75088347496296E-4,
            7.128242445629627E-4,
            9.633446296296293E-4,
            0.0029138888888888877,
        ];
        for (rd, expected_ephemeris) in rd_vals.iter().zip(expected_ephemeris.iter()) {
            let moment: Moment = Moment::new(*rd as f64);
            let ephemeris = Astronomical::ephemeris_correction(moment);
            let expected_ephemeris_value = expected_ephemeris;
            assert!(ephemeris > expected_ephemeris_value * TEST_LOWER_BOUND_FACTOR, "Ephemeris correction calculation failed for the test case:\n\n\tMoment: {moment:?} with expected: {expected_ephemeris_value} and calculated: {ephemeris}\n\n");
            assert!(ephemeris < expected_ephemeris_value * TEST_UPPER_BOUND_FACTOR, "Ephemeris correction calculation failed for the test case:\n\n\tMoment: {moment:?} with expected: {expected_ephemeris_value} and calculated: {ephemeris}\n\n");
        }
    }

    #[test]
    // Checks that solar_longitude gives the same values as the lisp reference code for the given RD test cases
    // (See function definition for lisp reference)
    fn check_solar_longitude() {
        let rd_vals = [
            -214193, -61387, 25469, 49217, 171307, 210155, 253427, 369740, 400085, 434355, 452605,
            470160, 473837, 507850, 524156, 544676, 567118, 569477, 601716, 613424, 626596, 645554,
            664224, 671401, 694799, 704424, 708842, 709409, 709580, 727274, 728714, 744313, 764652,
        ];
        let expected_solar_long = [
            119.47343190503307,
            254.2489611345809,
            181.43599673954304,
            188.66392267483752,
            289.0915666249348,
            59.11974154849304,
            228.31455470912624,
            34.46076992887538,
            63.18799596698955,
            2.4575913259759545,
            350.475934906397,
            13.498220866371412,
            37.403920329437824,
            81.02813003520714,
            313.86049865107634,
            19.95443016415811,
            176.05943166351062,
            344.92295174632454,
            79.96492181924987,
            99.30231774304411,
            121.53530416596914,
            88.56742889029556,
            129.289884101192,
            6.146910693067184,
            28.25199345351575,
            151.7806330331332,
            185.94586701843946,
            28.55560762159439,
            193.3478921554779,
            357.15125499424175,
            336.1706924761211,
            228.18487947607719,
            116.43935225951282,
        ];
        for (rd, expected_solar_long) in rd_vals.iter().zip(expected_solar_long.iter()) {
            let moment: Moment = Moment::new(*rd as f64);
            let solar_long = Astronomical::solar_longitude(moment + 0.5);
            let expected_solar_long_value = expected_solar_long;
            assert!(solar_long > expected_solar_long_value * TEST_LOWER_BOUND_FACTOR, "Solar longitude calculation failed for the test case:\n\n\tMoment: {moment:?} with expected: {expected_solar_long_value} and calculated: {solar_long}\n\n");
            assert!(solar_long < expected_solar_long_value * TEST_UPPER_BOUND_FACTOR, "Solar longitude calculation failed for the test case:\n\n\tMoment: {moment:?} with expected: {expected_solar_long_value} and calculated: {solar_long}\n\n");
        }
    }

    #[test]
    // Checks that lunar_latitude gives the same values as the lisp reference code for the given RD test cases
    // (See function definition for lisp reference)

    fn check_lunar_latitude() {
        let rd_vals = [
            -214193, -61387, 25469, 49217, 171307, 210155, 253427, 369740, 400085, 434355, 452605,
            470160, 473837, 507850, 524156, 544676, 567118, 569477, 601716, 613424, 626596, 645554,
            664224, 671401, 694799, 704424, 708842, 709409, 709580, 727274, 728714, 744313, 764652,
        ];

        let expected_lunar_lat = [
            2.4527590208461576,
            -4.90223034654341,
            -2.9394693592610484,
            5.001904508580623,
            -3.208909826304433,
            0.894361559890105,
            -3.8633355687979827,
            -2.5224444701068927,
            1.0320696124422062,
            3.005689926794408,
            1.613842956502888,
            4.766740664556875,
            4.899202930916035,
            4.838473946607273,
            2.301475724501815,
            -0.8905637199828537,
            4.7657836433468495,
            -2.737358003826797,
            -4.035652608005429,
            -3.157214517184652,
            -1.8796147336498752,
            -3.379519408995276,
            -4.398341468078228,
            2.099198567294447,
            5.268746128633113,
            -1.6722994521634027,
            4.6820126551666865,
            3.705518210116447,
            2.493964063649065,
            -4.167774638752936,
            -2.873757531859998,
            -4.667251128743298,
            5.138562328560728,
        ];

        for (rd, expected_lunar_lat) in rd_vals.iter().zip(expected_lunar_lat.iter()) {
            let moment: Moment = Moment::new(*rd as f64);
            let lunar_lat = Astronomical::lunar_latitude(moment);
            let expected_lunar_lat_value = *expected_lunar_lat;

            assert_eq_f64!(expected_lunar_lat_value, lunar_lat, moment)
        }
    }

    #[test]
    // Checks that lunar_longitude gives the same values as the lisp reference code for the given RD test cases
    // (See function definition for lisp reference)
    fn check_lunar_longitude() {
        let rd_vals = [
            -214193, -61387, 25469, 49217, 171307, 210155, 253427, 369740, 400085, 434355, 452605,
            470160, 473837, 507850, 524156, 544676, 567118, 569477, 601716, 613424, 626596, 645554,
            664224, 671401, 694799, 704424, 708842, 709409, 709580, 727274, 728714, 744313, 764652,
        ];
        let expected_lunar_long = [
            244.85390528515035,
            208.85673853696503,
            213.74684265158967,
            292.04624333935743,
            156.81901407583166,
            108.0556329349528,
            39.35609790324581,
            98.56585102192106,
            332.95829627335894,
            92.25965175091615,
            78.13202909213766,
            274.9469953879383,
            128.3628442664409,
            89.51845094326185,
            24.607322526832988,
            53.4859568448797,
            187.89852001941696,
            320.1723620959754,
            314.0425667275923,
            145.47406514043587,
            185.03050779751646,
            142.18913274552065,
            253.74337531953228,
            151.64868501335397,
            287.9877436469169,
            25.626707154435444,
            290.28830064619893,
            189.91314245171338,
            284.93173002623826,
            152.3390442635215,
            51.66226507971774,
            26.68206023138705,
            175.5008226195208,
        ];
        for (rd, expected_lunar_long) in rd_vals.iter().zip(expected_lunar_long.iter()) {
            let moment: Moment = Moment::new(*rd as f64);
            let lunar_long = Astronomical::lunar_longitude(moment);
            let expected_lunar_long_value = *expected_lunar_long;

            assert_eq_f64!(expected_lunar_long_value, lunar_long, moment)
        }
    }

    #[test]
    fn check_lunar_altitude() {
        let rd_vals = [
            -214193, -61387, 25469, 49217, 171307, 210155, 253427, 369740, 400085, 434355, 452605,
            470160, 473837, 507850, 524156, 544676, 567118, 569477, 601716, 613424, 626596, 645554,
            664224, 671401, 694799, 704424, 708842, 709409, 709580, 727274, 728714, 744313, 764652,
        ];

        let expected_altitude_deg: [f64; 33] = [
            -13.163184128188277,
            -7.281425833096932,
            -77.1499009115812,
            -30.401178593900795,
            71.84857827681589,
            -43.79857984753659,
            40.65320421851649,
            -40.2787255279427,
            29.611156512065406,
            -19.973178784428228,
            -23.740743779700097,
            30.956688013173505,
            -18.88869091014726,
            -32.16116202243495,
            -45.68091943596022,
            -50.292110029959986,
            -54.3453056090807,
            -34.56600009726776,
            44.13198955291821,
            -57.539862986917285,
            -62.08243959461623,
            -54.07209109276471,
            -16.120452006695814,
            23.864594681196934,
            32.95014668614863,
            72.69165128891194,
            -29.849481790038908,
            31.610644151367637,
            -42.21968940776054,
            28.6478092363985,
            -38.95055354031621,
            27.601977078963245,
            -54.85468160086816,
        ];

        for (rd, expected_alt) in rd_vals.iter().zip(expected_altitude_deg.iter()) {
            let moment: Moment = Moment::new(*rd as f64);
            let lunar_alt = Astronomical::lunar_altitude(moment, MECCA);
            let expected_alt_value = *expected_alt;

            assert_eq_f64!(expected_alt_value, lunar_alt, moment)
        }
    }

    #[test]
    fn check_lunar_distance() {
        let rd_vals = [
            -214193, -61387, 25469, 49217, 171307, 210155, 253427, 369740, 400085, 434355, 452605,
            470160, 473837, 507850, 524156, 544676, 567118, 569477, 601716, 613424, 626596, 645554,
            664224, 671401, 694799, 704424, 708842, 709409, 709580, 727274, 728714, 744313, 764652,
        ];

        let expected_distances = [
            387624532.22874624,
            393677431.9167689,
            402232943.80299366,
            392558548.8426357,
            366799795.8707107,
            365107305.3822873,
            401995197.0122423,
            404025417.6150537,
            377671971.8515077,
            403160628.6150732,
            375160036.9057225,
            369934038.34809774,
            402543074.28064245,
            374847147.6967837,
            403469151.42100906,
            386211365.4436033,
            385336015.6086019,
            400371744.7464432,
            395970218.00750065,
            383858113.5538787,
            389634540.7722341,
            390868707.6609328,
            368015493.693663,
            399800095.77937233,
            404273360.3039046,
            382777325.7053601,
            378047375.3350678,
            385774023.9948239,
            371763698.0990588,
            362461692.8996066,
            394214466.3812425,
            405787977.04490376,
            404202826.42484397,
        ];

        for (rd, expected_distance) in rd_vals.iter().zip(expected_distances.iter()) {
            let moment: Moment = Moment::new(*rd as f64);
            let distance = Astronomical::lunar_distance(moment);
            let expected_distance_val = *expected_distance;

            assert_eq_f64!(expected_distance_val, distance, moment)
        }
    }

    #[test]
    fn check_lunar_parallax() {
        let rd_vals = [
            -214193, -61387, 25469, 49217, 171307, 210155, 253427, 369740, 400085, 434355, 452605,
            470160, 473837, 507850, 524156, 544676, 567118, 569477, 601716, 613424, 626596, 645554,
            664224, 671401, 694799, 704424, 708842, 709409, 709580, 727274, 728714, 744313, 764652,
        ];

        let expected_parallax = [
            0.9180377088277034,
            0.9208275970231943,
            0.20205836298974478,
            0.8029475944705559,
            0.3103764190238057,
            0.7224552232666479,
            0.6896953754669151,
            0.6900664438899986,
            0.8412721901635796,
            0.8519504336914271,
            0.8916972264563727,
            0.8471706468502866,
            0.8589744596828851,
            0.8253387743371953,
            0.6328154405175959,
            0.60452566100182,
            0.5528114670829496,
            0.7516491660573382,
            0.6624140811593374,
            0.5109678575066725,
            0.4391324179474404,
            0.5486027633624313,
            0.9540023420545446,
            0.835939538308717,
            0.7585615249134946,
            0.284040095327141,
            0.8384425157447107,
            0.8067682261382678,
            0.7279971552035109,
            0.8848306274359499,
            0.720943806048675,
            0.7980998225232075,
            0.5204553405568378,
        ];

        for (rd, parallax) in rd_vals.iter().zip(expected_parallax.iter()) {
            let moment: Moment = Moment::new(*rd as f64);
            let parallax_val = Astronomical::lunar_parallax(moment, MECCA);
            let expected_parallax_val = *parallax;

            assert_eq_f64!(expected_parallax_val, parallax_val, moment);
        }
    }

    #[test]
    fn check_moonset() {
        let rd_vals = [
            -214193.0, -61387.0, 25469.0, 49217.0, 171307.0, 210155.0, 253427.0, 369740.0,
            400085.0, 434355.0, 452605.0, 470160.0, 473837.0, 507850.0, 524156.0, 544676.0,
            567118.0, 569477.0, 601716.0, 613424.0, 626596.0, 645554.0, 664224.0, 671401.0,
            694799.0, 704424.0, 708842.0, 709409.0, 709580.0, 727274.0, 728714.0, 744313.0,
            764652.0,
        ];

        let expected_values = [
            -214192.91577491348,
            -61386.372392431986,
            25469.842646633304,
            49217.03030766261,
            171307.41988615665,
            210155.96578468647,
            253427.2528524993,
            0.0,
            400085.5281194299,
            434355.0524936674,
            452605.0379962325,
            470160.4931771927,
            473837.06032208423,
            507850.8560177605,
            0.0,
            544676.908706548,
            567118.8180096536,
            569477.7141856537,
            601716.4168627897,
            613424.9325031227,
            626596.9563783304,
            645554.9526297608,
            664224.070965863,
            671401.2004198332,
            694799.4892001058,
            704424.4299627786,
            708842.0314145002,
            709409.2245215117,
            0.0,
            727274.2148254914,
            0.0,
            744313.2118589033,
            764652.9631741203,
        ];

        for (rd, expected_val) in rd_vals.iter().zip(expected_values.iter()) {
            let moment: Moment = Moment::new(*rd);
            let moonset_val = Astronomical::moonset(moment, MECCA);
            let expected_moonset_val = *expected_val;
            #[allow(clippy::unnecessary_unwrap)]
            if moonset_val.is_none() {
                assert_eq!(expected_moonset_val, 0.0);
            } else {
                assert_eq_f64!(expected_moonset_val, moonset_val.unwrap().inner(), moment);
            }
        }
    }

    #[test]
    fn check_sunset() {
        let rd_vals = [
            -214193.0, -61387.0, 25469.0, 49217.0, 171307.0, 210155.0, 253427.0, 369740.0,
            400085.0, 434355.0, 452605.0, 470160.0, 473837.0, 507850.0, 524156.0, 544676.0,
            567118.0, 569477.0, 601716.0, 613424.0, 626596.0, 645554.0, 664224.0, 671401.0,
            694799.0, 704424.0, 708842.0, 709409.0, 709580.0, 727274.0, 728714.0, 744313.0,
            764652.0,
        ];

        let expected_values = [
            -214192.2194436165,
            -61386.30267524347,
            25469.734889564967,
            49217.72851448112,
            171307.70878832813,
            210155.77420199668,
            253427.70087725233,
            369740.7627365203,
            400085.77677703864,
            434355.74808897293,
            452605.7425360138,
            470160.75310216413,
            473837.76440251875,
            507850.7840412511,
            524156.7225351998,
            544676.7561346035,
            567118.7396585084,
            569477.7396636717,
            601716.784057734,
            613424.7870863203,
            626596.781969136,
            645554.7863087669,
            664224.778132625,
            671401.7496876866,
            694799.7602310368,
            704424.7619096127,
            708842.730647343,
            709409.7603906896,
            709580.7240122546,
            727274.745361792,
            728714.734750938,
            744313.699821144,
            764652.7844809336,
        ];

        let jerusalem = Location {
            latitude: 31.78,
            longitude: 35.24,
            elevation: 740.0,
            zone: (1_f64 / 12_f64),
        };

        for (rd, expected_sunset_value) in rd_vals.iter().zip(expected_values.iter()) {
            let moment = Moment::new(*rd);
            let sunset_value = Astronomical::sunset(moment, jerusalem).unwrap();
            let expected_sunset_val = *expected_sunset_value;
            assert_eq_f64!(expected_sunset_val, sunset_value.inner(), moment)
        }
    }

    #[test]
    // Checks that next_new_moon gives the same values as the lisp reference code for the given RD test cases
    // (See function definition for lisp reference)
    fn check_next_new_moon() {
        let rd_vals = [
            -214193, -61387, 25469, 49217, 171307, 210155, 253427, 369740, 400085, 434355, 452605,
            470160, 473837, 507850, 524156, 544676, 567118, 569477, 601716, 613424, 626596, 645554,
            664224, 671401, 694799, 704424, 708842, 709409, 709580, 727274, 728714, 744313, 764652,
        ];
        let expected_next_new_moon = [
            -214174.60582868298,
            -61382.99532831192,
            25495.80977675628,
            49238.50244808781,
            171318.43531326813,
            210180.69184966758,
            253442.85936730343,
            369763.74641362444,
            400091.5783431683,
            434376.5781067696,
            452627.1919724953,
            470167.57836052414,
            473858.8532764285,
            507878.6668429224,
            524179.2470620894,
            544702.7538732041,
            567146.5131819838,
            569479.2032589674,
            601727.0335578924,
            613449.7621296605,
            626620.3698017383,
            645579.0767485882,
            664242.8867184789,
            671418.970538101,
            694807.5633711396,
            704433.4911827276,
            708863.5970001582,
            709424.4049294397,
            709602.0826867367,
            727291.2094001573,
            728737.4476913146,
            744329.5739998783,
            764676.1912733881,
        ];
        for (rd, expected_next_new_moon) in rd_vals.iter().zip(expected_next_new_moon.iter()) {
            let moment: Moment = Moment::new(*rd as f64);
            let next_new_moon = Astronomical::new_moon_at_or_after(moment);
            let expected_next_new_moon_moment = Moment::new(*expected_next_new_moon);
            if *expected_next_new_moon > 0.0 {
                assert!(expected_next_new_moon_moment.inner() > next_new_moon.inner() * TEST_LOWER_BOUND_FACTOR, "New moon calculation failed for the test case:\n\n\tMoment: {moment:?} with expected: {expected_next_new_moon_moment:?} and calculated: {next_new_moon:?}\n\n");
                assert!(expected_next_new_moon_moment.inner() < next_new_moon.inner() * TEST_UPPER_BOUND_FACTOR, "New moon calculation failed for the test case:\n\n\tMoment: {moment:?} with expected: {expected_next_new_moon_moment:?} and calculated: {next_new_moon:?}\n\n");
            } else {
                assert!(expected_next_new_moon_moment.inner() > next_new_moon.inner() * TEST_UPPER_BOUND_FACTOR, "New moon calculation failed for the test case:\n\n\tMoment: {moment:?} with expected: {expected_next_new_moon_moment:?} and calculated: {next_new_moon:?}\n\n");
                assert!(expected_next_new_moon_moment.inner() < next_new_moon.inner() * TEST_LOWER_BOUND_FACTOR, "New moon calculation failed for the test case:\n\n\tMoment: {moment:?} with expected: {expected_next_new_moon_moment:?} and calculated: {next_new_moon:?}\n\n");
            }
        }
    }

    #[test]
    fn check_astronomy_0th_new_moon() {
        // Checks the accuracy of the 0th new moon to be on January 11th
        let zeroth_new_moon = Astronomical::nth_new_moon(0);
        assert_eq!(
            zeroth_new_moon.inner() as i32,
            11,
            "0th new moon check failed with nth_new_moon(0) = {zeroth_new_moon:?}"
        );
    }

    #[test]
    fn check_num_of_new_moon_0() {
        // Tests the function num_of_new_moon_at_or_after() returns 0 for moment 0
        assert_eq!(
            Astronomical::num_of_new_moon_at_or_after(Moment::new(0.0)),
            0
        );
    }

    #[test]
    fn check_new_moon_directionality() {
        // Checks that new_moon_before is less than new_moon_at_or_after for a large number of Moments
        let mut moment: Moment = Moment::new(-15500.0);
        let max_moment = Moment::new(15501.0);
        let mut iters: i32 = 0;
        let max_iters = 10000;
        while iters < max_iters && moment < max_moment {
            let before = Astronomical::new_moon_before(moment);
            let at_or_after = Astronomical::new_moon_at_or_after(moment);
            assert!(before < at_or_after, "Directionality of fns new_moon_before and new_moon_at_or_after failed for Moment: {moment:?}");
            iters += 1;
            moment += 31.0;
        }
        assert!(
            iters > 500,
            "Testing failed: less than the expected number of testing iterations"
        );
        assert!(
            iters < max_iters,
            "Testing failed: more than the expected number of testing iterations"
        );
    }

    #[test]
    fn check_location_valid_case() {
        // Checks that location construction and functions work for various valid lats and longs
        let mut long = -180.0;
        let mut lat = -90.0;
        let zone = 0.0;
        while long <= 180.0 {
            while lat <= 90.0 {
                let location: Location = Location::try_new(lat, long, 1000.0, zone).unwrap();
                assert_eq!(lat, location.latitude());
                assert_eq!(long, location.longitude());

                lat += 1.0;
            }
            long += 1.0;
        }
    }

    #[test]
    fn check_location_errors() {
        let lat_too_small = Location::try_new(-90.1, 15.0, 1000.0, 0.0).unwrap_err();
        assert_eq!(lat_too_small, LocationOutOfBoundsError::Latitude(-90.1));
        let lat_too_large = Location::try_new(90.1, -15.0, 1000.0, 0.0).unwrap_err();
        assert_eq!(lat_too_large, LocationOutOfBoundsError::Latitude(90.1));
        let long_too_small = Location::try_new(15.0, 180.1, 1000.0, 0.0).unwrap_err();
        assert_eq!(long_too_small, LocationOutOfBoundsError::Longitude(180.1));
        let long_too_large = Location::try_new(-15.0, -180.1, 1000.0, 0.0).unwrap_err();
        assert_eq!(long_too_large, LocationOutOfBoundsError::Longitude(-180.1));
    }

    #[test]
    fn check_obliquity() {
        let rd_vals = [
            -214193, -61387, 25469, 49217, 171307, 210155, 253427, 369740, 400085, 434355, 452605,
            470160, 473837, 507850, 524156, 544676, 567118, 569477, 601716, 613424, 626596, 645554,
            664224, 671401, 694799, 704424, 708842, 709409, 709580, 727274, 728714, 744313, 764652,
        ];

        let expected_obliquity_val = [
            23.766686762858193,
            23.715893268155952,
            23.68649428364133,
            23.678396646319815,
            23.636406172247575,
            23.622930685681105,
            23.607863050353394,
            23.567099369895143,
            23.556410268115442,
            23.544315732982724,
            23.5378658942414,
            23.531656189162007,
            23.53035487913322,
            23.518307553466993,
            23.512526100422757,
            23.50524564635773,
            23.49727762748816,
            23.49643975090472,
            23.48498365949255,
            23.48082101433542,
            23.476136639530452,
            23.469392588649566,
            23.46274905945532,
            23.460194773340504,
            23.451866181318085,
            23.44843969966849,
            23.44686683973517,
            23.446664978744177,
            23.44660409993624,
            23.440304562352033,
            23.43979187336218,
            23.434238093381342,
            23.426996977623215,
        ];

        for (rd, expected_obl_val) in rd_vals.iter().zip(expected_obliquity_val.iter()) {
            let moment = Moment::new(*rd as f64);
            let obl_val = Astronomical::obliquity(moment);
            let expected_val = *expected_obl_val;

            assert_eq_f64!(expected_val, obl_val, moment)
        }
    }
}<|MERGE_RESOLUTION|>--- conflicted
+++ resolved
@@ -3,15 +3,10 @@
 // (online at: https://github.com/unicode-org/icu4x/blob/main/LICENSE ).
 
 //! This file contains important structs and functions relating to location,
-<<<<<<< HEAD
-//! time, and astronomy; these are intended for calender calculations and mostly
-//! based on _Calendrical Calculations_ by Reingold & Dershowitz.
-=======
 //! time, and astronomy; these are intended for calender calculations and based off
 //! _Calendrical Calculations_ by Reingold & Dershowitz.
 //!
 //! TODO(#3709): Address inconcistencies with existing ICU code for extreme dates.
->>>>>>> a9a9990e
 
 use crate::error::LocationOutOfBoundsError;
 use crate::helpers::{
@@ -374,15 +369,11 @@
         ))
     }
 
-<<<<<<< HEAD
-    /// Calculates the obliquity of the ecliptic at a given moment
-=======
     /// Calculates the obliquity of the ecliptic at a given moment, meaning the angle of the Earth's
     /// axial tilt with respect to the plane of its orbit around the sun  (currently ~23.4 deg)
     ///
     /// Based on functions from _Calendrical Calculations_ by Reingold & Dershowitz.
     /// Reference lisp code: https://github.com/EdReingold/calendar-code2/blob/9afc1f3/calendar.l#L3557-L3565
->>>>>>> a9a9990e
     pub fn obliquity(moment: Moment) -> f64 {
         let c = Self::julian_centuries(moment);
         let angle = 23.0 + 26.0 / 60.0 + 21.448 / 3600.0;
@@ -1594,18 +1585,12 @@
         Moment::new(invert_angular(lunar_phase_f64, phase, (a, b)))
     }
 
-<<<<<<< HEAD
-    /// The longitude of the Sun at a given Moment in degrees
-    #[doc(hidden)]
-    pub fn solar_longitude(moment: Moment) -> f64 {
-=======
     /// The longitude of the Sun at a given Moment in degrees.
     ///
     /// Based on functions from _Calendrical Calculations_ by Reingold & Dershowitz,
     /// originally from "Planetary Programs and Tables from -4000 to +2800" by Bretagnon & Simon, 1986.
     /// Reference code: https://github.com/EdReingold/calendar-code2/blob/9afc1f3/calendar.l#L3985-L4035
     pub(crate) fn solar_longitude(moment: Moment) -> f64 {
->>>>>>> a9a9990e
         let c = Self::julian_centuries(moment);
         let mut lt = (
             0.0, 0.0, 0.0, 0.0, 0.0, 0.0, 0.0, 0.0, 0.0, 0.0, 0.0, 0.0, 0.0, 0.0, 0.0, 0.0, 0.0,
