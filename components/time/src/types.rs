--- conflicted
+++ resolved
@@ -184,9 +184,6 @@
 /// A date and time for a given calendar.
 ///
 /// **The primary definition of this type is in the [`icu_time`](https://docs.rs/icu_time) crate. Other ICU4X crates re-export it for convenience.**
-<<<<<<< HEAD
-#[derive(Debug)]
-=======
 ///
 /// This type exists as an input type for datetime formatting and should only be constructed
 /// to pass to a datetime formatter.
@@ -201,8 +198,7 @@
 /// Hence, while this type implements [`PartialEq`]/[`Eq`] (equal [`DateTime`]s will *display*
 /// equally), it does not implement [`PartialOrd`]/[`Ord`], arithmetic, and it is possible to
 /// create [`DateTime`]s that do not exist for a particular timezone.
-#[derive(Debug, PartialEq, Eq, Clone, Copy)]
->>>>>>> ed4f5779
+#[derive(Debug)]
 #[allow(clippy::exhaustive_structs)] // this type is stable
 pub struct DateTime<A: AsCalendar> {
     /// The date
@@ -238,9 +234,6 @@
 /// A date and time for a given calendar, local to a specified time zone.
 ///
 /// **The primary definition of this type is in the [`icu_time`](https://docs.rs/icu_time) crate. Other ICU4X crates re-export it for convenience.**
-<<<<<<< HEAD
-#[derive(Debug)]
-=======
 ///
 /// This type exists as an input type for datetime formatting and should only be constructed
 /// to pass to a datetime formatter.
@@ -259,8 +252,7 @@
 /// [^1]: [`ZonedDateTime<UtcOffset>`] is an exception to this, as the whole time zone
 ///       identity is part of the type, and there are no local time discontinuities.
 ///       Therefore it actually identifies an absolute time and implements [`PartialOrd`].
-#[derive(Debug, PartialEq, Eq, Clone, Copy)]
->>>>>>> ed4f5779
+#[derive(Debug)]
 #[allow(clippy::exhaustive_structs)] // this type is stable
 pub struct ZonedDateTime<A: AsCalendar, Z> {
     /// The date, local to the time zone
