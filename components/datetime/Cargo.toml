# This file is part of ICU4X. For terms of use, please see the file
# called LICENSE at the top level of the ICU4X source tree
# (online at: https://github.com/unicode-org/icu4x/blob/master/LICENSE ).
[package]
name = "icu_datetime"
description = "API for formatting date and time to user readable textual representation"
version = "0.1.0"
authors = ["The ICU4X Project Developers"]
edition = "2018"
readme = "README.md"
repository = "https://github.com/unicode-org/icu4x"
license-file = "../../LICENSE"
categories = ["internationalization"]
include = [
    "src/**/*",
    "examples/**/*",
    "benches/**/*",
    "Cargo.toml",
    "README.md"
]

[package.metadata.cargo-all-features]
skip_optional_dependencies = true

[dependencies]
icu_locid = { version = "0.1", path = "../locid" }
icu_provider = { version = "0.1", path = "../provider" }
<<<<<<< HEAD
=======
writeable = { version = "0.2", path = "../../utils/writeable" }
>>>>>>> e2cd723e
serde = { version = "1.0", features = ["derive"], optional = true }

[dev-dependencies]
criterion = "0.3"
icu_provider = { version = "0.1", path = "../provider" }
icu_testdata = { version = "0.1", path = "../../resources/testdata" }
icu_locid_macros = { version = "0.1", path = "../locid/macros" }
serde_json = "1.0"

[lib]
bench = false  # This option is required for Benchmark CI

[features]
<<<<<<< HEAD
default = ["serde"]
bench = []
=======
default = ["provider_serde"]
bench = []
provider_serde = ["serde"]
>>>>>>> e2cd723e
serialize_none = []

[[bench]]
name = "datetime"
harness = false
<<<<<<< HEAD
required-features = ["serde"]
=======
required-features = ["provider_serde"]
>>>>>>> e2cd723e

[[bench]]
name = "pattern"
harness = false
required-features = ["bench"]

[[test]]
name = "datetime"
<<<<<<< HEAD
required-features = ["serde"]

[[example]]
name = "work_log"
required-features = ["serde"]
=======
required-features = ["provider_serde"]

[[example]]
name = "work_log"
required-features = ["provider_serde"]
>>>>>>> e2cd723e
<|MERGE_RESOLUTION|>--- conflicted
+++ resolved
@@ -25,10 +25,7 @@
 [dependencies]
 icu_locid = { version = "0.1", path = "../locid" }
 icu_provider = { version = "0.1", path = "../provider" }
-<<<<<<< HEAD
-=======
 writeable = { version = "0.2", path = "../../utils/writeable" }
->>>>>>> e2cd723e
 serde = { version = "1.0", features = ["derive"], optional = true }
 
 [dev-dependencies]
@@ -36,30 +33,22 @@
 icu_provider = { version = "0.1", path = "../provider" }
 icu_testdata = { version = "0.1", path = "../../resources/testdata" }
 icu_locid_macros = { version = "0.1", path = "../locid/macros" }
+serde = { version = "1.0", features = ["derive"] }
 serde_json = "1.0"
 
 [lib]
 bench = false  # This option is required for Benchmark CI
 
 [features]
-<<<<<<< HEAD
-default = ["serde"]
-bench = []
-=======
 default = ["provider_serde"]
 bench = []
 provider_serde = ["serde"]
->>>>>>> e2cd723e
 serialize_none = []
 
 [[bench]]
 name = "datetime"
 harness = false
-<<<<<<< HEAD
-required-features = ["serde"]
-=======
 required-features = ["provider_serde"]
->>>>>>> e2cd723e
 
 [[bench]]
 name = "pattern"
@@ -68,16 +57,8 @@
 
 [[test]]
 name = "datetime"
-<<<<<<< HEAD
-required-features = ["serde"]
-
-[[example]]
-name = "work_log"
-required-features = ["serde"]
-=======
 required-features = ["provider_serde"]
 
 [[example]]
 name = "work_log"
-required-features = ["provider_serde"]
->>>>>>> e2cd723e
+required-features = ["provider_serde"]