// This file is part of ICU4X. For terms of use, please see the file
// called LICENSE at the top level of the ICU4X source tree
// (online at: https://github.com/unicode-org/icu4x/blob/main/LICENSE ).

mod fixtures;

use criterion::{black_box, criterion_group, criterion_main, Criterion};
use icu_datetime::{fieldsets, DateTimeFormatter, FixedCalendarDateTimeFormatter};

use icu_calendar::{Date, Gregorian};
use icu_locale_core::{locale, Locale};
use icu_time::{zone::TimeZoneVariant, DateTime, Time, TimeZoneInfo, ZonedDateTime};
use mock::parse_zoned_gregorian_from_str;
use writeable::Writeable;

#[path = "../tests/mock.rs"]
mod mock;

fn datetime_benches(c: &mut Criterion) {
    let mut group = c.benchmark_group("datetime");

    let mut bench_neoneo_datetime_with_fixture = |name, file, has_zones| {
        let fx = serde_json::from_str::<fixtures::Fixture>(file).unwrap();

        let datetimes = fx
            .values
            .iter()
            .map(|s| {
                if has_zones {
                    parse_zoned_gregorian_from_str(s)
                } else {
                    let DateTime { date, time } = DateTime::try_from_str(s, Gregorian).unwrap();
                    ZonedDateTime {
                        date,
                        time,
                        // zone is unused but we need to make the types match
                        zone: TimeZoneInfo::utc()
                            .at_time((Date::try_new_iso(2024, 1, 1).unwrap(), Time::midnight()))
                            .with_zone_variant(TimeZoneVariant::Standard),
                    }
                }
            })
            .collect::<Vec<_>>();

        let setups = fx
            .setups
            .iter()
            .map(|s| {
                (
                    s.locale.parse::<Locale>().unwrap(),
                    s.options.semantic.as_ref().unwrap(),
                )
            })
            .collect::<Vec<_>>();

        let mut result = String::with_capacity(1000);

        group.bench_function(format!("semantic/{name}"), |b| {
            b.iter(|| {
<<<<<<< HEAD
                for fx in &fxs.0 {
                    let datetimes: Vec<ZonedDateTime<Gregorian, _>> = fx
                        .values
                        .iter()
                        .map(move |value| {
                            if has_zones {
                                mock::parse_zoned_gregorian_from_str(value)
                            } else {
                                let DateTime { date, time } =
                                    DateTime::try_from_str(value, Gregorian).unwrap();
                                ZonedDateTime {
                                    date,
                                    time,
                                    // zone is unused but we need to make the types match
                                    zone: TimeZoneInfo::utc()
                                        .at_time((
                                            Date::try_new_iso(2024, 1, 1).unwrap(),
                                            Time::start_of_day(),
                                        ))
                                        .with_variant(TimeZoneVariant::Standard),
                                }
                            }
                        })
                        .collect();
                    for setup in &fx.setups {
                        let locale: Locale = setup.locale.parse().expect("Failed to parse locale.");
                        let fset = setup
                            .options
                            .semantic
                            .clone()
                            .unwrap()
                            .build_composite()
                            .unwrap();

                        let dtf = {
                            FixedCalendarDateTimeFormatter::<Gregorian, _>::try_new(
                                locale.into(),
                                fset,
                            )
                            .expect("Failed to create FixedCalendarDateTimeFormatter.")
                        };

                        let mut result = String::new();

                        for dt in &datetimes {
                            let fdt = dtf.format(dt);
                            fdt.write_to(&mut result).unwrap();
                            result.clear();
                        }
=======
                for &(ref locale, field_set_builder) in &setups {
                    let dtf = {
                        FixedCalendarDateTimeFormatter::<Gregorian, _>::try_new(
                            locale.into(),
                            field_set_builder.clone().build_composite().unwrap(),
                        )
                        .expect("Failed to create FixedCalendarDateTimeFormatter.")
                    };

                    for dt in &datetimes {
                        let fdt = dtf.format(dt);
                        fdt.write_to(&mut result).unwrap();
                        result.clear();
>>>>>>> 6a0f09e9
                    }
                }
            })
        });
    };

    bench_neoneo_datetime_with_fixture(
        "lengths",
        include_str!("fixtures/tests/lengths.json"),
        false,
    );

    bench_neoneo_datetime_with_fixture(
        "components",
        include_str!("fixtures/tests/components.json"),
        false,
    );

    bench_neoneo_datetime_with_fixture(
        "lengths_with_zones",
        include_str!("fixtures/tests/lengths_with_zones.json"),
        true,
    );

    let ten_cases = [
        "2001-09-08T18:46:40.000[u-ca=gregory]",
        "2017-07-13T19:40:00.000[u-ca=gregory]",
        "2020-09-13T05:26:40.000[u-ca=gregory]",
        "2021-01-06T22:13:20.000[u-ca=gregory]",
        "2021-05-02T17:00:00.000[u-ca=gregory]",
        "2021-08-26T10:46:40.000[u-ca=gregory]",
        "2021-11-20T03:33:20.000[u-ca=gregory]",
        "2022-04-14T22:20:00.000[u-ca=gregory]",
        "2022-08-08T16:06:40.000[u-ca=gregory]",
        "2033-05-17T20:33:20.000[u-ca=gregory]",
    ]
    .map(|s| DateTime::try_from_str(s, Gregorian).unwrap());

    #[inline]
    fn construct_any_ymd_short() -> DateTimeFormatter<fieldsets::YMD> {
        DateTimeFormatter::try_new(locale!("fr").into(), fieldsets::YMD::short()).unwrap()
    }

    #[inline]
    fn construct_fixed_ymd_short() -> FixedCalendarDateTimeFormatter<Gregorian, fieldsets::YMD> {
        FixedCalendarDateTimeFormatter::try_new(locale!("fr").into(), fieldsets::YMD::short())
            .unwrap()
    }

    #[inline]
    fn construct_fixed_ymd_long() -> FixedCalendarDateTimeFormatter<Gregorian, fieldsets::YMD> {
        FixedCalendarDateTimeFormatter::try_new(locale!("fr").into(), fieldsets::YMD::long())
            .unwrap()
    }

    group.bench_function("ymd_short/any/construct_and_format/10_cases", |b| {
        let mut buffer = String::with_capacity(1000);
        b.iter(|| {
            for datetime in black_box(&ten_cases).iter() {
                buffer.clear();
                let formatter = construct_any_ymd_short();
                formatter.format(datetime).write_to(&mut buffer).unwrap();
            }
        });
    });

    group.bench_function("ymd_short/any/format_only/10_cases", |b| {
        let formatter = construct_any_ymd_short();
        let mut buffer = String::with_capacity(1000);
        b.iter(|| {
            for datetime in black_box(&ten_cases).iter() {
                buffer.clear();
                black_box(&formatter)
                    .format(datetime)
                    .write_to(&mut buffer)
                    .unwrap();
            }
        });
    });

    group.bench_function("ymd_short/any/format_to_string/10_cases", |b| {
        let formatter = construct_any_ymd_short();
        b.iter(|| {
            let mut counter = 0usize; // make sure the loop is not DCE'd
            for datetime in black_box(&ten_cases).iter() {
                let n = black_box(&formatter)
                    .format(datetime)
                    .write_to_string()
                    .len();
                counter = counter.wrapping_add(n);
            }
            counter
        });
    });

    group.bench_function("ymd_short/fixed/construct_and_format/10_cases", |b| {
        let mut buffer = String::with_capacity(1000);
        b.iter(|| {
            for datetime in black_box(&ten_cases).iter() {
                buffer.clear();
                let formatter = construct_fixed_ymd_short();
                formatter.format(datetime).write_to(&mut buffer).unwrap();
            }
        });
    });

    group.bench_function("ymd_short/fixed/format_only/10_cases", |b| {
        let formatter = construct_fixed_ymd_short();
        let mut buffer = String::with_capacity(1000);
        b.iter(|| {
            for datetime in black_box(&ten_cases).iter() {
                buffer.clear();
                black_box(&formatter)
                    .format(datetime)
                    .write_to(&mut buffer)
                    .unwrap();
            }
        });
    });

    group.bench_function("ymd_short/fixed/format_to_string/10_cases", |b| {
        let formatter = construct_fixed_ymd_short();
        b.iter(|| {
            let mut counter = 0usize; // make sure the loop is not DCE'd
            for datetime in black_box(&ten_cases).iter() {
                let n = black_box(&formatter)
                    .format(datetime)
                    .write_to_string()
                    .len();
                counter = counter.wrapping_add(n);
            }
            counter
        });
    });

    group.bench_function("ymd_long/fixed/construct_and_format/10_cases", |b| {
        let mut buffer = String::with_capacity(1000);
        b.iter(|| {
            for datetime in black_box(&ten_cases).iter() {
                buffer.clear();
                let formatter = construct_fixed_ymd_long();
                formatter.format(datetime).write_to(&mut buffer).unwrap();
            }
        });
    });

    group.bench_function("ymd_long/fixed/format_only/10_cases", |b| {
        let formatter = construct_fixed_ymd_long();
        let mut buffer = String::with_capacity(1000);
        b.iter(|| {
            for datetime in black_box(&ten_cases).iter() {
                buffer.clear();
                black_box(&formatter)
                    .format(datetime)
                    .write_to(&mut buffer)
                    .unwrap();
            }
        });
    });

    group.bench_function("ymd_long/fixed/format_to_string/10_cases", |b| {
        let formatter = construct_fixed_ymd_long();
        b.iter(|| {
            let mut counter = 0usize; // make sure the loop is not DCE'd
            for datetime in black_box(&ten_cases).iter() {
                let n = black_box(&formatter)
                    .format(datetime)
                    .write_to_string()
                    .len();
                counter = counter.wrapping_add(n);
            }
            counter
        });
    });

    group.finish();
}

criterion_group!(benches, datetime_benches);
criterion_main!(benches);<|MERGE_RESOLUTION|>--- conflicted
+++ resolved
@@ -35,8 +35,8 @@
                         time,
                         // zone is unused but we need to make the types match
                         zone: TimeZoneInfo::utc()
-                            .at_time((Date::try_new_iso(2024, 1, 1).unwrap(), Time::midnight()))
-                            .with_zone_variant(TimeZoneVariant::Standard),
+                            .at_time((Date::try_new_iso(2024, 1, 1).unwrap(), Time::start_of_day()))
+                            .with_variant(TimeZoneVariant::Standard),
                     }
                 }
             })
@@ -57,57 +57,6 @@
 
         group.bench_function(format!("semantic/{name}"), |b| {
             b.iter(|| {
-<<<<<<< HEAD
-                for fx in &fxs.0 {
-                    let datetimes: Vec<ZonedDateTime<Gregorian, _>> = fx
-                        .values
-                        .iter()
-                        .map(move |value| {
-                            if has_zones {
-                                mock::parse_zoned_gregorian_from_str(value)
-                            } else {
-                                let DateTime { date, time } =
-                                    DateTime::try_from_str(value, Gregorian).unwrap();
-                                ZonedDateTime {
-                                    date,
-                                    time,
-                                    // zone is unused but we need to make the types match
-                                    zone: TimeZoneInfo::utc()
-                                        .at_time((
-                                            Date::try_new_iso(2024, 1, 1).unwrap(),
-                                            Time::start_of_day(),
-                                        ))
-                                        .with_variant(TimeZoneVariant::Standard),
-                                }
-                            }
-                        })
-                        .collect();
-                    for setup in &fx.setups {
-                        let locale: Locale = setup.locale.parse().expect("Failed to parse locale.");
-                        let fset = setup
-                            .options
-                            .semantic
-                            .clone()
-                            .unwrap()
-                            .build_composite()
-                            .unwrap();
-
-                        let dtf = {
-                            FixedCalendarDateTimeFormatter::<Gregorian, _>::try_new(
-                                locale.into(),
-                                fset,
-                            )
-                            .expect("Failed to create FixedCalendarDateTimeFormatter.")
-                        };
-
-                        let mut result = String::new();
-
-                        for dt in &datetimes {
-                            let fdt = dtf.format(dt);
-                            fdt.write_to(&mut result).unwrap();
-                            result.clear();
-                        }
-=======
                 for &(ref locale, field_set_builder) in &setups {
                     let dtf = {
                         FixedCalendarDateTimeFormatter::<Gregorian, _>::try_new(
@@ -121,7 +70,6 @@
                         let fdt = dtf.format(dt);
                         fdt.write_to(&mut result).unwrap();
                         result.clear();
->>>>>>> 6a0f09e9
                     }
                 }
             })
