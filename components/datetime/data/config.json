--- conflicted
+++ resolved
@@ -1,5 +1,4 @@
 {
-<<<<<<< HEAD
   "keys": {
     "explicit": [
       "datetime/buddhist/datelengths@1",
@@ -18,14 +17,8 @@
       "datetime/hebrew/datesymbols@1",
       "datetime/indian/datelengths@1",
       "datetime/indian/datesymbols@1",
-      "datetime/islamic/civil/datelengths@1",
-      "datetime/islamic/civil/datesymbols@1",
-      "datetime/islamic/observational/datelengths@1",
-      "datetime/islamic/observational/datesymbols@1",
-      "datetime/islamic/tabular/datelengths@1",
-      "datetime/islamic/tabular/datesymbols@1",
-      "datetime/islamic/ummalqura/datelengths@1",
-      "datetime/islamic/ummalqura/datesymbols@1",
+      "datetime/islamic/datelengths@1",
+      "datetime/islamic/datesymbols@1",
       "datetime/japanese/datelengths@1",
       "datetime/japanese/datesymbols@1",
       "datetime/japanext/datelengths@1",
@@ -57,58 +50,4 @@
     }
   },
   "overwrite": true
-=======
-    "keys": {
-        "Explicit": [
-            "datetime/buddhist/datelengths@1",
-            "datetime/buddhist/datesymbols@1",
-            "datetime/chinese/datelengths@1",
-            "datetime/chinese/datesymbols@1",
-            "datetime/coptic/datelengths@1",
-            "datetime/coptic/datesymbols@1",
-            "datetime/dangi/datelengths@1",
-            "datetime/dangi/datesymbols@1",
-            "datetime/ethiopic/datelengths@1",
-            "datetime/ethiopic/datesymbols@1",
-            "datetime/gregory/datelengths@1",
-            "datetime/gregory/datesymbols@1",
-            "datetime/hebrew/datelengths@1",
-            "datetime/hebrew/datesymbols@1",
-            "datetime/indian/datelengths@1",
-            "datetime/indian/datesymbols@1",
-            "datetime/islamic/datelengths@1",
-            "datetime/islamic/datesymbols@1",
-            "datetime/japanese/datelengths@1",
-            "datetime/japanese/datesymbols@1",
-            "datetime/japanext/datelengths@1",
-            "datetime/japanext/datesymbols@1",
-            "datetime/persian/datelengths@1",
-            "datetime/persian/datesymbols@1",
-            "datetime/roc/datelengths@1",
-            "datetime/roc/datesymbols@1",
-            "datetime/skeletons@1",
-            "datetime/timelengths@1",
-            "datetime/timesymbols@1",
-            "time_zone/exemplar_cities@1",
-            "time_zone/formats@1",
-            "time_zone/generic_long@1",
-            "time_zone/generic_short@1",
-            "time_zone/specific_long@1",
-            "time_zone/specific_short@1"
-
-        ]
-    },
-    "locales": "Recommended",
-    "cldr": "Latest",
-    "icu_export": "Latest",
-    "segmenter_lstm": "Latest",
-    "export": {
-        "Baked": {
-            "path": "data",
-            "pretty": true
-        }
-    },
-    "fallback": "Runtime",
-    "overwrite": true
->>>>>>> f938bd20
 }