// This file is part of ICU4X. For terms of use, please see the file
// called LICENSE at the top level of the ICU4X source tree
// (online at: https://github.com/unicode-org/icu4x/blob/main/LICENSE ).

#[cfg(feature = "experimental")]
use crate::options::components;
use crate::provider::{calendar::*, date_time::PatternSelector};
use crate::{calendar, options::DateTimeFormatterOptions, raw, DateFormatter, TimeFormatter};
use crate::{input::DateTimeInput, DateTimeFormatterError, FormattedDateTime};
use alloc::string::String;
use icu_calendar::any_calendar::{AnyCalendar, AnyCalendarKind};
use icu_calendar::provider::{
    JapaneseErasV1Marker, JapaneseExtendedErasV1Marker, WeekDataV1Marker,
};
use icu_calendar::{types::Time, DateTime};
use icu_decimal::provider::DecimalSymbolsV1Marker;
use icu_plurals::provider::OrdinalV1Marker;
use icu_provider::prelude::*;
use icu_provider::DataLocale;
use writeable::Writeable;

/// [`DateTimeFormatter`] is a formatter capable of formatting
/// date/times from any calendar, selected at runtime. For the difference between this and [`TypedDateTimeFormatter`](crate::TypedDateTimeFormatter),
/// please read the [crate root docs][crate].
///
/// When constructed, it uses data from the [data provider], selected locale and provided options to
/// collect all data necessary to format any dates into that locale.
///
/// For that reason, one should think of the process of formatting a date in two steps - first, a computational
/// heavy construction of [`DateTimeFormatter`], and then fast formatting of [`DateTime`](icu_calendar::DateTime) data using the instance.
///
/// [`icu_datetime`]: crate
///
/// # Examples
///
/// ```
/// use icu::calendar::DateTime;
/// use icu::datetime::{options::length, DateTimeFormatter};
/// use icu::locid::locale;
/// use std::str::FromStr;
/// use writeable::assert_writeable_eq;
///
/// let mut options = length::Bag::from_date_time_style(
///     length::Date::Medium,
///     length::Time::Short,
/// );
///
/// let dtf = DateTimeFormatter::try_new_unstable(
///     &icu_testdata::unstable(),
///     &locale!("en-u-ca-gregory").into(),
///     options.into(),
/// )
/// .expect("Failed to create DateTimeFormatter instance.");
///
/// let datetime = DateTime::new_iso_datetime(2020, 9, 1, 12, 34, 28)
///     .expect("Failed to construct DateTime.");
/// let any_datetime = datetime.to_any();
///
<<<<<<< HEAD
/// let value = dtf
///     .format_to_string(&any_datetime)
///     .expect("Calendars should match");
/// assert_eq!(value, "Sep 1, 2020, 12:34 PM");
=======
/// assert_writeable_eq!(dtf
///     .format(&any_datetime)
///     .expect("calendars should match"), "Sep 1, 2020, 12:34 PM");
>>>>>>> 9cb743f8
/// ```
///
/// Since this works with [`AnyCalendar`], you can use [`DateTime`](icu_calendar::DateTime) with [`AnyCalendar`]
/// to have a date in a runtime-selected calendar:
///
/// ```
/// use icu::calendar::{AnyCalendar, AnyCalendarKind, DateTime, types::Time};
/// use icu::datetime::{options::length, DateTimeFormatter};
/// use icu::locid::locale;
/// use writeable::assert_writeable_eq;
/// # use std::str::FromStr;
/// # use std::rc::Rc;
/// # use std::convert::TryInto;
///
/// let locale = locale!("en-u-ca-japanese"); // English with the Japanese calendar
///
/// let calendar = AnyCalendar::try_new_for_locale_unstable(&icu_testdata::unstable(), &(&locale).into())
///                    .expect("constructing AnyCalendar failed");
/// let calendar = Rc::new(calendar); // Avoid cloning it
///
///
/// // manually construct a datetime in this calendar
/// let manual_time = Time::try_new(12, 33, 12, 0).expect("failed to construct Time");
/// // construct from era code, year, month code, day, time, and a calendar
/// // This is March 28, 15 Heisei
/// let manual_datetime = DateTime::new_from_codes("heisei".parse().unwrap(), 15, "M03".parse().unwrap(), 28,
///                                                manual_time, calendar.clone())
///                     .expect("Failed to construct DateTime manually");
///
///
/// // construct another datetime by converting from ISO
/// let iso_datetime = DateTime::new_iso_datetime(2020, 9, 1, 12, 34, 28)
///     .expect("Failed to construct ISO DateTime.");
/// let iso_converted = iso_datetime.to_calendar(calendar);
///
///
/// let options = length::Bag::from_date_time_style(length::Date::Medium, length::Time::Short);
///
/// let dtf = DateTimeFormatter::try_new_unstable(&icu_testdata::unstable(), &locale.into(), options.into())
///     .expect("Failed to create DateTimeFormatter instance.");
///
<<<<<<< HEAD
/// let manual_value = dtf.format_to_string(&manual_datetime).expect("Calendars should match");
/// assert_eq!(manual_value, "Mar 28, 15 Heisei, 12:33 PM");
///
/// let converted_value = dtf.format_to_string(&iso_converted).expect("Calendars should match");
/// assert_eq!(converted_value, "Sep 1, 2 Reiwa, 12:34 PM");
=======
/// let manual_value = dtf.format(&manual_datetime).expect("calendars should match");
/// assert_writeable_eq!(manual_value, "Mar 28, 15 Heisei, 12:33 PM");
///
/// let converted_value = dtf.format(&iso_converted).expect("calendars should match");
/// assert_writeable_eq!(converted_value, "Sep 1, 2 Reiwa, 12:34 PM");
>>>>>>> 9cb743f8
/// ```
///
/// This model replicates that of `ICU` and `ECMA402`.
///
/// [data provider]: icu_provider
pub struct DateTimeFormatter(pub(crate) raw::DateTimeFormatter, AnyCalendar);

impl DateTimeFormatter {
    /// Construct a new [`DateTimeFormatter`] from a data provider that implements
    /// [`AnyProvider`].
    ///
    /// This method will pick the calendar off of the locale; and if unspecified or unknown will fall back to the default
    /// calendar for the locale. See [`AnyCalendarKind`] for a list of supported calendars.
    ///
    /// The provider must be able to provide data for the following keys: `datetime/symbols@1`, `datetime/timelengths@1`,
    /// `datetime/timelengths@1`, `datetime/symbols@1`, `datetime/skeletons@1`, `datetime/week_data@1`, and `plurals/ordinals@1`.
    ///
    /// Furthermore, based on the type of calendar used, one of the following data keys may be necessary:
    ///
    /// - `u-ca-japanese` (Japanese calendar): `calendar/japanese@1`
    #[inline]
    pub fn try_new_with_any_provider<P>(
        data_provider: &P,
        locale: &DataLocale,
        options: DateTimeFormatterOptions,
    ) -> Result<Self, DateTimeFormatterError>
    where
        P: AnyProvider,
    {
        let downcasting = data_provider.as_downcasting();
        Self::try_new_unstable(&downcasting, locale, options)
    }

    /// Construct a new [`DateTimeFormatter`] from a data provider that implements
    /// [`BufferProvider`].
    ///
    /// This method will pick the calendar off of the locale; and if unspecified or unknown will fall back to the default
    /// calendar for the locale. See [`AnyCalendarKind`] for a list of supported calendars.
    ///
    /// The provider must be able to provide data for the following keys: `datetime/symbols@1`, `datetime/datelengths@1`,
    /// `datetime/timelengths@1`, `datetime/symbols@1`, `datetime/skeletons@1`, `datetime/week_data@1`, and `plurals/ordinals@1`.
    ///
    /// Furthermore, based on the type of calendar used, one of the following data keys may be necessary:
    ///
    /// - `u-ca-japanese` (Japanese calendar): `calendar/japanese@1`
    ///
    /// # Examples
    ///
    /// ```
    /// use icu::calendar::DateTime;
    /// use icu::datetime::{options::length, DateTimeFormatter};
    /// use icu::locid::locale;
    /// use icu_provider::any::DynamicDataProviderAnyMarkerWrap;
    /// use std::str::FromStr;
    /// use writeable::assert_writeable_eq;
    ///
    /// let mut options = length::Bag::from_date_time_style(length::Date::Medium, length::Time::Short);
    /// let locale = locale!("en-u-ca-gregory");
    ///
    /// let dtf = DateTimeFormatter::try_new_with_buffer_provider(
    ///     &icu_testdata::buffer(),
    ///     &locale.into(),
    ///     options.into(),
    /// )
    /// .expect("Failed to create TypedDateTimeFormatter instance.");
    ///
    /// let datetime = DateTime::new_iso_datetime(2020, 9, 1, 12, 34, 28)
    ///     .expect("Failed to construct DateTime.");
    /// let any_datetime = datetime.to_any();
    ///
<<<<<<< HEAD
    /// let value = dtf
    ///     .format_to_string(&any_datetime)
    ///     .expect("Calendars should match");
    /// assert_eq!(value, "Sep 1, 2020, 12:34 PM");
=======
    /// assert_writeable_eq!(dtf
    ///     .format(&any_datetime)
    ///     .expect("calendars should match"), "Sep 1, 2020, 12:34 PM");
>>>>>>> 9cb743f8
    /// ```
    #[inline]
    #[cfg(feature = "serde")]
    pub fn try_new_with_buffer_provider<P>(
        data_provider: &P,
        locale: &DataLocale,
        options: DateTimeFormatterOptions,
    ) -> Result<Self, DateTimeFormatterError>
    where
        P: BufferProvider,
    {
        let deserializing = data_provider.as_deserializing();
        Self::try_new_unstable(&deserializing, locale, options)
    }

    /// Constructor that supports experimental options.
    ///
    /// <div class="stab unstable">
    /// 🚧 This code is experimental; it may change at any time, in breaking or non-breaking ways,
    /// including in SemVer minor releases. It can be enabled with the "experimental" feature
    /// of the icu meta-crate. Use with caution.
    /// <a href="https://github.com/unicode-org/icu4x/issues/1317">#1317</a>
    /// </div>
    ///
    /// # Examples
    ///
    /// ```
    /// use icu::calendar::DateTime;
    /// use icu::datetime::{options::components, DateTimeFormatter};
    /// use icu::locid::locale;
    /// use icu_provider::any::DynamicDataProviderAnyMarkerWrap;
    /// use std::str::FromStr;
    /// use icu_provider::AsDeserializingBufferProvider;
    /// use writeable::assert_writeable_eq;
    ///
    /// let mut options = components::Bag::default();
    /// options.year = Some(components::Year::Numeric);
    /// options.month = Some(components::Month::Long);
    ///
    /// let dtf = DateTimeFormatter::try_new_experimental_unstable(
    ///     &icu_testdata::buffer().as_deserializing(),
    ///     &locale!("en-u-ca-gregory").into(),
    ///     options.into()
    /// )
    /// .expect("Failed to create TypedDateTimeFormatter instance.");
    ///
    /// let datetime = DateTime::new_iso_datetime(2020, 9, 1, 12, 34, 28)
    ///     .expect("Failed to construct DateTime.");
    /// let any_datetime = datetime.to_any();
    ///
<<<<<<< HEAD
    /// let value = dtf.format_to_string(&any_datetime).expect("Calendars should match");
    /// assert_eq!(value, "September 2020");
=======
    /// assert_writeable_eq!(dtf.format(&any_datetime).expect("calendars should match"), "September 2020");
>>>>>>> 9cb743f8
    /// ```
    #[cfg(feature = "experimental")]
    #[inline(never)]
    pub fn try_new_experimental_unstable<P>(
        data_provider: &P,
        locale: &DataLocale,
        options: DateTimeFormatterOptions,
    ) -> Result<Self, DateTimeFormatterError>
    where
        P: DataProvider<TimeSymbolsV1Marker>
            + DataProvider<TimeLengthsV1Marker>
            + DataProvider<crate::provider::calendar::DateSkeletonPatternsV1Marker>
            + DataProvider<OrdinalV1Marker>
            + DataProvider<WeekDataV1Marker>
            + DataProvider<DecimalSymbolsV1Marker>
            + DataProvider<GregorianDateLengthsV1Marker>
            + DataProvider<BuddhistDateLengthsV1Marker>
            + DataProvider<JapaneseDateLengthsV1Marker>
            + DataProvider<JapaneseExtendedDateLengthsV1Marker>
            + DataProvider<CopticDateLengthsV1Marker>
            + DataProvider<IndianDateLengthsV1Marker>
            + DataProvider<EthiopianDateLengthsV1Marker>
            + DataProvider<GregorianDateSymbolsV1Marker>
            + DataProvider<BuddhistDateSymbolsV1Marker>
            + DataProvider<JapaneseDateSymbolsV1Marker>
            + DataProvider<JapaneseExtendedDateSymbolsV1Marker>
            + DataProvider<CopticDateSymbolsV1Marker>
            + DataProvider<IndianDateSymbolsV1Marker>
            + DataProvider<EthiopianDateSymbolsV1Marker>
            + DataProvider<JapaneseErasV1Marker>
            + DataProvider<JapaneseExtendedErasV1Marker>
            + ?Sized,
    {
        let calendar = AnyCalendar::try_new_for_locale_unstable(data_provider, locale)?;
        let kind = calendar.kind();

        let patterns = PatternSelector::for_options_experimental(
            data_provider,
            calendar::load_lengths_for_any_calendar_kind(data_provider, locale, kind)?,
            locale,
            &kind.as_bcp47_value(),
            &options,
        )?;

        Ok(Self(
            raw::DateTimeFormatter::try_new(
                data_provider,
                patterns,
                || calendar::load_symbols_for_any_calendar_kind(data_provider, locale, kind),
                locale,
            )?,
            calendar,
        ))
    }

    /// Construct a new [`DateTimeFormatter`] from a data provider that can provide all of the requested data.
    ///
    /// This method is **unstable**, more bounds may be added in the future as calendar support is added. It is
    /// preferable to use a provider that implements `DataProvider<D>` for all `D`, and ensure data is loaded as
    /// appropriate. The [`Self::try_new_with_buffer_provider()`], [`Self::try_new_with_any_provider()`] constructors
    /// may also be used if compile stability is desired.
    ///
    /// This method will pick the calendar off of the locale; and if unspecified or unknown will fall back to the default
    /// calendar for the locale. See [`AnyCalendarKind`] for a list of supported calendars.
    ///
    /// # Examples
    ///
    /// ```
    /// use icu::calendar::DateTime;
    /// use icu::datetime::{options::length, DateTimeFormatter};
    /// use icu::locid::locale;
    /// use icu_provider::any::DynamicDataProviderAnyMarkerWrap;
    /// use std::str::FromStr;
    /// use writeable::assert_writeable_eq;
    ///
    /// let options = length::Bag::from_date_time_style(length::Date::Medium, length::Time::Short);
    /// let locale = locale!("en-u-ca-gregory");
    ///
    /// let dtf = DateTimeFormatter::try_new_unstable(
    ///     &icu_testdata::unstable(),
    ///     &locale.into(),
    ///     options.into(),
    /// )
    /// .expect("Failed to create TypedDateTimeFormatter instance.");
    ///
    /// let datetime = DateTime::new_iso_datetime(2020, 9, 1, 12, 34, 28)
    ///     .expect("Failed to construct DateTime.");
    /// let any_datetime = datetime.to_any();
    ///
<<<<<<< HEAD
    /// let value = dtf
    ///     .format_to_string(&any_datetime)
    ///     .expect("Calendars should match");
    /// assert_eq!(value, "Sep 1, 2020, 12:34 PM");
=======
    /// assert_writeable_eq!(dtf
    ///     .format(&any_datetime)
    ///     .expect("calendars should match"), "Sep 1, 2020, 12:34 PM");
>>>>>>> 9cb743f8
    /// ```
    #[inline(never)]
    pub fn try_new_unstable<P>(
        data_provider: &P,
        locale: &DataLocale,
        options: DateTimeFormatterOptions,
    ) -> Result<Self, DateTimeFormatterError>
    where
        P: DataProvider<TimeSymbolsV1Marker>
            + DataProvider<TimeLengthsV1Marker>
            + DataProvider<OrdinalV1Marker>
            + DataProvider<WeekDataV1Marker>
            + DataProvider<DecimalSymbolsV1Marker>
            + DataProvider<GregorianDateLengthsV1Marker>
            + DataProvider<BuddhistDateLengthsV1Marker>
            + DataProvider<JapaneseDateLengthsV1Marker>
            + DataProvider<JapaneseExtendedDateLengthsV1Marker>
            + DataProvider<CopticDateLengthsV1Marker>
            + DataProvider<IndianDateLengthsV1Marker>
            + DataProvider<EthiopianDateLengthsV1Marker>
            + DataProvider<GregorianDateSymbolsV1Marker>
            + DataProvider<BuddhistDateSymbolsV1Marker>
            + DataProvider<JapaneseDateSymbolsV1Marker>
            + DataProvider<JapaneseExtendedDateSymbolsV1Marker>
            + DataProvider<CopticDateSymbolsV1Marker>
            + DataProvider<IndianDateSymbolsV1Marker>
            + DataProvider<EthiopianDateSymbolsV1Marker>
            + DataProvider<JapaneseErasV1Marker>
            + DataProvider<JapaneseExtendedErasV1Marker>
            + ?Sized,
    {
        let calendar = AnyCalendar::try_new_for_locale_unstable(data_provider, locale)?;
        let kind = calendar.kind();

        let patterns = PatternSelector::for_options(
            data_provider,
            calendar::load_lengths_for_any_calendar_kind(data_provider, locale, kind)?,
            locale,
            &options,
        )?;

        Ok(Self(
            raw::DateTimeFormatter::try_new(
                data_provider,
                patterns,
                || calendar::load_symbols_for_any_calendar_kind(data_provider, locale, kind),
                locale,
            )?,
            calendar,
        ))
    }

    /// Constructor that takes a [`TimeFormatter`] and [`DateFormatter`] and combines them into a [`DateTimeFormatter`].
    /// Prefer using one of the other constructors if possible.
    ///
    /// # Examples
    ///
    /// ```
    /// use icu::calendar::DateTime;
    /// use icu::datetime::{
    ///     options::length, DateFormatter, DateTimeFormatter, TimeFormatter,
    /// };
    /// use icu::locid::locale;
    /// use icu_provider::any::DynamicDataProviderAnyMarkerWrap;
    /// use std::str::FromStr;
    /// use writeable::assert_writeable_eq;
    ///
    /// let length = length::Date::Medium;
    /// let locale = locale!("en-u-ca-gregory");
    ///
    /// let df = DateFormatter::try_new_unstable(
    ///     &icu_testdata::unstable(),
    ///     &locale.into(),
    ///     length,
    /// )
    /// .expect("Failed to create TypedDateFormatter instance.");
    ///
    /// let tf = TimeFormatter::try_new_unstable(
    ///     &icu_testdata::unstable(),
    ///     &locale!("en").into(),
    ///     length::Time::Short,
    /// )
    /// .expect("Failed to create TimeFormatter instance.");
    ///
    /// let dtf = DateTimeFormatter::try_from_date_and_time(df, tf).unwrap();
    ///
    /// let datetime = DateTime::new_iso_datetime(2020, 9, 1, 12, 34, 28)
    ///     .expect("Failed to construct DateTime.");
    /// let any_datetime = datetime.to_any();
    ///
<<<<<<< HEAD
    /// let value = dtf
    ///     .format_to_string(&any_datetime)
    ///     .expect("Calendars should match");
    /// assert_eq!(value, "Sep 1, 2020, 12:34 PM");
=======
    /// assert_writeable_eq!(dtf
    ///     .format(&any_datetime)
    ///     .expect("calendars should match"), "Sep 1, 2020, 12:34 PM");
>>>>>>> 9cb743f8
    /// ```
    ///
    /// [data provider]: icu_provider
    #[inline]
    pub fn try_from_date_and_time(
        date: DateFormatter,
        time: TimeFormatter,
    ) -> Result<Self, DateTimeFormatterError>
where {
        Ok(Self(
            raw::DateTimeFormatter::try_from_date_and_time(date.0, time.0)?,
            date.1,
        ))
    }

    /// Takes a [`DateTimeInput`] implementer and returns an instance of a [`FormattedDateTime`]
    /// that contains all information necessary to display a formatted date and operate on it.
    ///
    /// This function will fail if the date passed in uses a different calendar than that of the
    /// AnyCalendar. Please convert dates before passing them in if necessary. This function
    /// will automatically convert and format dates that are associated with the ISO calendar.
    #[inline]
    pub fn format<'l, T>(
        &'l self,
        value: &T,
    ) -> Result<FormattedDateTime<'l>, DateTimeFormatterError>
    where
        T: DateTimeInput<Calendar = AnyCalendar>,
    {
        if let Some(converted) = self.convert_if_necessary(value)? {
            Ok(self.0.format(&converted))
        } else {
            Ok(self.0.format(value))
        }
    }

    /// Takes a [`DateTimeInput`] implementer and returns it formatted as a string.
    ///
    /// This function will fail if the date passed in uses a different calendar than that of the
    /// AnyCalendar. Please convert dates before passing them in if necessary. This function
    /// will automatically convert and format dates that are associated with the ISO calendar.
    #[inline]
    pub fn format_to_string(
        &self,
        value: &impl DateTimeInput<Calendar = AnyCalendar>,
    ) -> Result<String, DateTimeFormatterError> {
        Ok(self.format(value)?.write_to_string().into_owned())
    }

    /// Returns a [`components::Bag`] that represents the resolved components for the
    /// options that were provided to the [`DateTimeFormatter`]. The developer may request
    /// a certain set of options for a [`DateTimeFormatter`] but the locale and resolution
    /// algorithm may change certain details of what actually gets resolved.
    ///
    /// # Examples
    ///
    /// ```
    /// use icu::calendar::Gregorian;
    /// use icu::datetime::{
    ///     options::{components, length},
    ///     DateTimeFormatter, DateTimeFormatterOptions,
    /// };
    /// use icu::locid::locale;
    /// use std::str::FromStr;
    ///
    /// let options = length::Bag::from_date_style(length::Date::Medium).into();
    ///
    /// let dtf = DateTimeFormatter::try_new_unstable(
    ///     &icu_testdata::unstable(),
    ///     &locale!("en-u-ca-gregory").into(),
    ///     options,
    /// )
    /// .expect("Failed to create TypedDateTimeFormatter instance.");
    ///
    /// let mut expected_components_bag = components::Bag::default();
    /// expected_components_bag.year = Some(components::Year::Numeric);
    /// expected_components_bag.month = Some(components::Month::Short);
    /// expected_components_bag.day = Some(components::Day::NumericDayOfMonth);
    ///
    /// assert_eq!(dtf.resolve_components(), expected_components_bag);
    /// ```
    #[cfg(feature = "experimental")]
    pub fn resolve_components(&self) -> components::Bag {
        self.0.resolve_components()
    }

    /// Converts a date to the correct calendar if necessary
    ///
    /// Returns Err if the date is not ISO or compatible with the current calendar, returns Ok(None)
    /// if the date is compatible with the current calendar and doesn't need conversion
    fn convert_if_necessary<'a>(
        &'a self,
        value: &impl DateTimeInput<Calendar = AnyCalendar>,
    ) -> Result<Option<DateTime<icu_calendar::Ref<'a, AnyCalendar>>>, DateTimeFormatterError> {
        let this_calendar = self.1.kind();
        let date_calendar = value.any_calendar_kind();

        if Some(this_calendar) != date_calendar {
            if date_calendar != Some(AnyCalendarKind::Iso) {
                return Err(DateTimeFormatterError::MismatchedAnyCalendar(
                    this_calendar,
                    date_calendar,
                ));
            }
            let date = value.to_iso();
            let time = Time::new(
                value.hour().unwrap_or_default(),
                value.minute().unwrap_or_default(),
                value.second().unwrap_or_default(),
                value.nanosecond().unwrap_or_default(),
            );
            let datetime = DateTime::new(date, time).to_any();
            let converted = self.1.convert_any_datetime(&datetime);
            Ok(Some(converted))
        } else {
            Ok(None)
        }
    }
}

#[cfg(test)]
mod tests {
    use icu::calendar::{AnyCalendar, DateTime};
    use icu::datetime::{options::length, DateTimeFormatter};
    use icu::locid::{locale, Locale};

    fn test_format(datetime: &DateTime<AnyCalendar>, locale: Locale, expected: &str) {
        let options = length::Bag::from_date_time_style(length::Date::Long, length::Time::Short);

        let dtf = DateTimeFormatter::try_new_unstable(
            &icu_testdata::unstable(),
            &locale.into(),
            options.into(),
        )
        .unwrap();
<<<<<<< HEAD
        let value = dtf
            .format_to_string(datetime)
            .expect("Calendars should match");
        assert_eq!(value, expected);
=======
        writeable::assert_writeable_eq!(
            dtf.format(datetime).expect("calendars should match"),
            expected
        );
>>>>>>> 9cb743f8
    }

    #[test]
    fn test_fallback() {
        // We can rely on the code's ability to convert ISO datetimes
        let datetime = DateTime::new_iso_datetime(2022, 4, 5, 12, 33, 44).unwrap();
        let datetime = datetime.to_any();
        // fr with unspecified and nonsense calendars falls back to gregorian
        test_format(&datetime, locale!("fr"), "5 avril 2022 à 12:33");
        test_format(
            &datetime,
            locale!("fr-u-ca-blahblah"),
            "5 avril 2022 à 12:33",
        );
        // thai falls back to buddhist
        test_format(
            &datetime,
            locale!("th-u-ca-buddhist"),
            "5 เมษายน 2565 12:33",
        );
        test_format(&datetime, locale!("th"), "5 เมษายน 2565 12:33");
        // except when overridden
        test_format(
            &datetime,
            locale!("th-u-ca-gregory"),
            "5 เมษายน ค.ศ. 2022 12:33",
        );
    }
}<|MERGE_RESOLUTION|>--- conflicted
+++ resolved
@@ -56,16 +56,9 @@
 ///     .expect("Failed to construct DateTime.");
 /// let any_datetime = datetime.to_any();
 ///
-<<<<<<< HEAD
-/// let value = dtf
-///     .format_to_string(&any_datetime)
-///     .expect("Calendars should match");
-/// assert_eq!(value, "Sep 1, 2020, 12:34 PM");
-=======
 /// assert_writeable_eq!(dtf
 ///     .format(&any_datetime)
-///     .expect("calendars should match"), "Sep 1, 2020, 12:34 PM");
->>>>>>> 9cb743f8
+///     .expect("Calendars should match"), "Sep 1, 2020, 12:34 PM");
 /// ```
 ///
 /// Since this works with [`AnyCalendar`], you can use [`DateTime`](icu_calendar::DateTime) with [`AnyCalendar`]
@@ -107,19 +100,11 @@
 /// let dtf = DateTimeFormatter::try_new_unstable(&icu_testdata::unstable(), &locale.into(), options.into())
 ///     .expect("Failed to create DateTimeFormatter instance.");
 ///
-<<<<<<< HEAD
-/// let manual_value = dtf.format_to_string(&manual_datetime).expect("Calendars should match");
-/// assert_eq!(manual_value, "Mar 28, 15 Heisei, 12:33 PM");
-///
-/// let converted_value = dtf.format_to_string(&iso_converted).expect("Calendars should match");
-/// assert_eq!(converted_value, "Sep 1, 2 Reiwa, 12:34 PM");
-=======
-/// let manual_value = dtf.format(&manual_datetime).expect("calendars should match");
+/// let manual_value = dtf.format(&manual_datetime).expect("Calendars should match");
 /// assert_writeable_eq!(manual_value, "Mar 28, 15 Heisei, 12:33 PM");
 ///
-/// let converted_value = dtf.format(&iso_converted).expect("calendars should match");
+/// let converted_value = dtf.format(&iso_converted).expect("Calendars should match");
 /// assert_writeable_eq!(converted_value, "Sep 1, 2 Reiwa, 12:34 PM");
->>>>>>> 9cb743f8
 /// ```
 ///
 /// This model replicates that of `ICU` and `ECMA402`.
@@ -190,16 +175,9 @@
     ///     .expect("Failed to construct DateTime.");
     /// let any_datetime = datetime.to_any();
     ///
-<<<<<<< HEAD
-    /// let value = dtf
-    ///     .format_to_string(&any_datetime)
-    ///     .expect("Calendars should match");
-    /// assert_eq!(value, "Sep 1, 2020, 12:34 PM");
-=======
     /// assert_writeable_eq!(dtf
     ///     .format(&any_datetime)
-    ///     .expect("calendars should match"), "Sep 1, 2020, 12:34 PM");
->>>>>>> 9cb743f8
+    ///     .expect("Calendars should match"), "Sep 1, 2020, 12:34 PM");
     /// ```
     #[inline]
     #[cfg(feature = "serde")]
@@ -250,12 +228,7 @@
     ///     .expect("Failed to construct DateTime.");
     /// let any_datetime = datetime.to_any();
     ///
-<<<<<<< HEAD
-    /// let value = dtf.format_to_string(&any_datetime).expect("Calendars should match");
-    /// assert_eq!(value, "September 2020");
-=======
-    /// assert_writeable_eq!(dtf.format(&any_datetime).expect("calendars should match"), "September 2020");
->>>>>>> 9cb743f8
+    /// assert_writeable_eq!(dtf.format(&any_datetime).expect("Calendars should match"), "September 2020");
     /// ```
     #[cfg(feature = "experimental")]
     #[inline(never)]
@@ -345,16 +318,9 @@
     ///     .expect("Failed to construct DateTime.");
     /// let any_datetime = datetime.to_any();
     ///
-<<<<<<< HEAD
-    /// let value = dtf
-    ///     .format_to_string(&any_datetime)
-    ///     .expect("Calendars should match");
-    /// assert_eq!(value, "Sep 1, 2020, 12:34 PM");
-=======
     /// assert_writeable_eq!(dtf
     ///     .format(&any_datetime)
-    ///     .expect("calendars should match"), "Sep 1, 2020, 12:34 PM");
->>>>>>> 9cb743f8
+    ///     .expect("Calendars should match"), "Sep 1, 2020, 12:34 PM");
     /// ```
     #[inline(never)]
     pub fn try_new_unstable<P>(
@@ -445,16 +411,9 @@
     ///     .expect("Failed to construct DateTime.");
     /// let any_datetime = datetime.to_any();
     ///
-<<<<<<< HEAD
-    /// let value = dtf
-    ///     .format_to_string(&any_datetime)
-    ///     .expect("Calendars should match");
-    /// assert_eq!(value, "Sep 1, 2020, 12:34 PM");
-=======
     /// assert_writeable_eq!(dtf
     ///     .format(&any_datetime)
-    ///     .expect("calendars should match"), "Sep 1, 2020, 12:34 PM");
->>>>>>> 9cb743f8
+    ///     .expect("Calendars should match"), "Sep 1, 2020, 12:34 PM");
     /// ```
     ///
     /// [data provider]: icu_provider
@@ -590,17 +549,10 @@
             options.into(),
         )
         .unwrap();
-<<<<<<< HEAD
-        let value = dtf
-            .format_to_string(datetime)
-            .expect("Calendars should match");
-        assert_eq!(value, expected);
-=======
         writeable::assert_writeable_eq!(
-            dtf.format(datetime).expect("calendars should match"),
+            dtf.format(datetime).expect("Calendars should match"),
             expected
         );
->>>>>>> 9cb743f8
     }
 
     #[test]
