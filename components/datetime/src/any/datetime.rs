--- conflicted
+++ resolved
@@ -206,15 +206,6 @@
     /// use icu_provider::any::DynamicDataProviderAnyMarkerWrap;
     /// use std::str::FromStr;
     ///
-<<<<<<< HEAD
-    /// let options = length::Bag::from_date_time_style(length::Date::Medium, length::Time::Short);
-    /// let locale = locale!("en-u-ca-gregory");
-    ///
-    /// let dtf = DateTimeFormatter::try_new_unstable(
-    ///     &icu_testdata::unstable(),
-    ///     &locale.into(),
-    ///     options.into(),
-=======
     /// let provider = icu_testdata::get_provider();
     ///
     /// let mut options = components::Bag::default();
@@ -225,7 +216,6 @@
     ///     &provider,
     ///     &locale!("en-u-ca-gregory").into(),
     ///     options.into()
->>>>>>> ca4020bf
     /// )
     /// .expect("Failed to create TypedDateTimeFormatter instance.");
     ///
@@ -233,15 +223,8 @@
     ///     .expect("Failed to construct DateTime.");
     /// let any_datetime = datetime.to_any();
     ///
-<<<<<<< HEAD
-    /// let value = dtf
-    ///     .format_to_string(&any_datetime)
-    ///     .expect("calendars should match");
-    /// assert_eq!(value, "Sep 1, 2020, 12:34 PM");
-=======
     /// let value = dtf.format_to_string(&any_datetime).expect("calendars should match");
     /// assert_eq!(value, "September 2020");
->>>>>>> ca4020bf
     /// ```
     #[cfg(feature = "experimental")]
     #[inline(never)]
@@ -316,19 +299,23 @@
     /// use icu_provider::any::DynamicDataProviderAnyMarkerWrap;
     /// use std::str::FromStr;
     ///
-    /// let provider = icu_testdata::get_provider();
-    ///
-    /// let mut options = length::Bag::from_date_time_style(length::Date::Medium, length::Time::Short);
+    /// let options = length::Bag::from_date_time_style(length::Date::Medium, length::Time::Short);
     /// let locale = locale!("en-u-ca-gregory");
     ///
-    /// let dtf = DateTimeFormatter::try_new_unstable(&provider, &locale.into(), options.into())
-    ///     .expect("Failed to create TypedDateTimeFormatter instance.");
+    /// let dtf = DateTimeFormatter::try_new_unstable(
+    ///     &icu_testdata::unstable(),
+    ///     &locale.into(),
+    ///     options.into(),
+    /// )
+    /// .expect("Failed to create TypedDateTimeFormatter instance.");
     ///
     /// let datetime = DateTime::new_iso_datetime(2020, 9, 1, 12, 34, 28)
     ///     .expect("Failed to construct DateTime.");
     /// let any_datetime = datetime.to_any();
     ///
-    /// let value = dtf.format_to_string(&any_datetime).expect("calendars should match");
+    /// let value = dtf
+    ///     .format_to_string(&any_datetime)
+    ///     .expect("calendars should match");
     /// assert_eq!(value, "Sep 1, 2020, 12:34 PM");
     /// ```
     #[inline(never)]
