// This file is part of ICU4X. For terms of use, please see the file
// called LICENSE at the top level of the ICU4X source tree
// (online at: https://github.com/unicode-org/icu4x/blob/main/LICENSE ).

use crate::provider::calendar::*;
use crate::{calendar, options::length, raw};
use crate::{input::DateInput, DateTimeFormatterError, FormattedDateTime};
use alloc::string::String;
use icu_calendar::any_calendar::{AnyCalendar, AnyCalendarKind};
use icu_calendar::provider::{
    JapaneseErasV1Marker, JapaneseExtendedErasV1Marker, WeekDataV1Marker,
};
use icu_calendar::Date;
use icu_decimal::provider::DecimalSymbolsV1Marker;
use icu_plurals::provider::OrdinalV1Marker;
use icu_provider::prelude::*;
use icu_provider::DataLocale;
use writeable::Writeable;

/// [`DateFormatter`] is a formatter capable of formatting
/// dates from any calendar, selected at runtime. For the difference between this and [`TypedDateFormatter`](crate::TypedDateFormatter),
/// please read the [crate root docs][crate].
///
/// When constructed, it uses data from the [data provider], selected locale and provided options to
/// collect all data necessary to format any dates into that locale.
///
/// For that reason, one should think of the process of formatting a date in two steps - first, a computational
/// heavy construction of [`DateFormatter`], and then fast formatting of [`DateTime`](icu_calendar::DateTime) data using the instance.
///
/// [`icu_datetime`]: crate
///
/// # Examples
///
/// ```
/// use icu::calendar::{any_calendar::AnyCalendar, Date, Gregorian};
/// use icu::datetime::{options::length, DateFormatter};
/// use icu::locid::locale;
/// use std::str::FromStr;
/// use writeable::assert_writeable_eq;
///
/// let length = length::Date::Medium;
///
/// let df = DateFormatter::try_new_unstable(&icu_testdata::unstable(), &locale!("en-u-ca-gregory").into(), length)
///     .expect("Failed to create TypedDateFormatter instance.");
///
/// let date = Date::new_iso_date(2020, 9, 1)
///     .expect("Failed to construct Date.");
/// let any_date = date.to_any();
///
<<<<<<< HEAD
/// let value = df
///     .format_to_string(&any_date)
///     .expect("Calendars should match");
/// assert_eq!(value, "Sep 1, 2020");
=======
/// assert_writeable_eq!(df
///     .format(&any_date)
///     .expect("calendars should match"), "Sep 1, 2020");
>>>>>>> 9cb743f8
/// ```
///
/// This model replicates that of `ICU` and `ECMA402`.
///
/// [data provider]: icu_provider
pub struct DateFormatter(pub(crate) raw::DateFormatter, pub(crate) AnyCalendar);

impl DateFormatter {
    /// Construct a new [`DateFormatter`] from a data provider that implements
    /// [`AnyProvider`].
    ///
    /// This method will pick the calendar off of the locale; and if unspecified or unknown will fall back to the default
    /// calendar for the locale. See [`AnyCalendarKind`] for a list of supported calendars.
    ///
    /// The provider must be able to provide data for the following keys: `datetime/symbols@1`, `datetime/timelengths@1`,
    /// `datetime/timelengths@1`, `datetime/symbols@1`, `datetime/skeletons@1`, `datetime/week_data@1`, and `plurals/ordinals@1`.

    ///
    /// Furthermore, based on the type of calendar used, one of the following data keys may be necessary:
    ///
    /// - `u-ca-japanese` (Japanese calendar): `calendar/japanese@1`
    #[inline]
    pub fn try_new_with_any_provider<P>(
        data_provider: &P,
        locale: &DataLocale,
        length: length::Date,
    ) -> Result<Self, DateTimeFormatterError>
    where
        P: AnyProvider,
    {
        let downcasting = data_provider.as_downcasting();
        Self::try_new_unstable(&downcasting, locale, length)
    }

    /// Construct a new [`DateFormatter`] from a data provider that implements
    /// [`BufferProvider`].
    ///
    /// This method will pick the calendar off of the locale; and if unspecified or unknown will fall back to the default
    /// calendar for the locale. See [`AnyCalendarKind`] for a list of supported calendars.
    ///
    /// The provider must be able to provide data for the following keys: `datetime/symbols@1`, `datetime/datelengths@1`,
    /// `datetime/timelengths@1`, `datetime/symbols@1`, `datetime/skeletons@1`, `datetime/week_data@1`, and `plurals/ordinals@1`.
    ///
    /// Furthermore, based on the type of calendar used, one of the following data keys may be necessary:
    ///
    /// - `u-ca-japanese` (Japanese calendar): `calendar/japanese@1`
    ///
    /// # Examples
    ///
    /// ```
    /// use icu::calendar::{any_calendar::AnyCalendar, Date, Gregorian};
    /// use icu::datetime::{options::length, DateFormatter};
    /// use icu::locid::locale;
    /// use icu_provider::any::DynamicDataProviderAnyMarkerWrap;
    /// use std::str::FromStr;
    /// use writeable::assert_writeable_eq;
    ///
    /// let length = length::Date::Medium;
    /// let locale = locale!("en-u-ca-gregory");
    ///
    /// let df = DateFormatter::try_new_with_buffer_provider(
    ///     &icu_testdata::buffer(),
    ///     &locale.into(),
    ///     length,
    /// )
    /// .expect("Failed to create TypedDateFormatter instance.");
    ///
    /// let datetime = Date::new_iso_date(2020, 9, 1)
    ///     .expect("Failed to construct Date.");
    /// let any_datetime = datetime.to_any();
    ///
<<<<<<< HEAD
    /// let value = df
    ///     .format_to_string(&any_datetime)
    ///     .expect("Calendars should match");
    /// assert_eq!(value, "Sep 1, 2020");
=======
    /// assert_writeable_eq!(df
    ///     .format(&any_datetime)
    ///     .expect("calendars should match"), "Sep 1, 2020");
>>>>>>> 9cb743f8
    /// ```
    #[inline]
    #[cfg(feature = "serde")]
    pub fn try_new_with_buffer_provider<P>(
        data_provider: &P,
        locale: &DataLocale,
        length: length::Date,
    ) -> Result<Self, DateTimeFormatterError>
    where
        P: BufferProvider,
    {
        let deserializing = data_provider.as_deserializing();
        Self::try_new_unstable(&deserializing, locale, length)
    }

    /// Construct a new [`DateFormatter`] from a data provider that can provide all of the requested data.
    ///
    /// This method is **unstable**, more bounds may be added in the future as calendar support is added. It is
    /// preferable to use a provider that implements `DataProvider<D>` for all `D`, and ensure data is loaded as
    /// appropriate. The [`Self::try_new_with_buffer_provider()`], [`Self::try_new_with_any_provider()`] constructors
    /// may also be used if compile stability is desired.
    ///
    /// This method will pick the calendar off of the locale; and if unspecified or unknown will fall back to the default
    /// calendar for the locale. See [`AnyCalendarKind`] for a list of supported calendars.
    ///
    /// # Examples
    ///
    /// ```
    /// use icu::calendar::{any_calendar::AnyCalendar, Date, Gregorian};
    /// use icu::datetime::{options::length, DateFormatter};
    /// use icu::locid::locale;
    /// use icu_provider::any::DynamicDataProviderAnyMarkerWrap;
    /// use std::str::FromStr;
    /// use writeable::assert_writeable_eq;
    ///
    /// let length = length::Date::Medium;
    /// let locale = locale!("en-u-ca-gregory");
    ///
    /// let df = DateFormatter::try_new_unstable(
    ///     &icu_testdata::unstable(),
    ///     &locale.into(),
    ///     length,
    /// )
    /// .expect("Failed to create TypedDateFormatter instance.");
    ///
    /// let datetime = Date::new_iso_date(2020, 9, 1)
    ///     .expect("Failed to construct Date.");
    /// let any_datetime = datetime.to_any();
    ///
<<<<<<< HEAD
    /// let value = df
    ///     .format_to_string(&any_datetime)
    ///     .expect("Calendars should match");
    /// assert_eq!(value, "Sep 1, 2020");
=======
    /// assert_writeable_eq!(df
    ///     .format(&any_datetime)
    ///     .expect("calendars should match"), "Sep 1, 2020");
>>>>>>> 9cb743f8
    /// ```
    #[inline(never)]
    pub fn try_new_unstable<P>(
        data_provider: &P,
        locale: &DataLocale,
        length: length::Date,
    ) -> Result<Self, DateTimeFormatterError>
    where
        P: DataProvider<TimeSymbolsV1Marker>
            + DataProvider<TimeLengthsV1Marker>
            + DataProvider<OrdinalV1Marker>
            + DataProvider<WeekDataV1Marker>
            + DataProvider<DecimalSymbolsV1Marker>
            + DataProvider<GregorianDateLengthsV1Marker>
            + DataProvider<BuddhistDateLengthsV1Marker>
            + DataProvider<JapaneseDateLengthsV1Marker>
            + DataProvider<JapaneseExtendedDateLengthsV1Marker>
            + DataProvider<CopticDateLengthsV1Marker>
            + DataProvider<IndianDateLengthsV1Marker>
            + DataProvider<EthiopianDateLengthsV1Marker>
            + DataProvider<GregorianDateSymbolsV1Marker>
            + DataProvider<BuddhistDateSymbolsV1Marker>
            + DataProvider<JapaneseDateSymbolsV1Marker>
            + DataProvider<JapaneseExtendedDateSymbolsV1Marker>
            + DataProvider<CopticDateSymbolsV1Marker>
            + DataProvider<IndianDateSymbolsV1Marker>
            + DataProvider<EthiopianDateSymbolsV1Marker>
            + DataProvider<JapaneseErasV1Marker>
            + DataProvider<JapaneseExtendedErasV1Marker>
            + ?Sized,
    {
        let calendar = AnyCalendar::try_new_for_locale_unstable(data_provider, locale)?;
        let kind = calendar.kind();

        Ok(Self(
            raw::DateFormatter::try_new(
                data_provider,
                calendar::load_lengths_for_any_calendar_kind(data_provider, locale, kind)?,
                || calendar::load_symbols_for_any_calendar_kind(data_provider, locale, kind),
                locale,
                length,
            )?,
            calendar,
        ))
    }

    /// Takes a [`DateInput`] implementer and returns an instance of a [`FormattedDateTime`]
    /// that contains all information necessary to display a formatted date and operate on it.
    ///
    /// This function will fail if the date passed in uses a different calendar than that of the
    /// AnyCalendar. Please convert dates before passing them in if necessary. This function
    /// will automatically convert and format dates that are associated with the ISO calendar.
    #[inline]
    pub fn format<'l, T>(
        &'l self,
        value: &T,
    ) -> Result<FormattedDateTime<'l>, DateTimeFormatterError>
    where
        T: DateInput<Calendar = AnyCalendar>,
    {
        if let Some(converted) = self.convert_if_necessary(value)? {
            Ok(self.0.format(&converted))
        } else {
            Ok(self.0.format(value))
        }
    }

    /// Takes a [`DateInput`] implementer and returns it formatted as a string.
    ///
    /// This function will fail if the date passed in uses a different calendar than that of the
    /// AnyCalendar. Please convert dates before passing them in if necessary. This function
    /// will automatically convert and format dates that are associated with the ISO calendar.
    #[inline]
    pub fn format_to_string(
        &self,
        value: &impl DateInput<Calendar = AnyCalendar>,
    ) -> Result<String, DateTimeFormatterError> {
        Ok(self.format(value)?.write_to_string().into_owned())
    }

    /// Converts a date to the correct calendar if necessary
    ///
    /// Returns Err if the date is not ISO or compatible with the current calendar, returns Ok(None)
    /// if the date is compatible with the current calendar and doesn't need conversion
    fn convert_if_necessary<'a>(
        &'a self,
        value: &impl DateInput<Calendar = AnyCalendar>,
    ) -> Result<Option<Date<icu_calendar::Ref<'a, AnyCalendar>>>, DateTimeFormatterError> {
        let this_calendar = self.1.kind();
        let date_calendar = value.any_calendar_kind();

        if Some(this_calendar) != date_calendar {
            if date_calendar != Some(AnyCalendarKind::Iso) {
                return Err(DateTimeFormatterError::MismatchedAnyCalendar(
                    this_calendar,
                    date_calendar,
                ));
            }
            let date = value.to_iso().to_any();
            let converted = self.1.convert_any_date(&date);
            Ok(Some(converted))
        } else {
            Ok(None)
        }
    }
}<|MERGE_RESOLUTION|>--- conflicted
+++ resolved
@@ -47,16 +47,9 @@
 ///     .expect("Failed to construct Date.");
 /// let any_date = date.to_any();
 ///
-<<<<<<< HEAD
-/// let value = df
-///     .format_to_string(&any_date)
-///     .expect("Calendars should match");
-/// assert_eq!(value, "Sep 1, 2020");
-=======
 /// assert_writeable_eq!(df
 ///     .format(&any_date)
-///     .expect("calendars should match"), "Sep 1, 2020");
->>>>>>> 9cb743f8
+///     .expect("Calendars should match"), "Sep 1, 2020");
 /// ```
 ///
 /// This model replicates that of `ICU` and `ECMA402`.
@@ -128,16 +121,9 @@
     ///     .expect("Failed to construct Date.");
     /// let any_datetime = datetime.to_any();
     ///
-<<<<<<< HEAD
-    /// let value = df
-    ///     .format_to_string(&any_datetime)
-    ///     .expect("Calendars should match");
-    /// assert_eq!(value, "Sep 1, 2020");
-=======
     /// assert_writeable_eq!(df
     ///     .format(&any_datetime)
-    ///     .expect("calendars should match"), "Sep 1, 2020");
->>>>>>> 9cb743f8
+    ///     .expect("Calendars should match"), "Sep 1, 2020");
     /// ```
     #[inline]
     #[cfg(feature = "serde")]
@@ -187,16 +173,9 @@
     ///     .expect("Failed to construct Date.");
     /// let any_datetime = datetime.to_any();
     ///
-<<<<<<< HEAD
-    /// let value = df
-    ///     .format_to_string(&any_datetime)
-    ///     .expect("Calendars should match");
-    /// assert_eq!(value, "Sep 1, 2020");
-=======
     /// assert_writeable_eq!(df
     ///     .format(&any_datetime)
-    ///     .expect("calendars should match"), "Sep 1, 2020");
->>>>>>> 9cb743f8
+    ///     .expect("Calendars should match"), "Sep 1, 2020");
     /// ```
     #[inline(never)]
     pub fn try_new_unstable<P>(
