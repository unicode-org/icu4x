// This file is part of ICU4X. For terms of use, please see the file
// called LICENSE at the top level of the ICU4X source tree
// (online at: https://github.com/unicode-org/icu4x/blob/main/LICENSE ).

use crate::{options::DateTimeFormatterOptions, raw};
use alloc::string::String;

use icu_locid::{extensions_unicode_key as key, extensions_unicode_value as value, Locale};

use icu_provider::prelude::*;

use crate::date::{ExtractedDateTimeInput, ExtractedZonedDateTimeInput, ZonedDateTimeInput};
use crate::provider::{
    self,
    calendar::{
        DatePatternsV1Marker, DateSkeletonPatternsV1Marker, DateSymbolsV1Marker,
        TimePatternsV1Marker, TimeSymbolsV1Marker,
    },
    week_data::WeekDataV1Marker,
};
use crate::time_zone::TimeZoneFormatterOptions;
use crate::{DateTimeFormatterError, FormattedZonedDateTime};
use icu_calendar::any_calendar::{AnyCalendar, AnyCalendarKind};
use icu_calendar::provider::JapaneseErasV1Marker;
use icu_calendar::{types::Time, DateTime};
use icu_decimal::provider::DecimalSymbolsV1Marker;
use icu_plurals::provider::OrdinalV1Marker;

/// [`ZonedAnyDateTimeFormatter`] is a [`ZonedDateTimeFormatter`](crate::ZonedDateTimeFormatter) capable of formatting
/// dates from any calendar, selected at runtime.
///
/// This is equivalently the composition of
/// [`AnyDateTimeFormatter`](crate::any::AnyDateTimeFormatter) and [`TimeZoneFormatter`](crate::TimeZoneFormatter).
///
/// [`ZonedAnyDateTimeFormatter`] uses data from the [data provider]s, the selected [`Locale`], and the
/// provided pattern to collect all data necessary to format a datetime with time zones into that locale.
///
/// The various pattern symbols specified in UTS-35 require different sets of data for formatting.
/// As such, `TimeZoneFormatter` will pull in only the resources it needs to format that pattern
/// that is derived from the provided [`DateTimeFormatterOptions`].
///
/// For that reason, one should think of the process of formatting a zoned datetime in two steps:
/// first, a computationally heavy construction of [`ZonedAnyDateTimeFormatter`], and then fast formatting
/// of the data using the instance.
///
/// # Examples
///
/// ```
/// use icu::calendar::Gregorian;
/// use icu::datetime::mock::zoned_datetime::MockZonedDateTime;
/// use icu::datetime::{options::length, ZonedDateTimeFormatter};
/// use icu::locid::locale;
<<<<<<< HEAD
/// use icu_datetime::TimeZoneFormatOptions;
=======
/// use icu_datetime::TimeZoneFormatterOptions;
/// use icu_provider::inv::InvariantDataProvider;
>>>>>>> f1bd39b0
///
/// let provider = icu_testdata::get_provider();
///
/// let options = length::Bag::from_date_time_style(length::Date::Medium, length::Time::Short);
/// let zdtf = ZonedDateTimeFormatter::<Gregorian>::try_new(
///     locale!("en"),
///     &provider,
///     &provider,
///     &provider,
///     &provider,
///     &options.into(),
///     &TimeZoneFormatterOptions::default(),
/// )
/// .expect("Failed to create DateTimeFormatter instance.");
///
/// let zoned_datetime: MockZonedDateTime = "2021-04-08T16:12:37.000-07:00"
///     .parse()
///     .expect("Failed to parse zoned datetime");
///
/// let value = zdtf.format_to_string(&zoned_datetime);
/// ```
pub struct ZonedAnyDateTimeFormatter(raw::ZonedDateTimeFormatter, AnyCalendar);

impl ZonedAnyDateTimeFormatter {
    /// Constructor that takes a selected [`Locale`], a reference to a [data provider] for
    /// dates, a [data provider] for time zones, a [data provider] for calendars, and a list of [`DateTimeFormatterOptions`].
    /// It collects all data necessary to format zoned datetime values into the given locale.
    ///
    /// This method is **unstable**, more bounds may be added in the future as calendar support is added. It is
    /// preferable to use a provider that implements `ResourceProvider<D>` for all `D`, and ensure data is loaded as
    /// appropriate. The [`Self::try_new_with_buffer_provider()`], [`Self::try_new_with_any_provider()`] constructors
    /// may also be used if compile stability is desired.
    ///
    /// # Examples
    ///
    /// ```
    /// use icu::calendar::Gregorian;
    /// use icu::datetime::mock::zoned_datetime::MockZonedDateTime;
    /// use icu::datetime::{DateTimeFormatterOptions, any::ZonedAnyDateTimeFormatter};
    /// use icu::locid::Locale;
<<<<<<< HEAD
    /// use icu::datetime::TimeZoneFormatOptions;
=======
    /// use icu::datetime::TimeZoneFormatterOptions;
    /// use icu_provider::inv::InvariantDataProvider;
>>>>>>> f1bd39b0
    /// use std::str::FromStr;
    ///
    /// let provider = icu_testdata::get_provider();
    ///
    /// let options = DateTimeFormatterOptions::default();
    /// let locale = Locale::from_str("en-u-ca-gregory").unwrap();
    ///
    /// let zdtf = ZonedAnyDateTimeFormatter::try_new_unstable(
    ///     locale,
    ///     &provider,
    ///     &provider,
    ///     &provider,
    ///     &provider,
    ///     &provider,
    ///     &options,
    ///     &TimeZoneFormatterOptions::default(),
    /// );
    ///
    /// assert_eq!(zdtf.is_ok(), true);
    /// ```
    ///
    /// [data provider]: icu_provider
    #[inline]
    #[allow(clippy::too_many_arguments)]
    pub fn try_new_unstable<L, DP, ZP, PP, DEP, CEP>(
        locale: L,
        date_provider: &DP,
        zone_provider: &ZP,
        plural_provider: &PP,
        decimal_provider: &DEP,
        calendar_provider: &CEP,
        date_time_format_options: &DateTimeFormatterOptions,
        time_zone_format_options: &TimeZoneFormatterOptions,
    ) -> Result<Self, DateTimeFormatterError>
    where
        L: Into<Locale>,
        DP: ResourceProvider<DateSymbolsV1Marker>
            + ResourceProvider<TimeSymbolsV1Marker>
            + ResourceProvider<DatePatternsV1Marker>
            + ResourceProvider<TimePatternsV1Marker>
            + ResourceProvider<DateSkeletonPatternsV1Marker>
            + ResourceProvider<WeekDataV1Marker>
            + ?Sized,
        ZP: ResourceProvider<provider::time_zones::TimeZoneFormatsV1Marker>
            + ResourceProvider<provider::time_zones::ExemplarCitiesV1Marker>
            + ResourceProvider<provider::time_zones::MetaZoneGenericNamesLongV1Marker>
            + ResourceProvider<provider::time_zones::MetaZoneGenericNamesShortV1Marker>
            + ResourceProvider<provider::time_zones::MetaZoneSpecificNamesLongV1Marker>
            + ResourceProvider<provider::time_zones::MetaZoneSpecificNamesShortV1Marker>
            + ?Sized,
        PP: ResourceProvider<OrdinalV1Marker> + ?Sized,
        DEP: ResourceProvider<DecimalSymbolsV1Marker> + ?Sized,
        CEP: ResourceProvider<JapaneseErasV1Marker> + ?Sized,
    {
        let mut locale = locale.into();

        // TODO (#2038), DO NOT SHIP 1.0 without fixing this
        let kind = if let Some(kind) = AnyCalendarKind::from_locale(&locale) {
            kind
        } else {
            locale
                .extensions
                .unicode
                .keywords
                .set(key!("ca"), value!("gregory"));
            AnyCalendarKind::Gregorian
        };

        // We share data under ethiopic
        if kind == AnyCalendarKind::Ethioaa {
            locale
                .extensions
                .unicode
                .keywords
                .set(key!("ca"), value!("ethiopic"));
        }
        let calendar = AnyCalendar::try_new_unstable(kind, calendar_provider)?;

        Ok(Self(
            raw::ZonedDateTimeFormatter::try_new(
                locale,
                date_provider,
                zone_provider,
                plural_provider,
                decimal_provider,
                date_time_format_options,
                time_zone_format_options,
            )?,
            calendar,
        ))
    }

    /// Construct a new [`ZonedAnyDateTimeFormatter`] from a data provider that implements
    /// [`AnyProvider`].
    ///
    /// The provider must be able to provide data for the following keys: `datetime/symbols@1`, `datetime/timelengths@1`,
    /// `datetime/timelengths@1`, `datetime/symbols@1`, `datetime/skeletons@1`, `datetime/week_data@1`, `plurals/ordinals@1`,
    /// `time_zone/formats@1`, `time_zone/exemplar_cities@1`, `time_zone/generic_long@1`, `time_zone/generic_short@1`,
    /// `time_zone/specific_long@1`, `time_zone/specific_short@1`, `time_zone/metazone_period@1`.
    ///
    /// Furthermore, based on the type of calendar used, one of the following data keys may be necessary:
    ///
    /// - `u-ca-japanese` (Japanese calendar): `calendar/japanese@1`
    #[inline]
    pub fn try_new_with_any_provider<T: Into<Locale>, P>(
        locale: T,
        data_provider: &P,
        options: &DateTimeFormatterOptions,
        time_zone_format_options: &TimeZoneFormatterOptions,
    ) -> Result<Self, DateTimeFormatterError>
    where
        P: AnyProvider,
    {
        let downcasting = data_provider.as_downcasting();
        Self::try_new_unstable(
            locale,
            &downcasting,
            &downcasting,
            &downcasting,
            &downcasting,
            &downcasting,
            options,
            time_zone_format_options,
        )
    }

    /// Construct a new [`ZonedAnyDateTimeFormatter`] from a data provider that implements
    /// [`BufferProvider`].
    ///
    /// The provider must be able to provide data for the following keys: `datetime/symbols@1`, `datetime/timelengths@1`,
    /// `datetime/timelengths@1`, `datetime/symbols@1`, `datetime/skeletons@1`, `datetime/week_data@1`, `plurals/ordinals@1`,
    /// `time_zone/formats@1`, `time_zone/exemplar_cities@1`, `time_zone/generic_long@1`, `time_zone/generic_short@1`,
    /// `time_zone/specific_long@1`, `time_zone/specific_short@1`, `time_zone/metazone_period@1`.
    ///
    /// Furthermore, based on the type of calendar used, one of the following data keys may be necessary:
    ///
    /// - `u-ca-japanese` (Japanese calendar): `calendar/japanese@1`
    ///
    /// Test TBD: <https://github.com/unicode-org/icu4x/issues/2145>
    #[inline]
    #[cfg(feature = "serde")]
    pub fn try_new_with_buffer_provider<T: Into<Locale>, P>(
        locale: T,
        data_provider: &P,
        options: &DateTimeFormatterOptions,
        time_zone_format_options: &TimeZoneFormatterOptions,
    ) -> Result<Self, DateTimeFormatterError>
    where
        P: BufferProvider,
    {
        let deserializing = data_provider.as_deserializing();
        Self::try_new_unstable(
            locale,
            &deserializing,
            &deserializing,
            &deserializing,
            &deserializing,
            &deserializing,
            options,
            time_zone_format_options,
        )
    }

    /// Takes a [`ZonedDateTimeInput`] implementer and returns an instance of a [`FormattedZonedDateTime`]
    /// that contains all information necessary to display a formatted date and operate on it.
    ///
    /// This function will fail if the date passed in uses a different calendar than that of the
    /// AnyCalendar. Please convert dates before passing them in if necessary. This function
    /// will automatically convert and format dates that are associated with the ISO calendar.
    #[inline]
    pub fn format<'l, T>(
        &'l self,
        value: &T,
    ) -> Result<FormattedZonedDateTime<'l>, DateTimeFormatterError>
    where
        T: ZonedDateTimeInput<Calendar = AnyCalendar>,
    {
        if let Some(converted) = self.convert_if_necessary(value)? {
            Ok(self.0.format(&converted))
        } else {
            Ok(self.0.format(value))
        }
    }

    /// Takes a mutable reference to anything that implements [`Write`](std::fmt::Write) trait
    /// and a [`ZonedDateTimeInput`] implementer and populates the buffer with a formatted value.
    ///
    /// This function will fail if the date passed in uses a different calendar than that of the
    /// AnyCalendar. Please convert dates before passing them in if necessary. This function
    /// will automatically convert and format dates that are associated with the ISO calendar.
    #[inline]
    pub fn format_to_write(
        &self,
        w: &mut impl core::fmt::Write,
        value: &impl ZonedDateTimeInput<Calendar = AnyCalendar>,
    ) -> Result<(), DateTimeFormatterError> {
        if let Some(converted) = self.convert_if_necessary(value)? {
            self.0.format_to_write(w, &converted)?;
        } else {
            self.0.format_to_write(w, value)?;
        }
        Ok(())
    }

    /// Takes a [`ZonedDateTimeInput`] implementer and returns it formatted as a string.
    ///
    /// This function will fail if the date passed in uses a different calendar than that of the
    /// AnyCalendar. Please convert dates before passing them in if necessary. This function
    /// will automatically convert and format dates that are associated with the ISO calendar.
    #[inline]
    pub fn format_to_string(
        &self,
        value: &impl ZonedDateTimeInput<Calendar = AnyCalendar>,
    ) -> Result<String, DateTimeFormatterError> {
        if let Some(converted) = self.convert_if_necessary(value)? {
            Ok(self.0.format_to_string(&converted))
        } else {
            Ok(self.0.format_to_string(value))
        }
    }

    /// Converts a date to the correct calendar if necessary
    ///
    /// Returns Err if the date is not ISO or compatible with the current calendar, returns Ok(None)
    /// if the date is compatible with the current calendar and doesn't need conversion
    fn convert_if_necessary(
        &self,
        value: &impl ZonedDateTimeInput<Calendar = AnyCalendar>,
    ) -> Result<Option<ExtractedZonedDateTimeInput>, DateTimeFormatterError> {
        let this_calendar = self.1.kind();
        let date_calendar = value.any_calendar_kind();
        if Some(this_calendar) != date_calendar {
            if date_calendar != Some(AnyCalendarKind::Iso) {
                return Err(DateTimeFormatterError::MismatchedAnyCalendar(
                    this_calendar,
                    date_calendar,
                ));
            }
            let date = value.to_iso();
            let time = Time::new(
                value.hour().unwrap_or_default(),
                value.minute().unwrap_or_default(),
                value.second().unwrap_or_default(),
                value.nanosecond().unwrap_or_default(),
            );
            let datetime = DateTime::new(date, time).to_any();
            let converted = self.1.convert_any_datetime(&datetime);
            // FIXME(#2145) this is very hacky, can be improved after we improve ZonedDateTimeInput
            let converted = ExtractedDateTimeInput::extract_from(&converted);
            let mut extracted = ExtractedZonedDateTimeInput::extract_from(value);
            extracted.date_time_input = converted;
            Ok(Some(extracted))
        } else {
            Ok(None)
        }
    }
}<|MERGE_RESOLUTION|>--- conflicted
+++ resolved
@@ -50,12 +50,7 @@
 /// use icu::datetime::mock::zoned_datetime::MockZonedDateTime;
 /// use icu::datetime::{options::length, ZonedDateTimeFormatter};
 /// use icu::locid::locale;
-<<<<<<< HEAD
-/// use icu_datetime::TimeZoneFormatOptions;
-=======
 /// use icu_datetime::TimeZoneFormatterOptions;
-/// use icu_provider::inv::InvariantDataProvider;
->>>>>>> f1bd39b0
 ///
 /// let provider = icu_testdata::get_provider();
 ///
@@ -96,12 +91,7 @@
     /// use icu::datetime::mock::zoned_datetime::MockZonedDateTime;
     /// use icu::datetime::{DateTimeFormatterOptions, any::ZonedAnyDateTimeFormatter};
     /// use icu::locid::Locale;
-<<<<<<< HEAD
-    /// use icu::datetime::TimeZoneFormatOptions;
-=======
     /// use icu::datetime::TimeZoneFormatterOptions;
-    /// use icu_provider::inv::InvariantDataProvider;
->>>>>>> f1bd39b0
     /// use std::str::FromStr;
     ///
     /// let provider = icu_testdata::get_provider();
