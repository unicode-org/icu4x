--- conflicted
+++ resolved
@@ -66,19 +66,11 @@
 /// let time_zone: CustomTimeZone =
 ///     "+05:00".parse().expect("Time zone should parse");
 ///
-<<<<<<< HEAD
-/// let value = zdtf
-///     .format_to_string(&any_datetime, &time_zone)
-///     .expect("Calendars should match");
-///
-/// assert_eq!(value, "Sep 1, 2020, 12:34:28 PM GMT+05:00");
-=======
 /// assert_writeable_eq!(
 ///     zdtf
 ///       .format(&any_datetime, &time_zone)
-///       .expect("calendars should match"),
+///       .expect("Calendars should match"),
 ///     "Sep 1, 2020, 12:34:28 PM GMT+05:00");
->>>>>>> 9cb743f8
 /// ```
 pub struct ZonedDateTimeFormatter(raw::ZonedDateTimeFormatter, AnyCalendar);
 
