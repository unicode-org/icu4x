--- conflicted
+++ resolved
@@ -293,40 +293,22 @@
 //! .unwrap();
 //!
 //! // "uschi" - has symbol data for generic_non_location_short
-<<<<<<< HEAD
 //! let time_zone = TimeZoneInfo::from_id_and_offset(
-//!     TimeZoneBcp47Id(tinystr!(8, "uschi")),
+//!     mapper.as_borrowed().iana_to_bcp47("America/Chicago"),
 //!     UtcOffset::from_eighths_of_hour(-5 * 8),
 //! )
 //! .with_local_time((Date::try_new_iso_date(2022, 8, 29).unwrap(), Time::midnight()));
-=======
-//! let time_zone = TimeZoneInfo {
-//!     time_zone_id: mapper.as_borrowed().iana_to_bcp47("America/Chicago"),
-//!     offset: Some(UtcOffset::from_eighths_of_hour(-6 * 8)),
-//!     local_time: Some((Date::try_new_iso(2022, 8, 29).unwrap(), Time::midnight())),
-//!     ..TimeZoneInfo::unknown()
-//! };
->>>>>>> 058bf81f
 //! assert_try_writeable_eq!(
 //!     tzf.format(&time_zone),
 //!     "CT"
 //! );
 //!
 //! // "ushnl" - has time zone override symbol data for generic_non_location_short
-<<<<<<< HEAD
 //! let time_zone = TimeZoneInfo::from_id_and_offset(
-//!     TimeZoneBcp47Id(tinystr!(8, "ushnl")),
+//!     mapper.as_borrowed().iana_to_bcp47("America/Honolulu"),
 //!     UtcOffset::from_eighths_of_hour(-10 * 8),
 //! )
 //! .with_local_time((Date::try_new_iso_date(2022, 8, 29).unwrap(), Time::midnight()));
-=======
-//! let time_zone = TimeZoneInfo {
-//!     time_zone_id: TimeZoneBcp47Id(tinystr!(8, "ushnl")),
-//!     offset: Some(UtcOffset::from_eighths_of_hour(-10 * 8)),
-//!     local_time: Some((Date::try_new_iso(2022, 8, 29).unwrap(), Time::midnight())),
-//!     ..TimeZoneInfo::unknown()
-//! };
->>>>>>> 058bf81f
 //! assert_try_writeable_eq!(
 //!     tzf.format(&time_zone),
 //!     "HST"
@@ -2076,21 +2058,12 @@
             /// .unwrap();
             ///
             /// // Time zone info for America/Chicago in the summer
-<<<<<<< HEAD
             /// let zone = TimeZoneInfo::from_id_and_offset(
             ///     TimeZoneBcp47Id(tinystr!(8, "uschi")),
             ///     UtcOffset::from_eighths_of_hour(-5 * 8),
             /// )
             /// .with_local_time((Date::try_new_iso_date(2022, 8, 29).unwrap(), Time::midnight()))
             /// .with_zone_variant(ZoneVariant::daylight());
-=======
-            /// let zone = TimeZoneInfo {
-            ///     time_zone_id: TimeZoneBcp47Id(tinystr!(8, "uschi")),
-            ///     offset: Some(UtcOffset::from_eighths_of_hour(-5 * 8)),
-            ///     zone_variant: Some(ZoneVariant::daylight()),
-            ///     local_time: Some((Date::try_new_iso(2022, 8, 29).unwrap(), Time::midnight())),
-            /// };
->>>>>>> 058bf81f
             ///
             /// assert_try_writeable_eq!(
             ///     fmt.convert_and_format(&zone),
@@ -2118,21 +2091,12 @@
             /// .unwrap();
             ///
             /// // Time zone info for America/Chicago in the summer
-<<<<<<< HEAD
             /// let zone = TimeZoneInfo::from_id_and_offset(
             ///     TimeZoneBcp47Id(tinystr!(8, "uschi")),
             ///     UtcOffset::from_eighths_of_hour(-5 * 8),
             /// )
             /// .with_local_time((Date::try_new_iso_date(2022, 8, 29).unwrap(), Time::midnight()))
             /// .with_zone_variant(ZoneVariant::daylight());
-=======
-            /// let zone = TimeZoneInfo {
-            ///     time_zone_id: TimeZoneBcp47Id(tinystr!(8, "uschi")),
-            ///     offset: Some(UtcOffset::from_eighths_of_hour(-5 * 8)),
-            ///     zone_variant: Some(ZoneVariant::daylight()),
-            ///     local_time: Some((Date::try_new_iso(2022, 8, 29).unwrap(), Time::midnight())),
-            /// };
->>>>>>> 058bf81f
             ///
             /// assert_try_writeable_eq!(
             ///     fmt.format(&zone),
@@ -2460,7 +2424,6 @@
     /// )
     /// .unwrap();
     ///
-<<<<<<< HEAD
     /// // Time zone info for America/Sao_Paulo in the winter
     /// let zone = TimeZoneInfo::from_id_and_offset(
     ///     TimeZoneBcp47Id(tinystr!(8, "brsao")),
@@ -2468,15 +2431,6 @@
     /// )
     /// .with_local_time((Date::try_new_iso_date(2022, 1, 29).unwrap(), Time::midnight()))
     /// .with_zone_variant(ZoneVariant::standard());
-=======
-    /// // Time zone info for America/Sao_Paulo in the summer
-    /// let zone = TimeZoneInfo {
-    ///     time_zone_id: TimeZoneBcp47Id(tinystr!(8, "brsao")),
-    ///     offset: Some(UtcOffset::from_eighths_of_hour(-3 * 8)),
-    ///     zone_variant: Some(ZoneVariant::standard()),
-    ///     local_time: Some((Date::try_new_iso(2022, 8, 29).unwrap(), Time::midnight())),
-    /// };
->>>>>>> 058bf81f
     ///
     /// assert_try_writeable_eq!(
     ///     fmt.format(&zone),
@@ -2591,7 +2545,6 @@
     /// )
     /// .unwrap();
     ///
-<<<<<<< HEAD
     /// // Time zone info for America/Sao_Paulo in the winter
     /// let zone = TimeZoneInfo::from_id_and_offset(
     ///     TimeZoneBcp47Id(tinystr!(8, "brsao")),
@@ -2599,15 +2552,6 @@
     /// )
     /// .with_local_time((Date::try_new_iso_date(2022, 1, 29).unwrap(), Time::midnight()))
     /// .with_zone_variant(ZoneVariant::standard());
-=======
-    /// // Time zone info for America/Sao_Paulo in the summer
-    /// let zone = TimeZoneInfo {
-    ///     time_zone_id: TimeZoneBcp47Id(tinystr!(8, "brsao")),
-    ///     offset: Some(UtcOffset::from_eighths_of_hour(-3 * 8)),
-    ///     zone_variant: Some(ZoneVariant::standard()),
-    ///     local_time: Some((Date::try_new_iso(2022, 8, 29).unwrap(), Time::midnight())),
-    /// };
->>>>>>> 058bf81f
     ///
     /// assert_try_writeable_eq!(
     ///     fmt.format(&zone),
