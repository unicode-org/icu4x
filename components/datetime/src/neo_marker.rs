// This file is part of ICU4X. For terms of use, please see the file
// called LICENSE at the top level of the ICU4X source tree
// (online at: https://github.com/unicode-org/icu4x/blob/main/LICENSE ).

//! Temporary module for neo formatter markers.
//!
//! # Examples
//!
//! ## Alignment
//!
//! By default, datetimes are formatted for a variable-width context. You can
//! give a hint that the strings will be displayed in a column-like context,
//! which will coerce numerics to be padded with zeros.
//!
//! ```
//! use icu::calendar::Date;
//! use icu::calendar::Gregorian;
//! use icu::datetime::neo::TypedNeoFormatter;
//! use icu::datetime::neo_marker::NeoYearMonthDayMarker;
//! use icu::datetime::neo_skeleton::Alignment;
//! use icu::datetime::neo_skeleton::NeoSkeletonLength;
//! use icu::locale::locale;
//! use writeable::assert_try_writeable_eq;
//!
//! let plain_formatter = TypedNeoFormatter::<Gregorian, _>::try_new(
//!     &locale!("en-US").into(),
//!     NeoYearMonthDayMarker::with_length(NeoSkeletonLength::Short),
//! )
//! .unwrap();
//!
//! let column_formatter = TypedNeoFormatter::<Gregorian, _>::try_new(
//!     &locale!("en-US").into(),
//!     NeoYearMonthDayMarker::with_length(NeoSkeletonLength::Short)
//!         .with_alignment(Alignment::Column),
//! )
//! .unwrap();
//!
//! // By default, en-US does not pad the month and day with zeros.
//! assert_try_writeable_eq!(
//!     plain_formatter
//!         .format(&Date::try_new_gregorian(2025, 1, 1).unwrap()),
//!     "1/1/25"
//! );
//!
//! // The column alignment option hints that they should be padded.
//! assert_try_writeable_eq!(
//!     column_formatter
//!         .format(&Date::try_new_gregorian(2025, 1, 1).unwrap()),
//!     "01/01/25"
//! );
//! ```
//!
//! ## Year Style
//!
//! The precision of the rendered year can be adjusted using the [`YearStyle`] option.
//!
//! ```
//! use icu::calendar::Date;
//! use icu::calendar::Gregorian;
//! use icu::datetime::neo::TypedNeoFormatter;
//! use icu::datetime::neo_marker::NeoYearMonthDayMarker;
//! use icu::datetime::neo_skeleton::NeoSkeletonLength;
//! use icu::datetime::neo_skeleton::YearStyle;
//! use icu::locale::locale;
//! use writeable::assert_try_writeable_eq;
//!
//! let formatter = TypedNeoFormatter::<Gregorian, _>::try_new(
//!     &locale!("en-US").into(),
//!     NeoYearMonthDayMarker::with_length(NeoSkeletonLength::Short)
//!         .with_year_style(YearStyle::Auto),
//! )
//! .unwrap();
//!
//! // Era displayed when needed for disambiguation,
//! // such as years before year 0 and small year numbers:
//! assert_try_writeable_eq!(
//!     formatter.format(&Date::try_new_gregorian(-1000, 1, 1).unwrap()),
//!     "1/1/1001 BC"
//! );
//! assert_try_writeable_eq!(
//!     formatter.format(&Date::try_new_gregorian(77, 1, 1).unwrap()),
//!     "1/1/77 AD"
//! );
//! // Era elided for modern years:
//! assert_try_writeable_eq!(
//!     formatter.format(&Date::try_new_gregorian(1900, 1, 1).unwrap()),
//!     "1/1/1900"
//! );
//! // Era and century both elided for nearby years:
//! assert_try_writeable_eq!(
//!     formatter.format(&Date::try_new_gregorian(2025, 1, 1).unwrap()),
//!     "1/1/25"
//! );
//!
//! let formatter = TypedNeoFormatter::<Gregorian, _>::try_new(
//!     &locale!("en-US").into(),
//!     NeoYearMonthDayMarker::with_length(NeoSkeletonLength::Short)
//!         .with_year_style(YearStyle::Full),
//! )
//! .unwrap();
//!
//! // Era still displayed in cases with ambiguity:
//! assert_try_writeable_eq!(
//!     formatter.format(&Date::try_new_gregorian(-1000, 1, 1).unwrap()),
//!     "1/1/1001 BC"
//! );
//! assert_try_writeable_eq!(
//!     formatter.format(&Date::try_new_gregorian(77, 1, 1).unwrap()),
//!     "1/1/77 AD"
//! );
//! // Era elided for modern years:
//! assert_try_writeable_eq!(
//!     formatter.format(&Date::try_new_gregorian(1900, 1, 1).unwrap()),
//!     "1/1/1900"
//! );
//! // But now we always get a full-precision year:
//! assert_try_writeable_eq!(
//!     formatter.format(&Date::try_new_gregorian(2025, 1, 1).unwrap()),
//!     "1/1/2025"
//! );
//!
//! let formatter = TypedNeoFormatter::<Gregorian, _>::try_new(
//!     &locale!("en-US").into(),
//!     NeoYearMonthDayMarker::with_length(NeoSkeletonLength::Short)
//!         .with_year_style(YearStyle::Always),
//! )
//! .unwrap();
//!
//! // Era still displayed in cases with ambiguity:
//! assert_try_writeable_eq!(
//!     formatter.format(&Date::try_new_gregorian(-1000, 1, 1).unwrap()),
//!     "1/1/1001 BC"
//! );
//! assert_try_writeable_eq!(
//!     formatter.format(&Date::try_new_gregorian(77, 1, 1).unwrap()),
//!     "1/1/77 AD"
//! );
//! // But now it is shown even on modern years:
//! assert_try_writeable_eq!(
//!     formatter.format(&Date::try_new_gregorian(1900, 1, 1).unwrap()),
//!     "1/1/1900 AD"
//! );
//! assert_try_writeable_eq!(
//!     formatter.format(&Date::try_new_gregorian(2025, 1, 1).unwrap()),
//!     "1/1/2025 AD"
//! );
//! ```
//!
//! ## Hour Cycle
//!
//! Hours can be switched between 12-hour and 24-hour time via the `u-hc` locale keyword.
//!
//! ```
//! use icu::calendar::Time;
//! use icu::datetime::neo::TypedNeoFormatter;
//! use icu::datetime::neo_marker::NeoHourMinuteMarker;
//! use icu::datetime::neo_skeleton::NeoSkeletonLength;
//! use icu::locale::locale;
//! use writeable::assert_try_writeable_eq;
//!
//! // By default, en-US uses 12-hour time and fr-FR uses 24-hour time,
//! // but we can set overrides.
//!
//! let formatter = TypedNeoFormatter::<(), _>::try_new(
//!     &locale!("en-US-u-hc-h12").into(),
//!     NeoHourMinuteMarker::with_length(NeoSkeletonLength::Short),
//! )
//! .unwrap();
//! assert_try_writeable_eq!(
//!     formatter.format(&Time::try_new(16, 12, 20, 0).unwrap()),
//!     "4:12 PM"
//! );
//!
//! let formatter = TypedNeoFormatter::<(), _>::try_new(
//!     &locale!("en-US-u-hc-h23").into(),
//!     NeoHourMinuteMarker::with_length(NeoSkeletonLength::Short),
//! )
//! .unwrap();
//! assert_try_writeable_eq!(
//!     formatter.format(&Time::try_new(16, 12, 20, 0).unwrap()),
//!     "16:12"
//! );
//!
//! let formatter = TypedNeoFormatter::<(), _>::try_new(
//!     &locale!("fr-FR-u-hc-h12").into(),
//!     NeoHourMinuteMarker::with_length(NeoSkeletonLength::Short),
//! )
//! .unwrap();
//! assert_try_writeable_eq!(
//!     formatter.format(&Time::try_new(16, 12, 20, 0).unwrap()),
//!     "4:12 PM"
//! );
//!
//! let formatter = TypedNeoFormatter::<(), _>::try_new(
//!     &locale!("fr-FR-u-hc-h23").into(),
//!     NeoHourMinuteMarker::with_length(NeoSkeletonLength::Short),
//! )
//! .unwrap();
//! assert_try_writeable_eq!(
//!     formatter.format(&Time::try_new(16, 12, 20, 0).unwrap()),
//!     "16:12"
//! );
//! ```
//!
//! Hour cycles `h11` and `h24` are supported, too:
//!
//! ```
//! use icu::calendar::Time;
//! use icu::datetime::neo::TypedNeoFormatter;
//! use icu::datetime::neo_marker::NeoHourMinuteMarker;
//! use icu::datetime::neo_skeleton::NeoSkeletonLength;
//! use icu::locale::locale;
//! use writeable::assert_try_writeable_eq;
//!
//! let formatter = TypedNeoFormatter::<(), _>::try_new(
//!     &locale!("und-u-hc-h11").into(),
//!     NeoHourMinuteMarker::with_length(NeoSkeletonLength::Short),
//! )
//! .unwrap();
//! assert_try_writeable_eq!(
//!     formatter.format(&Time::try_new(0, 0, 0, 0).unwrap()),
//!     "0:00 AM"
//! );
//!
//! let formatter = TypedNeoFormatter::<(), _>::try_new(
//!     &locale!("und-u-hc-h24").into(),
//!     NeoHourMinuteMarker::with_length(NeoSkeletonLength::Short),
//! )
//! .unwrap();
//! assert_try_writeable_eq!(
//!     formatter.format(&Time::try_new(0, 0, 0, 0).unwrap()),
//!     "24:00"
//! );
//! ```
//!
//! ## Fractional Second Digits
//!
//! Times can be displayed with a custom number of fractional digits from 0-9:
//!
//! ```
//! use icu::calendar::Gregorian;
//! use icu::calendar::Time;
//! use icu::datetime::neo::TypedNeoFormatter;
//! use icu::datetime::neo_marker::NeoHourMinuteSecondMarker;
//! use icu::datetime::neo_skeleton::FractionalSecondDigits;
//! use icu::datetime::neo_skeleton::NeoSkeletonLength;
//! use icu::locale::locale;
//! use writeable::assert_try_writeable_eq;
//!
//! let formatter = TypedNeoFormatter::<(), _>::try_new(
//!     &locale!("en-US").into(),
//!     NeoHourMinuteSecondMarker::with_length(NeoSkeletonLength::Short)
//!         .with_fractional_second_digits(FractionalSecondDigits::F2),
//! )
//! .unwrap();
//!
//! assert_try_writeable_eq!(
//!     formatter.format(&Time::try_new(16, 12, 20, 543200000).unwrap()),
//!     "4:12:20.54 PM"
//! );
//! ```
//!
//! ## Time Zone Formatting
//!
//! Here, we configure a [`NeoFormatter`] to format with generic non-location short,
//! which falls back to the offset when unavailable (see [`NeoTimeZoneGenericMarker`]).
//!
//! ```
//! use icu::calendar::{Date, Time};
//! use icu::timezone::{TimeZoneInfo, UtcOffset, TimeZoneIdMapper, TimeZoneBcp47Id};
//! use icu::datetime::neo::TypedNeoFormatter;
//! use icu::datetime::neo_marker::NeoTimeZoneGenericMarker;
//! use icu::datetime::neo_skeleton::NeoSkeletonLength;
//! use icu::datetime::DateTimeWriteError;
//! use icu::locale::locale;
//! use tinystr::tinystr;
//! use writeable::assert_try_writeable_eq;
//!
//! // Set up the time zone. Note: the inputs here are
//! //   1. The offset
//! //   2. The IANA time zone ID
//! //   3. A date and time (for non-location name resolution)
//! //   4. Note: we do not need the zone variant because of `load_generic_*()`
//!
//! // Set up the time zone ID mapper
//! let mapper = TimeZoneIdMapper::new();
<<<<<<< HEAD
//! let datetime = DateTime::try_new_iso(2022, 8, 29, 0, 0, 0)
//!     .unwrap();
=======
>>>>>>> 835aacbf
//!
//! // Set up the formatter
//! let mut tzf = TypedNeoFormatter::<(), _>::try_new(
//!     &locale!("en").into(),
//!     NeoTimeZoneGenericMarker::with_length(NeoSkeletonLength::Short),
//! )
//! .unwrap();
//!
//! // "uschi" - has symbol data for generic_non_location_short
//! let time_zone = TimeZoneInfo {
//!     time_zone_id: mapper.as_borrowed().iana_to_bcp47("America/Chicago"),
//!     offset: Some(UtcOffset::from_eighths_of_hour(-6 * 8)),
//!     local_time: Some((Date::try_new_iso_date(2022, 8, 29).unwrap(), Time::midnight())),
//!     ..TimeZoneInfo::unknown()
//! };
//! assert_try_writeable_eq!(
//!     tzf.format(&time_zone),
//!     "CT"
//! );
//!
//! // "ushnl" - has time zone override symbol data for generic_non_location_short
//! let time_zone = TimeZoneInfo {
//!     time_zone_id: TimeZoneBcp47Id(tinystr!(8, "ushnl")),
//!     offset: Some(UtcOffset::from_eighths_of_hour(-10 * 8)),
//!     local_time: Some((Date::try_new_iso_date(2022, 8, 29).unwrap(), Time::midnight())),
//!     ..TimeZoneInfo::unknown()
//! };
//! assert_try_writeable_eq!(
//!     tzf.format(&time_zone),
//!     "HST"
//! );
//! ```

#[cfg(doc)]
use crate::neo::NeoFormatter;

use core::marker::PhantomData;

use crate::{
    format::neo::*,
    neo_skeleton::*,
    provider::{neo::*, time_zones::tz, *},
    scaffold::*,
};
use icu_calendar::{
    any_calendar::IntoAnyCalendar,
    types::{
        DayOfMonth, DayOfYearInfo, IsoHour, IsoMinute, IsoSecond, IsoWeekday, MonthInfo,
        NanoSecond, YearInfo,
    },
    AnyCalendar, AnyCalendarKind, AsCalendar, Calendar, Date, DateTime, Iso, Ref, Time,
};
use icu_provider::{marker::NeverMarker, prelude::*};
use icu_timezone::{CustomZonedDateTime, TimeZoneBcp47Id, TimeZoneInfo, UtcOffset, ZoneVariant};

/// A type that can be converted into a specific calendar system.
pub trait ConvertCalendar {
    /// The converted type. This can be the same as the receiver type.
    type Converted<'a>: Sized;
    /// Converts `self` to the specified [`AnyCalendar`].
    fn to_calendar<'a>(&self, calendar: &'a AnyCalendar) -> Self::Converted<'a>;
}

impl<C: IntoAnyCalendar, A: AsCalendar<Calendar = C>> ConvertCalendar for Date<A> {
    type Converted<'a> = Date<Ref<'a, AnyCalendar>>;
    #[inline]
    fn to_calendar<'a>(&self, calendar: &'a AnyCalendar) -> Self::Converted<'a> {
        self.to_any().to_calendar(Ref(calendar))
    }
}

impl ConvertCalendar for Time {
    type Converted<'a> = Time;
    #[inline]
    fn to_calendar<'a>(&self, _: &'a AnyCalendar) -> Self::Converted<'a> {
        *self
    }
}

impl<C: IntoAnyCalendar, A: AsCalendar<Calendar = C>> ConvertCalendar for DateTime<A> {
    type Converted<'a> = DateTime<Ref<'a, AnyCalendar>>;
    #[inline]
    fn to_calendar<'a>(&self, calendar: &'a AnyCalendar) -> Self::Converted<'a> {
        self.to_any().to_calendar(Ref(calendar))
    }
}

impl<C: IntoAnyCalendar, A: AsCalendar<Calendar = C>> ConvertCalendar for CustomZonedDateTime<A> {
    type Converted<'a> = CustomZonedDateTime<Ref<'a, AnyCalendar>>;
    #[inline]
    fn to_calendar<'a>(&self, calendar: &'a AnyCalendar) -> Self::Converted<'a> {
        let date = self.date.to_any().to_calendar(Ref(calendar));
        CustomZonedDateTime {
            date,
            time: self.time,
            zone: self.zone,
        }
    }
}

impl ConvertCalendar for TimeZoneInfo {
    type Converted<'a> = TimeZoneInfo;
    #[inline]
    fn to_calendar<'a>(&self, _: &'a AnyCalendar) -> Self::Converted<'a> {
        *self
    }
}

/// A type that might be compatible with a specific calendar system.
///
/// All formattable types should implement this trait.
pub trait IsAnyCalendarKind {
    /// Whether this type is compatible with the given calendar.
    ///
    /// Types that are agnostic to calendar systems should return `true`.
    fn is_any_calendar_kind(&self, any_calendar_kind: AnyCalendarKind) -> bool;
}

impl<C: Calendar, A: AsCalendar<Calendar = C>> IsAnyCalendarKind for Date<A> {
    fn is_any_calendar_kind(&self, any_calendar_kind: AnyCalendarKind) -> bool {
        self.calendar().any_calendar_kind() == Some(any_calendar_kind)
    }
}

impl IsAnyCalendarKind for Time {
    fn is_any_calendar_kind(&self, _: AnyCalendarKind) -> bool {
        true
    }
}

impl<C: Calendar, A: AsCalendar<Calendar = C>> IsAnyCalendarKind for DateTime<A> {
    fn is_any_calendar_kind(&self, any_calendar_kind: AnyCalendarKind) -> bool {
        self.date.calendar().any_calendar_kind() == Some(any_calendar_kind)
    }
}

impl<C: Calendar, A: AsCalendar<Calendar = C>> IsAnyCalendarKind for CustomZonedDateTime<A> {
    fn is_any_calendar_kind(&self, _: AnyCalendarKind) -> bool {
        true
    }
}

/// An input associated with a specific calendar.
pub trait IsInCalendar<C> {}

impl<C: Calendar, A: AsCalendar<Calendar = C>> IsInCalendar<C> for Date<A> {}

impl<C> IsInCalendar<C> for Time {}

impl<C: Calendar, A: AsCalendar<Calendar = C>> IsInCalendar<C> for DateTime<A> {}

impl<C: Calendar, A: AsCalendar<Calendar = C>> IsInCalendar<C> for CustomZonedDateTime<A> {}

impl<C> IsInCalendar<C> for TimeZoneInfo {}

/// A type that can return a certain field `T`.
pub trait GetField<T> {
    /// Returns the value of this trait's field `T`.
    fn get_field(&self) -> T;
}

/// Generates an impl of [`GetField`]
macro_rules! impl_get_field {
    ($(< $($generics0:tt),+ >)? $type:ident $(< $($generics1:tt),+ >)?, never) => {
        impl $(<$($generics0),+>)? GetField<()> for $type $(<$($generics1),+>)? {
            fn get_field(&self) {}
        }
    };
    ($(< $($generics0:tt),+ >)? $type:ident $(< $($generics1:tt),+ >)?, length, yes) => {
        impl $(<$($generics0),+>)? GetField<NeoSkeletonLength> for $type $(<$($generics1),+>)? {
            fn get_field(&self) -> NeoSkeletonLength {
                self.length
            }
        }
    };
    ($(< $($generics0:tt),+ >)? $type:ident $(< $($generics1:tt),+ >)?, alignment, yes) => {
        impl $(<$($generics0),+>)? GetField<Option<Alignment>> for $type $(<$($generics1),+>)? {
            fn get_field(&self) -> Option<Alignment> {
                self.alignment
            }
        }
    };
    ($(< $($generics0:tt),+ >)? $type:ident $(< $($generics1:tt),+ >)?, year_style, yes) => {
        impl $(<$($generics0),+>)? GetField<Option<YearStyle>> for $type $(<$($generics1),+>)? {
            fn get_field(&self) -> Option<YearStyle> {
                self.year_style
            }
        }
    };
    ($(< $($generics0:tt),+ >)? $type:ident $(< $($generics1:tt),+ >)?, fractional_second_digits, yes) => {
        impl $(<$($generics0),+>)? GetField<Option<FractionalSecondDigits>> for $type $(<$($generics1),+>)? {
            fn get_field(&self) -> Option<FractionalSecondDigits> {
                self.fractional_second_digits
            }
        }
    };
}

impl<T> GetField<T> for T
where
    T: Copy,
{
    #[inline]
    fn get_field(&self) -> T {
        *self
    }
}

impl<C: Calendar, A: AsCalendar<Calendar = C>> GetField<YearInfo> for Date<A> {
    #[inline]
    fn get_field(&self) -> YearInfo {
        self.year()
    }
}

impl<C: Calendar, A: AsCalendar<Calendar = C>> GetField<MonthInfo> for Date<A> {
    #[inline]
    fn get_field(&self) -> MonthInfo {
        self.month()
    }
}

impl<C: Calendar, A: AsCalendar<Calendar = C>> GetField<DayOfMonth> for Date<A> {
    #[inline]
    fn get_field(&self) -> DayOfMonth {
        self.day_of_month()
    }
}

impl<C: Calendar, A: AsCalendar<Calendar = C>> GetField<IsoWeekday> for Date<A> {
    #[inline]
    fn get_field(&self) -> IsoWeekday {
        self.day_of_week()
    }
}

impl<C: Calendar, A: AsCalendar<Calendar = C>> GetField<DayOfYearInfo> for Date<A> {
    #[inline]
    fn get_field(&self) -> DayOfYearInfo {
        self.day_of_year_info()
    }
}

impl<C: IntoAnyCalendar, A: AsCalendar<Calendar = C>> GetField<AnyCalendarKind> for Date<A> {
    #[inline]
    fn get_field(&self) -> AnyCalendarKind {
        self.calendar().kind()
    }
}

impl GetField<IsoHour> for Time {
    #[inline]
    fn get_field(&self) -> IsoHour {
        self.hour
    }
}

impl GetField<IsoMinute> for Time {
    #[inline]
    fn get_field(&self) -> IsoMinute {
        self.minute
    }
}

impl GetField<IsoSecond> for Time {
    #[inline]
    fn get_field(&self) -> IsoSecond {
        self.second
    }
}

impl GetField<NanoSecond> for Time {
    #[inline]
    fn get_field(&self) -> NanoSecond {
        self.nanosecond
    }
}

impl<C: Calendar, A: AsCalendar<Calendar = C>> GetField<YearInfo> for DateTime<A> {
    #[inline]
    fn get_field(&self) -> YearInfo {
        self.date.year()
    }
}

impl<C: Calendar, A: AsCalendar<Calendar = C>> GetField<MonthInfo> for DateTime<A> {
    #[inline]
    fn get_field(&self) -> MonthInfo {
        self.date.month()
    }
}

impl<C: Calendar, A: AsCalendar<Calendar = C>> GetField<DayOfMonth> for DateTime<A> {
    #[inline]
    fn get_field(&self) -> DayOfMonth {
        self.date.day_of_month()
    }
}

impl<C: Calendar, A: AsCalendar<Calendar = C>> GetField<IsoWeekday> for DateTime<A> {
    #[inline]
    fn get_field(&self) -> IsoWeekday {
        self.date.day_of_week()
    }
}

impl<C: Calendar, A: AsCalendar<Calendar = C>> GetField<DayOfYearInfo> for DateTime<A> {
    #[inline]
    fn get_field(&self) -> DayOfYearInfo {
        self.date.day_of_year_info()
    }
}

impl<C: IntoAnyCalendar, A: AsCalendar<Calendar = C>> GetField<AnyCalendarKind> for DateTime<A> {
    #[inline]
    fn get_field(&self) -> AnyCalendarKind {
        self.date.calendar().kind()
    }
}

impl<C: Calendar, A: AsCalendar<Calendar = C>> GetField<IsoHour> for DateTime<A> {
    #[inline]
    fn get_field(&self) -> IsoHour {
        self.time.hour
    }
}

impl<C: Calendar, A: AsCalendar<Calendar = C>> GetField<IsoMinute> for DateTime<A> {
    #[inline]
    fn get_field(&self) -> IsoMinute {
        self.time.minute
    }
}

impl<C: Calendar, A: AsCalendar<Calendar = C>> GetField<IsoSecond> for DateTime<A> {
    #[inline]
    fn get_field(&self) -> IsoSecond {
        self.time.second
    }
}

impl<C: Calendar, A: AsCalendar<Calendar = C>> GetField<NanoSecond> for DateTime<A> {
    #[inline]
    fn get_field(&self) -> NanoSecond {
        self.time.nanosecond
    }
}

impl<C: Calendar, A: AsCalendar<Calendar = C>> GetField<YearInfo> for CustomZonedDateTime<A> {
    #[inline]
    fn get_field(&self) -> YearInfo {
        self.date.year()
    }
}

impl<C: Calendar, A: AsCalendar<Calendar = C>> GetField<MonthInfo> for CustomZonedDateTime<A> {
    #[inline]
    fn get_field(&self) -> MonthInfo {
        self.date.month()
    }
}

impl<C: Calendar, A: AsCalendar<Calendar = C>> GetField<DayOfMonth> for CustomZonedDateTime<A> {
    #[inline]
    fn get_field(&self) -> DayOfMonth {
        self.date.day_of_month()
    }
}

impl<C: Calendar, A: AsCalendar<Calendar = C>> GetField<IsoWeekday> for CustomZonedDateTime<A> {
    #[inline]
    fn get_field(&self) -> IsoWeekday {
        self.date.day_of_week()
    }
}

impl<C: Calendar, A: AsCalendar<Calendar = C>> GetField<DayOfYearInfo> for CustomZonedDateTime<A> {
    #[inline]
    fn get_field(&self) -> DayOfYearInfo {
        self.date.day_of_year_info()
    }
}

impl<C: IntoAnyCalendar, A: AsCalendar<Calendar = C>> GetField<AnyCalendarKind>
    for CustomZonedDateTime<A>
{
    #[inline]
    fn get_field(&self) -> AnyCalendarKind {
        self.date.calendar().kind()
    }
}

impl<C: Calendar, A: AsCalendar<Calendar = C>> GetField<IsoHour> for CustomZonedDateTime<A> {
    #[inline]
    fn get_field(&self) -> IsoHour {
        self.time.hour
    }
}

impl<C: Calendar, A: AsCalendar<Calendar = C>> GetField<IsoMinute> for CustomZonedDateTime<A> {
    #[inline]
    fn get_field(&self) -> IsoMinute {
        self.time.minute
    }
}

impl<C: Calendar, A: AsCalendar<Calendar = C>> GetField<IsoSecond> for CustomZonedDateTime<A> {
    #[inline]
    fn get_field(&self) -> IsoSecond {
        self.time.second
    }
}

impl<C: Calendar, A: AsCalendar<Calendar = C>> GetField<NanoSecond> for CustomZonedDateTime<A> {
    #[inline]
    fn get_field(&self) -> NanoSecond {
        self.time.nanosecond
    }
}

impl<C: Calendar, A: AsCalendar<Calendar = C>> GetField<TimeZoneBcp47Id>
    for CustomZonedDateTime<A>
{
    #[inline]
    fn get_field(&self) -> TimeZoneBcp47Id {
        self.zone.time_zone_id
    }
}

impl<C: Calendar, A: AsCalendar<Calendar = C>> GetField<Option<UtcOffset>>
    for CustomZonedDateTime<A>
{
    #[inline]
    fn get_field(&self) -> Option<UtcOffset> {
        self.zone.offset
    }
}

impl<C: Calendar, A: AsCalendar<Calendar = C>> GetField<Option<ZoneVariant>>
    for CustomZonedDateTime<A>
{
    #[inline]
    fn get_field(&self) -> Option<ZoneVariant> {
        self.zone.zone_variant
    }
}

impl<C: Calendar, A: AsCalendar<Calendar = C>> GetField<Option<(Date<Iso>, Time)>>
    for CustomZonedDateTime<A>
{
    #[inline]
    fn get_field(&self) -> Option<(Date<Iso>, Time)> {
        self.zone.local_time
    }
}

impl GetField<TimeZoneBcp47Id> for TimeZoneInfo {
    #[inline]
    fn get_field(&self) -> TimeZoneBcp47Id {
        self.time_zone_id
    }
}

impl GetField<Option<UtcOffset>> for TimeZoneInfo {
    #[inline]
    fn get_field(&self) -> Option<UtcOffset> {
        self.offset
    }
}

impl GetField<Option<ZoneVariant>> for TimeZoneInfo {
    #[inline]
    fn get_field(&self) -> Option<ZoneVariant> {
        self.zone_variant
    }
}

impl GetField<Option<(Date<Iso>, Time)>> for TimeZoneInfo {
    #[inline]
    fn get_field(&self) -> Option<(Date<Iso>, Time)> {
        self.local_time
    }
}

impl<C: Calendar, A: AsCalendar<Calendar = C>> GetField<()> for Date<A> {
    #[inline]
    fn get_field(&self) {}
}

impl GetField<()> for Time {
    #[inline]
    fn get_field(&self) {}
}

impl<C: Calendar, A: AsCalendar<Calendar = C>> GetField<()> for DateTime<A> {
    #[inline]
    fn get_field(&self) {}
}

impl<C: Calendar, A: AsCalendar<Calendar = C>> GetField<()> for CustomZonedDateTime<A> {
    #[inline]
    fn get_field(&self) {}
}

impl GetField<()> for TimeZoneInfo {
    #[inline]
    fn get_field(&self) {}
}

/// A trait associating [`NeoComponents`].
pub trait HasConstComponents {
    /// The associated components.
    const COMPONENTS: NeoComponents;
}

/// A trait associating [`NeoDateComponents`].
pub trait HasConstDateComponents {
    /// The associated components.
    const COMPONENTS: NeoDateComponents;
}

/// A trait associating [`NeoTimeComponents`].
pub trait HasConstTimeComponents {
    /// The associated components.
    const COMPONENTS: NeoTimeComponents;
}

/// A trait associating [`NeoTimeZoneStyle`].
pub trait HasConstZoneComponent {
    /// The associated component.
    const COMPONENT: NeoTimeZoneStyle;
}

// TODO: Add WeekCalculator and FixedDecimalFormatter optional bindings here

/// A trait associating types for date formatting in any calendar
/// (input types only).
pub trait DateInputMarkers: UnstableSealed {
    /// Marker for resolving the year input field.
    type YearInput: IntoOption<YearInfo>;
    /// Marker for resolving the month input field.
    type MonthInput: IntoOption<MonthInfo>;
    /// Marker for resolving the day-of-month input field.
    type DayOfMonthInput: IntoOption<DayOfMonth>;
    /// Marker for resolving the day-of-week input field.
    type DayOfWeekInput: IntoOption<IsoWeekday>;
    /// Marker for resolving the any-calendar-kind input field.
    type AnyCalendarKindInput: IntoOption<AnyCalendarKind>;
}

/// A trait associating types for date formatting in a specific calendar
/// (data markers only).
pub trait TypedDateDataMarkers<C>: UnstableSealed {
    /// Marker for loading date skeleton patterns.
    type DateSkeletonPatternsV1Marker: DataMarker<DataStruct = PackedPatternsV1<'static>>;
    /// Marker for loading year names.
    type YearNamesV1Marker: DataMarker<DataStruct = YearNamesV1<'static>>;
    /// Marker for loading month names.
    type MonthNamesV1Marker: DataMarker<DataStruct = MonthNamesV1<'static>>;
    /// Marker for loading weekday names.
    type WeekdayNamesV1Marker: DataMarker<DataStruct = LinearNamesV1<'static>>;
}

/// A trait associating types for date formatting in any calendar
/// (data markers only).
pub trait DateDataMarkers: UnstableSealed {
    /// Cross-calendar data markers for date skeleta.
    type Skel: CalMarkers<ErasedPackedPatterns>;
    /// Cross-calendar data markers for year names.
    type Year: CalMarkers<YearNamesV1Marker>;
    /// Cross-calendar data markers for month names.
    type Month: CalMarkers<MonthNamesV1Marker>;
    /// Marker for loading weekday names.
    type WeekdayNamesV1Marker: DataMarker<DataStruct = LinearNamesV1<'static>>;
}

/// A trait associating types for time formatting
/// (input types and data markers).
pub trait TimeMarkers: UnstableSealed {
    /// Marker for resolving the day-of-month input field.
    type HourInput: IntoOption<IsoHour>;
    /// Marker for resolving the day-of-week input field.
    type MinuteInput: IntoOption<IsoMinute>;
    /// Marker for resolving the day-of-year input field.
    type SecondInput: IntoOption<IsoSecond>;
    /// Marker for resolving the any-calendar-kind input field.
    type NanoSecondInput: IntoOption<NanoSecond>;
    /// Marker for loading time skeleton patterns.
    type TimeSkeletonPatternsV1Marker: DataMarker<DataStruct = PackedPatternsV1<'static>>;
    /// Marker for loading day period names.
    type DayPeriodNamesV1Marker: DataMarker<DataStruct = LinearNamesV1<'static>>;
}

/// A trait associating types for time zone formatting
/// (input types and data markers).
pub trait ZoneMarkers: UnstableSealed {
    /// Marker for resolving the time zone id input field.
    type TimeZoneIdInput: IntoOption<TimeZoneBcp47Id>;
    /// Marker for resolving the time zone offset input field.
    type TimeZoneOffsetInput: IntoOption<UtcOffset>;
    /// Marker for resolving the time zone variant input field.
    type TimeZoneVariantInput: IntoOption<ZoneVariant>;
    /// Marker for resolving the time zone non-location display names, which depend on the datetime.
    type TimeZoneLocalTimeInput: IntoOption<(Date<Iso>, Time)>;
    /// Marker for loading core time zone data.
    type EssentialsV1Marker: DataMarker<DataStruct = tz::EssentialsV1<'static>>;
    /// Marker for loading location names for time zone formatting
    type LocationsV1Marker: DataMarker<DataStruct = tz::LocationsV1<'static>>;
    /// Marker for loading generic long time zone names.
    type GenericLongV1Marker: DataMarker<DataStruct = tz::MzGenericV1<'static>>;
    /// Marker for loading generic short time zone names.
    type GenericShortV1Marker: DataMarker<DataStruct = tz::MzGenericV1<'static>>;
    /// Marker for loading specific long time zone names.
    type SpecificLongV1Marker: DataMarker<DataStruct = tz::MzSpecificV1<'static>>;
    /// Marker for loading generic short time zone names.
    type SpecificShortV1Marker: DataMarker<DataStruct = tz::MzSpecificV1<'static>>;
    /// Marker for loading metazone periods.
    type MetazonePeriodV1Marker: DataMarker<DataStruct = tz::MzPeriodV1<'static>>;
}

/// A trait associating constants and types implementing various other traits
/// required for datetime formatting.
pub trait DateTimeMarkers: UnstableSealed + DateTimeNamesMarker {
    /// Associated types for date formatting.
    ///
    /// Should implement [`DateDataMarkers`], [`TypedDateDataMarkers`], and [`DateInputMarkers`].
    type D;
    /// Associated types for time formatting.
    ///
    /// Should implement [`TimeMarkers`].
    type T;
    /// Associated types for time zone formatting.
    ///
    /// Should implement [`ZoneMarkers`].
    type Z;
    /// Type of the length option in the constructor.
    type LengthOption: IntoOption<NeoSkeletonLength>;
    /// Type of the alignment option in the constructor.
    type AlignmentOption: IntoOption<Alignment>;
    /// Type of the year style option in the constructor.
    type YearStyleOption: IntoOption<YearStyle>;
    /// Type of the fractional seconds display option in the constructor.
    type FractionalSecondDigitsOption: IntoOption<FractionalSecondDigits>;
    /// Marker for loading the date/time glue pattern.
    type GluePatternV1Marker: DataMarker<DataStruct = GluePatternV1<'static>>;
}

/// Trait to consolidate input markers.
pub trait AllInputMarkers<R: DateTimeMarkers>:
    GetField<<R::D as DateInputMarkers>::YearInput>
    + GetField<<R::D as DateInputMarkers>::MonthInput>
    + GetField<<R::D as DateInputMarkers>::DayOfMonthInput>
    + GetField<<R::D as DateInputMarkers>::DayOfWeekInput>
    + GetField<<R::D as DateInputMarkers>::AnyCalendarKindInput>
    + GetField<<R::T as TimeMarkers>::HourInput>
    + GetField<<R::T as TimeMarkers>::MinuteInput>
    + GetField<<R::T as TimeMarkers>::SecondInput>
    + GetField<<R::T as TimeMarkers>::NanoSecondInput>
    + GetField<<R::Z as ZoneMarkers>::TimeZoneIdInput>
    + GetField<<R::Z as ZoneMarkers>::TimeZoneOffsetInput>
    + GetField<<R::Z as ZoneMarkers>::TimeZoneVariantInput>
    + GetField<<R::Z as ZoneMarkers>::TimeZoneLocalTimeInput>
where
    R::D: DateInputMarkers,
    R::T: TimeMarkers,
    R::Z: ZoneMarkers,
{
}

impl<T, R> AllInputMarkers<R> for T
where
    R: DateTimeMarkers,
    R::D: DateInputMarkers,
    R::T: TimeMarkers,
    R::Z: ZoneMarkers,
    T: GetField<<R::D as DateInputMarkers>::YearInput>
        + GetField<<R::D as DateInputMarkers>::MonthInput>
        + GetField<<R::D as DateInputMarkers>::DayOfMonthInput>
        + GetField<<R::D as DateInputMarkers>::DayOfWeekInput>
        + GetField<<R::D as DateInputMarkers>::AnyCalendarKindInput>
        + GetField<<R::T as TimeMarkers>::HourInput>
        + GetField<<R::T as TimeMarkers>::MinuteInput>
        + GetField<<R::T as TimeMarkers>::SecondInput>
        + GetField<<R::T as TimeMarkers>::NanoSecondInput>
        + GetField<<R::Z as ZoneMarkers>::TimeZoneIdInput>
        + GetField<<R::Z as ZoneMarkers>::TimeZoneOffsetInput>
        + GetField<<R::Z as ZoneMarkers>::TimeZoneVariantInput>
        + GetField<<R::Z as ZoneMarkers>::TimeZoneLocalTimeInput>,
{
}

/// A struct implementing traits for never loading data.
#[derive(Debug)]
#[allow(clippy::exhaustive_enums)] // empty marker enum
pub enum NeoNeverMarker {}

impl UnstableSealed for NeoNeverMarker {}

impl DateInputMarkers for NeoNeverMarker {
    type YearInput = ();
    type MonthInput = ();
    type DayOfMonthInput = ();
    type DayOfWeekInput = ();
    type AnyCalendarKindInput = ();
}

impl<C> TypedDateDataMarkers<C> for NeoNeverMarker {
    type DateSkeletonPatternsV1Marker = NeverMarker<PackedPatternsV1<'static>>;
    type YearNamesV1Marker = NeverMarker<YearNamesV1<'static>>;
    type MonthNamesV1Marker = NeverMarker<MonthNamesV1<'static>>;
    type WeekdayNamesV1Marker = NeverMarker<LinearNamesV1<'static>>;
}

impl DateDataMarkers for NeoNeverMarker {
    type Skel = NoDataCalMarkers;
    type Year = NoDataCalMarkers;
    type Month = NoDataCalMarkers;
    type WeekdayNamesV1Marker = NeverMarker<LinearNamesV1<'static>>;
}

impl TimeMarkers for NeoNeverMarker {
    type HourInput = ();
    type MinuteInput = ();
    type SecondInput = ();
    type NanoSecondInput = ();
    type TimeSkeletonPatternsV1Marker = NeverMarker<PackedPatternsV1<'static>>;
    type DayPeriodNamesV1Marker = NeverMarker<LinearNamesV1<'static>>;
}

impl ZoneMarkers for NeoNeverMarker {
    type TimeZoneIdInput = ();
    type TimeZoneOffsetInput = ();
    type TimeZoneVariantInput = ();
    type TimeZoneLocalTimeInput = ();
    type EssentialsV1Marker = NeverMarker<tz::EssentialsV1<'static>>;
    type LocationsV1Marker = NeverMarker<tz::LocationsV1<'static>>;
    type GenericLongV1Marker = NeverMarker<tz::MzGenericV1<'static>>;
    type GenericShortV1Marker = NeverMarker<tz::MzGenericV1<'static>>;
    type SpecificLongV1Marker = NeverMarker<tz::MzSpecificV1<'static>>;
    type SpecificShortV1Marker = NeverMarker<tz::MzSpecificV1<'static>>;
    type MetazonePeriodV1Marker = NeverMarker<tz::MzPeriodV1<'static>>;
}

/// A struct that supports formatting both a date and a time.
///
/// It should be composed from types implementing [`HasConstDateComponents`]
/// and [`HasConstTimeComponents`].
#[derive(Debug)]
pub struct DateTimeCombo<D, T, Z> {
    _d: PhantomData<D>,
    _t: PhantomData<T>,
    _z: PhantomData<Z>,
    /// Desired formatting length.
    pub length: NeoSkeletonLength,
    /// Alignment option.
    pub alignment: Option<Alignment>,
    /// Era display option.
    pub year_style: Option<YearStyle>,
    /// Fractional second digits option.
    pub fractional_second_digits: Option<FractionalSecondDigits>,
}

impl<D, T, Z> UnstableSealed for DateTimeCombo<D, T, Z> {}

impl<D, T, Z> DateTimeCombo<D, T, Z> {
    /// Creates a date/time/zone skeleton with the given formatting length.
    pub fn with_length(length: NeoSkeletonLength) -> Self {
        Self {
            _d: PhantomData,
            _t: PhantomData,
            _z: PhantomData,
            length,
            alignment: None,
            year_style: None,
            fractional_second_digits: None,
        }
    }
}

impl_get_field!(<D, T, Z> DateTimeCombo<D, T, Z>, never);
impl_get_field!(<D, T, Z> DateTimeCombo<D, T, Z>, length, yes);
impl_get_field!(<D, T, Z> DateTimeCombo<D, T, Z>, alignment, yes);
impl_get_field!(<D, T, Z> DateTimeCombo<D, T, Z>, year_style, yes);
impl_get_field!(<D, T, Z> DateTimeCombo<D, T, Z>, fractional_second_digits, yes);

impl<D> DateTimeNamesMarker for DateTimeCombo<D, NeoNeverMarker, NeoNeverMarker>
where
    D: DateTimeNamesMarker,
{
    type YearNames = D::YearNames;
    type MonthNames = D::MonthNames;
    type WeekdayNames = D::WeekdayNames;
    type DayPeriodNames = NeverMarker<()>;
    type ZoneEssentials = NeverMarker<()>;
    type ZoneLocations = NeverMarker<()>;
    type ZoneGenericLong = NeverMarker<()>;
    type ZoneGenericShort = NeverMarker<()>;
    type ZoneSpecificLong = NeverMarker<()>;
    type ZoneSpecificShort = NeverMarker<()>;
    type MetazoneLookup = NeverMarker<()>;
}

impl<D> HasConstComponents for DateTimeCombo<D, NeoNeverMarker, NeoNeverMarker>
where
    D: HasConstDateComponents,
{
    const COMPONENTS: NeoComponents = NeoComponents::Date(D::COMPONENTS);
}

impl<D> DateTimeMarkers for DateTimeCombo<D, NeoNeverMarker, NeoNeverMarker>
where
    D: DateTimeMarkers,
{
    type D = D;
    type T = NeoNeverMarker;
    type Z = NeoNeverMarker;
    type LengthOption = NeoSkeletonLength; // always needed for date
    type AlignmentOption = D::AlignmentOption;
    type YearStyleOption = D::YearStyleOption;
    type FractionalSecondDigitsOption = ();
    type GluePatternV1Marker = NeverMarker<GluePatternV1<'static>>;
}

impl<T> DateTimeNamesMarker for DateTimeCombo<NeoNeverMarker, T, NeoNeverMarker>
where
    T: DateTimeNamesMarker,
{
    type YearNames = NeverMarker<()>;
    type MonthNames = NeverMarker<()>;
    type WeekdayNames = NeverMarker<()>;
    type DayPeriodNames = T::DayPeriodNames;
    type ZoneEssentials = NeverMarker<()>;
    type ZoneLocations = NeverMarker<()>;
    type ZoneGenericLong = NeverMarker<()>;
    type ZoneGenericShort = NeverMarker<()>;
    type ZoneSpecificLong = NeverMarker<()>;
    type ZoneSpecificShort = NeverMarker<()>;
    type MetazoneLookup = NeverMarker<()>;
}

impl<T> HasConstComponents for DateTimeCombo<NeoNeverMarker, T, NeoNeverMarker>
where
    T: HasConstTimeComponents,
{
    const COMPONENTS: NeoComponents = NeoComponents::Time(T::COMPONENTS);
}

impl<T> DateTimeMarkers for DateTimeCombo<NeoNeverMarker, T, NeoNeverMarker>
where
    T: DateTimeMarkers,
{
    type D = NeoNeverMarker;
    type T = T;
    type Z = NeoNeverMarker;
    type LengthOption = NeoSkeletonLength; // always needed for time
    type AlignmentOption = Option<Alignment>; // always needed for time
    type YearStyleOption = (); // no year in a time-only format
    type FractionalSecondDigitsOption = T::FractionalSecondDigitsOption;
    type GluePatternV1Marker = NeverMarker<GluePatternV1<'static>>;
}

impl<Z> DateTimeNamesMarker for DateTimeCombo<NeoNeverMarker, NeoNeverMarker, Z>
where
    Z: DateTimeNamesMarker,
{
    type YearNames = NeverMarker<()>;
    type MonthNames = NeverMarker<()>;
    type WeekdayNames = NeverMarker<()>;
    type DayPeriodNames = NeverMarker<()>;
    type ZoneEssentials = Z::ZoneEssentials;
    type ZoneLocations = Z::ZoneLocations;
    type ZoneGenericLong = Z::ZoneGenericLong;
    type ZoneGenericShort = Z::ZoneGenericShort;
    type ZoneSpecificLong = Z::ZoneSpecificLong;
    type ZoneSpecificShort = Z::ZoneSpecificShort;
    type MetazoneLookup = Z::MetazoneLookup;
}

impl<Z> HasConstComponents for DateTimeCombo<NeoNeverMarker, NeoNeverMarker, Z>
where
    Z: HasConstZoneComponent,
{
    const COMPONENTS: NeoComponents = NeoComponents::Zone(Z::COMPONENT);
}

impl<Z> DateTimeMarkers for DateTimeCombo<NeoNeverMarker, NeoNeverMarker, Z>
where
    Z: DateTimeMarkers,
{
    type D = NeoNeverMarker;
    type T = NeoNeverMarker;
    type Z = Z;
    type LengthOption = Z::LengthOption; // no date or time: inherit from zone
    type AlignmentOption = Z::AlignmentOption; // no date or time: inherit from zone
    type YearStyleOption = (); // no year in a zone-only format
    type FractionalSecondDigitsOption = ();
    type GluePatternV1Marker = GluePatternV1Marker;
}

impl<D, T> DateTimeNamesMarker for DateTimeCombo<D, T, NeoNeverMarker>
where
    D: DateTimeNamesMarker,
    T: DateTimeNamesMarker,
{
    type YearNames = D::YearNames;
    type MonthNames = D::MonthNames;
    type WeekdayNames = D::WeekdayNames;
    type DayPeriodNames = T::DayPeriodNames;
    type ZoneEssentials = NeverMarker<()>;
    type ZoneLocations = NeverMarker<()>;
    type ZoneGenericLong = NeverMarker<()>;
    type ZoneGenericShort = NeverMarker<()>;
    type ZoneSpecificLong = NeverMarker<()>;
    type ZoneSpecificShort = NeverMarker<()>;
    type MetazoneLookup = NeverMarker<()>;
}

impl<D, T> HasConstComponents for DateTimeCombo<D, T, NeoNeverMarker>
where
    D: HasConstDateComponents,
    T: HasConstTimeComponents,
{
    const COMPONENTS: NeoComponents = NeoComponents::DateTime(D::COMPONENTS, T::COMPONENTS);
}

impl<D, T> DateTimeMarkers for DateTimeCombo<D, T, NeoNeverMarker>
where
    D: DateTimeMarkers,
    T: DateTimeMarkers,
{
    type D = D;
    type T = T;
    type Z = NeoNeverMarker;
    type LengthOption = NeoSkeletonLength; // always needed for date/time
    type AlignmentOption = Option<Alignment>; // always needed for date/time
    type YearStyleOption = D::YearStyleOption;
    type FractionalSecondDigitsOption = T::FractionalSecondDigitsOption;
    type GluePatternV1Marker = GluePatternV1Marker;
}

impl<D, T, Z> DateTimeNamesMarker for DateTimeCombo<D, T, Z>
where
    D: DateTimeNamesMarker,
    T: DateTimeNamesMarker,
    Z: DateTimeNamesMarker,
{
    type YearNames = D::YearNames;
    type MonthNames = D::MonthNames;
    type WeekdayNames = D::WeekdayNames;
    type DayPeriodNames = T::DayPeriodNames;
    type ZoneEssentials = Z::ZoneEssentials;
    type ZoneLocations = Z::ZoneLocations;
    type ZoneGenericLong = Z::ZoneGenericLong;
    type ZoneGenericShort = Z::ZoneGenericShort;
    type ZoneSpecificLong = Z::ZoneSpecificLong;
    type ZoneSpecificShort = Z::ZoneSpecificShort;
    type MetazoneLookup = Z::MetazoneLookup;
}

impl<D, T, Z> HasConstComponents for DateTimeCombo<D, T, Z>
where
    D: HasConstDateComponents,
    T: HasConstTimeComponents,
    Z: HasConstZoneComponent,
{
    const COMPONENTS: NeoComponents =
        NeoComponents::DateTimeZone(D::COMPONENTS, T::COMPONENTS, Z::COMPONENT);
}

impl<D, T, Z> DateTimeMarkers for DateTimeCombo<D, T, Z>
where
    D: DateTimeMarkers,
    T: DateTimeMarkers,
    Z: DateTimeMarkers,
{
    type D = D;
    type T = T;
    type Z = Z;
    type LengthOption = NeoSkeletonLength; // always needed for date/time
    type AlignmentOption = Option<Alignment>; // always needed for date/time
    type YearStyleOption = D::YearStyleOption;
    type FractionalSecondDigitsOption = T::FractionalSecondDigitsOption;
    type GluePatternV1Marker = GluePatternV1Marker;
}

// TODO: Fill in the missing DateTimeCombos, like DZ and TZ

macro_rules! datetime_marker_helper {
    (@years/typed, yes) => {
        C::YearNamesV1Marker
    };
    (@years/typed,) => {
        NeverMarker<YearNamesV1<'static>>
    };
    (@months/typed, yes) => {
        C::MonthNamesV1Marker
    };
    (@months/typed,) => {
        NeverMarker<MonthNamesV1<'static>>
    };
    (@dates/typed, yes) => {
        C::SkeletaV1Marker
    };
    (@dates/typed,) => {
        NeverMarker<PackedPatternsV1<'static>>
    };
    (@calmarkers, yes) => {
        FullDataCalMarkers
    };
    (@calmarkers,) => {
        NoDataCalMarkers
    };
    (@weekdays, yes) => {
        WeekdayNamesV1Marker
    };
    (@weekdays,) => {
        NeverMarker<LinearNamesV1<'static>>
    };
    (@dayperiods, yes) => {
        DayPeriodNamesV1Marker
    };
    (@dayperiods,) => {
        NeverMarker<LinearNamesV1<'static>>
    };
    (@times, yes) => {
        TimeNeoSkeletonPatternsV1Marker
    };
    (@times,) => {
        NeverMarker<ErasedPackedPatterns>
    };
    (@glue, yes) => {
        GluePatternV1Marker
    };
    (@glue,) => {
        NeverMarker<GluePatternV1<'static>>
    };
    (@option/length, yes) => {
        NeoSkeletonLength
    };
    (@option/length, Long) => {
        NeoSkeletonLength
    };
    (@option/length, Medium) => {
        NeoSkeletonLength
    };
    (@option/length, Short) => {
        NeoSkeletonLength
    };
    (@option/yearstyle, yes) => {
        Option<YearStyle>
    };
    (@option/alignment, yes) => {
        Option<Alignment>
    };
    (@option/fractionalsecondigits, yes) => {
        Option<FractionalSecondDigits>
    };
    (@option/$any:ident,) => {
        ()
    };
    (@input/year, yes) => {
        YearInfo
    };
    (@input/month, yes) => {
        MonthInfo
    };
    (@input/day_of_month, yes) => {
        DayOfMonth
    };
    (@input/day_of_week, yes) => {
        IsoWeekday
    };
    (@input/day_of_year, yes) => {
        DayOfYearInfo
    };
    (@input/any_calendar_kind, yes) => {
        AnyCalendarKind
    };
    (@input/hour, yes) => {
        IsoHour
    };
    (@input/minute, yes) => {
        IsoMinute
    };
    (@input/second, yes) => {
        IsoSecond
    };
    (@input/nanosecond, yes) => {
        NanoSecond
    };
    (@input/timezone/id, yes) => {
        TimeZoneBcp47Id
    };
    (@input/timezone/offset, yes) => {
        Option<UtcOffset>
    };
    (@input/timezone/variant, yes) => {
        Option<ZoneVariant>
    };
    (@input/timezone/local_time, yes) => {
        Option<(Date<Iso>, Time)>
    };
    (@input/$any:ident,) => {
        ()
    };
    (@data/zone/essentials, yes) => {
        tz::EssentialsV1Marker
    };
    (@data/zone/locations, yes) => {
        tz::LocationsV1Marker
    };
    (@data/zone/generic_long, yes) => {
        tz::MzGenericLongV1Marker
    };
    (@data/zone/generic_short, yes) => {
        tz::MzGenericShortV1Marker
    };
    (@data/zone/specific_long, yes) => {
        tz::MzSpecificLongV1Marker
    };
    (@data/zone/specific_short, yes) => {
        tz::MzSpecificShortV1Marker
    };
    (@data/zone/metazone_periods, yes) => {
        tz::MzPeriodV1Marker
    };
    (@data/zone/essentials,) => {
        NeverMarker<tz::EssentialsV1<'static>>
    };
    (@data/zone/locations,) => {
        NeverMarker<tz::LocationsV1<'static>>
    };
    (@data/zone/generic_long,) => {
        NeverMarker<tz::MzGenericV1<'static>>
    };
    (@data/zone/generic_short,) => {
        NeverMarker<tz::MzGenericV1<'static>>
    };
    (@data/zone/specific_long,) => {
        NeverMarker<tz::MzSpecificV1<'static>>
    };
    (@data/zone/specific_short,) => {
        NeverMarker<tz::MzSpecificV1<'static>>
    };
    (@data/zone/metazone_periods,) => {
        NeverMarker<tz::MzPeriodV1<'static>>
    };
    (@names/year, yes) => {
        YearNamesV1Marker
    };
    (@names/month, yes) => {
        MonthNamesV1Marker
    };
    (@names/weekday, yes) => {
        WeekdayNamesV1Marker
    };
    (@names/dayperiod, yes) => {
        DayPeriodNamesV1Marker
    };
    (@names/zone/essentials, yes) => {
        tz::EssentialsV1Marker
    };
    (@names/zone/locations, yes) => {
        tz::LocationsV1Marker
    };
    (@names/zone/generic_long, yes) => {
        tz::MzGenericLongV1Marker
    };
    (@names/zone/generic_short, yes) => {
        tz::MzGenericShortV1Marker
    };
    (@names/zone/specific_long, yes) => {
        tz::MzSpecificLongV1Marker
    };
    (@names/zone/specific_short, yes) => {
        tz::MzSpecificShortV1Marker
    };
    (@names/zone/metazone_periods, yes) => {
        tz::MzPeriodV1Marker
    };
    (@names/$any:ident,) => {
        NeverMarker<()>
    };
    (@names/$any:ident,) => {
        NeverMarker<()>
    };
    (@names/zone/$any:ident,) => {
        NeverMarker<()>
    };
    () => {
        unreachable!() // prevent bugs
    };
}

/// Maps the token `yes` to the given ident
macro_rules! yes_to {
    ($any:ident, yes) => {
        $any
    };
    () => {
        unreachable!() // prevent bugs
    };
}

/// Generates the options argument passed into the docs test constructor
macro_rules! length_option_helper {
    ($type:ty, $length:ident) => {
        concat!(
            stringify!($type),
            "::with_length(NeoSkeletonLength::",
            stringify!($length),
            ")"
        )
    };
}

macro_rules! impl_marker_with_options {
    (
        $(#[$attr:meta])*
        $type:ident,
        $(sample_length: $sample_length:ident,)?
        $(alignment: $alignment_yes:ident,)?
        $(year_style: $yearstyle_yes:ident,)?
        $(fractional_second_digits: $fractionalsecondigits_yes:ident,)?
    ) => {
        $(#[$attr])*
        #[derive(Debug)]
        #[non_exhaustive]
        pub struct $type {
            $(
                /// The desired length of the formatted string.
                ///
                /// See: [`NeoSkeletonLength`]
                pub length: datetime_marker_helper!(@option/length, $sample_length),
            )?
            $(
                /// Whether fields should be aligned for a column-like layout.
                ///
                /// See: [`Alignment`]
                pub alignment: datetime_marker_helper!(@option/alignment, $alignment_yes),
            )?
            $(
                /// When to display the era field in the formatted string.
                ///
                /// See: [`YearStyle`]
                pub year_style: datetime_marker_helper!(@option/yearstyle, $yearstyle_yes),
            )?
            $(
                /// How many fractional seconds to display.
                ///
                /// See: [`FractionalSecondDigits`]
                pub fractional_second_digits: datetime_marker_helper!(@option/fractionalsecondigits, $fractionalsecondigits_yes),
            )?
        }
        impl $type {
            #[doc = concat!("Creates a ", stringify!($type), " skeleton with the given formatting length.")]
            pub const fn with_length(length: NeoSkeletonLength) -> Self {
                Self {
                    length,
                    $(
                        alignment: yes_to!(None, $alignment_yes),
                    )?
                    $(
                        year_style: yes_to!(None, $yearstyle_yes),
                    )?
                    $(
                        fractional_second_digits: yes_to!(None, $fractionalsecondigits_yes),
                    )?
                }
            }
        }
        impl_get_field!($type, never);
        impl_get_field!($type, length, yes);
        $(
            impl_get_field!($type, alignment, $alignment_yes);
            impl $type {
                /// Sets the alignment option.
                pub const fn with_alignment(mut self, alignment: Alignment) -> Self {
                    self.alignment = Some(alignment);
                    self
                }
            }
        )?
        $(
            impl_get_field!($type, year_style, $yearstyle_yes);
            impl $type {
                /// Sets the year style option.
                pub const fn with_year_style(mut self, year_style: YearStyle) -> Self {
                    self.year_style = Some(year_style);
                    self
                }
            }
        )?
        $(
            impl_get_field!($type, fractional_second_digits, $fractionalsecondigits_yes);
            impl $type {
                /// Sets the fractional second digits option.
                pub const fn with_fractional_second_digits(mut self, digits: FractionalSecondDigits) -> Self {
                    self.fractional_second_digits = Some(digits);
                    self
                }
            }
        )?
    };
}

/// Internal helper macro used by [`impl_date_marker`] and [`impl_calendar_period_marker`]
macro_rules! impl_date_or_calendar_period_marker {
    (
        // The name of the type being created.
        $type:ident,
        // A plain language description of the field set for documentation.
        description = $description:literal,
        // Length of the sample string below.
        sample_length = $sample_length:ident,
        // A sample string. A docs test will be generated!
        sample = $sample:literal,
        // Whether years can occur.
        $(years = $years_yes:ident,)?
        // Whether months can occur.
        $(months = $months_yes:ident,)?
        // Whether weekdays can occur.
        $(weekdays = $weekdays_yes:ident,)?
        // Whether the input should contain years.
        $(input_year = $year_yes:ident,)?
        // Whether the input should contain months.
        $(input_month = $month_yes:ident,)?
        // Whether the input should contain the day of the month.
        $(input_day_of_month = $day_of_month_yes:ident,)?
        // Whether the input should contain the day of the week.
        $(input_day_of_week = $day_of_week_yes:ident,)?
        // Whether the input should contain the day of the year.
        $(input_day_of_year = $day_of_year_yes:ident,)?
        // Whether the input should declare its calendar kind.
        $(input_any_calendar_kind = $any_calendar_kind_yes:ident,)?
        // Whether the alignment option should be available.
        // According to UTS 35, it should be available with years, months, and days.
        $(option_alignment = $option_alignment_yes:ident,)?
    ) => {
        impl_marker_with_options!(
            #[doc = concat!("**“", $sample, "**” ⇒ ", $description)]
            ///
            /// # Examples
            ///
            /// In [`NeoFormatter`](crate::neo::NeoFormatter):
            ///
            /// ```
            /// use icu::calendar::Date;
            /// use icu::datetime::neo::NeoFormatter;
            #[doc = concat!("use icu::datetime::neo_marker::", stringify!($type), ";")]
            /// use icu::datetime::neo_skeleton::NeoSkeletonLength;
            /// use icu::locale::locale;
            /// use writeable::assert_try_writeable_eq;
            #[doc = concat!("let fmt = NeoFormatter::<", stringify!($type), ">::try_new(")]
            ///     &locale!("en").into(),
            #[doc = concat!("    ", length_option_helper!($type, $sample_length), ",")]
            /// )
            /// .unwrap();
            /// let dt = Date::try_new_iso(2024, 5, 17).unwrap();
            ///
            /// assert_try_writeable_eq!(
            ///     fmt.convert_and_format(&dt),
            #[doc = concat!("    \"", $sample, "\"")]
            /// );
            /// ```
            ///
            /// In [`TypedNeoFormatter`](crate::neo::TypedNeoFormatter):
            ///
            /// ```
            /// use icu::calendar::Date;
            /// use icu::calendar::Gregorian;
            /// use icu::datetime::neo::TypedNeoFormatter;
            #[doc = concat!("use icu::datetime::neo_marker::", stringify!($type), ";")]
            /// use icu::datetime::neo_skeleton::NeoSkeletonLength;
            /// use icu::locale::locale;
            /// use writeable::assert_try_writeable_eq;
            ///
            #[doc = concat!("let fmt = TypedNeoFormatter::<Gregorian, ", stringify!($type), ">::try_new(")]
            ///     &locale!("en").into(),
            #[doc = concat!("    ", length_option_helper!($type, $sample_length), ",")]
            /// )
            /// .unwrap();
            /// let dt = Date::try_new_gregorian(2024, 5, 17).unwrap();
            ///
            /// assert_try_writeable_eq!(
            ///     fmt.format(&dt),
            #[doc = concat!("    \"", $sample, "\"")]
            /// );
            /// ```
            $type,
            sample_length: $sample_length,
            $(alignment: $option_alignment_yes,)?
            $(year_style: $year_yes,)?
        );
        impl UnstableSealed for $type {}
        impl DateTimeNamesMarker for $type {
            type YearNames = datetime_marker_helper!(@names/year, $($years_yes)?);
            type MonthNames = datetime_marker_helper!(@names/month, $($months_yes)?);
            type WeekdayNames = datetime_marker_helper!(@names/weekday, $($weekdays_yes)?);
            type DayPeriodNames = datetime_marker_helper!(@names/dayperiod,);
            type ZoneEssentials = datetime_marker_helper!(@names/zone/essentials,);
            type ZoneLocations = datetime_marker_helper!(@names/zone/locations,);
            type ZoneGenericLong = datetime_marker_helper!(@names/zone/generic_long,);
            type ZoneGenericShort = datetime_marker_helper!(@names/zone/generic_short,);
            type ZoneSpecificLong = datetime_marker_helper!(@names/zone/specific_long,);
            type ZoneSpecificShort = datetime_marker_helper!(@names/zone/specific_short,);
            type MetazoneLookup = datetime_marker_helper!(@names/zone/metazone_periods,);
        }
        impl DateInputMarkers for $type {
            type YearInput = datetime_marker_helper!(@input/year, $($year_yes)?);
            type MonthInput = datetime_marker_helper!(@input/month, $($month_yes)?);
            type DayOfMonthInput = datetime_marker_helper!(@input/day_of_month, $($day_of_month_yes)?);
            type DayOfWeekInput = datetime_marker_helper!(@input/day_of_week, $($day_of_week_yes)?);
            type AnyCalendarKindInput = datetime_marker_helper!(@input/any_calendar_kind, $($any_calendar_kind_yes)?);
        }
        impl<C: CldrCalendar> TypedDateDataMarkers<C> for $type {
            type DateSkeletonPatternsV1Marker = datetime_marker_helper!(@dates/typed, yes);
            type YearNamesV1Marker = datetime_marker_helper!(@years/typed, $($years_yes)?);
            type MonthNamesV1Marker = datetime_marker_helper!(@months/typed, $($months_yes)?);
            type WeekdayNamesV1Marker = datetime_marker_helper!(@weekdays, $($weekdays_yes)?);
        }
        impl DateDataMarkers for $type {
            type Skel = datetime_marker_helper!(@calmarkers, yes);
            type Year = datetime_marker_helper!(@calmarkers, $($years_yes)?);
            type Month = datetime_marker_helper!(@calmarkers, $($months_yes)?);
            type WeekdayNamesV1Marker = datetime_marker_helper!(@weekdays, $($weekdays_yes)?);
        }
        impl DateTimeMarkers for $type {
            type D = Self;
            type T = NeoNeverMarker;
            type Z = NeoNeverMarker;
            type LengthOption = datetime_marker_helper!(@option/length, $sample_length);
            type AlignmentOption = datetime_marker_helper!(@option/alignment, $($months_yes)?);
            type YearStyleOption = datetime_marker_helper!(@option/yearstyle, $($year_yes)?);
            type FractionalSecondDigitsOption = datetime_marker_helper!(@option/fractionalsecondigits,);
            type GluePatternV1Marker = datetime_marker_helper!(@glue,);
        }
    };
}

/// Implements a field set of date fields.
///
/// Several arguments to this macro are required, and the rest are optional.
/// The optional arguments should be written as `key = yes,` if that parameter
/// should be included.
///
/// See [`impl_date_marker`].
macro_rules! impl_date_marker {
    (
        $type:ident,
        $components:expr,
        description = $description:literal,
        sample_length = $sample_length:ident,
        sample = $sample:literal,
        $(years = $years_yes:ident,)?
        $(months = $months_yes:ident,)?
        $(dates = $dates_yes:ident,)?
        $(weekdays = $weekdays_yes:ident,)?
        $(input_year = $year_yes:ident,)?
        $(input_month = $month_yes:ident,)?
        $(input_day_of_month = $day_of_month_yes:ident,)?
        $(input_day_of_week = $day_of_week_yes:ident,)?
        $(input_day_of_year = $day_of_year_yes:ident,)?
        $(input_any_calendar_kind = $any_calendar_kind_yes:ident,)?
        $(option_alignment = $option_alignment_yes:ident,)?
    ) => {
        impl_date_or_calendar_period_marker!(
            $type,
            description = $description,
            sample_length = $sample_length,
            sample = $sample,
            $(years = $years_yes,)?
            $(months = $months_yes,)?
            $(dates = $dates_yes,)?
            $(weekdays = $weekdays_yes,)?
            $(input_year = $year_yes,)?
            $(input_month = $month_yes,)?
            $(input_day_of_month = $day_of_month_yes,)?
            $(input_day_of_week = $day_of_week_yes,)?
            $(input_day_of_year = $day_of_year_yes,)?
            $(input_any_calendar_kind = $any_calendar_kind_yes,)?
            $(option_alignment = $option_alignment_yes,)?
        );
        impl HasConstDateComponents for $type {
            const COMPONENTS: NeoDateComponents = $components;
        }
        impl HasConstComponents for $type {
            const COMPONENTS: NeoComponents = NeoComponents::Date($components);
        }
    };
}

/// Implements a field set of calendar period fields.
///
/// Several arguments to this macro are required, and the rest are optional.
/// The optional arguments should be written as `key = yes,` if that parameter
/// should be included.
///
/// See [`impl_date_marker`].
macro_rules! impl_calendar_period_marker {
    (
        $type:ident,
        $components:expr,
        description = $description:literal,
        sample_length = $sample_length:ident,
        sample = $sample:literal,
        $(years = $years_yes:ident,)?
        $(months = $months_yes:ident,)?
        $(dates = $dates_yes:ident,)?
        $(input_year = $year_yes:ident,)?
        $(input_month = $month_yes:ident,)?
        $(input_any_calendar_kind = $any_calendar_kind_yes:ident,)?
        $(option_alignment = $option_alignment_yes:ident,)?
    ) => {
        impl_date_or_calendar_period_marker!(
            $type,
            description = $description,
            sample_length = $sample_length,
            sample = $sample,
            $(years = $years_yes,)?
            $(months = $months_yes,)?
            $(dates = $dates_yes,)?
            $(input_year = $year_yes,)?
            $(input_month = $month_yes,)?
            $(input_any_calendar_kind = $any_calendar_kind_yes,)?
            $(option_alignment = $option_alignment_yes,)?
        );
        impl HasConstComponents for $type {
            const COMPONENTS: NeoComponents = NeoComponents::CalendarPeriod($components);
        }
    };
}

/// Implements a field set of time fields.
///
/// Several arguments to this macro are required, and the rest are optional.
/// The optional arguments should be written as `key = yes,` if that parameter
/// should be included.
///
/// Documentation for each option is shown inline below.
macro_rules! impl_time_marker {
    (
        // The name of the type being created.
        $type:ident,
        // An expression for the field set.
        $components:expr,
        // A plain language description of the field set for documentation.
        description = $description:literal,
        // Length of the sample string below.
        sample_length = $sample_length:ident,
        // A sample string. A docs test will be generated!
        sample = $sample:literal,
        // Whether day periods can occur.
        $(dayperiods = $dayperiods_yes:ident,)?
        // Whether the input should include hours.
        $(input_hour = $hour_yes:ident,)?
        // Whether the input should contain minutes.
        $(input_minute = $minute_yes:ident,)?
        // Whether the input should contain seconds.
        $(input_second = $second_yes:ident,)?
        // Whether the input should contain fractional seconds.
        $(input_nanosecond = $nanosecond_yes:ident,)?
    ) => {
        impl_marker_with_options!(
            #[doc = concat!("**“", $sample, "**” ⇒ ", $description)]
            ///
            /// # Examples
            ///
            /// In [`NeoFormatter`](crate::neo::NeoFormatter):
            ///
            /// ```
            /// use icu::calendar::DateTime;
            /// use icu::datetime::neo::NeoFormatter;
            #[doc = concat!("use icu::datetime::neo_marker::", stringify!($type), ";")]
            /// use icu::datetime::neo_skeleton::NeoSkeletonLength;
            /// use icu::locale::locale;
            /// use writeable::assert_try_writeable_eq;
            ///
            #[doc = concat!("let fmt = NeoFormatter::<", stringify!($type), ">::try_new(")]
            ///     &locale!("en").into(),
            #[doc = concat!("    ", length_option_helper!($type, $sample_length), ",")]
            /// )
            /// .unwrap();
            /// let dt = DateTime::try_new_iso(2024, 5, 17, 15, 47, 50).unwrap();
            ///
            /// assert_try_writeable_eq!(
            ///     fmt.convert_and_format(&dt),
            #[doc = concat!("    \"", $sample, "\"")]
            /// );
            /// ```
            ///
            /// In [`TypedNeoFormatter`](crate::neo::TypedNeoFormatter):
            ///
            /// ```
            /// use icu::calendar::Time;
            /// use icu::calendar::Gregorian;
            /// use icu::datetime::neo::TypedNeoFormatter;
            #[doc = concat!("use icu::datetime::neo_marker::", stringify!($type), ";")]
            /// use icu::datetime::neo_skeleton::NeoSkeletonLength;
            /// use icu::locale::locale;
            /// use writeable::assert_try_writeable_eq;
            ///
            #[doc = concat!("let fmt = TypedNeoFormatter::<Gregorian, ", stringify!($type), ">::try_new(")]
            ///     &locale!("en").into(),
            #[doc = concat!("    ", length_option_helper!($type, $sample_length), ",")]
            /// )
            /// .unwrap();
            /// let dt = Time::try_new(15, 47, 50, 0).unwrap();
            ///
            /// assert_try_writeable_eq!(
            ///     fmt.format(&dt),
            #[doc = concat!("    \"", $sample, "\"")]
            /// );
            /// ```
            $type,
            sample_length: $sample_length,
            alignment: yes,
            $(fractional_second_digits: $nanosecond_yes,)?
        );
        impl UnstableSealed for $type {}
        impl DateTimeNamesMarker for $type {
            type YearNames = datetime_marker_helper!(@names/year,);
            type MonthNames = datetime_marker_helper!(@names/month,);
            type WeekdayNames = datetime_marker_helper!(@names/weekday,);
            type DayPeriodNames = datetime_marker_helper!(@names/dayperiod, $($dayperiods_yes)?);
            type ZoneEssentials = datetime_marker_helper!(@names/zone/essentials,);
            type ZoneLocations = datetime_marker_helper!(@names/zone/locations,);
            type ZoneGenericLong = datetime_marker_helper!(@names/zone/generic_long,);
            type ZoneGenericShort = datetime_marker_helper!(@names/zone/generic_short,);
            type ZoneSpecificLong = datetime_marker_helper!(@names/zone/specific_long,);
            type ZoneSpecificShort = datetime_marker_helper!(@names/zone/specific_short,);
            type MetazoneLookup = datetime_marker_helper!(@names/zone/metazone_periods,);
        }
        impl HasConstTimeComponents for $type {
            const COMPONENTS: NeoTimeComponents = $components;
        }
        impl TimeMarkers for $type {
            type DayPeriodNamesV1Marker = datetime_marker_helper!(@dayperiods, $($dayperiods_yes)?);
            type TimeSkeletonPatternsV1Marker = datetime_marker_helper!(@times, yes);
            type HourInput = datetime_marker_helper!(@input/hour, $($hour_yes)?);
            type MinuteInput = datetime_marker_helper!(@input/minute, $($minute_yes)?);
            type SecondInput = datetime_marker_helper!(@input/second, $($second_yes)?);
            type NanoSecondInput = datetime_marker_helper!(@input/nanosecond, $($nanosecond_yes)?);
        }
        impl DateTimeMarkers for $type {
            type D = NeoNeverMarker;
            type T = Self;
            type Z = NeoNeverMarker;
            type LengthOption = datetime_marker_helper!(@option/length, $sample_length);
            type AlignmentOption = datetime_marker_helper!(@option/alignment, yes);
            type YearStyleOption = datetime_marker_helper!(@option/yearstyle,);
            type FractionalSecondDigitsOption = datetime_marker_helper!(@option/fractionalsecondigits, $($nanosecond_yes)?);
            type GluePatternV1Marker = datetime_marker_helper!(@glue,);
        }
        impl HasConstComponents for $type {
            const COMPONENTS: NeoComponents = NeoComponents::Time($components);
        }
    };
}

/// Implements a field set of time zone fields.
///
/// Several arguments to this macro are required, and the rest are optional.
/// The optional arguments should be written as `key = yes,` if that parameter
/// should be included.
///
/// Documentation for each option is shown inline below.
macro_rules! impl_zone_marker {
    (
        $(#[$attr:meta])*
        // The name of the type being created.
        $type:ident,
        // An expression for the field set.
        $components:expr,
        // A plain language description of the field set for documentation.
        description = $description:literal,
        // Length of the sample string below.
        sample_length = $sample_length:ident,
        // A sample string. A docs test will be generated!
        sample = $sample:literal,
        // Whether zone-essentials should be loaded.
        $(zone_essentials = $zone_essentials_yes:ident,)?
        // Whether locations formats can occur.
        $(zone_locations = $zone_locations_yes:ident,)?
        // Whether generic long formats can occur.
        $(zone_generic_long = $zone_generic_long_yes:ident,)?
        // Whether generic short formats can occur.
        $(zone_generic_short = $zone_generic_short_yes:ident,)?
        // Whether specific long formats can occur.
        $(zone_specific_long = $zone_specific_long_yes:ident,)?
        // Whether specific short formats can occur.
        $(zone_specific_short = $zone_specific_short_yes:ident,)?
        // Whether metazone periods are needed
        $(metazone_periods = $metazone_periods_yes:ident,)?
    ) => {
        impl_marker_with_options!(
            #[doc = concat!("**“", $sample, "**” ⇒ ", $description)]
            ///
            /// # Examples
            ///
            /// In [`NeoFormatter`](crate::neo::NeoFormatter):
            ///
            /// ```
            /// use icu::calendar::{Date, Time};
            /// use icu::timezone::{TimeZoneBcp47Id, TimeZoneInfo, UtcOffset, ZoneVariant};
            /// use icu::datetime::neo::NeoFormatter;
            #[doc = concat!("use icu::datetime::neo_marker::", stringify!($type), ";")]
            /// use icu::datetime::neo_skeleton::NeoSkeletonLength;
            /// use icu::locale::locale;
            /// use tinystr::tinystr;
            /// use writeable::assert_try_writeable_eq;
            ///
            #[doc = concat!("let fmt = NeoFormatter::<", stringify!($type), ">::try_new(")]
            ///     &locale!("en").into(),
            #[doc = concat!("    ", length_option_helper!($type, $sample_length), ",")]
            /// )
            /// .unwrap();
            ///
            /// // Time zone info for America/Chicago in the summer
            /// let zone = TimeZoneInfo {
            ///     time_zone_id: TimeZoneBcp47Id(tinystr!(8, "uschi")),
            ///     offset: Some(UtcOffset::from_eighths_of_hour(-5 * 8)),
            ///     zone_variant: Some(ZoneVariant::daylight()),
            ///     local_time: Some((Date::try_new_iso_date(2022, 8, 29).unwrap(), Time::midnight())),
            /// };
            ///
            /// assert_try_writeable_eq!(
            ///     fmt.convert_and_format(&zone),
            #[doc = concat!("    \"", $sample, "\"")]
            /// );
            /// ```
            ///
            /// In [`TypedNeoFormatter`](crate::neo::TypedNeoFormatter):
            ///
            /// ```
            /// use icu::calendar::{Date, Time};
            /// use icu::timezone::{CustomZonedDateTime, TimeZoneBcp47Id, TimeZoneInfo, UtcOffset, ZoneVariant};
            /// use icu::calendar::Gregorian;
            /// use icu::datetime::neo::TypedNeoFormatter;
            #[doc = concat!("use icu::datetime::neo_marker::", stringify!($type), ";")]
            /// use icu::datetime::neo_skeleton::NeoSkeletonLength;
            /// use icu::locale::locale;
            /// use tinystr::tinystr;
            /// use writeable::assert_try_writeable_eq;
            ///
            #[doc = concat!("let fmt = TypedNeoFormatter::<Gregorian, ", stringify!($type), ">::try_new(")]
            ///     &locale!("en").into(),
            #[doc = concat!("    ", length_option_helper!($type, $sample_length), ",")]
            /// )
            /// .unwrap();
            ///
            /// // Time zone info for America/Chicago in the summer
            /// let zone = TimeZoneInfo {
            ///     time_zone_id: TimeZoneBcp47Id(tinystr!(8, "uschi")),
            ///     offset: Some(UtcOffset::from_eighths_of_hour(-5 * 8)),
            ///     zone_variant: Some(ZoneVariant::daylight()),
            ///     local_time: Some((Date::try_new_iso_date(2022, 8, 29).unwrap(), Time::midnight())),
            /// };
            ///
            /// assert_try_writeable_eq!(
            ///     fmt.format(&zone),
            #[doc = concat!("    \"", $sample, "\"")]
            /// );
            /// ```
            $(#[$attr])*
            $type,
            sample_length: $sample_length,
        );
        impl UnstableSealed for $type {}
        impl DateTimeNamesMarker for $type {
            type YearNames = datetime_marker_helper!(@names/year,);
            type MonthNames = datetime_marker_helper!(@names/month,);
            type WeekdayNames = datetime_marker_helper!(@names/weekday,);
            type DayPeriodNames = datetime_marker_helper!(@names/dayperiod,);
            type ZoneEssentials = datetime_marker_helper!(@names/zone/essentials, $($zone_essentials_yes)?);
            type ZoneLocations = datetime_marker_helper!(@names/zone/locations, $($zone_locations_yes)?);
            type ZoneGenericLong = datetime_marker_helper!(@names/zone/generic_long, $($zone_generic_long_yes)?);
            type ZoneGenericShort = datetime_marker_helper!(@names/zone/generic_short, $($zone_generic_short_yes)?);
            type ZoneSpecificLong = datetime_marker_helper!(@names/zone/specific_long, $($zone_specific_long_yes)?);
            type ZoneSpecificShort = datetime_marker_helper!(@names/zone/specific_short, $($zone_specific_short_yes)?);
            type MetazoneLookup = datetime_marker_helper!(@names/zone/metazone_periods, $($metazone_periods_yes)?);
        }
        impl HasConstZoneComponent for $type {
            const COMPONENT: NeoTimeZoneStyle = $components;
        }
        impl ZoneMarkers for $type {
            type TimeZoneIdInput = datetime_marker_helper!(@input/timezone/id, yes);
            type TimeZoneOffsetInput = datetime_marker_helper!(@input/timezone/offset, yes);
            type TimeZoneVariantInput = datetime_marker_helper!(@input/timezone/variant, yes);
            type TimeZoneLocalTimeInput = datetime_marker_helper!(@input/timezone/local_time, yes);
            type EssentialsV1Marker = datetime_marker_helper!(@data/zone/essentials, $($zone_essentials_yes)?);
            type LocationsV1Marker = datetime_marker_helper!(@data/zone/locations, $($zone_locations_yes)?);
            type GenericLongV1Marker = datetime_marker_helper!(@data/zone/generic_long, $($zone_generic_long_yes)?);
            type GenericShortV1Marker = datetime_marker_helper!(@data/zone/generic_short, $($zone_generic_short_yes)?);
            type SpecificLongV1Marker = datetime_marker_helper!(@data/zone/specific_long, $($zone_specific_long_yes)?);
            type SpecificShortV1Marker = datetime_marker_helper!(@data/zone/specific_short, $($zone_specific_short_yes)?);
            type MetazonePeriodV1Marker = datetime_marker_helper!(@data/zone/metazone_periods, $($metazone_periods_yes)?);
        }
        impl DateTimeMarkers for $type {
            type D = NeoNeverMarker;
            type T = NeoNeverMarker;
            type Z = Self;
            type LengthOption = datetime_marker_helper!(@option/length, yes);
            type AlignmentOption = datetime_marker_helper!(@option/alignment,);
            type YearStyleOption = datetime_marker_helper!(@option/yearstyle,);
            type FractionalSecondDigitsOption = datetime_marker_helper!(@option/fractionalsecondigits,);
            type GluePatternV1Marker = datetime_marker_helper!(@glue,);
        }
        impl HasConstComponents for $type {
            const COMPONENTS: NeoComponents = NeoComponents::Zone($components);
        }
    };
}

macro_rules! impl_datetime_marker {
    (
        $type:ident,
        description = $description:literal,
        sample_length = $sample_length:ident,
        sample = $sample:literal,
        date = $date:path,
        time = $time:path,
    ) => {
        #[doc = concat!("**“", $sample, "**” ⇒ ", $description)]
        ///
        /// # Examples
        ///
        /// In [`NeoFormatter`](crate::neo::NeoFormatter):
        ///
        /// ```
        /// use icu::calendar::DateTime;
        /// use icu::datetime::neo::NeoFormatter;
        #[doc = concat!("use icu::datetime::neo_marker::", stringify!($type), ";")]
        /// use icu::datetime::neo_skeleton::NeoSkeletonLength;
        /// use icu::locale::locale;
        /// use writeable::assert_try_writeable_eq;
        ///
        #[doc = concat!("let fmt = NeoFormatter::<", stringify!($type), ">::try_new(")]
        ///     &locale!("en").into(),
        #[doc = concat!("    ", length_option_helper!($type, $sample_length), ",")]
        /// )
        /// .unwrap();
        /// let dt = DateTime::try_new_iso(2024, 5, 17, 15, 47, 50).unwrap();
        ///
        /// assert_try_writeable_eq!(
        ///     fmt.convert_and_format(&dt),
        #[doc = concat!("    \"", $sample, "\"")]
        /// );
        /// ```
        ///
        /// In [`TypedNeoFormatter`](crate::neo::TypedNeoFormatter):
        ///
        /// ```
        /// use icu::calendar::DateTime;
        /// use icu::calendar::Gregorian;
        /// use icu::datetime::neo::TypedNeoFormatter;
        #[doc = concat!("use icu::datetime::neo_marker::", stringify!($type), ";")]
        /// use icu::datetime::neo_skeleton::NeoSkeletonLength;
        /// use icu::locale::locale;
        /// use writeable::assert_try_writeable_eq;
        ///
        #[doc = concat!("let fmt = TypedNeoFormatter::<Gregorian, ", stringify!($type), ">::try_new(")]
        ///     &locale!("en").into(),
        #[doc = concat!("    ", length_option_helper!($type, $sample_length), ",")]
        /// )
        /// .unwrap();
        /// let dt = DateTime::try_new_gregorian(2024, 5, 17, 15, 47, 50).unwrap();
        ///
        /// assert_try_writeable_eq!(
        ///     fmt.format(&dt),
        #[doc = concat!("    \"", $sample, "\"")]
        /// );
        /// ```
        pub type $type = DateTimeCombo<$date, $time, NeoNeverMarker>;
    }
}

macro_rules! impl_zoneddatetime_marker {
    (
        $type:ident,
        description = $description:literal,
        sample_length = $sample_length:ident,
        sample = $sample:literal,
        date = $date:path,
        time = $time:path,
        zone = $zone:path,
    ) => {
        #[doc = concat!("**“", $sample, "**” ⇒ ", $description)]
        ///
        /// # Examples
        ///
        /// In [`NeoFormatter`](crate::neo::NeoFormatter):
        ///
        /// ```
        /// use icu::calendar::{Date, Time};
        /// use icu::timezone::{TimeZoneInfo, CustomZonedDateTime};
        /// use icu::datetime::neo::NeoFormatter;
        #[doc = concat!("use icu::datetime::neo_marker::", stringify!($type), ";")]
        /// use icu::datetime::neo_skeleton::NeoSkeletonLength;
        /// use icu::locale::locale;
        /// use writeable::assert_try_writeable_eq;
        ///
        #[doc = concat!("let fmt = NeoFormatter::<", stringify!($type), ">::try_new(")]
        ///     &locale!("en").into(),
        #[doc = concat!("    ", length_option_helper!($type, $sample_length), ",")]
        /// )
        /// .unwrap();
        ///
        /// let mut dtz = CustomZonedDateTime::try_from_str("2024-05-17T15:47:50+01:00[Europe/London]").unwrap();
        ///
        /// assert_try_writeable_eq!(
        ///     fmt.convert_and_format(&dtz),
        #[doc = concat!("    \"", $sample, "\"")]
        /// );
        /// ```
        ///
        /// In [`TypedNeoFormatter`](crate::neo::TypedNeoFormatter):
        ///
        /// ```
        /// use icu::calendar::{Date, Time};
        /// use icu::timezone::{TimeZoneInfo, CustomZonedDateTime};
        /// use icu::calendar::Gregorian;
        /// use icu::datetime::neo::TypedNeoFormatter;
        #[doc = concat!("use icu::datetime::neo_marker::", stringify!($type), ";")]
        /// use icu::datetime::neo_skeleton::NeoSkeletonLength;
        /// use icu::locale::locale;
        /// use writeable::assert_try_writeable_eq;
        ///
        #[doc = concat!("let fmt = TypedNeoFormatter::<Gregorian, ", stringify!($type), ">::try_new(")]
        ///     &locale!("en").into(),
        #[doc = concat!("    ", length_option_helper!($type, $sample_length), ",")]
        /// )
        /// .unwrap();
        ///
        /// let mut dtz = CustomZonedDateTime::try_from_str("2024-05-17T15:47:50+01:00[Europe/London]")
        ///     .unwrap()
        ///     .to_calendar(Gregorian);
        ///
        /// assert_try_writeable_eq!(
        ///     fmt.format(&dtz),
        #[doc = concat!("    \"", $sample, "\"")]
        /// );
        /// ```
        pub type $type = DateTimeCombo<$date, $time, $zone>;
    }
}

impl_date_marker!(
    NeoYearMonthDayMarker,
    NeoDateComponents::YearMonthDay,
    description = "year, month, and day (year might be abbreviated)",
    sample_length = Short,
    sample = "5/17/24",
    years = yes,
    months = yes,
    weekdays = yes,
    input_year = yes,
    input_month = yes,
    input_day_of_month = yes,
    input_any_calendar_kind = yes,
    option_alignment = yes,
);

impl_date_marker!(
    NeoMonthDayMarker,
    NeoDateComponents::MonthDay,
    description = "month and day",
    sample_length = Medium,
    sample = "May 17",
    months = yes,
    input_month = yes,
    input_day_of_month = yes,
    input_any_calendar_kind = yes,
    option_alignment = yes,
);

impl_date_marker!(
    NeoAutoDateMarker,
    NeoDateComponents::Auto,
    description = "locale-dependent date fields",
    sample_length = Medium,
    sample = "May 17, 2024",
    years = yes,
    months = yes,
    weekdays = yes,
    input_year = yes,
    input_month = yes,
    input_day_of_month = yes,
    input_day_of_week = yes,
    input_any_calendar_kind = yes,
    option_alignment = yes,
);

impl_time_marker!(
    NeoHourMinuteMarker,
    NeoTimeComponents::HourMinute,
    description = "hour and minute (locale-dependent hour cycle)",
    sample_length = Medium,
    sample = "3:47 PM",
    dayperiods = yes,
    input_hour = yes,
    input_minute = yes,
);

impl_time_marker!(
    NeoHourMinuteSecondMarker,
    NeoTimeComponents::HourMinuteSecond,
    description = "hour, minute, and second (locale-dependent hour cycle)",
    sample_length = Medium,
    sample = "3:47:50 PM",
    dayperiods = yes,
    input_hour = yes,
    input_minute = yes,
    input_second = yes,
    input_nanosecond = yes,
);

impl_time_marker!(
    NeoAutoTimeMarker,
    NeoTimeComponents::Auto,
    description = "locale-dependent time fields",
    sample_length = Medium,
    sample = "3:47:50 PM",
    dayperiods = yes,
    input_hour = yes,
    input_minute = yes,
    input_second = yes,
    input_nanosecond = yes,
);

// TODO: Make NeoAutoZoneMarker, derived from time length patterns

impl_datetime_marker!(
    NeoAutoDateTimeMarker,
    description = "locale-dependent date and time fields",
    sample_length = Medium,
    sample = "May 17, 2024, 3:47:50 PM",
    date = NeoAutoDateMarker,
    time = NeoAutoTimeMarker,
);

// TODO: Type aliases like this are excessive; make a curated set
impl_datetime_marker!(
    NeoYearMonthDayHourMinuteMarker,
    description = "locale-dependent date and time fields",
    sample_length = Medium,
    sample = "May 17, 2024, 3:47 PM",
    date = NeoYearMonthDayMarker,
    time = NeoHourMinuteMarker,
);

impl_calendar_period_marker!(
    NeoYearMonthMarker,
    NeoCalendarPeriodComponents::YearMonth,
    description = "year and month (era elided when possible)",
    sample_length = Medium,
    sample = "May 2024",
    years = yes,
    months = yes,
    input_year = yes,
    input_month = yes,
    input_any_calendar_kind = yes,
    option_alignment = yes,
);

impl_zone_marker!(
    /// When a display name is unavailable, falls back to the offset format:
    ///
    /// ```
    /// use icu::calendar::{Date, Time};
    /// use icu::timezone::{CustomZonedDateTime, TimeZoneBcp47Id, TimeZoneInfo, UtcOffset, ZoneVariant};
    /// use icu::calendar::Gregorian;
    /// use icu::datetime::neo::TypedNeoFormatter;
    /// use icu::datetime::neo_marker::NeoTimeZoneSpecificMarker;
    /// use icu::datetime::neo_skeleton::NeoSkeletonLength;
    /// use icu::locale::locale;
    /// use tinystr::tinystr;
    /// use writeable::assert_try_writeable_eq;
    ///
    /// let fmt = TypedNeoFormatter::<Gregorian, _>::try_new(
    ///     &locale!("en").into(),
    ///     NeoTimeZoneSpecificMarker::with_length(NeoSkeletonLength::Short),
    /// )
    /// .unwrap();
    ///
    /// // Time zone info for America/Sao_Paulo in the summer
    /// let zone = TimeZoneInfo {
    ///     time_zone_id: TimeZoneBcp47Id(tinystr!(8, "brsao")),
    ///     offset: Some(UtcOffset::from_eighths_of_hour(-3 * 8)),
    ///     zone_variant: Some(ZoneVariant::standard()),
    ///     local_time: Some((Date::try_new_iso_date(2022, 8, 29).unwrap(), Time::midnight())),
    /// };
    ///
    /// assert_try_writeable_eq!(
    ///     fmt.format(&zone),
    ///     "GMT-3"
    /// );
    /// ```
    NeoTimeZoneSpecificMarker,
    NeoTimeZoneStyle::Specific,
    description = "specific time zone, or raw offset if unavailable",
    sample_length = Long,
    sample = "Central Daylight Time",
    zone_essentials = yes,
    zone_specific_long = yes,
    zone_specific_short = yes,
    metazone_periods = yes,
);

impl_zone_marker!(
    /// This marker only loads data for the short length. Useful when combined with other fields:
    ///
    /// ```
    /// use icu::calendar::{Date, Time};
    /// use icu::timezone::{TimeZoneInfo, CustomZonedDateTime};
    /// use icu::calendar::Gregorian;
    /// use icu::datetime::neo::NeoFormatter;
    /// use icu::datetime::neo_marker::NeoMonthDayMarker;
    /// use icu::datetime::neo_marker::NeoHourMinuteMarker;
    /// use icu::datetime::neo_marker::NeoTimeZoneSpecificShortMarker;
    /// use icu::datetime::neo_marker::DateTimeCombo;
    /// use icu::datetime::neo_skeleton::NeoSkeletonLength;
    /// use icu::locale::locale;
    /// use tinystr::tinystr;
    /// use writeable::assert_try_writeable_eq;
    ///
    /// type MyDateTimeZoneSet = DateTimeCombo<
    ///     NeoMonthDayMarker,
    ///     NeoHourMinuteMarker,
    ///     NeoTimeZoneSpecificShortMarker,
    /// >;
    ///
    /// let fmt = NeoFormatter::try_new(
    ///     &locale!("en-US").into(),
    ///     MyDateTimeZoneSet::with_length(NeoSkeletonLength::Long),
    /// )
    /// .unwrap();
    ///
    /// let dtz = CustomZonedDateTime::try_from_str("2024-09-17T15:47:50-05:00[America/Chicago]").unwrap();
    ///
    /// assert_try_writeable_eq!(
    ///     fmt.convert_and_format(&dtz),
    ///     "September 17, 3:47 PM CDT"
    /// );
    /// ```
    ///
    /// Don't use long length if it is the only field:
    ///
    /// ```
    /// use icu::calendar::Gregorian;
    /// use icu::datetime::neo::TypedNeoFormatter;
    /// use icu::datetime::neo_marker::NeoTimeZoneSpecificShortMarker;
    /// use icu::datetime::neo_skeleton::NeoSkeletonLength;
    /// use icu::datetime::LoadError;
    /// use icu::locale::locale;
    ///
    /// let result = TypedNeoFormatter::<Gregorian, _>::try_new(
    ///     &locale!("en").into(),
    ///     NeoTimeZoneSpecificShortMarker::with_length(NeoSkeletonLength::Long),
    /// );
    ///
    /// assert!(matches!(result, Err(LoadError::TypeTooNarrow(_))));
    /// ```
    NeoTimeZoneSpecificShortMarker,
    NeoTimeZoneStyle::Specific,
    description = "specific time zone (only short), or raw offset if unavailable",
    sample_length = Short,
    sample = "CDT",
    zone_essentials = yes,
    zone_specific_short = yes,
    metazone_periods = yes,
);

impl_zone_marker!(
    NeoTimeZoneOffsetMarker,
    NeoTimeZoneStyle::Offset,
    description = "UTC offset time zone",
    sample_length = Medium,
    sample = "GMT-5",
    zone_essentials = yes,
);

impl_zone_marker!(
    /// When a display name is unavailable, falls back to the location format:
    ///
    /// ```
    /// use icu::calendar::{Date, Time};
    /// use icu::timezone::{CustomZonedDateTime, TimeZoneBcp47Id, TimeZoneInfo, UtcOffset, ZoneVariant};
    /// use icu::calendar::Gregorian;
    /// use icu::datetime::neo::TypedNeoFormatter;
    /// use icu::datetime::neo_marker::NeoTimeZoneGenericMarker;
    /// use icu::datetime::neo_skeleton::NeoSkeletonLength;
    /// use icu::locale::locale;
    /// use tinystr::tinystr;
    /// use writeable::assert_try_writeable_eq;
    ///
    /// let fmt = TypedNeoFormatter::<Gregorian, _>::try_new(
    ///     &locale!("en").into(),
    ///     NeoTimeZoneGenericMarker::with_length(NeoSkeletonLength::Short),
    /// )
    /// .unwrap();
    ///
    /// // Time zone info for America/Sao_Paulo in the summer
    /// let zone = TimeZoneInfo {
    ///     time_zone_id: TimeZoneBcp47Id(tinystr!(8, "brsao")),
    ///     offset: Some(UtcOffset::from_eighths_of_hour(-3 * 8)),
    ///     zone_variant: Some(ZoneVariant::standard()),
    ///     local_time: Some((Date::try_new_iso_date(2022, 8, 29).unwrap(), Time::midnight())),
    /// };
    ///
    /// assert_try_writeable_eq!(
    ///     fmt.format(&zone),
    ///     "Sao Paulo Time"
    /// );
    /// ```
    NeoTimeZoneGenericMarker,
    NeoTimeZoneStyle::Generic,
    description = "generic time zone, or location if unavailable",
    sample_length = Long,
    sample = "Central Time",
    zone_essentials = yes,
    zone_locations = yes,
    zone_generic_long = yes,
    zone_generic_short = yes,
    metazone_periods = yes,
);

impl_zone_marker!(
    /// This marker only loads data for the short length. Useful when combined with other fields:
    ///
    /// ```
    /// use icu::calendar::{Date, Time};
    /// use icu::timezone::{TimeZoneInfo, CustomZonedDateTime};
    /// use icu::calendar::Gregorian;
    /// use icu::datetime::neo::NeoFormatter;
    /// use icu::datetime::neo_marker::NeoMonthDayMarker;
    /// use icu::datetime::neo_marker::NeoHourMinuteMarker;
    /// use icu::datetime::neo_marker::NeoTimeZoneGenericShortMarker;
    /// use icu::datetime::neo_marker::DateTimeCombo;
    /// use icu::datetime::neo_skeleton::NeoSkeletonLength;
    /// use icu::locale::locale;
    /// use tinystr::tinystr;
    /// use writeable::assert_try_writeable_eq;
    ///
    /// type MyDateTimeZoneSet = DateTimeCombo<
    ///     NeoMonthDayMarker,
    ///     NeoHourMinuteMarker,
    ///     NeoTimeZoneGenericShortMarker,
    /// >;
    ///
    /// let fmt = NeoFormatter::try_new(
    ///     &locale!("en-US").into(),
    ///     MyDateTimeZoneSet::with_length(NeoSkeletonLength::Long),
    /// )
    /// .unwrap();
    ///
    /// let dtz = CustomZonedDateTime::try_from_str("2024-09-17T15:47:50-05:00[America/Chicago]").unwrap();
    ///
    /// assert_try_writeable_eq!(
    ///     fmt.convert_and_format(&dtz),
    ///     "September 17, 3:47 PM CT"
    /// );
    /// ```
    ///
    /// Don't use long length if it is the only field:
    ///
    /// ```
    /// use icu::calendar::Gregorian;
    /// use icu::datetime::neo::TypedNeoFormatter;
    /// use icu::datetime::neo_marker::NeoTimeZoneGenericShortMarker;
    /// use icu::datetime::neo_skeleton::NeoSkeletonLength;
    /// use icu::datetime::LoadError;
    /// use icu::locale::locale;
    ///
    /// let result = TypedNeoFormatter::<Gregorian, _>::try_new(
    ///     &locale!("en").into(),
    ///     NeoTimeZoneGenericShortMarker::with_length(NeoSkeletonLength::Long),
    /// );
    ///
    /// assert!(matches!(result, Err(LoadError::TypeTooNarrow(_))));
    /// ```
    NeoTimeZoneGenericShortMarker,
    NeoTimeZoneStyle::Generic,
    description = "generic time zone (only short), or location if unavailable",
    sample_length = Short,
    sample = "CT",
    zone_essentials = yes,
    zone_locations = yes,
    zone_generic_short = yes,
    metazone_periods = yes,
);

impl_zone_marker!(
    NeoTimeZoneLocationMarker,
    NeoTimeZoneStyle::Location,
    description = "location time zone",
    sample_length = Long,
    sample = "Chicago Time",
    zone_essentials = yes,
    zone_locations = yes,
);

// TODO: Type aliases like this are excessive; make a curated set
impl_zoneddatetime_marker!(
    NeoYearMonthDayHourMinuteSecondTimeZoneGenericShortMarker,
    description = "locale-dependent date and time fields with a time zone",
    sample_length = Medium,
    sample = "May 17, 2024, 3:47:50 PM GMT",
    date = NeoAutoDateMarker,
    time = NeoAutoTimeMarker,
    zone = NeoTimeZoneGenericMarker,
);

/// Trait for components that can be formatted at runtime.
pub trait IsRuntimeComponents: UnstableSealed + GetField<NeoComponents> {}

impl GetField<NeoComponents> for NeoDateSkeleton {
    fn get_field(&self) -> NeoComponents {
        self.components.into()
    }
}

impl UnstableSealed for NeoDateSkeleton {}

impl IsRuntimeComponents for NeoDateSkeleton {}

impl DateTimeNamesMarker for NeoDateSkeleton {
    type YearNames = datetime_marker_helper!(@names/year, yes);
    type MonthNames = datetime_marker_helper!(@names/month, yes);
    type WeekdayNames = datetime_marker_helper!(@names/weekday, yes);
    type DayPeriodNames = datetime_marker_helper!(@names/dayperiod,);
    type ZoneEssentials = datetime_marker_helper!(@names/zone/essentials,);
    type ZoneLocations = datetime_marker_helper!(@names/zone/locations,);
    type ZoneGenericLong = datetime_marker_helper!(@names/zone/generic_long,);
    type ZoneGenericShort = datetime_marker_helper!(@names/zone/generic_short,);
    type ZoneSpecificLong = datetime_marker_helper!(@names/zone/specific_long,);
    type ZoneSpecificShort = datetime_marker_helper!(@names/zone/specific_short,);
    type MetazoneLookup = datetime_marker_helper!(@names/zone/metazone_periods,);
}

impl DateInputMarkers for NeoDateSkeleton {
    type YearInput = datetime_marker_helper!(@input/year, yes);
    type MonthInput = datetime_marker_helper!(@input/month, yes);
    type DayOfMonthInput = datetime_marker_helper!(@input/day_of_month, yes);
    type DayOfWeekInput = datetime_marker_helper!(@input/day_of_week, yes);
    type AnyCalendarKindInput = datetime_marker_helper!(@input/any_calendar_kind, yes);
}

impl<C: CldrCalendar> TypedDateDataMarkers<C> for NeoDateSkeleton {
    type DateSkeletonPatternsV1Marker = datetime_marker_helper!(@dates/typed, yes);
    type YearNamesV1Marker = datetime_marker_helper!(@years/typed, yes);
    type MonthNamesV1Marker = datetime_marker_helper!(@months/typed, yes);
    type WeekdayNamesV1Marker = datetime_marker_helper!(@weekdays, yes);
}

impl DateDataMarkers for NeoDateSkeleton {
    type Skel = datetime_marker_helper!(@calmarkers, yes);
    type Year = datetime_marker_helper!(@calmarkers, yes);
    type Month = datetime_marker_helper!(@calmarkers, yes);
    type WeekdayNamesV1Marker = datetime_marker_helper!(@weekdays, yes);
}

impl DateTimeMarkers for NeoDateSkeleton {
    type D = Self;
    type T = NeoNeverMarker;
    type Z = NeoNeverMarker;
    type LengthOption = datetime_marker_helper!(@option/length, yes);
    type AlignmentOption = datetime_marker_helper!(@option/alignment, yes);
    type YearStyleOption = datetime_marker_helper!(@option/yearstyle, yes);
    type FractionalSecondDigitsOption = datetime_marker_helper!(@option/fractionalsecondigits,);
    type GluePatternV1Marker = datetime_marker_helper!(@glue,);
}

impl_get_field!(NeoDateSkeleton, never);
impl_get_field!(NeoDateSkeleton, length, yes);
impl_get_field!(NeoDateSkeleton, alignment, yes);
impl_get_field!(NeoDateSkeleton, year_style, yes);

impl UnstableSealed for NeoCalendarPeriodSkeleton {}

impl GetField<NeoComponents> for NeoCalendarPeriodSkeleton {
    fn get_field(&self) -> NeoComponents {
        self.components.into()
    }
}

impl IsRuntimeComponents for NeoCalendarPeriodSkeleton {}

impl DateTimeNamesMarker for NeoCalendarPeriodSkeleton {
    type YearNames = datetime_marker_helper!(@names/year, yes);
    type MonthNames = datetime_marker_helper!(@names/month, yes);
    type WeekdayNames = datetime_marker_helper!(@names/weekday,);
    type DayPeriodNames = datetime_marker_helper!(@names/dayperiod,);
    type ZoneEssentials = datetime_marker_helper!(@names/zone/essentials,);
    type ZoneLocations = datetime_marker_helper!(@names/zone/locations,);
    type ZoneGenericLong = datetime_marker_helper!(@names/zone/generic_long,);
    type ZoneGenericShort = datetime_marker_helper!(@names/zone/generic_short,);
    type ZoneSpecificLong = datetime_marker_helper!(@names/zone/specific_long,);
    type ZoneSpecificShort = datetime_marker_helper!(@names/zone/specific_short,);
    type MetazoneLookup = datetime_marker_helper!(@names/zone/metazone_periods,);
}

impl DateInputMarkers for NeoCalendarPeriodSkeleton {
    type YearInput = datetime_marker_helper!(@input/year, yes);
    type MonthInput = datetime_marker_helper!(@input/month, yes);
    type DayOfMonthInput = datetime_marker_helper!(@input/day_of_month,);
    type DayOfWeekInput = datetime_marker_helper!(@input/day_of_week,);
    type AnyCalendarKindInput = datetime_marker_helper!(@input/any_calendar_kind, yes);
}

impl<C: CldrCalendar> TypedDateDataMarkers<C> for NeoCalendarPeriodSkeleton {
    type DateSkeletonPatternsV1Marker = datetime_marker_helper!(@dates/typed, yes);
    type YearNamesV1Marker = datetime_marker_helper!(@years/typed, yes);
    type MonthNamesV1Marker = datetime_marker_helper!(@months/typed, yes);
    type WeekdayNamesV1Marker = datetime_marker_helper!(@weekdays,);
}

impl DateDataMarkers for NeoCalendarPeriodSkeleton {
    type Skel = datetime_marker_helper!(@calmarkers, yes);
    type Year = datetime_marker_helper!(@calmarkers, yes);
    type Month = datetime_marker_helper!(@calmarkers, yes);
    type WeekdayNamesV1Marker = datetime_marker_helper!(@weekdays,);
}

impl DateTimeMarkers for NeoCalendarPeriodSkeleton {
    type D = Self;
    type T = NeoNeverMarker;
    type Z = NeoNeverMarker;
    type LengthOption = datetime_marker_helper!(@option/length, yes);
    type AlignmentOption = datetime_marker_helper!(@option/alignment, yes);
    type YearStyleOption = datetime_marker_helper!(@option/yearstyle, yes);
    type FractionalSecondDigitsOption = datetime_marker_helper!(@option/fractionalsecondigits,);
    type GluePatternV1Marker = datetime_marker_helper!(@glue,);
}

impl_get_field!(NeoCalendarPeriodSkeleton, never);
impl_get_field!(NeoCalendarPeriodSkeleton, length, yes);
impl_get_field!(NeoCalendarPeriodSkeleton, alignment, yes);
impl_get_field!(NeoCalendarPeriodSkeleton, year_style, yes);

impl UnstableSealed for NeoTimeSkeleton {}

impl GetField<NeoComponents> for NeoTimeSkeleton {
    fn get_field(&self) -> NeoComponents {
        self.components.into()
    }
}

impl IsRuntimeComponents for NeoTimeSkeleton {}

impl DateTimeNamesMarker for NeoTimeSkeleton {
    type YearNames = datetime_marker_helper!(@names/year,);
    type MonthNames = datetime_marker_helper!(@names/month,);
    type WeekdayNames = datetime_marker_helper!(@names/weekday,);
    type DayPeriodNames = datetime_marker_helper!(@names/dayperiod, yes);
    type ZoneEssentials = datetime_marker_helper!(@names/zone/essentials,);
    type ZoneLocations = datetime_marker_helper!(@names/zone/locations,);
    type ZoneGenericLong = datetime_marker_helper!(@names/zone/generic_long,);
    type ZoneGenericShort = datetime_marker_helper!(@names/zone/generic_short,);
    type ZoneSpecificLong = datetime_marker_helper!(@names/zone/specific_long,);
    type ZoneSpecificShort = datetime_marker_helper!(@names/zone/specific_short,);
    type MetazoneLookup = datetime_marker_helper!(@names/zone/metazone_periods,);
}

impl TimeMarkers for NeoTimeSkeleton {
    type DayPeriodNamesV1Marker = datetime_marker_helper!(@dayperiods, yes);
    type TimeSkeletonPatternsV1Marker = datetime_marker_helper!(@times, yes);
    type HourInput = datetime_marker_helper!(@input/hour, yes);
    type MinuteInput = datetime_marker_helper!(@input/minute, yes);
    type SecondInput = datetime_marker_helper!(@input/second, yes);
    type NanoSecondInput = datetime_marker_helper!(@input/nanosecond, yes);
}

impl DateTimeMarkers for NeoTimeSkeleton {
    type D = NeoNeverMarker;
    type T = Self;
    type Z = NeoNeverMarker;
    type LengthOption = datetime_marker_helper!(@option/length, yes);
    type AlignmentOption = datetime_marker_helper!(@option/alignment, yes);
    type YearStyleOption = datetime_marker_helper!(@option/yearstyle,);
    type FractionalSecondDigitsOption = datetime_marker_helper!(@option/fractionalsecondigits, yes);
    type GluePatternV1Marker = datetime_marker_helper!(@glue,);
}

impl_get_field!(NeoTimeSkeleton, never);
impl_get_field!(NeoTimeSkeleton, length, yes);
impl_get_field!(NeoTimeSkeleton, alignment, yes);
impl_get_field!(NeoTimeSkeleton, fractional_second_digits, yes);

impl UnstableSealed for NeoTimeZoneSkeleton {}

impl GetField<NeoComponents> for NeoTimeZoneSkeleton {
    fn get_field(&self) -> NeoComponents {
        self.style.into()
    }
}

impl IsRuntimeComponents for NeoTimeZoneSkeleton {}

impl DateTimeNamesMarker for NeoTimeZoneSkeleton {
    type YearNames = datetime_marker_helper!(@names/year,);
    type MonthNames = datetime_marker_helper!(@names/month,);
    type WeekdayNames = datetime_marker_helper!(@names/weekday,);
    type DayPeriodNames = datetime_marker_helper!(@names/dayperiod,);
    type ZoneEssentials = datetime_marker_helper!(@names/zone/essentials, yes);
    type ZoneLocations = datetime_marker_helper!(@names/zone/locations, yes);
    type ZoneGenericLong = datetime_marker_helper!(@names/zone/generic_long, yes);
    type ZoneGenericShort = datetime_marker_helper!(@names/zone/generic_short, yes);
    type ZoneSpecificLong = datetime_marker_helper!(@names/zone/specific_long, yes);
    type ZoneSpecificShort = datetime_marker_helper!(@names/zone/specific_short, yes);
    type MetazoneLookup = datetime_marker_helper!(@names/zone/metazone_periods, yes);
}

impl ZoneMarkers for NeoTimeZoneSkeleton {
    type TimeZoneIdInput = datetime_marker_helper!(@input/timezone/id, yes);
    type TimeZoneOffsetInput = datetime_marker_helper!(@input/timezone/offset, yes);
    type TimeZoneVariantInput = datetime_marker_helper!(@input/timezone/variant, yes);
    type TimeZoneLocalTimeInput = datetime_marker_helper!(@input/timezone/local_time, yes);
    type EssentialsV1Marker = datetime_marker_helper!(@data/zone/essentials, yes);
    type LocationsV1Marker = datetime_marker_helper!(@data/zone/locations, yes);
    type GenericLongV1Marker = datetime_marker_helper!(@data/zone/generic_long, yes);
    type GenericShortV1Marker = datetime_marker_helper!(@data/zone/generic_short, yes);
    type SpecificLongV1Marker = datetime_marker_helper!(@data/zone/specific_long, yes);
    type SpecificShortV1Marker = datetime_marker_helper!(@data/zone/specific_short, yes);
    type MetazonePeriodV1Marker = datetime_marker_helper!(@data/zone/metazone_periods, yes);
}

impl DateTimeMarkers for NeoTimeZoneSkeleton {
    type D = NeoNeverMarker;
    type T = NeoNeverMarker;
    type Z = Self;
    type LengthOption = datetime_marker_helper!(@option/length, yes);
    type AlignmentOption = datetime_marker_helper!(@option/alignment,);
    type YearStyleOption = datetime_marker_helper!(@option/yearstyle,);
    type FractionalSecondDigitsOption = datetime_marker_helper!(@option/fractionalsecondigits,);
    type GluePatternV1Marker = datetime_marker_helper!(@glue,);
}

impl_get_field!(NeoTimeZoneSkeleton, never);
impl_get_field!(NeoTimeZoneSkeleton, length, yes);

impl UnstableSealed for NeoDateTimeSkeleton {}

impl GetField<NeoComponents> for NeoDateTimeSkeleton {
    fn get_field(&self) -> NeoComponents {
        self.components.into()
    }
}

impl IsRuntimeComponents for NeoDateTimeSkeleton {}

impl DateTimeNamesMarker for NeoDateTimeSkeleton {
    type YearNames = datetime_marker_helper!(@names/year, yes);
    type MonthNames = datetime_marker_helper!(@names/month, yes);
    type WeekdayNames = datetime_marker_helper!(@names/weekday, yes);
    type DayPeriodNames = datetime_marker_helper!(@names/dayperiod, yes);
    type ZoneEssentials = datetime_marker_helper!(@names/zone/essentials,);
    type ZoneLocations = datetime_marker_helper!(@names/zone/locations,);
    type ZoneGenericLong = datetime_marker_helper!(@names/zone/generic_long,);
    type ZoneGenericShort = datetime_marker_helper!(@names/zone/generic_short,);
    type ZoneSpecificLong = datetime_marker_helper!(@names/zone/specific_long,);
    type ZoneSpecificShort = datetime_marker_helper!(@names/zone/specific_short,);
    type MetazoneLookup = datetime_marker_helper!(@names/zone/metazone_periods,);
}

impl DateTimeMarkers for NeoDateTimeSkeleton {
    type D = NeoDateSkeleton;
    type T = NeoTimeSkeleton;
    type Z = NeoNeverMarker;
    type LengthOption = datetime_marker_helper!(@option/length, yes);
    type AlignmentOption = datetime_marker_helper!(@option/alignment, yes);
    type YearStyleOption = datetime_marker_helper!(@option/yearstyle, yes);
    type FractionalSecondDigitsOption = datetime_marker_helper!(@option/fractionalsecondigits, yes);
    type GluePatternV1Marker = datetime_marker_helper!(@glue, yes);
}

impl_get_field!(NeoDateTimeSkeleton, never);
impl_get_field!(NeoDateTimeSkeleton, length, yes);
impl_get_field!(NeoDateTimeSkeleton, alignment, yes);
impl_get_field!(NeoDateTimeSkeleton, year_style, yes);
impl_get_field!(NeoDateTimeSkeleton, fractional_second_digits, yes);

impl UnstableSealed for NeoSkeleton {}

impl GetField<NeoComponents> for NeoSkeleton {
    fn get_field(&self) -> NeoComponents {
        self.components
    }
}

impl IsRuntimeComponents for NeoSkeleton {}

impl DateTimeNamesMarker for NeoSkeleton {
    type YearNames = datetime_marker_helper!(@names/year, yes);
    type MonthNames = datetime_marker_helper!(@names/month, yes);
    type WeekdayNames = datetime_marker_helper!(@names/weekday, yes);
    type DayPeriodNames = datetime_marker_helper!(@names/dayperiod, yes);
    type ZoneEssentials = datetime_marker_helper!(@names/zone/essentials, yes);
    type ZoneLocations = datetime_marker_helper!(@names/zone/locations, yes);
    type ZoneGenericLong = datetime_marker_helper!(@names/zone/generic_long, yes);
    type ZoneGenericShort = datetime_marker_helper!(@names/zone/generic_short, yes);
    type ZoneSpecificLong = datetime_marker_helper!(@names/zone/specific_long, yes);
    type ZoneSpecificShort = datetime_marker_helper!(@names/zone/specific_short, yes);
    type MetazoneLookup = datetime_marker_helper!(@names/zone/metazone_periods, yes);
}

impl DateTimeMarkers for NeoSkeleton {
    type D = NeoDateSkeleton;
    type T = NeoTimeSkeleton;
    type Z = NeoTimeZoneSkeleton;
    type LengthOption = datetime_marker_helper!(@option/length, yes);
    type AlignmentOption = datetime_marker_helper!(@option/alignment, yes);
    type YearStyleOption = datetime_marker_helper!(@option/yearstyle, yes);
    type FractionalSecondDigitsOption = datetime_marker_helper!(@option/fractionalsecondigits, yes);
    type GluePatternV1Marker = datetime_marker_helper!(@glue, yes);
}

impl_get_field!(NeoSkeleton, never);
impl_get_field!(NeoSkeleton, length, yes);
impl_get_field!(NeoSkeleton, alignment, yes);
impl_get_field!(NeoSkeleton, year_style, yes);
impl_get_field!(NeoSkeleton, fractional_second_digits, yes);<|MERGE_RESOLUTION|>--- conflicted
+++ resolved
@@ -284,11 +284,6 @@
 //!
 //! // Set up the time zone ID mapper
 //! let mapper = TimeZoneIdMapper::new();
-<<<<<<< HEAD
-//! let datetime = DateTime::try_new_iso(2022, 8, 29, 0, 0, 0)
-//!     .unwrap();
-=======
->>>>>>> 835aacbf
 //!
 //! // Set up the formatter
 //! let mut tzf = TypedNeoFormatter::<(), _>::try_new(
@@ -301,7 +296,7 @@
 //! let time_zone = TimeZoneInfo {
 //!     time_zone_id: mapper.as_borrowed().iana_to_bcp47("America/Chicago"),
 //!     offset: Some(UtcOffset::from_eighths_of_hour(-6 * 8)),
-//!     local_time: Some((Date::try_new_iso_date(2022, 8, 29).unwrap(), Time::midnight())),
+//!     local_time: Some((Date::try_new_iso(2022, 8, 29).unwrap(), Time::midnight())),
 //!     ..TimeZoneInfo::unknown()
 //! };
 //! assert_try_writeable_eq!(
@@ -313,7 +308,7 @@
 //! let time_zone = TimeZoneInfo {
 //!     time_zone_id: TimeZoneBcp47Id(tinystr!(8, "ushnl")),
 //!     offset: Some(UtcOffset::from_eighths_of_hour(-10 * 8)),
-//!     local_time: Some((Date::try_new_iso_date(2022, 8, 29).unwrap(), Time::midnight())),
+//!     local_time: Some((Date::try_new_iso(2022, 8, 29).unwrap(), Time::midnight())),
 //!     ..TimeZoneInfo::unknown()
 //! };
 //! assert_try_writeable_eq!(
@@ -2012,7 +2007,7 @@
             ///     time_zone_id: TimeZoneBcp47Id(tinystr!(8, "uschi")),
             ///     offset: Some(UtcOffset::from_eighths_of_hour(-5 * 8)),
             ///     zone_variant: Some(ZoneVariant::daylight()),
-            ///     local_time: Some((Date::try_new_iso_date(2022, 8, 29).unwrap(), Time::midnight())),
+            ///     local_time: Some((Date::try_new_iso(2022, 8, 29).unwrap(), Time::midnight())),
             /// };
             ///
             /// assert_try_writeable_eq!(
@@ -2045,7 +2040,7 @@
             ///     time_zone_id: TimeZoneBcp47Id(tinystr!(8, "uschi")),
             ///     offset: Some(UtcOffset::from_eighths_of_hour(-5 * 8)),
             ///     zone_variant: Some(ZoneVariant::daylight()),
-            ///     local_time: Some((Date::try_new_iso_date(2022, 8, 29).unwrap(), Time::midnight())),
+            ///     local_time: Some((Date::try_new_iso(2022, 8, 29).unwrap(), Time::midnight())),
             /// };
             ///
             /// assert_try_writeable_eq!(
@@ -2379,7 +2374,7 @@
     ///     time_zone_id: TimeZoneBcp47Id(tinystr!(8, "brsao")),
     ///     offset: Some(UtcOffset::from_eighths_of_hour(-3 * 8)),
     ///     zone_variant: Some(ZoneVariant::standard()),
-    ///     local_time: Some((Date::try_new_iso_date(2022, 8, 29).unwrap(), Time::midnight())),
+    ///     local_time: Some((Date::try_new_iso(2022, 8, 29).unwrap(), Time::midnight())),
     /// };
     ///
     /// assert_try_writeable_eq!(
@@ -2496,7 +2491,7 @@
     ///     time_zone_id: TimeZoneBcp47Id(tinystr!(8, "brsao")),
     ///     offset: Some(UtcOffset::from_eighths_of_hour(-3 * 8)),
     ///     zone_variant: Some(ZoneVariant::standard()),
-    ///     local_time: Some((Date::try_new_iso_date(2022, 8, 29).unwrap(), Time::midnight())),
+    ///     local_time: Some((Date::try_new_iso(2022, 8, 29).unwrap(), Time::midnight())),
     /// };
     ///
     /// assert_try_writeable_eq!(
