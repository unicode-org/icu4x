// This file is part of ICU4X. For terms of use, please see the file
// called LICENSE at the top level of the ICU4X source tree
// (online at: https://github.com/unicode-org/icu4x/blob/main/LICENSE ).

//! A collection of utilities for representing and working with dates as an input to
//! formatting operations.

<<<<<<< HEAD
use crate::scaffold::{DateInputMarkers, GetField, TimeMarkers, ZoneMarkers};
use icu_calendar::types::DayOfYear;
use icu_calendar::Iso;
=======
use crate::scaffold::*;
use icu_calendar::types::DayOfYearInfo;
use icu_calendar::{AsCalendar, Calendar, Iso};
>>>>>>> 72d64ccc
use icu_time::scaffold::IntoOption;
use icu_time::{zone::TimeZoneVariant, Hour, Minute, Nanosecond, Second};

use icu_calendar::Date;
use icu_time::{zone::UtcOffset, Time, TimeZone};

// TODO(#2630) fix up imports to directly import from icu_calendar
pub(crate) use icu_calendar::types::{DayOfMonth, MonthInfo, Weekday, YearInfo};

#[cfg(doc)]
use crate::input::*;

/// An input bag with all possible datetime input fields.
///
/// Each input field may or may not be required, depending on the field set
/// and the options.
#[derive(Debug, Copy, Clone, Default)]
#[non_exhaustive]
pub struct DateTimeInputUnchecked {
    /// The year, required for field sets with years (`Y`).
    pub(crate) year: Option<YearInfo>,
    /// The month, required for field sets with months (`M`)
    pub(crate) month: Option<MonthInfo>,
    /// The day-of-month, required for field sets with days (`D`).
    pub(crate) day_of_month: Option<DayOfMonth>,
    /// The weekday, required for field sets with weekdays (`E`).
    pub(crate) iso_weekday: Option<Weekday>,
<<<<<<< HEAD
    pub(crate) day_of_year: Option<DayOfYear>,
=======
    /// The day-of-year, required for field sets with weeks.
    pub(crate) day_of_year: Option<DayOfYearInfo>,
    /// The hour, required for field sets with times (`T`).
>>>>>>> 72d64ccc
    pub(crate) hour: Option<Hour>,
    /// The minute, required for field sets with times (`T`).
    pub(crate) minute: Option<Minute>,
    /// The second, required for field sets with times (`T`).
    pub(crate) second: Option<Second>,
    /// The subsecond, required for field sets with times (`T`).
    pub(crate) subsecond: Option<Nanosecond>,
    /// The time zone ID, required for field sets with
    /// certain time zone styles.
    pub(crate) time_zone_id: Option<TimeZone>,
    /// The time zone UTC offset, required for field sets with
    /// certain time zone styles.
    pub(crate) offset: Option<UtcOffset>,
    /// The time zone variant, required for field sets with
    /// certain time zone styles.
    pub(crate) zone_variant: Option<TimeZoneVariant>,
    /// The local ISO time, required for field sets with
    /// certain time zone styles.
    pub(crate) local_time: Option<(Date<Iso>, Time)>,
}

impl DateTimeInputUnchecked {
    /// Sets all fields from a [`Date`] input.
    pub fn set_date_fields<C: Calendar, A: AsCalendar<Calendar = C>>(&mut self, input: Date<A>) {
        self.year = Some(input.year());
        self.month = Some(input.month());
        self.day_of_month = Some(input.day_of_month());
        self.iso_weekday = Some(input.day_of_week());
        self.day_of_year = Some(input.day_of_year_info());
    }

    /// Sets all fields from a [`Time`] input.
    pub fn set_time_fields(&mut self, input: Time) {
        self.hour = Some(input.hour);
        self.minute = Some(input.minute);
        self.second = Some(input.second);
        self.subsecond = Some(input.subsecond);
    }

    /// Sets the time zone UTC offset.
    pub fn set_time_zone_utc_offset(&mut self, offset: UtcOffset) {
        self.offset = Some(offset);
    }

    /// Sets the time zone ID.
    pub fn set_time_zone_id(&mut self, id: TimeZone) {
        self.time_zone_id = Some(id);
    }

    /// Sets the local time for time zone name resolution.
    pub fn set_time_zone_local_time(&mut self, local_time: (Date<Iso>, Time)) {
        self.local_time = Some(local_time);
    }

    /// Sets the time zone variant.
    pub fn set_time_zone_variant(&mut self, zone_variant: TimeZoneVariant) {
        self.zone_variant = Some(zone_variant);
    }

    /// Construct given neo date input instances.
    pub(crate) fn extract_from_neo_input<D, T, Z, I>(input: &I) -> Self
    where
        D: DateInputMarkers,
        T: TimeMarkers,
        Z: ZoneMarkers,
        I: ?Sized
            + GetField<D::YearInput>
            + GetField<D::MonthInput>
            + GetField<D::DayOfMonthInput>
            + GetField<D::DayOfWeekInput>
            + GetField<D::DayOfYearInput>
            + GetField<T::HourInput>
            + GetField<T::MinuteInput>
            + GetField<T::SecondInput>
            + GetField<T::NanosecondInput>
            + GetField<Z::TimeZoneIdInput>
            + GetField<Z::TimeZoneOffsetInput>
            + GetField<Z::TimeZoneVariantInput>
            + GetField<Z::TimeZoneLocalTimeInput>,
    {
        Self {
            year: GetField::<D::YearInput>::get_field(input).into_option(),
            month: GetField::<D::MonthInput>::get_field(input).into_option(),
            day_of_month: GetField::<D::DayOfMonthInput>::get_field(input).into_option(),
            iso_weekday: GetField::<D::DayOfWeekInput>::get_field(input).into_option(),
            day_of_year: GetField::<D::DayOfYearInput>::get_field(input).into_option(),
            hour: GetField::<T::HourInput>::get_field(input).into_option(),
            minute: GetField::<T::MinuteInput>::get_field(input).into_option(),
            second: GetField::<T::SecondInput>::get_field(input).into_option(),
            subsecond: GetField::<T::NanosecondInput>::get_field(input).into_option(),
            time_zone_id: GetField::<Z::TimeZoneIdInput>::get_field(input).into_option(),
            offset: GetField::<Z::TimeZoneOffsetInput>::get_field(input).into_option(),
            zone_variant: GetField::<Z::TimeZoneVariantInput>::get_field(input).into_option(),
            local_time: GetField::<Z::TimeZoneLocalTimeInput>::get_field(input).into_option(),
        }
    }
}<|MERGE_RESOLUTION|>--- conflicted
+++ resolved
@@ -5,15 +5,9 @@
 //! A collection of utilities for representing and working with dates as an input to
 //! formatting operations.
 
-<<<<<<< HEAD
-use crate::scaffold::{DateInputMarkers, GetField, TimeMarkers, ZoneMarkers};
+use crate::scaffold::*;
 use icu_calendar::types::DayOfYear;
-use icu_calendar::Iso;
-=======
-use crate::scaffold::*;
-use icu_calendar::types::DayOfYearInfo;
 use icu_calendar::{AsCalendar, Calendar, Iso};
->>>>>>> 72d64ccc
 use icu_time::scaffold::IntoOption;
 use icu_time::{zone::TimeZoneVariant, Hour, Minute, Nanosecond, Second};
 
@@ -41,13 +35,9 @@
     pub(crate) day_of_month: Option<DayOfMonth>,
     /// The weekday, required for field sets with weekdays (`E`).
     pub(crate) iso_weekday: Option<Weekday>,
-<<<<<<< HEAD
+    /// The day-of-year, required for field sets with weeks.
     pub(crate) day_of_year: Option<DayOfYear>,
-=======
-    /// The day-of-year, required for field sets with weeks.
-    pub(crate) day_of_year: Option<DayOfYearInfo>,
     /// The hour, required for field sets with times (`T`).
->>>>>>> 72d64ccc
     pub(crate) hour: Option<Hour>,
     /// The minute, required for field sets with times (`T`).
     pub(crate) minute: Option<Minute>,
