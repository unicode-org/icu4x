--- conflicted
+++ resolved
@@ -15,16 +15,8 @@
 use crate::provider::pattern::PatternItem;
 
 use core::fmt::{self, Write};
-<<<<<<< HEAD
-use fixed_decimal::{SignedFixedDecimal, UnsignedFixedDecimal};
-use icu_calendar::types::{
-    FormattingEra, {DayOfWeekInMonth, IsoWeekday, MonthCode},
-};
-use icu_calendar::AnyCalendarKind;
-=======
 use fixed_decimal::FixedDecimal;
 use icu_calendar::types::{DayOfWeekInMonth, IsoWeekday};
->>>>>>> e3b882fd
 use icu_decimal::FixedDecimalFormatter;
 use writeable::{Part, Writeable};
 
@@ -38,30 +30,7 @@
 where
     W: writeable::PartsWrite + ?Sized,
 {
-<<<<<<< HEAD
-    if let Some(fdf) = fixed_decimal_format {
-        match length {
-            FieldLength::One | FieldLength::NumericOverride(_) => {}
-            FieldLength::TwoDigit => {
-                num.absolute.pad_start(2);
-                num.absolute.set_max_position(2);
-            }
-            FieldLength::Abbreviated => {
-                num.absolute.pad_start(3);
-            }
-            FieldLength::Wide => {
-                num.absolute.pad_start(4);
-            }
-            FieldLength::Narrow => {
-                num.absolute.pad_start(5);
-            }
-            FieldLength::Six => {
-                num.absolute.pad_start(6);
-            }
-        }
-=======
     num.pad_start(length.to_len() as i16);
->>>>>>> e3b882fd
 
     if let Some(fdf) = fixed_decimal_format {
         fdf.format(&num).write_to(result)?;
@@ -302,19 +271,6 @@
                         h
                     }
                 }
-<<<<<<< HEAD
-                (Some(second), Some(ns)) => {
-                    // Formatting with fractional seconds
-                    let mut s = SignedFixedDecimal::from(usize::from(second));
-                    let _infallible = s.absolute.concatenate_end(
-                        UnsignedFixedDecimal::from(usize::from(ns)).multiplied_pow10(-9),
-                    );
-                    debug_assert!(_infallible.is_ok());
-                    let position = -(decimal_second as i16);
-                    s.absolute.trunc(position);
-                    s.absolute.pad_end(position);
-                    try_write_number(w, fdf, s, l)?
-=======
             };
             try_write_number(w, fdf, h.into(), l)?
         }
@@ -374,7 +330,6 @@
                             DateTimeWriteError::NamesNotLoaded(field)
                         }
                     })
->>>>>>> e3b882fd
                 }
                 Ok(s) => Ok(w.write_str(s)?),
             }
