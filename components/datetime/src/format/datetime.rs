--- conflicted
+++ resolved
@@ -188,14 +188,10 @@
                     })?;
                     return Ok(Err(match e {
                         GetNameForCyclicYearError::InvalidYearNumber { max } => {
-<<<<<<< HEAD
-                            DateTimeWriteError::InvalidCyclicYear { value: cyclic, max }
-=======
                             DateTimeWriteError::InvalidCyclicYear {
-                                value: cyclic.year.get() as usize,
+                                value: cyclic.year,
                                 max,
                             }
->>>>>>> d2c95027
                         }
                         GetNameForCyclicYearError::InvalidFieldLength => {
                             DateTimeWriteError::UnsupportedLength(ErrorField(field))
