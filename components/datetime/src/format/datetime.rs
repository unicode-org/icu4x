--- conflicted
+++ resolved
@@ -36,11 +36,7 @@
 use icu_decimal::FixedDecimalFormatter;
 use icu_plurals::PluralRules;
 use icu_provider::DataPayload;
-<<<<<<< HEAD
-use icu_timezone::{MetazoneId, TimeZoneBcp47Id, UtcOffset};
-=======
 use icu_timezone::UtcOffset;
->>>>>>> 58c3dc6c
 use writeable::{Part, Writeable};
 
 /// [`FormattedDateTime`] is a intermediate structure which can be retrieved as
@@ -319,13 +315,8 @@
     #[displaydoc("Cannot find symbol for weekday {0:?}")]
     MissingWeekdaySymbol(IsoWeekday),
     /// Missing time zone symbol
-<<<<<<< HEAD
-    #[displaydoc("Cannot find symbol for time zone {0:?} {1:?}")]
-    MissingTimeZoneSymbol(Option<TimeZoneBcp47Id>, Option<MetazoneId>),
-=======
     #[displaydoc("Not enough time zone information to format anything.")]
     UnsupportedTimeZone,
->>>>>>> 58c3dc6c
 
     // Invalid input
     /// Incomplete input
@@ -789,24 +780,6 @@
                 write_time_zone_missing(datetime.time_zone().offset, w)?;
                 Err(DateTimeWriteError::UnsupportedField(field))
             }
-<<<<<<< HEAD
-            Some(zs) => match ResolvedNeoTimeZoneSkeleton::from_field(field_symbol, field_length) {
-                None => {
-                    write_time_zone_missing(custom_time_zone.offset, w)?;
-                    Err(DateTimeWriteError::UnsupportedField(field))
-                }
-                Some(time_zone) => {
-                    let payloads = zs.get_payloads();
-                    let zone_input = ExtractedTimeZoneInput::extract_from(&custom_time_zone);
-                    let units = select_zone_units(time_zone);
-                    match do_write_zone(units, &zone_input, payloads, w)? {
-                        Ok(()) => Ok(()),
-                        Err(()) => {
-                            write_time_zone_missing(custom_time_zone.offset, w)?;
-                            // Return an error since offset data was missing
-                            Err(DateTimeWriteError::MissingZoneSymbols)
-                        }
-=======
             Some(time_zone) => {
                 let payloads = zs.get_payloads();
                 let units = select_zone_units(time_zone);
@@ -816,7 +789,6 @@
                         write_time_zone_missing(datetime.time_zone().offset, w)?;
                         // Return an error since offset data was missing
                         Err(DateTimeWriteError::MissingZoneSymbols)
->>>>>>> 58c3dc6c
                     }
                 }
             }
