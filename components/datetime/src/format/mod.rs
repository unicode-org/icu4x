// This file is part of ICU4X. For terms of use, please see the file
// called LICENSE at the top level of the ICU4X source tree
// (online at: https://github.com/unicode-org/icu4x/blob/main/LICENSE ).

pub(crate) mod datetime;
pub(crate) mod neo;
pub(crate) mod time_zone;

<<<<<<< HEAD
use crate::provider::neo::SimpleSubstitutionPattern;
=======
use crate::fields::Field;
use icu_pattern::SinglePlaceholderPattern;
>>>>>>> f426f3ea

pub(crate) enum GetNameForMonthError {
    Invalid,
    NotLoaded,
}
pub(crate) enum GetNameForWeekdayError {
    NotLoaded,
}

pub(crate) enum GetSymbolForEraError {
    Invalid,
    NotLoaded,
}

pub(crate) enum GetSymbolForCyclicYearError {
    Invalid { max: usize },
    NotLoaded,
}

pub(crate) enum GetNameForDayPeriodError {
    NotLoaded,
}

/// Internal enum to represent the kinds of month symbols for interpolation
pub(crate) enum MonthPlaceholderValue<'a> {
    PlainString(&'a str),
    Numeric,
    NumericPattern(&'a SinglePlaceholderPattern),
}<|MERGE_RESOLUTION|>--- conflicted
+++ resolved
@@ -6,12 +6,7 @@
 pub(crate) mod neo;
 pub(crate) mod time_zone;
 
-<<<<<<< HEAD
-use crate::provider::neo::SimpleSubstitutionPattern;
-=======
-use crate::fields::Field;
 use icu_pattern::SinglePlaceholderPattern;
->>>>>>> f426f3ea
 
 pub(crate) enum GetNameForMonthError {
     Invalid,
