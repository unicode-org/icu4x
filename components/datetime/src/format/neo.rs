--- conflicted
+++ resolved
@@ -108,35 +108,6 @@
     }
 }
 
-<<<<<<< HEAD
-/// Helper for type resolution with optional DataProvider arguments
-pub(crate) struct PhantomProvider;
-
-impl<M: DataMarker> DataProvider<M> for PhantomProvider {
-    #[inline]
-    fn load(&self, req: DataRequest) -> Result<DataResponse<M>, DataError> {
-        debug_assert!(false);
-        Err(DataErrorKind::MissingDataMarker.with_req(M::INFO, req))
-    }
-}
-
-impl<M: DynamicDataMarker> BoundDataProvider<M> for PhantomProvider {
-    #[inline]
-    fn load_bound(&self, req: DataRequest) -> Result<DataResponse<M>, DataError> {
-        debug_assert!(false);
-        let marker = BoundDataProvider::<M>::bound_marker(self);
-        Err(DataErrorKind::MissingDataMarker
-            .into_error()
-            .with_req(marker, req))
-    }
-    #[inline]
-    fn bound_marker(&self) -> DataMarkerInfo {
-        NeverMarker::<M::Yokeable>::INFO
-    }
-}
-
-=======
->>>>>>> af508f52
 size_test!(
     TypedDateTimeNames<icu_calendar::Gregorian, DateTimeMarker>,
     typed_date_time_names_size,
