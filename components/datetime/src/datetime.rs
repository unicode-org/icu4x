// This file is part of ICU4X. For terms of use, please see the file
// called LICENSE at the top level of the ICU4X source tree
// (online at: https://github.com/unicode-org/icu4x/blob/main/LICENSE ).

//! The collection of code that is needed for handling formatting operations for DateTimes.
//! Central to this is the [`DateTimeFormatter`].

use crate::{
    options::{components, length, preferences, DateTimeFormatterOptions},
    provider::calendar::{
        DatePatternsV1Marker, DateSkeletonPatternsV1Marker, DateSymbolsV1Marker,
        TimePatternsV1Marker, TimeSymbolsV1Marker,
    },
    provider::week_data::WeekDataV1Marker,
    raw,
};
use alloc::string::String;
use core::marker::PhantomData;
use icu_decimal::provider::DecimalSymbolsV1Marker;
use icu_locid::Locale;
use icu_plurals::provider::OrdinalV1Marker;
use icu_provider::prelude::*;

use crate::{
    calendar, date::DateTimeInput, CldrCalendar, DateTimeFormatterError, FormattedDateTime,
};

/// [`TimeFormatter`] is a structure of the [`icu_datetime`] component that provides time formatting only.
/// When constructed, it uses data from the [data provider], selected [`Locale`] and provided preferences to
/// collect all data necessary to format any time into that locale.
///
/// For that reason, one should think of the process of formatting a time in two steps - first, a computational
/// heavy construction of [`TimeFormatter`], and then fast formatting of [`DateTimeInput`] data using the instance.
///
/// [`icu_datetime`]: crate
/// [`DateTimeFormatter`]: crate::datetime::TimeFormatter
///
/// # Examples
///
/// ```
/// use icu::calendar::{DateTime, Gregorian};
<<<<<<< HEAD
/// use icu::datetime::{options::length::Time, TimeFormat};
=======
/// use icu::datetime::{TimeFormatter, options::length::Time};
>>>>>>> f1bd39b0
/// use icu::locid::locale;
/// use writeable::assert_writeable_eq;
///
/// let provider = icu_testdata::get_provider();
///
<<<<<<< HEAD
/// let tf = TimeFormat::<Gregorian>::try_new(
///     locale!("en"),
///     &provider,
///     Time::Short,
///     None,
/// )
/// .expect("Failed to create DateTimeFormat instance.");
=======
/// let tf = TimeFormatter::<Gregorian>::try_new(locale!("en"), &provider, Time::Full, None)
///     .expect("Failed to create DateTimeFormatter instance.");
>>>>>>> f1bd39b0
///
/// let datetime = DateTime::new_gregorian_datetime(2020, 9, 1, 12, 34, 28)
///     .expect("Failed to construct DateTime.");
///
/// assert_writeable_eq!(tf.format(&datetime), "12:34 PM");
/// ```
///
/// This model replicates that of `ICU` and `ECMA402`.
///
/// [data provider]: icu_provider
pub struct TimeFormatter<C>(pub(super) raw::TimeFormatter, PhantomData<C>);

impl<C: CldrCalendar> TimeFormatter<C> {
    /// Constructor that takes a selected [`Locale`], reference to a [data provider] and
    /// a list of preferences, then collects all data necessary to format date and time values into the given locale,
    /// using the short style.
    ///
    /// # Examples
    ///
    /// ```
    /// use icu::calendar::Gregorian;
<<<<<<< HEAD
    /// use icu::datetime::{options::length::Time, TimeFormat};
=======
    /// use icu::datetime::{TimeFormatter, options::length::Time};
>>>>>>> f1bd39b0
    /// use icu::locid::locale;
    ///
<<<<<<< HEAD
    /// let provider = icu_testdata::get_provider();
=======
    /// let provider = InvariantDataProvider;
    ///
    /// let tf = TimeFormatter::<Gregorian>::try_new(locale!("en"), &provider, Time::Short, None);
>>>>>>> f1bd39b0
    ///
    /// TimeFormat::<Gregorian>::try_new(
    ///     locale!("en"),
    ///     &provider,
    ///     Time::Short,
    ///     None,
    /// )
    /// .unwrap();
    /// ```
    ///
    /// [data provider]: icu_provider
    #[inline]
    pub fn try_new<T: Into<Locale>, D>(
        locale: T,
        data_provider: &D,
        length: length::Time,
        preferences: Option<preferences::Bag>,
    ) -> Result<Self, DateTimeFormatterError>
    where
        D: ResourceProvider<TimePatternsV1Marker>
            + ResourceProvider<TimeSymbolsV1Marker>
            + ResourceProvider<DecimalSymbolsV1Marker>
            + ?Sized,
    {
        let mut locale = locale.into();

        calendar::potentially_fixup_calendar::<C>(&mut locale)?;
        Ok(Self(
            raw::TimeFormatter::try_new(locale, data_provider, length, preferences)?,
            PhantomData,
        ))
    }

    /// Takes a [`DateTimeInput`] implementer and returns an instance of a [`FormattedDateTime`]
    /// that contains all information necessary to display a formatted date and operate on it.
    ///
    /// # Examples
    ///
    /// ```
    /// use icu::calendar::{DateTime, Gregorian};
<<<<<<< HEAD
    /// use icu::datetime::{options::length::Time, TimeFormat};
    /// use writeable::assert_writeable_eq;
    /// # let locale = icu::locid::locale!("en");
    /// # let provider = icu_testdata::get_provider();
    /// let tf =
    ///     TimeFormat::<Gregorian>::try_new(locale, &provider, Time::Short, None)
    ///         .expect("Failed to create TimeFormat instance.");
=======
    /// use icu::datetime::{TimeFormatter, options::length::Time};
    /// use icu_provider::inv::InvariantDataProvider;
    /// # let locale = icu::locid::locale!("en");
    /// # let provider = InvariantDataProvider;
    /// let tf = TimeFormatter::<Gregorian>::try_new(locale, &provider, Time::Full, None)
    ///     .expect("Failed to create TimeFormatter instance.");
>>>>>>> f1bd39b0
    ///
    /// let datetime = DateTime::new_gregorian_datetime(2020, 9, 1, 12, 34, 28)
    ///     .expect("Failed to construct DateTime.");
    ///
    /// assert_writeable_eq!(tf.format(&datetime), "12:34 PM");
    /// ```
    ///
    /// At the moment, there's little value in using that over one of the other `format` methods,
    /// but [`FormattedDateTime`] will grow with methods for iterating over fields, extracting information
    /// about formatted date and so on.
    #[inline]
    pub fn format<'l, T>(&'l self, value: &'l T) -> FormattedDateTime<'l>
    where
        T: DateTimeInput,
    {
        self.0.format(value)
    }

    /// Takes a mutable reference to anything that implements [`Write`](std::fmt::Write) trait
    /// and a [`DateTimeInput`] implementer and populates the buffer with a formatted value.
    ///
    /// # Examples
    ///
    /// ```
    /// use icu::calendar::{DateTime, Gregorian};
<<<<<<< HEAD
    /// use icu::datetime::{options::length::Time, TimeFormat};
    /// # let locale = icu::locid::locale!("en");
    /// # let provider = icu_testdata::get_provider();
    /// let tf =
    ///     TimeFormat::<Gregorian>::try_new(locale, &provider, Time::Short, None)
    ///         .expect("Failed to create TimeFormat instance.");
=======
    /// use icu::datetime::{TimeFormatter, options::length::Time};
    /// use icu_provider::inv::InvariantDataProvider;
    /// # let locale = icu::locid::locale!("en");
    /// # let provider = InvariantDataProvider;
    /// let tf = TimeFormatter::<Gregorian>::try_new(locale, &provider, Time::Short, None)
    ///     .expect("Failed to create TimeFormatter instance.");
>>>>>>> f1bd39b0
    ///
    /// let datetime = DateTime::new_gregorian_datetime(2020, 9, 1, 12, 34, 28)
    ///     .expect("Failed to construct DateTime.");
    ///
    /// let mut buffer = String::new();
    /// tf.format_to_write(&mut buffer, &datetime)
    ///     .expect("Failed to write to a buffer.");
    ///
    /// assert_eq!(buffer, "12:34 PM");
    /// ```
    #[inline]
    pub fn format_to_write(
        &self,
        w: &mut impl core::fmt::Write,
        value: &impl DateTimeInput,
    ) -> core::fmt::Result {
        self.0.format_to_write(w, value)
    }

    /// Takes a [`DateTimeInput`] implementer and returns it formatted as a string.
    ///
    /// # Examples
    ///
    /// ```
    /// use icu::calendar::{DateTime, Gregorian};
<<<<<<< HEAD
    /// use icu::datetime::{options::length::Time, TimeFormat};
    /// # let locale = icu::locid::locale!("en");
    /// # let provider = icu_testdata::get_provider();
    /// let tf =
    ///     TimeFormat::<Gregorian>::try_new(locale, &provider, Time::Short, None)
    ///         .expect("Failed to create TimeFormat instance.");
=======
    /// use icu::datetime::{TimeFormatter, options::length::Time};
    /// use icu_provider::inv::InvariantDataProvider;
    /// # let locale = icu::locid::locale!("en");
    /// # let provider = InvariantDataProvider;
    /// let tf = TimeFormatter::<Gregorian>::try_new(locale, &provider, Time::Long, None)
    ///     .expect("Failed to create TimeFormatter instance.");
>>>>>>> f1bd39b0
    ///
    /// let datetime = DateTime::new_gregorian_datetime(2020, 9, 1, 12, 34, 28)
    ///     .expect("Failed to construct DateTime.");
    ///
    /// assert_eq!(tf.format_to_string(&datetime), "12:34 PM");
    /// ```
    #[inline]
    pub fn format_to_string(&self, value: &impl DateTimeInput) -> String {
        self.0.format_to_string(value)
    }
}

/// [`DateFormatter`] is a structure of the [`icu_datetime`] component that provides date formatting only.
/// When constructed, it uses data from the [data provider], selected [`Locale`] and provided preferences to
/// collect all data necessary to format any date into that locale.
///
/// For that reason, one should think of the process of formatting a date in two steps - first, a computational
/// heavy construction of [`DateFormatter`], and then fast formatting of [`DateTimeInput`] data using the instance.
///
/// [`icu_datetime`]: crate
/// [`DateTimeFormatter`]: crate::datetime::DateFormatter
///
/// # Examples
///
/// ```
/// use icu::calendar::{DateTime, Gregorian};
<<<<<<< HEAD
/// use icu::datetime::{options::length::Date, DateFormat};
=======
/// use icu::datetime::{DateFormatter, options::length::Date};
>>>>>>> f1bd39b0
/// use icu::locid::locale;
///
/// let provider = icu_testdata::get_provider();
///
/// let df = DateFormatter::<Gregorian>::try_new(locale!("en"), &provider, Date::Full)
///     .expect("Failed to create DateFormatter instance.");
///
/// let datetime = DateTime::new_gregorian_datetime(2020, 9, 1, 12, 34, 28)
///     .expect("Failed to construct DateTime.");
///
/// assert_eq!(df.format_to_string(&datetime), "Tuesday, September 1, 2020");
/// ```
///
/// This model replicates that of `ICU` and `ECMA402`.
///
/// [data provider]: icu_provider
pub struct DateFormatter<C>(pub(super) raw::DateFormatter, PhantomData<C>);

impl<C: CldrCalendar> DateFormatter<C> {
    /// Constructor that takes a selected [`Locale`], reference to a [data provider] and
    /// a list of options, then collects all data necessary to format date and time values into the given locale.
    ///
    /// # Examples
    ///
    /// ```
    /// use icu::calendar::Gregorian;
<<<<<<< HEAD
    /// use icu::datetime::{options::length::Date, DateFormat};
=======
    /// use icu::datetime::{DateFormatter, options::length::Date};
>>>>>>> f1bd39b0
    /// use icu::locid::locale;
    ///
<<<<<<< HEAD
    /// let provider = icu_testdata::get_provider();
=======
    /// let provider = InvariantDataProvider;
    ///
    /// let df = DateFormatter::<Gregorian>::try_new(locale!("en"), &provider, Date::Full);
>>>>>>> f1bd39b0
    ///
    /// DateFormat::<Gregorian>::try_new(locale!("en"), &provider, Date::Full)
    ///     .unwrap();
    /// ```
    ///
    /// [data provider]: icu_provider
    #[inline]
    pub fn try_new<T: Into<Locale>, D>(
        locale: T,
        data_provider: &D,
        length: length::Date,
    ) -> Result<Self, DateTimeFormatterError>
    where
        D: ResourceProvider<DateSymbolsV1Marker>
            + ResourceProvider<DatePatternsV1Marker>
            + ResourceProvider<DecimalSymbolsV1Marker>
            + ResourceProvider<OrdinalV1Marker>
            + ResourceProvider<WeekDataV1Marker>
            + ?Sized,
    {
        let mut locale = locale.into();
        calendar::potentially_fixup_calendar::<C>(&mut locale)?;
        Ok(Self(
            raw::DateFormatter::try_new(locale, data_provider, length)?,
            PhantomData,
        ))
    }

    /// Takes a [`DateTimeInput`] implementer and returns an instance of a [`FormattedDateTime`]
    /// that contains all information necessary to display a formatted date and operate on it.
    ///
    /// # Examples
    ///
    /// ```
    /// use icu::calendar::{DateTime, Gregorian};
<<<<<<< HEAD
    /// use icu::datetime::{options::length::Date, DateFormat};
    /// use writeable::assert_writeable_eq;
    /// # let locale = icu::locid::locale!("en");
    /// # let provider = icu_testdata::get_provider();
    /// let df = DateFormat::<Gregorian>::try_new(locale, &provider, Date::Full)
    ///     .expect("Failed to create DateFormat instance.");
=======
    /// use icu::datetime::{DateFormatter, options::length::Date};
    /// use icu_provider::inv::InvariantDataProvider;
    /// # let locale = icu::locid::locale!("en");
    /// # let provider = InvariantDataProvider;
    /// let df = DateFormatter::<Gregorian>::try_new(locale, &provider, Date::Full)
    ///     .expect("Failed to create DateFormatter instance.");
>>>>>>> f1bd39b0
    ///
    /// let datetime = DateTime::new_gregorian_datetime(2020, 9, 1, 12, 34, 28)
    ///     .expect("Failed to construct DateTime.");
    ///
    /// assert_writeable_eq!(df.format(&datetime), "Tuesday, September 1, 2020");
    /// ```
    ///
    /// At the moment, there's little value in using that over one of the other `format` methods,
    /// but [`FormattedDateTime`] will grow with methods for iterating over fields, extracting information
    /// about formatted date and so on.
    #[inline]
    pub fn format<'l, T>(&'l self, value: &'l T) -> FormattedDateTime<'l>
    where
        T: DateTimeInput<Calendar = C>,
    {
        self.0.format(value)
    }

    /// Takes a mutable reference to anything that implements [`Write`](std::fmt::Write) trait
    /// and a [`DateTimeInput`] implementer and populates the buffer with a formatted value.
    ///
    /// # Examples
    ///
    /// ```
    /// use icu::calendar::{DateTime, Gregorian};
<<<<<<< HEAD
    /// use icu::datetime::{options::length::Date, DateFormat};
    /// # let locale = icu::locid::locale!("en");
    /// # let provider = icu_testdata::get_provider();
    /// let df = DateFormat::<Gregorian>::try_new(locale, &provider, Date::Short)
    ///     .expect("Failed to create DateFormat instance.");
=======
    /// use icu::datetime::{DateFormatter, options::length::Date};
    /// use icu_provider::inv::InvariantDataProvider;
    /// # let locale = icu::locid::locale!("en");
    /// # let provider = InvariantDataProvider;
    /// let df = DateFormatter::<Gregorian>::try_new(locale, &provider, Date::Short)
    ///     .expect("Failed to create DateFormatter instance.");
>>>>>>> f1bd39b0
    ///
    /// let datetime = DateTime::new_gregorian_datetime(2020, 9, 1, 12, 34, 28)
    ///     .expect("Failed to construct DateTime.");
    ///
    /// let mut buffer = String::new();
    /// df.format_to_write(&mut buffer, &datetime)
    ///     .expect("Failed to write to a buffer.");
    ///
    /// assert_eq!(buffer, "9/1/20");
    /// ```
    #[inline]
    pub fn format_to_write(
        &self,
        w: &mut impl core::fmt::Write,
        value: &impl DateTimeInput<Calendar = C>,
    ) -> core::fmt::Result {
        self.0.format_to_write(w, value)
    }

    /// Takes a [`DateTimeInput`] implementer and returns it formatted as a string.
    ///
    /// # Examples
    ///
    /// ```
    /// use icu::calendar::{DateTime, Gregorian};
<<<<<<< HEAD
    /// use icu::datetime::{options::length::Date, DateFormat};
    /// # let locale = icu::locid::locale!("en");
    /// # let provider = icu_testdata::get_provider();
    /// let df = DateFormat::<Gregorian>::try_new(locale, &provider, Date::Short)
    ///     .expect("Failed to create DateTimeFormat instance.");
=======
    /// use icu::datetime::{DateFormatter, options::length::Date};
    /// use icu_provider::inv::InvariantDataProvider;
    /// # let locale = icu::locid::locale!("en");
    /// # let provider = InvariantDataProvider;
    /// let df = DateFormatter::<Gregorian>::try_new(locale, &provider, Date::Short)
    ///     .expect("Failed to create DateTimeFormatter instance.");
>>>>>>> f1bd39b0
    ///
    /// let datetime = DateTime::new_gregorian_datetime(2020, 9, 1, 12, 34, 28)
    ///     .expect("Failed to construct DateTime.");
    ///
    /// assert_eq!(df.format_to_string(&datetime), "9/1/20");
    /// ```
    #[inline]
    pub fn format_to_string(&self, value: &impl DateTimeInput<Calendar = C>) -> String {
        self.0.format_to_string(value)
    }
}

/// [`DateTimeFormatter`] is the main structure of the [`icu_datetime`] component.
/// When constructed, it uses data from the [data provider], selected [`Locale`] and provided options to
/// collect all data necessary to format any dates into that locale.
///
/// For that reason, one should think of the process of formatting a date in two steps - first, a computational
/// heavy construction of [`DateTimeFormatter`], and then fast formatting of [`DateTimeInput`] data using the instance.
///
/// [`icu_datetime`]: crate
/// [`DateTimeFormatter`]: crate::datetime::DateTimeFormatter
///
/// # Examples
///
/// ```
/// use icu::calendar::{DateTime, Gregorian};
/// use icu::datetime::{options::length, DateTimeFormatter};
/// use icu::locid::locale;
///
/// let provider = icu_testdata::get_provider();
///
<<<<<<< HEAD
/// let mut options = length::Bag::from_date_time_style(
///     length::Date::Medium,
///     length::Time::Short,
/// );
=======
/// let dtf = DateTimeFormatter::<Gregorian>::try_new(locale!("en"), &provider, &options.into())
///     .expect("Failed to create DateTimeFormatter instance.");
>>>>>>> f1bd39b0
///
/// let dtf = DateTimeFormat::<Gregorian>::try_new(
///     locale!("en"),
///     &provider,
///     &options.into(),
/// )
/// .expect("Failed to create DateTimeFormat instance.");
///
/// let datetime = DateTime::new_gregorian_datetime(2020, 9, 1, 12, 34, 28)
///     .expect("Failed to construct DateTime.");
///
/// assert_eq!(dtf.format_to_string(&datetime), "Sep 1, 2020, 12:34 PM");
/// ```
///
/// This model replicates that of `ICU` and `ECMA402`.
///
/// [data provider]: icu_provider
pub struct DateTimeFormatter<C>(pub(super) raw::DateTimeFormatter, PhantomData<C>);

impl<C: CldrCalendar> DateTimeFormatter<C> {
    /// Constructor that takes a [`TimeFormatter`] and [`DateFormatter`] and combines them into a [`DateTimeFormatter`].
    ///
    /// # Examples
    ///
    /// ```
    /// use icu::calendar::Gregorian;
<<<<<<< HEAD
    /// use icu::datetime::{
    ///     options::length, DateFormat, DateTimeFormat, TimeFormat,
    /// };
=======
    /// use icu::datetime::{options::length, DateFormatter, DateTimeFormatter, TimeFormatter};
>>>>>>> f1bd39b0
    /// use icu::locid::locale;
    ///
<<<<<<< HEAD
    /// let provider = icu_testdata::get_provider();
=======
    /// let provider = InvariantDataProvider;
    ///
    /// let tf = TimeFormatter::<Gregorian>::try_new(locale!("en"), &provider, length::Time::Short, None)
    ///     .expect("Failed to create TimeFormatter instance.");
    /// let df = DateFormatter::<Gregorian>::try_new(locale!("en"), &provider, length::Date::Short)
    ///     .expect("Failed to create DateFormatter instance.");
    /// let dtf = DateTimeFormatter::<Gregorian>::try_from_date_and_time(df, tf);
>>>>>>> f1bd39b0
    ///
    /// let tf = TimeFormat::<Gregorian>::try_new(
    ///     locale!("en"),
    ///     &provider,
    ///     length::Time::Short,
    ///     None,
    /// )
    /// .expect("Failed to create TimeFormat instance.");
    /// let df = DateFormat::<Gregorian>::try_new(
    ///     locale!("en"),
    ///     &provider,
    ///     length::Date::Short,
    /// )
    /// .expect("Failed to create DateFormat instance.");
    ///
    /// DateTimeFormat::<Gregorian>::try_from_date_and_time(df, tf).unwrap();
    /// ```
    ///
    /// [data provider]: icu_provider
    #[inline]
    pub fn try_from_date_and_time(
        date: DateFormatter<C>,
        time: TimeFormatter<C>,
    ) -> Result<Self, DateTimeFormatterError>
where {
        Ok(Self(
            raw::DateTimeFormatter::try_from_date_and_time(date.0, time.0)?,
            PhantomData,
        ))
    }

    /// Constructor that takes a selected [`Locale`], reference to a [data provider] and
    /// a list of options, then collects all data necessary to format date and time values into the given locale.
    ///
    /// # Examples
    ///
    /// ```
    /// use icu::calendar::Gregorian;
<<<<<<< HEAD
    /// use icu::datetime::{options::length, DateTimeFormat};
=======
    /// use icu::datetime::{DateTimeFormatter, DateTimeFormatterOptions};
>>>>>>> f1bd39b0
    /// use icu::locid::locale;
    ///
<<<<<<< HEAD
    /// let provider = icu_testdata::get_provider();
    ///
    /// let options = length::Bag::from_time_style(length::Time::Medium);
=======
    /// let options = DateTimeFormatterOptions::default();
    ///
    /// let dtf = DateTimeFormatter::<Gregorian>::try_new(locale!("en"), &provider, &options);
>>>>>>> f1bd39b0
    ///
    /// DateTimeFormat::<Gregorian>::try_new(
    ///     locale!("en"),
    ///     &provider,
    ///     &options.into(),
    /// )
    /// .unwrap();
    /// ```
    ///
    /// [data provider]: icu_provider
    #[inline]
    pub fn try_new<T: Into<Locale>, D>(
        locale: T,
        data_provider: &D,
        options: &DateTimeFormatterOptions,
    ) -> Result<Self, DateTimeFormatterError>
    where
        D: ResourceProvider<DateSymbolsV1Marker>
            + ResourceProvider<TimeSymbolsV1Marker>
            + ResourceProvider<DatePatternsV1Marker>
            + ResourceProvider<TimePatternsV1Marker>
            + ResourceProvider<DateSkeletonPatternsV1Marker>
            + ResourceProvider<DecimalSymbolsV1Marker>
            + ResourceProvider<OrdinalV1Marker>
            + ResourceProvider<WeekDataV1Marker>
            + ?Sized,
    {
        let mut locale = locale.into();

        calendar::potentially_fixup_calendar::<C>(&mut locale)?;
        Ok(Self(
            raw::DateTimeFormatter::try_new(locale, data_provider, options)?,
            PhantomData,
        ))
    }

    /// Takes a [`DateTimeInput`] implementer and returns an instance of a [`FormattedDateTime`]
    /// that contains all information necessary to display a formatted date and operate on it.
    ///
    /// # Examples
    ///
    /// ```
    /// use icu::calendar::{DateTime, Gregorian};
<<<<<<< HEAD
    /// use icu::datetime::DateTimeFormat;
    /// use writeable::assert_writeable_eq;
    /// # let locale = icu::locid::locale!("en");
    /// # let provider = icu_testdata::get_provider();
    /// # let options = icu::datetime::options::length::Bag::from_time_style(icu::datetime::options::length::Time::Medium);
    /// let dtf = DateTimeFormat::<Gregorian>::try_new(locale, &provider, &options.into())
    ///     .expect("Failed to create DateTimeFormat instance.");
=======
    /// use icu::datetime::{DateTimeFormatter, DateTimeFormatterOptions};
    /// use icu_provider::inv::InvariantDataProvider;
    /// # let locale = icu::locid::locale!("en");
    /// # let provider = InvariantDataProvider;
    /// # let options = DateTimeFormatterOptions::default();
    /// let dtf = DateTimeFormatter::<Gregorian>::try_new(locale, &provider, &options)
    ///     .expect("Failed to create DateTimeFormatter instance.");
>>>>>>> f1bd39b0
    ///
    /// let datetime = DateTime::new_gregorian_datetime(2020, 9, 1, 12, 34, 28)
    ///     .expect("Failed to construct DateTime.");
    ///
    /// assert_writeable_eq!(dtf.format(&datetime), "12:34:28 PM");
    /// ```
    ///
    /// At the moment, there's little value in using that over one of the other `format` methods,
    /// but [`FormattedDateTime`] will grow with methods for iterating over fields, extracting information
    /// about formatted date and so on.
    #[inline]
    pub fn format<'l, T>(&'l self, value: &T) -> FormattedDateTime<'l>
    where
        T: DateTimeInput<Calendar = C>,
    {
        self.0.format(value)
    }

    /// Takes a mutable reference to anything that implements [`Write`](std::fmt::Write) trait
    /// and a [`DateTimeInput`] implementer and populates the buffer with a formatted value.
    ///
    /// # Examples
    ///
    /// ```
    /// use icu::calendar::{DateTime, Gregorian};
<<<<<<< HEAD
    /// use icu::datetime::DateTimeFormat;
    /// # let locale = icu::locid::locale!("en");
    /// # let provider = icu_testdata::get_provider();
    /// # let options = icu::datetime::options::length::Bag::from_time_style(icu::datetime::options::length::Time::Medium);
    /// let dtf = DateTimeFormat::<Gregorian>::try_new(locale, &provider, &options.into())
    ///     .expect("Failed to create DateTimeFormat instance.");
=======
    /// use icu::datetime::{DateTimeFormatter, DateTimeFormatterOptions};
    /// use icu_provider::inv::InvariantDataProvider;
    /// # let locale = icu::locid::locale!("en");
    /// # let provider = InvariantDataProvider;
    /// # let options = DateTimeFormatterOptions::default();
    /// let dtf = DateTimeFormatter::<Gregorian>::try_new(locale, &provider, &options.into())
    ///     .expect("Failed to create DateTimeFormatter instance.");
>>>>>>> f1bd39b0
    ///
    /// let datetime = DateTime::new_gregorian_datetime(2020, 9, 1, 12, 34, 28)
    ///     .expect("Failed to construct DateTime.");
    ///
    /// let mut buffer = String::new();
    /// dtf.format_to_write(&mut buffer, &datetime)
    ///     .expect("Failed to write to a buffer.");
    ///
    /// assert_eq!(buffer, "12:34:28 PM");
    /// ```
    #[inline]
    pub fn format_to_write(
        &self,
        w: &mut impl core::fmt::Write,
        value: &impl DateTimeInput<Calendar = C>,
    ) -> core::fmt::Result {
        self.0.format_to_write(w, value)
    }

    /// Takes a [`DateTimeInput`] implementer and returns it formatted as a string.
    ///
    /// # Examples
    ///
    /// ```
    /// use icu::calendar::{DateTime, Gregorian};
<<<<<<< HEAD
    /// use icu::datetime::DateTimeFormat;
    /// # let locale = icu::locid::locale!("en");
    /// # let provider = icu_testdata::get_provider();
    /// # let options = icu::datetime::options::length::Bag::from_time_style(icu::datetime::options::length::Time::Medium);
    /// let dtf = DateTimeFormat::<Gregorian>::try_new(locale, &provider, &options.into())
    ///     .expect("Failed to create DateTimeFormat instance.");
=======
    /// use icu::datetime::{DateTimeFormatter, DateTimeFormatterOptions};
    /// use icu_provider::inv::InvariantDataProvider;
    /// # let locale = icu::locid::locale!("en");
    /// # let provider = InvariantDataProvider;
    /// # let options = DateTimeFormatterOptions::default();
    /// let dtf = DateTimeFormatter::<Gregorian>::try_new(locale, &provider, &options.into())
    ///     .expect("Failed to create DateTimeFormatter instance.");
>>>>>>> f1bd39b0
    ///
    /// let datetime = DateTime::new_gregorian_datetime(2020, 9, 1, 12, 34, 28)
    ///     .expect("Failed to construct DateTime.");
    ///
    /// assert_eq!(dtf.format_to_string(&datetime), "12:34:28 PM");
    /// ```
    #[inline]
    pub fn format_to_string(&self, value: &impl DateTimeInput<Calendar = C>) -> String {
        self.0.format_to_string(value)
    }

    /// Returns a [`components::Bag`] that represents the resolved components for the
    /// options that were provided to the [`DateTimeFormatter`]. The developer may request
    /// a certain set of options for a [`DateTimeFormatter`] but the locale and resolution
    /// algorithm may change certain details of what actually gets resolved.
    ///
    /// # Examples
    ///
    /// ```
    /// use icu::calendar::Gregorian;
    /// use icu::datetime::{
    ///     options::{components, length},
    ///     DateTimeFormatter, DateTimeFormatterOptions,
    /// };
    /// use icu::locid::locale;
    ///
    /// let options = length::Bag::from_date_style(length::Date::Medium).into();
    ///
    /// let provider = icu_testdata::get_provider();
<<<<<<< HEAD
    /// let dtf = DateTimeFormat::<Gregorian>::try_new(
    ///     locale!("en"),
    ///     &provider,
    ///     &options,
    /// )
    /// .expect("Failed to create DateTimeFormat instance.");
=======
    /// let dtf = DateTimeFormatter::<Gregorian>::try_new(locale!("en"), &provider, &options)
    ///     .expect("Failed to create DateTimeFormatter instance.");
>>>>>>> f1bd39b0
    ///
    /// let mut expected_components_bag = components::Bag::default();
    /// expected_components_bag.year = Some(components::Year::Numeric);
    /// expected_components_bag.month = Some(components::Month::Short);
    /// expected_components_bag.day = Some(components::Day::NumericDayOfMonth);
    ///
    /// assert_eq!(dtf.resolve_components(), expected_components_bag);
    /// ```
    pub fn resolve_components(&self) -> components::Bag {
        self.0.resolve_components()
    }
}<|MERGE_RESOLUTION|>--- conflicted
+++ resolved
@@ -39,28 +39,19 @@
 ///
 /// ```
 /// use icu::calendar::{DateTime, Gregorian};
-<<<<<<< HEAD
-/// use icu::datetime::{options::length::Time, TimeFormat};
-=======
-/// use icu::datetime::{TimeFormatter, options::length::Time};
->>>>>>> f1bd39b0
+/// use icu::datetime::{options::length::Time, TimeFormatter};
 /// use icu::locid::locale;
 /// use writeable::assert_writeable_eq;
 ///
 /// let provider = icu_testdata::get_provider();
 ///
-<<<<<<< HEAD
-/// let tf = TimeFormat::<Gregorian>::try_new(
+/// let tf = TimeFormatter::<Gregorian>::try_new(
 ///     locale!("en"),
 ///     &provider,
 ///     Time::Short,
 ///     None,
 /// )
-/// .expect("Failed to create DateTimeFormat instance.");
-=======
-/// let tf = TimeFormatter::<Gregorian>::try_new(locale!("en"), &provider, Time::Full, None)
-///     .expect("Failed to create DateTimeFormatter instance.");
->>>>>>> f1bd39b0
+/// .expect("Failed to create TimeFormatter instance.");
 ///
 /// let datetime = DateTime::new_gregorian_datetime(2020, 9, 1, 12, 34, 28)
 ///     .expect("Failed to construct DateTime.");
@@ -82,22 +73,12 @@
     ///
     /// ```
     /// use icu::calendar::Gregorian;
-<<<<<<< HEAD
-    /// use icu::datetime::{options::length::Time, TimeFormat};
-=======
-    /// use icu::datetime::{TimeFormatter, options::length::Time};
->>>>>>> f1bd39b0
+    /// use icu::datetime::{options::length::Time, TimeFormatter};
     /// use icu::locid::locale;
     ///
-<<<<<<< HEAD
     /// let provider = icu_testdata::get_provider();
-=======
-    /// let provider = InvariantDataProvider;
-    ///
-    /// let tf = TimeFormatter::<Gregorian>::try_new(locale!("en"), &provider, Time::Short, None);
->>>>>>> f1bd39b0
-    ///
-    /// TimeFormat::<Gregorian>::try_new(
+    ///
+    /// TimeFormatter::<Gregorian>::try_new(
     ///     locale!("en"),
     ///     &provider,
     ///     Time::Short,
@@ -136,22 +117,13 @@
     ///
     /// ```
     /// use icu::calendar::{DateTime, Gregorian};
-<<<<<<< HEAD
-    /// use icu::datetime::{options::length::Time, TimeFormat};
+    /// use icu::datetime::{options::length::Time, TimeFormatter};
     /// use writeable::assert_writeable_eq;
     /// # let locale = icu::locid::locale!("en");
     /// # let provider = icu_testdata::get_provider();
     /// let tf =
-    ///     TimeFormat::<Gregorian>::try_new(locale, &provider, Time::Short, None)
-    ///         .expect("Failed to create TimeFormat instance.");
-=======
-    /// use icu::datetime::{TimeFormatter, options::length::Time};
-    /// use icu_provider::inv::InvariantDataProvider;
-    /// # let locale = icu::locid::locale!("en");
-    /// # let provider = InvariantDataProvider;
-    /// let tf = TimeFormatter::<Gregorian>::try_new(locale, &provider, Time::Full, None)
-    ///     .expect("Failed to create TimeFormatter instance.");
->>>>>>> f1bd39b0
+    ///     TimeFormatter::<Gregorian>::try_new(locale, &provider, Time::Short, None)
+    ///         .expect("Failed to create TimeFormatter instance.");
     ///
     /// let datetime = DateTime::new_gregorian_datetime(2020, 9, 1, 12, 34, 28)
     ///     .expect("Failed to construct DateTime.");
@@ -177,21 +149,12 @@
     ///
     /// ```
     /// use icu::calendar::{DateTime, Gregorian};
-<<<<<<< HEAD
-    /// use icu::datetime::{options::length::Time, TimeFormat};
+    /// use icu::datetime::{options::length::Time, TimeFormatter};
     /// # let locale = icu::locid::locale!("en");
     /// # let provider = icu_testdata::get_provider();
     /// let tf =
-    ///     TimeFormat::<Gregorian>::try_new(locale, &provider, Time::Short, None)
-    ///         .expect("Failed to create TimeFormat instance.");
-=======
-    /// use icu::datetime::{TimeFormatter, options::length::Time};
-    /// use icu_provider::inv::InvariantDataProvider;
-    /// # let locale = icu::locid::locale!("en");
-    /// # let provider = InvariantDataProvider;
-    /// let tf = TimeFormatter::<Gregorian>::try_new(locale, &provider, Time::Short, None)
-    ///     .expect("Failed to create TimeFormatter instance.");
->>>>>>> f1bd39b0
+    ///     TimeFormatter::<Gregorian>::try_new(locale, &provider, Time::Short, None)
+    ///         .expect("Failed to create TimeFormatter instance.");
     ///
     /// let datetime = DateTime::new_gregorian_datetime(2020, 9, 1, 12, 34, 28)
     ///     .expect("Failed to construct DateTime.");
@@ -217,21 +180,12 @@
     ///
     /// ```
     /// use icu::calendar::{DateTime, Gregorian};
-<<<<<<< HEAD
-    /// use icu::datetime::{options::length::Time, TimeFormat};
+    /// use icu::datetime::{options::length::Time, TimeFormatter};
     /// # let locale = icu::locid::locale!("en");
     /// # let provider = icu_testdata::get_provider();
     /// let tf =
-    ///     TimeFormat::<Gregorian>::try_new(locale, &provider, Time::Short, None)
-    ///         .expect("Failed to create TimeFormat instance.");
-=======
-    /// use icu::datetime::{TimeFormatter, options::length::Time};
-    /// use icu_provider::inv::InvariantDataProvider;
-    /// # let locale = icu::locid::locale!("en");
-    /// # let provider = InvariantDataProvider;
-    /// let tf = TimeFormatter::<Gregorian>::try_new(locale, &provider, Time::Long, None)
-    ///     .expect("Failed to create TimeFormatter instance.");
->>>>>>> f1bd39b0
+    ///     TimeFormatter::<Gregorian>::try_new(locale, &provider, Time::Short, None)
+    ///         .expect("Failed to create TimeFormatter instance.");
     ///
     /// let datetime = DateTime::new_gregorian_datetime(2020, 9, 1, 12, 34, 28)
     ///     .expect("Failed to construct DateTime.");
@@ -258,11 +212,7 @@
 ///
 /// ```
 /// use icu::calendar::{DateTime, Gregorian};
-<<<<<<< HEAD
-/// use icu::datetime::{options::length::Date, DateFormat};
-=======
-/// use icu::datetime::{DateFormatter, options::length::Date};
->>>>>>> f1bd39b0
+/// use icu::datetime::{options::length::Date, DateFormatter};
 /// use icu::locid::locale;
 ///
 /// let provider = icu_testdata::get_provider();
@@ -289,22 +239,12 @@
     ///
     /// ```
     /// use icu::calendar::Gregorian;
-<<<<<<< HEAD
-    /// use icu::datetime::{options::length::Date, DateFormat};
-=======
-    /// use icu::datetime::{DateFormatter, options::length::Date};
->>>>>>> f1bd39b0
+    /// use icu::datetime::{options::length::Date, DateFormatter};
     /// use icu::locid::locale;
     ///
-<<<<<<< HEAD
     /// let provider = icu_testdata::get_provider();
-=======
-    /// let provider = InvariantDataProvider;
-    ///
-    /// let df = DateFormatter::<Gregorian>::try_new(locale!("en"), &provider, Date::Full);
->>>>>>> f1bd39b0
-    ///
-    /// DateFormat::<Gregorian>::try_new(locale!("en"), &provider, Date::Full)
+    ///
+    /// DateFormatter::<Gregorian>::try_new(locale!("en"), &provider, Date::Full)
     ///     .unwrap();
     /// ```
     ///
@@ -338,21 +278,12 @@
     ///
     /// ```
     /// use icu::calendar::{DateTime, Gregorian};
-<<<<<<< HEAD
-    /// use icu::datetime::{options::length::Date, DateFormat};
+    /// use icu::datetime::{options::length::Date, DateFormatter};
     /// use writeable::assert_writeable_eq;
     /// # let locale = icu::locid::locale!("en");
     /// # let provider = icu_testdata::get_provider();
-    /// let df = DateFormat::<Gregorian>::try_new(locale, &provider, Date::Full)
-    ///     .expect("Failed to create DateFormat instance.");
-=======
-    /// use icu::datetime::{DateFormatter, options::length::Date};
-    /// use icu_provider::inv::InvariantDataProvider;
-    /// # let locale = icu::locid::locale!("en");
-    /// # let provider = InvariantDataProvider;
     /// let df = DateFormatter::<Gregorian>::try_new(locale, &provider, Date::Full)
     ///     .expect("Failed to create DateFormatter instance.");
->>>>>>> f1bd39b0
     ///
     /// let datetime = DateTime::new_gregorian_datetime(2020, 9, 1, 12, 34, 28)
     ///     .expect("Failed to construct DateTime.");
@@ -378,20 +309,11 @@
     ///
     /// ```
     /// use icu::calendar::{DateTime, Gregorian};
-<<<<<<< HEAD
-    /// use icu::datetime::{options::length::Date, DateFormat};
-    /// # let locale = icu::locid::locale!("en");
-    /// # let provider = icu_testdata::get_provider();
-    /// let df = DateFormat::<Gregorian>::try_new(locale, &provider, Date::Short)
-    ///     .expect("Failed to create DateFormat instance.");
-=======
-    /// use icu::datetime::{DateFormatter, options::length::Date};
-    /// use icu_provider::inv::InvariantDataProvider;
-    /// # let locale = icu::locid::locale!("en");
-    /// # let provider = InvariantDataProvider;
+    /// use icu::datetime::{options::length::Date, DateFormatter};
+    /// # let locale = icu::locid::locale!("en");
+    /// # let provider = icu_testdata::get_provider();
     /// let df = DateFormatter::<Gregorian>::try_new(locale, &provider, Date::Short)
     ///     .expect("Failed to create DateFormatter instance.");
->>>>>>> f1bd39b0
     ///
     /// let datetime = DateTime::new_gregorian_datetime(2020, 9, 1, 12, 34, 28)
     ///     .expect("Failed to construct DateTime.");
@@ -417,20 +339,11 @@
     ///
     /// ```
     /// use icu::calendar::{DateTime, Gregorian};
-<<<<<<< HEAD
-    /// use icu::datetime::{options::length::Date, DateFormat};
-    /// # let locale = icu::locid::locale!("en");
-    /// # let provider = icu_testdata::get_provider();
-    /// let df = DateFormat::<Gregorian>::try_new(locale, &provider, Date::Short)
-    ///     .expect("Failed to create DateTimeFormat instance.");
-=======
-    /// use icu::datetime::{DateFormatter, options::length::Date};
-    /// use icu_provider::inv::InvariantDataProvider;
-    /// # let locale = icu::locid::locale!("en");
-    /// # let provider = InvariantDataProvider;
+    /// use icu::datetime::{options::length::Date, DateFormatter};
+    /// # let locale = icu::locid::locale!("en");
+    /// # let provider = icu_testdata::get_provider();
     /// let df = DateFormatter::<Gregorian>::try_new(locale, &provider, Date::Short)
     ///     .expect("Failed to create DateTimeFormatter instance.");
->>>>>>> f1bd39b0
     ///
     /// let datetime = DateTime::new_gregorian_datetime(2020, 9, 1, 12, 34, 28)
     ///     .expect("Failed to construct DateTime.");
@@ -462,22 +375,17 @@
 ///
 /// let provider = icu_testdata::get_provider();
 ///
-<<<<<<< HEAD
 /// let mut options = length::Bag::from_date_time_style(
 ///     length::Date::Medium,
 ///     length::Time::Short,
 /// );
-=======
-/// let dtf = DateTimeFormatter::<Gregorian>::try_new(locale!("en"), &provider, &options.into())
-///     .expect("Failed to create DateTimeFormatter instance.");
->>>>>>> f1bd39b0
-///
-/// let dtf = DateTimeFormat::<Gregorian>::try_new(
+///
+/// let dtf = DateTimeFormatter::<Gregorian>::try_new(
 ///     locale!("en"),
 ///     &provider,
 ///     &options.into(),
 /// )
-/// .expect("Failed to create DateTimeFormat instance.");
+/// .expect("Failed to create DateTimeFormatter instance.");
 ///
 /// let datetime = DateTime::new_gregorian_datetime(2020, 9, 1, 12, 34, 28)
 ///     .expect("Failed to construct DateTime.");
@@ -497,42 +405,28 @@
     ///
     /// ```
     /// use icu::calendar::Gregorian;
-<<<<<<< HEAD
     /// use icu::datetime::{
-    ///     options::length, DateFormat, DateTimeFormat, TimeFormat,
+    ///     options::length, DateFormatter, DateTimeFormatter, TimeFormatter,
     /// };
-=======
-    /// use icu::datetime::{options::length, DateFormatter, DateTimeFormatter, TimeFormatter};
->>>>>>> f1bd39b0
     /// use icu::locid::locale;
     ///
-<<<<<<< HEAD
     /// let provider = icu_testdata::get_provider();
-=======
-    /// let provider = InvariantDataProvider;
-    ///
-    /// let tf = TimeFormatter::<Gregorian>::try_new(locale!("en"), &provider, length::Time::Short, None)
-    ///     .expect("Failed to create TimeFormatter instance.");
-    /// let df = DateFormatter::<Gregorian>::try_new(locale!("en"), &provider, length::Date::Short)
-    ///     .expect("Failed to create DateFormatter instance.");
-    /// let dtf = DateTimeFormatter::<Gregorian>::try_from_date_and_time(df, tf);
->>>>>>> f1bd39b0
-    ///
-    /// let tf = TimeFormat::<Gregorian>::try_new(
+    ///
+    /// let tf = TimeFormatter::<Gregorian>::try_new(
     ///     locale!("en"),
     ///     &provider,
     ///     length::Time::Short,
     ///     None,
     /// )
-    /// .expect("Failed to create TimeFormat instance.");
-    /// let df = DateFormat::<Gregorian>::try_new(
+    /// .expect("Failed to create TimeFormatter instance.");
+    /// let df = DateFormatter::<Gregorian>::try_new(
     ///     locale!("en"),
     ///     &provider,
     ///     length::Date::Short,
     /// )
-    /// .expect("Failed to create DateFormat instance.");
-    ///
-    /// DateTimeFormat::<Gregorian>::try_from_date_and_time(df, tf).unwrap();
+    /// .expect("Failed to create DateFormatter instance.");
+    ///
+    /// DateTimeFormatter::<Gregorian>::try_from_date_and_time(df, tf).unwrap();
     /// ```
     ///
     /// [data provider]: icu_provider
@@ -555,24 +449,14 @@
     ///
     /// ```
     /// use icu::calendar::Gregorian;
-<<<<<<< HEAD
-    /// use icu::datetime::{options::length, DateTimeFormat};
-=======
-    /// use icu::datetime::{DateTimeFormatter, DateTimeFormatterOptions};
->>>>>>> f1bd39b0
+    /// use icu::datetime::{options::length, DateTimeFormatter};
     /// use icu::locid::locale;
     ///
-<<<<<<< HEAD
     /// let provider = icu_testdata::get_provider();
     ///
     /// let options = length::Bag::from_time_style(length::Time::Medium);
-=======
-    /// let options = DateTimeFormatterOptions::default();
-    ///
-    /// let dtf = DateTimeFormatter::<Gregorian>::try_new(locale!("en"), &provider, &options);
->>>>>>> f1bd39b0
-    ///
-    /// DateTimeFormat::<Gregorian>::try_new(
+    ///
+    /// DateTimeFormatter::<Gregorian>::try_new(
     ///     locale!("en"),
     ///     &provider,
     ///     &options.into(),
@@ -614,23 +498,13 @@
     ///
     /// ```
     /// use icu::calendar::{DateTime, Gregorian};
-<<<<<<< HEAD
-    /// use icu::datetime::DateTimeFormat;
+    /// use icu::datetime::DateTimeFormatter;
     /// use writeable::assert_writeable_eq;
     /// # let locale = icu::locid::locale!("en");
     /// # let provider = icu_testdata::get_provider();
     /// # let options = icu::datetime::options::length::Bag::from_time_style(icu::datetime::options::length::Time::Medium);
-    /// let dtf = DateTimeFormat::<Gregorian>::try_new(locale, &provider, &options.into())
-    ///     .expect("Failed to create DateTimeFormat instance.");
-=======
-    /// use icu::datetime::{DateTimeFormatter, DateTimeFormatterOptions};
-    /// use icu_provider::inv::InvariantDataProvider;
-    /// # let locale = icu::locid::locale!("en");
-    /// # let provider = InvariantDataProvider;
-    /// # let options = DateTimeFormatterOptions::default();
-    /// let dtf = DateTimeFormatter::<Gregorian>::try_new(locale, &provider, &options)
+    /// let dtf = DateTimeFormatter::<Gregorian>::try_new(locale, &provider, &options.into())
     ///     .expect("Failed to create DateTimeFormatter instance.");
->>>>>>> f1bd39b0
     ///
     /// let datetime = DateTime::new_gregorian_datetime(2020, 9, 1, 12, 34, 28)
     ///     .expect("Failed to construct DateTime.");
@@ -656,22 +530,12 @@
     ///
     /// ```
     /// use icu::calendar::{DateTime, Gregorian};
-<<<<<<< HEAD
-    /// use icu::datetime::DateTimeFormat;
+    /// use icu::datetime::DateTimeFormatter;
     /// # let locale = icu::locid::locale!("en");
     /// # let provider = icu_testdata::get_provider();
     /// # let options = icu::datetime::options::length::Bag::from_time_style(icu::datetime::options::length::Time::Medium);
-    /// let dtf = DateTimeFormat::<Gregorian>::try_new(locale, &provider, &options.into())
-    ///     .expect("Failed to create DateTimeFormat instance.");
-=======
-    /// use icu::datetime::{DateTimeFormatter, DateTimeFormatterOptions};
-    /// use icu_provider::inv::InvariantDataProvider;
-    /// # let locale = icu::locid::locale!("en");
-    /// # let provider = InvariantDataProvider;
-    /// # let options = DateTimeFormatterOptions::default();
     /// let dtf = DateTimeFormatter::<Gregorian>::try_new(locale, &provider, &options.into())
     ///     .expect("Failed to create DateTimeFormatter instance.");
->>>>>>> f1bd39b0
     ///
     /// let datetime = DateTime::new_gregorian_datetime(2020, 9, 1, 12, 34, 28)
     ///     .expect("Failed to construct DateTime.");
@@ -697,22 +561,12 @@
     ///
     /// ```
     /// use icu::calendar::{DateTime, Gregorian};
-<<<<<<< HEAD
-    /// use icu::datetime::DateTimeFormat;
+    /// use icu::datetime::DateTimeFormatter;
     /// # let locale = icu::locid::locale!("en");
     /// # let provider = icu_testdata::get_provider();
     /// # let options = icu::datetime::options::length::Bag::from_time_style(icu::datetime::options::length::Time::Medium);
-    /// let dtf = DateTimeFormat::<Gregorian>::try_new(locale, &provider, &options.into())
-    ///     .expect("Failed to create DateTimeFormat instance.");
-=======
-    /// use icu::datetime::{DateTimeFormatter, DateTimeFormatterOptions};
-    /// use icu_provider::inv::InvariantDataProvider;
-    /// # let locale = icu::locid::locale!("en");
-    /// # let provider = InvariantDataProvider;
-    /// # let options = DateTimeFormatterOptions::default();
     /// let dtf = DateTimeFormatter::<Gregorian>::try_new(locale, &provider, &options.into())
     ///     .expect("Failed to create DateTimeFormatter instance.");
->>>>>>> f1bd39b0
     ///
     /// let datetime = DateTime::new_gregorian_datetime(2020, 9, 1, 12, 34, 28)
     ///     .expect("Failed to construct DateTime.");
@@ -742,17 +596,12 @@
     /// let options = length::Bag::from_date_style(length::Date::Medium).into();
     ///
     /// let provider = icu_testdata::get_provider();
-<<<<<<< HEAD
-    /// let dtf = DateTimeFormat::<Gregorian>::try_new(
+    /// let dtf = DateTimeFormatter::<Gregorian>::try_new(
     ///     locale!("en"),
     ///     &provider,
     ///     &options,
     /// )
-    /// .expect("Failed to create DateTimeFormat instance.");
-=======
-    /// let dtf = DateTimeFormatter::<Gregorian>::try_new(locale!("en"), &provider, &options)
-    ///     .expect("Failed to create DateTimeFormatter instance.");
->>>>>>> f1bd39b0
+    /// .expect("Failed to create DateTimeFormatter instance.");
     ///
     /// let mut expected_components_bag = components::Bag::default();
     /// expected_components_bag.year = Some(components::Year::Numeric);
