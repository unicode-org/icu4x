--- conflicted
+++ resolved
@@ -7,11 +7,8 @@
 use crate::pattern::PatternError;
 use crate::skeleton::SkeletonError;
 use displaydoc::Display;
-<<<<<<< HEAD
 use icu_calendar::any_calendar::AnyCalendarKind;
-=======
 use icu_decimal::FixedDecimalFormatError;
->>>>>>> 6c9bae90
 use icu_plurals::PluralRulesError;
 use icu_provider::prelude::DataError;
 use tinystr::TinyStr16;
@@ -57,18 +54,15 @@
     /// An error originating from a missing era symbol in the data.
     #[displaydoc("Data file missing era symbol for era code {0}")]
     MissingEraSymbol(TinyStr16),
-<<<<<<< HEAD
-    /// An error from mixing calendar types
-    #[displaydoc("AnyDateTimeFormat for {0} calendar was given a {0:?} calendar")]
-    MismatchedAnyCalendar(AnyCalendarKind, Option<AnyCalendarKind>),
-=======
     /// An error while attempting to format the input as a FixedDecimal
     #[displaydoc("FixedDecimal")]
     FixedDecimal,
     /// An error originating from FixedDecimalFormat
     #[displaydoc("{0}")]
     FixedDecimalFormat(FixedDecimalFormatError),
->>>>>>> 6c9bae90
+    /// An error from mixing calendar types
+    #[displaydoc("AnyDateTimeFormat for {0} calendar was given a {0:?} calendar")]
+    MismatchedAnyCalendar(AnyCalendarKind, Option<AnyCalendarKind>),
 }
 
 #[cfg(feature = "std")]
