// This file is part of ICU4X. For terms of use, please see the file
// called LICENSE at the top level of the ICU4X source tree
// (online at: https://github.com/unicode-org/icu4x/blob/main/LICENSE ).

use crate::date::DateTimeError;
use crate::fields::FieldSymbol;
use crate::pattern::PatternError;
use crate::skeleton::SkeletonError;
use displaydoc::Display;
use icu_calendar::any_calendar::AnyCalendarKind;
use icu_calendar::types::MonthCode;
use icu_decimal::FixedDecimalFormatterError;
use icu_plurals::PluralRulesError;
use icu_provider::prelude::DataError;
use tinystr::TinyStr16;

/// A list of possible error outcomes for the [`DateTimeFormatter`](crate::DateTimeFormatter) struct.
#[derive(Display, Debug, Copy, Clone)]
#[non_exhaustive]
pub enum DateTimeFormatterError {
    /// An error originating from parsing a pattern.
    #[displaydoc("{0}")]
    Pattern(PatternError),
    /// An error originating from the [`Write`](std::fmt::Write) trait.
    #[displaydoc("{0}")]
    Format(core::fmt::Error),
    /// An error originating inside of the [data provider](icu_provider).
    #[displaydoc("{0}")]
    DataProvider(DataError),
    /// An error originating from a missing field in datetime input.
    /// TODO: How can we return which field was missing?
    #[displaydoc("Missing input field")]
    MissingInputField,
    /// An error originating from skeleton matching.
    #[displaydoc("{0}")]
    Skeleton(SkeletonError),
    /// An error originating from an unsupported field in a datetime format.
    #[displaydoc("Unsupported field: {0:?}")]
    UnsupportedField(FieldSymbol),
    /// An error due to there being no patterns for the given options.
    #[displaydoc("Unsupported options")]
    UnsupportedOptions,
    /// An error originating from [`PluralRules`][icu_plurals::PluralRules].
    #[displaydoc("{0}")]
    PluralRules(PluralRulesError),
    /// An error originating from [`DateTimeInput`][crate::date::DateTimeInput].
    #[displaydoc("{0}")]
    DateTimeInput(DateTimeError),
    /// An error originating from a missing weekday symbol in the data.
    #[displaydoc("Data file missing weekday symbol for weekday {0}")]
    MissingWeekdaySymbol(usize),
    /// An error originating from a missing month symbol in the data.
    #[displaydoc("Data file missing month symbol for month code {0}")]
    MissingMonthSymbol(MonthCode),
    /// An error while attempting to format the input as a FixedDecimal
    #[displaydoc("FixedDecimal")]
    FixedDecimal,
    /// An error originating from FixedDecimalFormatter
    #[displaydoc("{0}")]
<<<<<<< HEAD
    FixedDecimalFormat(FixedDecimalFormatError),
    /// An error from mixing calendar types in AnyDateTimeFormat
    #[displaydoc("AnyDateTimeFormat for {0} calendar was given a {1:?} calendar")]
=======
    FixedDecimalFormatter(FixedDecimalFormatterError),
    /// An error from mixing calendar types
    #[displaydoc("AnyDateTimeFormatter for {0} calendar was given a {0:?} calendar")]
>>>>>>> 58269ded
    MismatchedAnyCalendar(AnyCalendarKind, Option<AnyCalendarKind>),
    /// An error from mixing calendar types in DateTimeFormat
    #[displaydoc(
        "DateTimeFormat<{0}> was given a locale asking for incompatible calendar u-ca-{1}"
    )]
    MismatchedCalendarLocale(&'static str, TinyStr16),
}

#[cfg(feature = "std")]
impl std::error::Error for DateTimeFormatterError {}

impl From<PatternError> for DateTimeFormatterError {
    fn from(e: PatternError) -> Self {
        DateTimeFormatterError::Pattern(e)
    }
}

impl From<DataError> for DateTimeFormatterError {
    fn from(e: DataError) -> Self {
        DateTimeFormatterError::DataProvider(e)
    }
}

impl From<core::fmt::Error> for DateTimeFormatterError {
    fn from(e: core::fmt::Error) -> Self {
        DateTimeFormatterError::Format(e)
    }
}

impl From<SkeletonError> for DateTimeFormatterError {
    fn from(e: SkeletonError) -> Self {
        DateTimeFormatterError::Skeleton(e)
    }
}

impl From<PluralRulesError> for DateTimeFormatterError {
    fn from(e: PluralRulesError) -> Self {
        DateTimeFormatterError::PluralRules(e)
    }
}

impl From<DateTimeError> for DateTimeFormatterError {
    fn from(e: DateTimeError) -> Self {
        DateTimeFormatterError::DateTimeInput(e)
    }
}<|MERGE_RESOLUTION|>--- conflicted
+++ resolved
@@ -57,19 +57,13 @@
     FixedDecimal,
     /// An error originating from FixedDecimalFormatter
     #[displaydoc("{0}")]
-<<<<<<< HEAD
     FixedDecimalFormat(FixedDecimalFormatError),
     /// An error from mixing calendar types in AnyDateTimeFormat
-    #[displaydoc("AnyDateTimeFormat for {0} calendar was given a {1:?} calendar")]
-=======
-    FixedDecimalFormatter(FixedDecimalFormatterError),
-    /// An error from mixing calendar types
-    #[displaydoc("AnyDateTimeFormatter for {0} calendar was given a {0:?} calendar")]
->>>>>>> 58269ded
+    #[displaydoc("AnyDateTimeFormatter for {0} calendar was given a {1:?} calendar")]
     MismatchedAnyCalendar(AnyCalendarKind, Option<AnyCalendarKind>),
     /// An error from mixing calendar types in DateTimeFormat
     #[displaydoc(
-        "DateTimeFormat<{0}> was given a locale asking for incompatible calendar u-ca-{1}"
+        "DateTimeFormatter<{0}> was given a locale asking for incompatible calendar u-ca-{1}"
     )]
     MismatchedCalendarLocale(&'static str, TinyStr16),
 }
