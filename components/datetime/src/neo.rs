// This file is part of ICU4X. For terms of use, please see the file
// called LICENSE at the top level of the ICU4X source tree
// (online at: https://github.com/unicode-org/icu4x/blob/main/LICENSE ).

//! High-level entrypoints for Neo DateTime Formatter

use crate::error::DateTimeFormatterLoadError;
use crate::external_loaders::*;
use crate::fieldsets::enums::CompositeFieldSet;
use crate::format::datetime::try_write_pattern_items;
use crate::input::ExtractedInput;
use crate::pattern::*;
use crate::raw::neo::*;
use crate::scaffold::*;
use crate::scaffold::{
    AllInputMarkers, ConvertCalendar, DateDataMarkers, DateInputMarkers, DateTimeMarkers, GetField,
    InFixedCalendar, InSameCalendar, TimeMarkers, TypedDateDataMarkers, ZoneMarkers,
};
use crate::size_test_macro::size_test;
use crate::MismatchedCalendarError;
use core::fmt;
use core::marker::PhantomData;
use icu_calendar::any_calendar::IntoAnyCalendar;
use icu_calendar::{AnyCalendar, AnyCalendarKind, AnyCalendarPreferences};
use icu_decimal::FixedDecimalFormatterPreferences;
use icu_locale_core::preferences::extensions::unicode::keywords::{
    CalendarAlgorithm, HourCycle, NumberingSystem,
};
use icu_locale_core::preferences::{define_preferences, prefs_convert};
use icu_provider::prelude::*;
use writeable::{impl_display_with_writeable, Writeable};

define_preferences!(
    /// The user locale preferences for datetime formatting.
    ///
    /// # Examples
    ///
    /// Two ways to build a preferences bag with a custom hour cycle and calendar system:
    ///
    /// ```
    /// use icu::datetime::DateTimeFormatterPreferences;
    /// use icu::locale::Locale;
    /// use icu::locale::preferences::extensions::unicode::keywords::CalendarAlgorithm;
    /// use icu::locale::preferences::extensions::unicode::keywords::HourCycle;
    /// use icu::locale::subtags::Language;
    ///
    /// let prefs1: DateTimeFormatterPreferences = Locale::try_from_str("fr-u-ca-buddhist-hc-h12").unwrap().into();
    ///
    /// let locale = Locale::try_from_str("fr").unwrap();
    /// let mut prefs2 = DateTimeFormatterPreferences::default();
<<<<<<< HEAD
    /// prefs2.locale_prefs = (&locale).into();
=======
    /// prefs2.locale_preferences.language = Language::try_from_str("fr").unwrap();
>>>>>>> 2d305ffc
    /// prefs2.hour_cycle = Some(HourCycle::H12);
    /// prefs2.calendar_algorithm = Some(CalendarAlgorithm::Buddhist);
    ///
    /// assert_eq!(prefs1, prefs2);
    /// ```
    [Copy]
    DateTimeFormatterPreferences,
    {
        /// The user's preferred numbering system.
        ///
        /// Corresponds to the `-u-nu` in Unicode Locale Identifier.
        ///
        /// To get the resolved numbering system, you can inspect the data provider.
        /// See the [`icu_decimal::provider`] module for an example.
        numbering_system: NumberingSystem,
        /// The user's preferred hour cycle.
        ///
        /// Corresponds to the `-u-hc` in Unicode Locale Identifier.
        ///
        /// To get the resolved hour cycle, you can inspect the formatting pattern.
        /// See [`DateTimePattern`](crate::pattern::DateTimePattern) for an example.
        hour_cycle: HourCycle,
        /// The user's preferred calendar system
        ///
        /// Corresponds to the `-u-ca` in Unicode Locale Identifier.
        ///
        /// To get the resolved calendar system, use [`DateTimeFormatter::calendar_kind()`].
        calendar_algorithm: CalendarAlgorithm
    }
);

prefs_convert!(
    DateTimeFormatterPreferences,
    FixedDecimalFormatterPreferences,
    { numbering_system }
);

prefs_convert!(DateTimeFormatterPreferences, AnyCalendarPreferences, {
    calendar_algorithm
});

/// Helper macro for generating any/buffer constructors in this file.
macro_rules! gen_any_buffer_constructors_with_external_loader {
    (@runtime_fset, $fset:ident, $compiled_fn:ident, $any_fn:ident, $buffer_fn:ident, $internal_fn:ident) => {
        #[doc = icu_provider::gen_any_buffer_unstable_docs!(ANY, Self::$compiled_fn)]
        pub fn $any_fn<P>(
            provider: &P,
            prefs: DateTimeFormatterPreferences,
            field_set: $fset,
        ) -> Result<Self, DateTimeFormatterLoadError>
        where
            P: AnyProvider + ?Sized,
        {
            Self::$internal_fn(
                &provider.as_downcasting(),
                &ExternalLoaderAny(provider),
                prefs,
                field_set.get_field(),
            )
        }
        #[doc = icu_provider::gen_any_buffer_unstable_docs!(BUFFER, Self::$compiled_fn)]
        #[cfg(feature = "serde")]
        pub fn $buffer_fn<P>(
            provider: &P,
            prefs: DateTimeFormatterPreferences,
            field_set: $fset,
        ) -> Result<Self, DateTimeFormatterLoadError>
        where
            P: BufferProvider + ?Sized,
        {
            Self::$internal_fn(
                &provider.as_deserializing(),
                &ExternalLoaderBuffer(provider),
                prefs,
                field_set.get_field(),
            )
        }
    };
    (@compiletime_fset, $fset:ident, $compiled_fn:ident, $any_fn:ident, $buffer_fn:ident, $internal_fn:ident) => {
        #[doc = icu_provider::gen_any_buffer_unstable_docs!(ANY, Self::$compiled_fn)]
        pub fn $any_fn<P>(
            provider: &P,
            prefs: DateTimeFormatterPreferences,
            field_set: $fset,
        ) -> Result<Self, DateTimeFormatterLoadError>
        where
            P: AnyProvider + ?Sized,
        {
            Self::$internal_fn(
                &provider.as_downcasting(),
                &ExternalLoaderAny(provider),
                prefs,
                field_set.get_field(),
            )
        }
        #[doc = icu_provider::gen_any_buffer_unstable_docs!(BUFFER, Self::$compiled_fn)]
        #[cfg(feature = "serde")]
        pub fn $buffer_fn<P>(
            provider: &P,
            prefs: DateTimeFormatterPreferences,
            field_set: $fset,
        ) -> Result<Self, DateTimeFormatterLoadError>
        where
            P: BufferProvider + ?Sized,
        {
            Self::$internal_fn(
                &provider.as_deserializing(),
                &ExternalLoaderBuffer(provider),
                prefs,
                field_set.get_field(),
            )
        }
    };
}

size_test!(FixedCalendarDateTimeFormatter<icu_calendar::Gregorian, crate::fieldsets::YMD>, typed_neo_year_month_day_formatter_size, 344);

/// [`FixedCalendarDateTimeFormatter`] is a formatter capable of formatting dates and/or times from
/// a calendar selected at compile time.
///
/// For more details, please read the [crate root docs][crate].
#[doc = typed_neo_year_month_day_formatter_size!()]
#[derive(Debug)]
pub struct FixedCalendarDateTimeFormatter<C: CldrCalendar, FSet: DateTimeNamesMarker> {
    selection: DateTimeZonePatternSelectionData,
    names: RawDateTimeNames<FSet>,
    _calendar: PhantomData<C>,
}

impl<C: CldrCalendar, FSet: DateTimeMarkers> FixedCalendarDateTimeFormatter<C, FSet>
where
    FSet::D: TypedDateDataMarkers<C>,
    FSet::T: TimeMarkers,
    FSet::Z: ZoneMarkers,
    FSet: GetField<CompositeFieldSet>,
{
    /// Creates a new [`FixedCalendarDateTimeFormatter`] from compiled data with
    /// datetime components specified at build time.
    ///
    /// Use this constructor for optimal data size and memory use
    /// if you know the required datetime components at build time.
    /// If you do not know the datetime components until runtime,
    /// use a `with_components` constructor.
    ///
    /// # Examples
    ///
    /// Basic usage:
    ///
    /// ```
    /// use icu::calendar::Date;
    /// use icu::calendar::Gregorian;
    /// use icu::datetime::fieldsets::YMD;
    /// use icu::datetime::FixedCalendarDateTimeFormatter;
    /// use icu::locale::locale;
    /// use writeable::assert_writeable_eq;
    ///
    /// let formatter = FixedCalendarDateTimeFormatter::try_new(
    ///     locale!("es-MX").into(),
    ///     YMD::long(),
    /// )
    /// .unwrap();
    ///
    /// assert_writeable_eq!(
    ///     formatter.format(&Date::try_new_gregorian(2023, 12, 20).unwrap()),
    ///     "20 de diciembre de 2023"
    /// );
    /// ```
    #[cfg(feature = "compiled_data")]
    pub fn try_new(
        prefs: DateTimeFormatterPreferences,
        field_set: FSet,
    ) -> Result<Self, DateTimeFormatterLoadError>
    where
        crate::provider::Baked: AllFixedCalendarFormattingDataMarkers<C, FSet>,
    {
        Self::try_new_internal(
            &crate::provider::Baked,
            &ExternalLoaderCompiledData,
            prefs,
            field_set.get_field(),
        )
    }

    gen_any_buffer_constructors_with_external_loader!(
        @compiletime_fset,
        FSet,
        try_new,
        try_new_with_any_provider,
        try_new_with_buffer_provider,
        try_new_internal
    );

    #[doc = icu_provider::gen_any_buffer_unstable_docs!(UNSTABLE, Self::try_new)]
    pub fn try_new_unstable<P>(
        provider: &P,
        prefs: DateTimeFormatterPreferences,
        field_set: FSet,
    ) -> Result<Self, DateTimeFormatterLoadError>
    where
        P: ?Sized
            + AllFixedCalendarFormattingDataMarkers<C, FSet>
            + AllFixedCalendarExternalDataMarkers,
    {
        Self::try_new_internal(
            provider,
            &ExternalLoaderUnstable(provider),
            prefs,
            field_set.get_field(),
        )
    }
}

impl<C: CldrCalendar, FSet: DateTimeMarkers> FixedCalendarDateTimeFormatter<C, FSet>
where
    FSet::D: TypedDateDataMarkers<C>,
    FSet::T: TimeMarkers,
    FSet::Z: ZoneMarkers,
{
    fn try_new_internal<P, L>(
        provider: &P,
        loader: &L,
        prefs: DateTimeFormatterPreferences,
        field_set: CompositeFieldSet,
    ) -> Result<Self, DateTimeFormatterLoadError>
    where
        P: ?Sized + AllFixedCalendarFormattingDataMarkers<C, FSet>,
        L: FixedDecimalFormatterLoader,
    {
        let selection = DateTimeZonePatternSelectionData::try_new_with_skeleton(
            &<FSet::D as TypedDateDataMarkers<C>>::DateSkeletonPatternsV1Marker::bind(provider),
            &<FSet::T as TimeMarkers>::TimeSkeletonPatternsV1Marker::bind(provider),
            &FSet::GluePatternV1Marker::bind(provider),
            prefs,
            field_set,
        )
        .map_err(DateTimeFormatterLoadError::Data)?;
        let mut names = RawDateTimeNames::new_without_number_formatting();
        names
            .load_for_pattern(
                &<FSet::D as TypedDateDataMarkers<C>>::YearNamesV1Marker::bind(provider),
                &<FSet::D as TypedDateDataMarkers<C>>::MonthNamesV1Marker::bind(provider),
                &<FSet::D as TypedDateDataMarkers<C>>::WeekdayNamesV1Marker::bind(provider),
                &<FSet::T as TimeMarkers>::DayPeriodNamesV1Marker::bind(provider),
                &<FSet::Z as ZoneMarkers>::EssentialsV1Marker::bind(provider),
                &<FSet::Z as ZoneMarkers>::LocationsV1Marker::bind(provider),
                &<FSet::Z as ZoneMarkers>::GenericLongV1Marker::bind(provider),
                &<FSet::Z as ZoneMarkers>::GenericShortV1Marker::bind(provider),
                &<FSet::Z as ZoneMarkers>::SpecificLongV1Marker::bind(provider),
                &<FSet::Z as ZoneMarkers>::SpecificShortV1Marker::bind(provider),
                &<FSet::Z as ZoneMarkers>::MetazonePeriodV1Marker::bind(provider),
                loader, // fixed decimal formatter
                prefs,
                selection.pattern_items_for_data_loading(),
            )
            .map_err(DateTimeFormatterLoadError::Names)?;
        Ok(Self {
            selection,
            names,
            _calendar: PhantomData,
        })
    }
}

impl<C: CldrCalendar, FSet: DateTimeMarkers> FixedCalendarDateTimeFormatter<C, FSet>
where
    FSet::D: DateInputMarkers,
    FSet::T: TimeMarkers,
    FSet::Z: ZoneMarkers,
{
    /// Formats a datetime. Calendars and fields must match at compile time.
    ///
    /// # Examples
    ///
    /// Mismatched calendars will not compile:
    ///
    /// ```compile_fail
    /// use icu::calendar::Date;
    /// use icu::calendar::cal::Buddhist;
    /// use icu::datetime::FixedCalendarDateTimeFormatter;
    /// use icu::datetime::fieldsets::YMD;
    /// use icu::locale::locale;
    ///
    /// let formatter =
    ///     FixedCalendarDateTimeFormatter::<Buddhist, _>::try_new(
    ///         locale!("es-MX").into(),
    ///         YMD::long(),
    ///     )
    ///     .unwrap();
    ///
    /// // type mismatch resolving `<Gregorian as AsCalendar>::Calendar == Buddhist`
    /// formatter.format(&Date::try_new_gregorian(2023, 12, 20).unwrap());
    /// ```
    ///
    /// A time cannot be passed into the formatter when a date is expected:
    ///
    /// ```compile_fail
    /// use icu::timezone::Time;
    /// use icu::calendar::Gregorian;
    /// use icu::datetime::FixedCalendarDateTimeFormatter;
    /// use icu::datetime::fieldsets::YMD;
    /// use icu::locale::locale;
    ///
    /// let formatter =
    ///     FixedCalendarDateTimeFormatter::<Gregorian, _>::try_new(
    ///         locale!("es-MX").into(),
    ///         YMD::long(),
    ///     )
    ///     .unwrap();
    ///
    /// // the trait `GetField<AnyCalendarKind>`
    /// // is not implemented for `icu::icu_timezone::Time`
    /// formatter.format(&Time::try_new(0, 0, 0, 0).unwrap());
    /// ```
    pub fn format<I>(&self, input: &I) -> FormattedDateTime
    where
        I: ?Sized + InFixedCalendar<C> + AllInputMarkers<FSet>,
    {
        let input = ExtractedInput::extract_from_neo_input::<FSet::D, FSet::T, FSet::Z, I>(input);
        FormattedDateTime {
            pattern: self.selection.select(&input),
            input,
            names: self.names.as_borrowed(),
        }
    }
}

size_test!(
    DateTimeFormatter<crate::fieldsets::YMD>,
    neo_year_month_day_formatter_size,
    400
);

/// [`DateTimeFormatter`] is a formatter capable of formatting dates and/or times from
/// a calendar selected at runtime.
///
/// For more details, please read the [crate root docs][crate].
#[doc = neo_year_month_day_formatter_size!()]
#[derive(Debug)]
pub struct DateTimeFormatter<FSet: DateTimeNamesMarker> {
    selection: DateTimeZonePatternSelectionData,
    names: RawDateTimeNames<FSet>,
    calendar: AnyCalendar,
}

impl<FSet: DateTimeMarkers> DateTimeFormatter<FSet>
where
    FSet::D: DateDataMarkers,
    FSet::T: TimeMarkers,
    FSet::Z: ZoneMarkers,
    FSet: GetField<CompositeFieldSet>,
{
    /// Creates a new [`DateTimeFormatter`] from compiled data with
    /// datetime components specified at build time.
    ///
    /// This method will pick the calendar off of the locale; and if unspecified or unknown will fall back to the default
    /// calendar for the locale. See [`AnyCalendarKind`] for a list of supported calendars.
    ///
    /// Use this constructor for optimal data size and memory use
    /// if you know the required datetime components at build time.
    /// If you do not know the datetime components until runtime,
    /// use a `with_components` constructor.
    ///
    /// ✨ *Enabled with the `compiled_data` Cargo feature.*
    ///
    /// [📚 Help choosing a constructor](icu_provider::constructors)
    ///
    /// # Examples
    ///
    /// Basic usage:
    ///
    /// ```
    /// use icu::calendar::{any_calendar::AnyCalendar, Date};
    /// use icu::datetime::fieldsets::YMD;
    /// use icu::datetime::DateTimeFormatter;
    /// use icu::locale::locale;
    /// use std::str::FromStr;
    /// use writeable::assert_writeable_eq;
    ///
    /// let formatter = DateTimeFormatter::try_new(
    ///     locale!("en-u-ca-hebrew").into(),
    ///     YMD::medium(),
    /// )
    /// .unwrap();
    ///
    /// let date = Date::try_new_iso(2024, 5, 8).unwrap();
    ///
    /// assert_writeable_eq!(
    ///     formatter.format_any_calendar(&date),
    ///     "30 Nisan 5784"
    /// );
    /// ```
    ///
    /// [`AnyCalendarKind`]: icu_calendar::AnyCalendarKind
    #[inline(never)]
    #[cfg(feature = "compiled_data")]
    pub fn try_new(
        prefs: DateTimeFormatterPreferences,
        field_set: FSet,
    ) -> Result<Self, DateTimeFormatterLoadError>
    where
        crate::provider::Baked: AllAnyCalendarFormattingDataMarkers<FSet>,
    {
        Self::try_new_internal(
            &crate::provider::Baked,
            &ExternalLoaderCompiledData,
            prefs,
            field_set.get_field(),
        )
    }

    gen_any_buffer_constructors_with_external_loader!(
        @compiletime_fset,
        FSet,
        try_new,
        try_new_with_any_provider,
        try_new_with_buffer_provider,
        try_new_internal
    );

    #[doc = icu_provider::gen_any_buffer_unstable_docs!(UNSTABLE, Self::try_new)]
    pub fn try_new_unstable<P>(
        provider: &P,
        prefs: DateTimeFormatterPreferences,
        field_set: FSet,
    ) -> Result<Self, DateTimeFormatterLoadError>
    where
        P: ?Sized + AllAnyCalendarFormattingDataMarkers<FSet> + AllAnyCalendarExternalDataMarkers,
    {
        Self::try_new_internal(
            provider,
            &ExternalLoaderUnstable(provider),
            prefs,
            field_set.get_field(),
        )
    }
}

impl<FSet: DateTimeMarkers> DateTimeFormatter<FSet>
where
    FSet::D: DateDataMarkers,
    FSet::T: TimeMarkers,
    FSet::Z: ZoneMarkers,
{
    fn try_new_internal<P, L>(
        provider: &P,
        loader: &L,
        prefs: DateTimeFormatterPreferences,
        field_set: CompositeFieldSet,
    ) -> Result<Self, DateTimeFormatterLoadError>
    where
        P: ?Sized + AllAnyCalendarFormattingDataMarkers<FSet>,
        L: FixedDecimalFormatterLoader + AnyCalendarLoader,
    {
        let calendar = AnyCalendarLoader::load(loader, (&prefs).into())
            .map_err(DateTimeFormatterLoadError::Data)?;
        let kind = calendar.kind();
        let selection = DateTimeZonePatternSelectionData::try_new_with_skeleton(
            &AnyCalendarProvider::<<FSet::D as DateDataMarkers>::Skel, _>::new(provider, kind),
            &<FSet::T as TimeMarkers>::TimeSkeletonPatternsV1Marker::bind(provider),
            &FSet::GluePatternV1Marker::bind(provider),
            prefs,
            field_set,
        )
        .map_err(DateTimeFormatterLoadError::Data)?;
        let mut names = RawDateTimeNames::new_without_number_formatting();
        names
            .load_for_pattern(
                &AnyCalendarProvider::<<FSet::D as DateDataMarkers>::Year, _>::new(provider, kind),
                &AnyCalendarProvider::<<FSet::D as DateDataMarkers>::Month, _>::new(provider, kind),
                &<FSet::D as DateDataMarkers>::WeekdayNamesV1Marker::bind(provider),
                &<FSet::T as TimeMarkers>::DayPeriodNamesV1Marker::bind(provider),
                &<FSet::Z as ZoneMarkers>::EssentialsV1Marker::bind(provider),
                &<FSet::Z as ZoneMarkers>::LocationsV1Marker::bind(provider),
                &<FSet::Z as ZoneMarkers>::GenericLongV1Marker::bind(provider),
                &<FSet::Z as ZoneMarkers>::GenericShortV1Marker::bind(provider),
                &<FSet::Z as ZoneMarkers>::SpecificLongV1Marker::bind(provider),
                &<FSet::Z as ZoneMarkers>::SpecificShortV1Marker::bind(provider),
                &<FSet::Z as ZoneMarkers>::MetazonePeriodV1Marker::bind(provider),
                loader, // fixed decimal formatter
                prefs,
                selection.pattern_items_for_data_loading(),
            )
            .map_err(DateTimeFormatterLoadError::Names)?;
        Ok(Self {
            selection,
            names,
            calendar,
        })
    }
}

impl<FSet: DateTimeMarkers> DateTimeFormatter<FSet>
where
    FSet::D: DateInputMarkers,
    FSet::T: TimeMarkers,
    FSet::Z: ZoneMarkers,
{
    /// Formats a datetime, checking that the calendar system is correct.
    ///
    /// If the datetime is not in the same calendar system as the formatter,
    /// an error is returned.
    ///
    /// # Examples
    ///
    /// Mismatched calendars will return an error:
    ///
    /// ```
    /// use icu::calendar::Date;
    /// use icu::datetime::fieldsets::YMD;
    /// use icu::datetime::DateTimeFormatter;
    /// use icu::datetime::MismatchedCalendarError;
    /// use icu::locale::locale;
    ///
    /// let formatter = DateTimeFormatter::try_new(
    ///     locale!("en-u-ca-hebrew").into(),
    ///     YMD::long(),
    /// )
    /// .unwrap();
    ///
    /// let date = Date::try_new_gregorian(2023, 12, 20).unwrap();
    ///
    /// assert!(matches!(
    ///     formatter.format_same_calendar(&date),
    ///     Err(MismatchedCalendarError { .. })
    /// ));
    /// ```
    ///
    /// A time cannot be passed into the formatter when a date is expected:
    ///
    /// ```compile_fail
    /// use icu::timezone::Time;
    /// use icu::datetime::DateTimeFormatter;
    /// use icu::datetime::fieldsets::YMD;
    /// use icu::locale::locale;
    ///
    /// let formatter = DateTimeFormatter::try_new(
    ///     locale!("es-MX").into(),
    ///     Length::Long.into(),
    /// )
    /// .unwrap();
    ///
    /// // the trait `GetField<AnyCalendarKind>`
    /// // is not implemented for `icu::icu_timezone::Time`
    /// formatter.format_same_calendar(&Time::try_new(0, 0, 0, 0).unwrap());
    /// ```
    pub fn format_same_calendar<I>(
        &self,
        datetime: &I,
    ) -> Result<FormattedDateTime, crate::MismatchedCalendarError>
    where
        I: ?Sized + InSameCalendar + AllInputMarkers<FSet>,
    {
        datetime.check_any_calendar_kind(self.calendar.kind())?;
        let datetime =
            ExtractedInput::extract_from_neo_input::<FSet::D, FSet::T, FSet::Z, I>(datetime);
        Ok(FormattedDateTime {
            pattern: self.selection.select(&datetime),
            input: datetime,
            names: self.names.as_borrowed(),
        })
    }

    /// Formats a datetime after first converting it
    /// to the formatter's calendar.
    ///
    /// # Examples
    ///
    /// Mismatched calendars convert and format automatically:
    ///
    /// ```
    /// use icu::calendar::Date;
    /// use icu::datetime::fieldsets::YMD;
    /// use icu::datetime::DateTimeFormatter;
    /// use icu::datetime::MismatchedCalendarError;
    /// use icu::locale::locale;
    /// use writeable::assert_writeable_eq;
    ///
    /// let formatter = DateTimeFormatter::try_new(
    ///     locale!("en-u-ca-hebrew").into(),
    ///     YMD::long(),
    /// )
    /// .unwrap();
    ///
    /// let date = Date::try_new_roc(113, 5, 8).unwrap();
    ///
    /// assert_writeable_eq!(formatter.format_any_calendar(&date), "30 Nisan 5784");
    /// ```
    ///
    /// A time cannot be passed into the formatter when a date is expected:
    ///
    /// ```compile_fail
    /// use icu::timezone::Time;
    /// use icu::datetime::DateTimeFormatter;
    /// use icu::datetime::fieldsets::YMD;
    /// use icu::locale::locale;
    ///
    /// let formatter = DateTimeFormatter::try_new(
    ///     locale!("es-MX").into(),
    ///     Length::Long.into(),
    /// )
    /// .unwrap();
    ///
    /// // the trait `GetField<AnyCalendarKind>`
    /// // is not implemented for `icu::icu_timezone::Time`
    /// formatter.format_any_calendar(&Time::try_new(0, 0, 0, 0).unwrap());
    /// ```
    pub fn format_any_calendar<'a, I>(&'a self, datetime: &I) -> FormattedDateTime<'a>
    where
        I: ?Sized + ConvertCalendar,
        I::Converted<'a>: Sized + AllInputMarkers<FSet>,
    {
        let datetime = datetime.to_calendar(&self.calendar);
        let datetime =
            ExtractedInput::extract_from_neo_input::<FSet::D, FSet::T, FSet::Z, I::Converted<'a>>(
                &datetime,
            );
        FormattedDateTime {
            pattern: self.selection.select(&datetime),
            input: datetime,
            names: self.names.as_borrowed(),
        }
    }
}

impl<C: CldrCalendar, FSet: DateTimeMarkers> FixedCalendarDateTimeFormatter<C, FSet> {
    /// Make this [`FixedCalendarDateTimeFormatter`] adopt a calendar so it can format any date.
    ///
    /// This is useful if you need a [`DateTimeFormatter`] but know the calendar system ahead of time,
    /// so that you do not need to link extra data you aren't using.
    ///
    /// # Examples
    ///
    /// ```
    /// use icu::calendar::cal::Hebrew;
    /// use icu::calendar::Date;
    /// use icu::datetime::fieldsets::YMD;
    /// use icu::datetime::FixedCalendarDateTimeFormatter;
    /// use icu::locale::locale;
    /// use writeable::assert_writeable_eq;
    ///
    /// let formatter = FixedCalendarDateTimeFormatter::try_new(
    ///     locale!("en").into(),
    ///     YMD::long(),
    /// )
    /// .unwrap()
    /// .into_formatter(Hebrew::new());
    ///
    /// let date = Date::try_new_iso(2024, 10, 14).unwrap();
    ///
    /// assert_writeable_eq!(
    ///     formatter.format_any_calendar(&date),
    ///     "12 Tishri 5785"
    /// );
    /// ```
    pub fn into_formatter(self, calendar: C) -> DateTimeFormatter<FSet>
    where
        C: IntoAnyCalendar,
    {
        DateTimeFormatter {
            selection: self.selection,
            names: self.names,
            calendar: calendar.to_any(),
        }
    }

    /// Maps a [`FixedCalendarDateTimeFormatter`] of a specific `FSet` to a more general `FSet`.
    ///
    /// For example, this can transform a formatter for [`YMD`] to one for [`DateFieldSet`].
    ///
    /// [`YMD`]: crate::fieldsets::YMD
    /// [`DateFieldSet`]: crate::fieldsets::enums::DateFieldSet
    ///
    /// # Examples
    ///
    /// ```
    /// use icu::calendar::Gregorian;
    /// use icu::calendar::Date;
    /// use icu::datetime::FixedCalendarDateTimeFormatter;
    /// use icu::datetime::fieldsets::{YMD, enums::DateFieldSet};
    /// use icu::locale::locale;
    /// use writeable::assert_writeable_eq;
    ///
    /// let specific_formatter = FixedCalendarDateTimeFormatter::try_new(
    ///     locale!("fr").into(),
    ///     YMD::medium(),
    /// )
    /// .unwrap();
    ///
    /// // Test that the specific formatter works:
    /// let date = Date::try_new_gregorian(2024, 12, 20).unwrap();
    /// assert_writeable_eq!(
    ///     specific_formatter.format(&date),
    ///     "20 déc. 2024"
    /// );
    ///
    /// // Make a more general formatter:
    /// let general_formatter = specific_formatter.with_fset::<DateFieldSet>();
    ///
    /// // Test that it still works:
    /// assert_writeable_eq!(
    ///     general_formatter.format(&date),
    ///     "20 déc. 2024"
    /// );
    /// ```
    pub fn with_fset<FSet2: DateTimeNamesFrom<FSet>>(
        self,
    ) -> FixedCalendarDateTimeFormatter<C, FSet2> {
        FixedCalendarDateTimeFormatter {
            selection: self.selection,
            names: self.names.with_fset(),
            _calendar: PhantomData,
        }
    }
}

impl<FSet: DateTimeMarkers> DateTimeFormatter<FSet> {
    /// Attempt to convert this [`DateTimeFormatter`] into one with a specific calendar.
    ///
    /// Returns an error if the type parameter does not match the inner calendar.
    ///
    /// # Examples
    ///
    /// ```
    /// use icu::calendar::cal::Hebrew;
    /// use icu::calendar::Date;
    /// use icu::datetime::fieldsets::YMD;
    /// use icu::datetime::DateTimeFormatter;
    /// use icu::locale::locale;
    /// use writeable::assert_writeable_eq;
    ///
    /// let formatter = DateTimeFormatter::try_new(
    ///     locale!("en-u-ca-hebrew").into(),
    ///     YMD::long(),
    /// )
    /// .unwrap()
    /// .try_into_typed_formatter::<Hebrew>()
    /// .unwrap();
    ///
    /// let date = Date::try_new_hebrew(5785, 1, 12).unwrap();
    ///
    /// assert_writeable_eq!(formatter.format(&date), "12 Tishri 5785");
    /// ```
    ///
    /// An error occurs if the calendars don't match:
    ///
    /// ```
    /// use icu::calendar::cal::Hebrew;
    /// use icu::calendar::Date;
    /// use icu::datetime::fieldsets::YMD;
    /// use icu::datetime::DateTimeFormatter;
    /// use icu::datetime::MismatchedCalendarError;
    /// use icu::locale::locale;
    ///
    /// let result = DateTimeFormatter::try_new(
    ///     locale!("en-u-ca-buddhist").into(),
    ///     YMD::long(),
    /// )
    /// .unwrap()
    /// .try_into_typed_formatter::<Hebrew>();
    ///
    /// assert!(matches!(result, Err(MismatchedCalendarError { .. })));
    /// ```
    pub fn try_into_typed_formatter<C>(
        self,
    ) -> Result<FixedCalendarDateTimeFormatter<C, FSet>, MismatchedCalendarError>
    where
        C: CldrCalendar + IntoAnyCalendar,
    {
        if let Err(cal) = C::from_any(self.calendar) {
            return Err(MismatchedCalendarError {
                this_kind: cal.kind(),
                date_kind: None,
            });
        }
        Ok(FixedCalendarDateTimeFormatter {
            selection: self.selection,
            names: self.names,
            _calendar: PhantomData,
        })
    }

    /// Maps a [`DateTimeFormatter`] of a specific `FSet` to a more general `FSet`.
    ///
    /// For example, this can transform a formatter for [`YMD`] to one for [`DateFieldSet`].
    ///
    /// [`YMD`]: crate::fieldsets::YMD
    /// [`DateFieldSet`]: crate::fieldsets::enums::DateFieldSet
    ///
    /// # Examples
    ///
    /// ```
    /// use icu::calendar::Gregorian;
    /// use icu::calendar::Date;
    /// use icu::datetime::DateTimeFormatter;
    /// use icu::datetime::fieldsets::{YMD, enums::DateFieldSet};
    /// use icu::locale::locale;
    /// use writeable::assert_writeable_eq;
    ///
    /// let specific_formatter = DateTimeFormatter::try_new(
    ///     locale!("fr").into(),
    ///     YMD::medium(),
    /// )
    /// .unwrap();
    ///
    /// // Test that the specific formatter works:
    /// let date = Date::try_new_gregorian(2024, 12, 20).unwrap();
    /// assert_writeable_eq!(
    ///     specific_formatter.format_any_calendar(&date),
    ///     "20 déc. 2024"
    /// );
    ///
    /// // Make a more general formatter:
    /// let general_formatter = specific_formatter.with_fset::<DateFieldSet>();
    ///
    /// // Test that it still works:
    /// assert_writeable_eq!(
    ///     general_formatter.format_any_calendar(&date),
    ///     "20 déc. 2024"
    /// );
    /// ```
    pub fn with_fset<FSet2: DateTimeNamesFrom<FSet>>(self) -> DateTimeFormatter<FSet2> {
        DateTimeFormatter {
            selection: self.selection,
            names: self.names.with_fset(),
            calendar: self.calendar,
        }
    }

    /// Returns the calendar system used in this formatter.
    ///
    /// # Examples
    ///
    /// ```
    /// use icu::calendar::AnyCalendarKind;
    /// use icu::calendar::Date;
    /// use icu::datetime::fieldsets::YMD;
    /// use icu::datetime::DateTimeFormatter;
    /// use icu::locale::locale;
    /// use writeable::assert_writeable_eq;
    ///
    /// let formatter = DateTimeFormatter::try_new(
    ///     locale!("th").into(),
    ///     YMD::long(),
    /// )
    /// .unwrap();
    ///
    /// assert_writeable_eq!(
    ///     formatter.format_any_calendar(&Date::try_new_iso(2024, 12, 16).unwrap()),
    ///     "16 ธันวาคม 2567"
    /// );
    ///
    /// assert_eq!(formatter.calendar_kind(), AnyCalendarKind::Buddhist);
    /// assert_eq!(formatter.calendar_kind().as_bcp47_string(), "buddhist");
    /// ```
    pub fn calendar_kind(&self) -> AnyCalendarKind {
        self.calendar.kind()
    }
}

/// A formatter optimized for time and time zone formatting.
///
/// # Examples
///
/// A [`TimeFormatter`] cannot be constructed with a fieldset that involves dates:
///
/// ```
/// use icu::datetime::TimeFormatter;
/// use icu::datetime::fieldsets::Y;
/// use icu::locale::locale;
///
/// assert!(TimeFormatter::try_new(locale!("und").into(), Y::medium()).is_err());
/// ```
///
/// Furthermore, it is a compile error in the format function:
///
/// ```compile_fail,E0271
/// use icu::datetime::TimeFormatter;
/// use icu::datetime::fieldsets::Y;
/// use icu::locale::locale;
///
/// let date: icu::calendar::Date<icu::calendar::Gregorian> = unimplemented!();
/// let formatter = TimeFormatter::try_new(locale!("und").into(), Y::medium()).unwrap();
///
/// // error[E0271]: type mismatch resolving `<Gregorian as AsCalendar>::Calendar == ()`
/// formatter.format(&date);
/// ```
pub type TimeFormatter<FSet> = FixedCalendarDateTimeFormatter<(), FSet>;

/// An intermediate type during a datetime formatting operation.
///
/// Not intended to be stored: convert to a string first.
#[derive(Debug)]
pub struct FormattedDateTime<'a> {
    pattern: DateTimeZonePatternDataBorrowed<'a>,
    input: ExtractedInput,
    names: RawDateTimeNamesBorrowed<'a>,
}

impl Writeable for FormattedDateTime<'_> {
    fn write_to_parts<S: writeable::PartsWrite + ?Sized>(
        &self,
        sink: &mut S,
    ) -> Result<(), fmt::Error> {
        let result = try_write_pattern_items(
            self.pattern.metadata(),
            self.pattern.iter_items(),
            &self.input,
            &self.names,
            self.names.fixed_decimal_formatter,
            sink,
        );
        // A DateTimeWriteError should not occur in normal usage because DateTimeFormatter
        // guarantees that all names for the pattern have been loaded and that the input type
        // is compatible with the pattern. However, this code path might be reachable with
        // invalid data. In that case, debug-panic and return the fallback string.
        match result {
            Ok(Ok(())) => Ok(()),
            Err(fmt::Error) => Err(fmt::Error),
            Ok(Err(e)) => {
                debug_assert!(false, "unexpected error in FormattedDateTime: {e:?}");
                Ok(())
            }
        }
    }

    // TODO(#489): Implement writeable_length_hint
}

impl_display_with_writeable!(FormattedDateTime<'_>);

impl FormattedDateTime<'_> {
    /// Gets the pattern used in this formatted value.
    ///
    /// From the pattern, one can check the properties of the included components, such as
    /// the hour cycle being used for formatting. See [`DateTimePattern`].
    pub fn pattern(&self) -> DateTimePattern {
        self.pattern.to_pattern()
    }
}<|MERGE_RESOLUTION|>--- conflicted
+++ resolved
@@ -48,11 +48,7 @@
     ///
     /// let locale = Locale::try_from_str("fr").unwrap();
     /// let mut prefs2 = DateTimeFormatterPreferences::default();
-<<<<<<< HEAD
-    /// prefs2.locale_prefs = (&locale).into();
-=======
-    /// prefs2.locale_preferences.language = Language::try_from_str("fr").unwrap();
->>>>>>> 2d305ffc
+    /// prefs2.locale_preferences = (&locale).into();
     /// prefs2.hour_cycle = Some(HourCycle::H12);
     /// prefs2.calendar_algorithm = Some(CalendarAlgorithm::Buddhist);
     ///
