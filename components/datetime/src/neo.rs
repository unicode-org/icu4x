// This file is part of ICU4X. For terms of use, please see the file
// called LICENSE at the top level of the ICU4X source tree
// (online at: https://github.com/unicode-org/icu4x/blob/main/LICENSE ).

//! High-level entrypoints for Neo DateTime Formatter

use crate::calendar::AnyCalendarProvider;
use crate::external_loaders::*;
use crate::format::datetime::try_write_pattern_items;
use crate::format::datetime::DateTimeWriteError;
use crate::format::neo::*;
use crate::input::ExtractedDateTimeInput;
use crate::neo_marker::{
    ConvertCalendar, DateMarkers, DateTimeMarkers, IsAnyCalendarKind, IsRuntimeComponents,
    NeoFormatterMarker, NeoGetField, TimeMarkers, TypedDateMarkers, TypedDateTimeMarkers,
    TypedNeoFormatterMarker,
};
use crate::neo_pattern::DateTimePattern;
use crate::neo_skeleton::{NeoComponents, NeoSkeletonLength};
use crate::provider::neo::*;
use crate::raw::neo::*;
use crate::CldrCalendar;
use core::fmt;
use core::marker::PhantomData;
use icu_calendar::provider::{
    ChineseCacheV1Marker, DangiCacheV1Marker, IslamicObservationalCacheV1Marker,
    IslamicUmmAlQuraCacheV1Marker, JapaneseErasV1Marker, JapaneseExtendedErasV1Marker,
    WeekDataV2Marker,
};
use icu_calendar::AnyCalendar;
use icu_decimal::provider::DecimalSymbolsV1Marker;
use icu_provider::prelude::*;
use writeable::TryWriteable;

#[doc(hidden)] // internal
pub mod _internal {
    pub use crate::calendar::CalMarkers;
    pub use crate::calendar::FullDataCalMarkers;
    pub use crate::calendar::NoDataCalMarkers;
}

use _internal::CalMarkers;

/// Helper macro for generating any/buffer constructors in this file.
macro_rules! gen_any_buffer_constructors_with_external_loader {
    ($compiled_fn:ident, $any_fn:ident, $buffer_fn:ident, $internal_fn:ident, $($arg:ident: $ty:path),+) => {
        #[doc = icu_provider::gen_any_buffer_unstable_docs!(ANY, Self::$compiled_fn)]
        pub fn $any_fn<P>(
            provider: &P,
            locale: &DataLocale,
            $($arg: $ty),+
        ) -> Result<Self, LoadError>
        where
            P: AnyProvider + ?Sized,
        {
            Self::$internal_fn(
                &provider.as_downcasting(),
                &ExternalLoaderAny(provider),
                locale,
                $($arg),+
            )
        }
        #[doc = icu_provider::gen_any_buffer_unstable_docs!(BUFFER, Self::$compiled_fn)]
        #[cfg(feature = "serde")]
        pub fn $buffer_fn<P>(
            provider: &P,
            locale: &DataLocale,
            $($arg: $ty),+
        ) -> Result<Self, LoadError>
        where
            P: BufferProvider + ?Sized,
        {
            Self::$internal_fn(
                &provider.as_deserializing(),
                &ExternalLoaderBuffer(provider),
                locale,
                $($arg),+
            )
        }
    };
    (R, $compiled_fn:ident, $any_fn:ident, $buffer_fn:ident, $internal_fn:ident, $($arg:ident: $ty:path),+) => {
        #[doc = icu_provider::gen_any_buffer_unstable_docs!(ANY, Self::$compiled_fn)]
        pub fn $any_fn<P>(
            provider: &P,
            locale: &DataLocale,
            $($arg: $ty),+
        ) -> Result<Self, LoadError>
        where
            P: AnyProvider + ?Sized,
        {
            Self::$internal_fn(
                &provider.as_downcasting(),
                &ExternalLoaderAny(provider),
                locale,
                R::COMPONENTS,
                $($arg),+
            )
        }
        #[doc = icu_provider::gen_any_buffer_unstable_docs!(BUFFER, Self::$compiled_fn)]
        #[cfg(feature = "serde")]
        pub fn $buffer_fn<P>(
            provider: &P,
            locale: &DataLocale,
            $($arg: $ty),+
        ) -> Result<Self, LoadError>
        where
            P: BufferProvider + ?Sized,
        {
            Self::$internal_fn(
                &provider.as_deserializing(),
                &ExternalLoaderBuffer(provider),
                locale,
                R::COMPONENTS,
                $($arg),+
            )
        }
    };
    (S: $skel:path | $compts:path, $compiled_fn:ident, $any_fn:ident, $buffer_fn:ident, $internal_fn:ident, $($arg:ident: $ty:path),+) => {
        #[doc = icu_provider::gen_any_buffer_unstable_docs!(ANY, Self::$compiled_fn)]
        pub fn $any_fn<S, P>(
            provider: &P,
            locale: &DataLocale,
            $($arg: $ty),+
        ) -> Result<Self, LoadError>
        where
            S: ?Sized + $skel + $compts,
            P: AnyProvider + ?Sized,
        {
            Self::$internal_fn::<S, _, _>(
                &provider.as_downcasting(),
                &ExternalLoaderAny(provider),
                locale,
                $($arg),+
            )
        }
        #[doc = icu_provider::gen_any_buffer_unstable_docs!(BUFFER, Self::$compiled_fn)]
        #[cfg(feature = "serde")]
        pub fn $buffer_fn<S, P>(
            provider: &P,
            locale: &DataLocale,
            $($arg: $ty),+
        ) -> Result<Self, LoadError>
        where
            S: ?Sized + $skel + $compts,
            P: BufferProvider + ?Sized,
        {
            Self::$internal_fn::<S, _, _>(
                &provider.as_deserializing(),
                &ExternalLoaderBuffer(provider),
                locale,
                $($arg),+
            )
        }
    };
}

size_test!(TypedNeoFormatter<icu_calendar::Gregorian, crate::neo_marker::NeoYearMonthDayMarker>, typed_neo_year_month_day_formatter_size, 536);

/// [`TypedNeoFormatter`] is a formatter capable of formatting dates and/or times from
/// a calendar selected at compile time.
///
/// For more details, please read the [crate root docs][crate].
#[doc = typed_neo_year_month_day_formatter_size!()]
///
/// <div class="stab unstable">
/// 🚧 This code is experimental; it may change at any time, in breaking or non-breaking ways,
/// including in SemVer minor releases. It can be enabled with the "experimental" Cargo feature
/// of the icu meta-crate. Use with caution.
/// <a href="https://github.com/unicode-org/icu4x/issues/3347">#3347</a>
/// </div>
#[derive(Debug)]
pub struct TypedNeoFormatter<C: CldrCalendar, R: DateTimeNamesMarker> {
    selection: DateTimePatternSelectionData,
    names: RawDateTimeNames<R>,
    _calendar: PhantomData<C>,
}

impl<C: CldrCalendar, R: TypedNeoFormatterMarker<C>> TypedNeoFormatter<C, R> {
    /// Creates a new [`TypedNeoFormatter`] from compiled data with
    /// datetime components specified at build time.
    ///
    /// Use this constructor for optimal data size and memory use
    /// if you know the required datetime components at build time.
    /// If you do not know the datetime components until runtime,
    /// use a `with_components` constructor.
    ///
    /// # Examples
    ///
    /// Basic usage:
    ///
    /// ```
    /// use icu::calendar::Date;
    /// use icu::calendar::Gregorian;
    /// use icu::datetime::neo::TypedNeoFormatter;
    /// use icu::datetime::neo_marker::NeoYearMonthDayMarker;
    /// use icu::datetime::neo_skeleton::NeoSkeletonLength;
    /// use icu::locale::locale;
    /// use writeable::assert_try_writeable_eq;
    ///
    /// let formatter =
    ///     TypedNeoFormatter::<Gregorian, NeoYearMonthDayMarker>::try_new(
    ///         &locale!("es-MX").into(),
    ///         NeoSkeletonLength::Long,
    ///     )
    ///     .unwrap();
    ///
    /// assert_try_writeable_eq!(
    ///     formatter.format(&Date::try_new_gregorian_date(2023, 12, 20).unwrap()),
    ///     "20 de diciembre de 2023"
    /// );
    /// ```
    #[cfg(feature = "compiled_data")]
    pub fn try_new(locale: &DataLocale, length: NeoSkeletonLength) -> Result<Self, LoadError>
    where
        crate::provider::Baked: Sized
<<<<<<< HEAD
            // Calendar-specific date formatting markers
            + DataProvider<C::DatePatternV1Marker>
            + DataProvider<C::YearNamesV1Marker>
            + DataProvider<C::MonthNamesV1Marker>,
=======
            // Date formatting keys
            + DataProvider<<R::D as TypedDateMarkers<C>>::YearNamesV1Marker>
            + DataProvider<<R::D as TypedDateMarkers<C>>::MonthNamesV1Marker>
            + DataProvider<<R::D as TypedDateMarkers<C>>::DateSkeletonPatternsV1Marker>
            + DataProvider<<R::D as TypedDateMarkers<C>>::WeekdayNamesV1Marker>
            + DataProvider<<R::T as TimeMarkers>::DayPeriodNamesV1Marker>
            + DataProvider<<R::T as TimeMarkers>::TimeSkeletonPatternsV1Marker>
            + DataProvider<R::DateTimePatternV1Marker>,
>>>>>>> af508f52
    {
        Self::try_new_internal(
            &crate::provider::Baked,
            &ExternalLoaderCompiledData,
            locale,
            R::COMPONENTS,
            length,
        )
    }

    gen_any_buffer_constructors_with_external_loader!(
        R,
        try_new,
        try_new_with_any_provider,
        try_new_with_buffer_provider,
        try_new_internal,
        length: NeoSkeletonLength
    );

    #[doc = icu_provider::gen_any_buffer_unstable_docs!(UNSTABLE, Self::try_new)]
    pub fn try_new_unstable<P>(
        provider: &P,
        locale: &DataLocale,
        length: NeoSkeletonLength,
    ) -> Result<Self, LoadError>
    where
        P: ?Sized
<<<<<<< HEAD
            // Date formatting markers
            + DataProvider<C::DatePatternV1Marker>
            + DataProvider<C::YearNamesV1Marker>
            + DataProvider<C::MonthNamesV1Marker>
            + DataProvider<WeekdayNamesV1Marker>
            // FixedDecimalFormatter markers
=======
            // Date formatting keys
            + DataProvider<<R::D as TypedDateMarkers<C>>::YearNamesV1Marker>
            + DataProvider<<R::D as TypedDateMarkers<C>>::MonthNamesV1Marker>
            + DataProvider<<R::D as TypedDateMarkers<C>>::DateSkeletonPatternsV1Marker>
            + DataProvider<<R::D as TypedDateMarkers<C>>::WeekdayNamesV1Marker>
            + DataProvider<<R::T as TimeMarkers>::DayPeriodNamesV1Marker>
            + DataProvider<<R::T as TimeMarkers>::TimeSkeletonPatternsV1Marker>
            + DataProvider<R::DateTimePatternV1Marker>
            // FixedDecimalFormatter keys
>>>>>>> af508f52
            + DataProvider<DecimalSymbolsV1Marker>
            // WeekCalculator markers
            + DataProvider<WeekDataV2Marker>,
    {
        Self::try_new_internal(
            provider,
            &ExternalLoaderUnstable(provider),
            locale,
            R::COMPONENTS,
            length,
        )
    }
<<<<<<< HEAD

    fn try_new_with_length_internal<P, L>(
        provider: &P,
        loader: &L,
        locale: &DataLocale,
        length: length::Date,
    ) -> Result<Self, LoadError>
    where
        P: ?Sized
            // Date formatting markers
            + DataProvider<C::DatePatternV1Marker>
            + DataProvider<C::YearNamesV1Marker>
            + DataProvider<C::MonthNamesV1Marker>
            + DataProvider<WeekdayNamesV1Marker>,
        L: FixedDecimalFormatterLoader + WeekCalculatorLoader,
    {
        let selection = DatePatternSelectionData::try_new_with_length(
            &C::DatePatternV1Marker::bind(provider),
            locale,
            length,
        )
        .map_err(LoadError::Data)?;
        let mut names = RawDateTimeNames::new_without_fixed_decimal_formatter();
        names.load_for_pattern(
            &C::YearNamesV1Marker::bind(provider),  // year
            &C::MonthNamesV1Marker::bind(provider), // month
            &WeekdayNamesV1Marker::bind(provider),  // weekday
            &PhantomProvider,                       // day period
            Some(loader),                           // fixed decimal formatter
            Some(loader),                           // week calculator
            locale,
            selection.pattern_items_for_data_loading(),
        )?;
        Ok(Self {
            selection,
            names,
            _calendar: PhantomData,
        })
    }

    /// Formats a date.
    ///
    /// For an example, see [`TypedNeoDateFormatter`].
    pub fn format<T>(&self, date: &T) -> FormattedNeoDate
    where
        T: DateInput<Calendar = C>,
    {
        let datetime = ExtractedDateTimeInput::extract_from_date(date);
        FormattedNeoDate {
            pattern: self.selection.select(&datetime),
            datetime,
            names: self.names.as_borrowed(),
        }
    }
}

size_test!(TypedNeoFormatter<icu_calendar::Gregorian, crate::neo_marker::NeoYearMonthDayMarker>, typed_neo_year_month_day_formatter_size, 536);

/// [`TypedNeoFormatter`] is a formatter capable of formatting dates and/or times from
/// a calendar selected at compile time.
///
/// For more details, please read the [crate root docs][crate].
#[doc = typed_neo_year_month_day_formatter_size!()]
///
/// <div class="stab unstable">
/// 🚧 This code is experimental; it may change at any time, in breaking or non-breaking ways,
/// including in SemVer minor releases. It can be enabled with the "experimental" Cargo feature
/// of the icu meta-crate. Use with caution.
/// <a href="https://github.com/unicode-org/icu4x/issues/3347">#3347</a>
/// </div>
#[derive(Debug)]
pub struct TypedNeoFormatter<C: CldrCalendar, R: TypedNeoFormatterMarker<C>> {
    selection: DateTimePatternSelectionData,
    names: RawDateTimeNames<R::DateTimeNamesMarker>,
    _calendar: PhantomData<C>,
=======
>>>>>>> af508f52
}

impl<C: CldrCalendar, R: TypedDateTimeMarkers<C> + IsRuntimeComponents> TypedNeoFormatter<C, R> {
    /// Creates a new [`TypedNeoFormatter`] from compiled data with
    /// datetime components specified at runtime.
    ///
    /// If you know the datetime components at build time, use
    /// [`TypedNeoFormatter::try_new`] for smaller data size and memory use.
    ///
    /// ✨ *Enabled with the `compiled_data` Cargo feature.*
    ///
    /// [📚 Help choosing a constructor](icu_provider::constructors)
    ///
    /// # Examples
    ///
    /// Date components:
    ///
    /// ```
    /// use icu::calendar::Date;
    /// use icu::calendar::Gregorian;
    /// use icu::datetime::neo::TypedNeoFormatter;
    /// use icu::datetime::neo_skeleton::NeoDateComponents;
    /// use icu::datetime::neo_skeleton::NeoSkeletonLength;
    /// use icu::locale::locale;
    /// use writeable::assert_try_writeable_eq;
    ///
    /// let fmt = TypedNeoFormatter::<Gregorian, _>::try_new_with_components(
    ///     &locale!("es-MX").into(),
    ///     NeoDateComponents::EraYearMonth,
    ///     NeoSkeletonLength::Medium,
    /// )
    /// .unwrap();
    /// let dt = Date::try_new_gregorian_date(2024, 1, 10).unwrap();
    ///
    /// assert_try_writeable_eq!(fmt.format(&dt), "ene 2024 d.C.");
    /// ```
    ///
    /// Time components:
    ///
    /// ```
    /// use icu::calendar::Gregorian;
    /// use icu::calendar::Time;
    /// use icu::datetime::neo::TypedNeoFormatter;
    /// use icu::datetime::neo_skeleton::NeoSkeletonLength;
    /// use icu::datetime::neo_skeleton::NeoTimeComponents;
    /// use icu::locale::locale;
    /// use writeable::assert_try_writeable_eq;
    ///
    /// let fmt = TypedNeoFormatter::<Gregorian, _>::try_new_with_components(
    ///     &locale!("es-MX").into(),
    ///     NeoTimeComponents::Hour,
    ///     NeoSkeletonLength::Medium,
    /// )
    /// .unwrap();
    /// let dt = Time::try_new(16, 20, 0, 0).unwrap();
    ///
    /// assert_try_writeable_eq!(fmt.format(&dt), "04 p.m.");
    /// ```
    ///
    /// Date and time components:
    ///
    /// ```
    /// use icu::calendar::DateTime;
    /// use icu::calendar::Gregorian;
    /// use icu::datetime::neo::TypedNeoFormatter;
    /// use icu::datetime::neo_skeleton::NeoComponents;
    /// use icu::datetime::neo_skeleton::NeoDayComponents;
    /// use icu::datetime::neo_skeleton::NeoSkeletonLength;
    /// use icu::datetime::neo_skeleton::NeoTimeComponents;
    /// use icu::locale::locale;
    /// use writeable::assert_try_writeable_eq;
    ///
    /// let fmt = TypedNeoFormatter::<Gregorian, _>::try_new_with_components(
    ///     &locale!("es-MX").into(),
    ///     NeoComponents::DateTime(
    ///         NeoDayComponents::Weekday,
    ///         NeoTimeComponents::HourMinute,
    ///     ),
    ///     NeoSkeletonLength::Long,
    /// )
    /// .unwrap();
    /// let dt =
    ///     DateTime::try_new_gregorian_datetime(2024, 1, 10, 16, 20, 0).unwrap();
    ///
    /// assert_try_writeable_eq!(fmt.format(&dt), "miércoles, 04:20 p.m.");
    /// ```
    #[cfg(feature = "compiled_data")]
    pub fn try_new_with_components(
        locale: &DataLocale,
        components: R,
        length: NeoSkeletonLength,
    ) -> Result<Self, LoadError>
    where
        crate::provider::Baked: Sized
            // Date formatting markers
            + DataProvider<<R::D as TypedDateMarkers<C>>::YearNamesV1Marker>
            + DataProvider<<R::D as TypedDateMarkers<C>>::MonthNamesV1Marker>
            + DataProvider<<R::D as TypedDateMarkers<C>>::DateSkeletonPatternsV1Marker>
            + DataProvider<<R::D as TypedDateMarkers<C>>::WeekdayNamesV1Marker>
            + DataProvider<<R::T as TimeMarkers>::DayPeriodNamesV1Marker>
            + DataProvider<<R::T as TimeMarkers>::TimeSkeletonPatternsV1Marker>
            + DataProvider<R::DateTimePatternV1Marker>,
    {
        Self::try_new_internal(
            &crate::provider::Baked,
            &ExternalLoaderCompiledData,
            locale,
            components,
            length,
        )
    }

    gen_any_buffer_constructors_with_external_loader!(
        try_new_with_components,
        try_new_with_components_with_any_provider,
        try_new_with_components_with_buffer_provider,
        try_new_internal,
        components: R,
        length: NeoSkeletonLength
    );

    #[doc = icu_provider::gen_any_buffer_unstable_docs!(UNSTABLE, Self::try_new)]
    pub fn try_new_with_components_unstable<P>(
        provider: &P,
        locale: &DataLocale,
        components: R,
        length: NeoSkeletonLength,
    ) -> Result<Self, LoadError>
    where
        P: ?Sized
            // Date formatting markers
            + DataProvider<<R::D as TypedDateMarkers<C>>::YearNamesV1Marker>
            + DataProvider<<R::D as TypedDateMarkers<C>>::MonthNamesV1Marker>
            + DataProvider<<R::D as TypedDateMarkers<C>>::DateSkeletonPatternsV1Marker>
            + DataProvider<<R::D as TypedDateMarkers<C>>::WeekdayNamesV1Marker>
            + DataProvider<<R::T as TimeMarkers>::DayPeriodNamesV1Marker>
            + DataProvider<<R::T as TimeMarkers>::TimeSkeletonPatternsV1Marker>
            + DataProvider<R::DateTimePatternV1Marker>
            // FixedDecimalFormatter markers
            + DataProvider<DecimalSymbolsV1Marker>
            // WeekCalculator markers
            + DataProvider<WeekDataV2Marker>,
    {
        Self::try_new_internal(
            provider,
            &ExternalLoaderUnstable(provider),
            locale,
            components,
            length,
        )
    }
}

impl<C: CldrCalendar, R: TypedDateTimeMarkers<C>> TypedNeoFormatter<C, R> {
    fn try_new_internal<P, L>(
        provider: &P,
        loader: &L,
        locale: &DataLocale,
        components: impl Into<NeoComponents>,
        length: NeoSkeletonLength,
    ) -> Result<Self, LoadError>
    where
        P: ?Sized
            // Date formatting markers
            + DataProvider<<R::D as TypedDateMarkers<C>>::YearNamesV1Marker>
            + DataProvider<<R::D as TypedDateMarkers<C>>::MonthNamesV1Marker>
            + DataProvider<<R::D as TypedDateMarkers<C>>::DateSkeletonPatternsV1Marker>
            + DataProvider<<R::D as TypedDateMarkers<C>>::WeekdayNamesV1Marker>
            + DataProvider<<R::T as TimeMarkers>::DayPeriodNamesV1Marker>
            + DataProvider<<R::T as TimeMarkers>::TimeSkeletonPatternsV1Marker>
            + DataProvider<R::DateTimePatternV1Marker>,
        L: FixedDecimalFormatterLoader + WeekCalculatorLoader,
    {
        let selection = DateTimePatternSelectionData::try_new_with_skeleton(
            &<R::D as TypedDateMarkers<C>>::DateSkeletonPatternsV1Marker::bind(provider),
            &<R::T as TimeMarkers>::TimeSkeletonPatternsV1Marker::bind(provider),
            &R::DateTimePatternV1Marker::bind(provider),
            locale,
            length,
            components.into(),
        )
        .map_err(LoadError::Data)?;
        let mut names = RawDateTimeNames::new_without_fixed_decimal_formatter();
        names.load_for_pattern(
            &<R::D as TypedDateMarkers<C>>::YearNamesV1Marker::bind(provider), // year
            &<R::D as TypedDateMarkers<C>>::MonthNamesV1Marker::bind(provider), // month
            &<R::D as TypedDateMarkers<C>>::WeekdayNamesV1Marker::bind(provider), // weekday
            &<R::T as TimeMarkers>::DayPeriodNamesV1Marker::bind(provider),    // day period
            Some(loader), // fixed decimal formatter
            Some(loader), // week calculator
            locale,
            selection.pattern_items_for_data_loading(),
        )?;
        Ok(Self {
            selection,
            names,
            _calendar: PhantomData,
        })
    }

    /// Formats a datetime. Calendars and fields must match at compile time.
    ///
    /// # Examples
    ///
    /// Mismatched calendars will not compile:
    ///
    /// ```compile_fail
    /// use icu::calendar::Date;
    /// use icu::calendar::buddhist::Buddhist;
    /// use icu::datetime::neo::TypedNeoFormatter;
    /// use icu::datetime::neo_marker::NeoYearMonthDayMarker;
    /// use icu::datetime::neo_skeleton::NeoSkeletonLength;
    /// use icu::locale::locale;
    ///
    /// let formatter =
    ///     TypedNeoFormatter::<Buddhist, NeoYearMonthDayMarker>::try_new(
    ///         &locale!("es-MX").into(),
    ///         NeoSkeletonLength::Long,
    ///     )
    ///     .unwrap();
    ///
    /// // type mismatch resolving `<Gregorian as AsCalendar>::Calendar == Buddhist`
    /// formatter.format(&Date::try_new_gregorian_date(2023, 12, 20).unwrap());
    /// ```
    ///
    /// A time cannot be passed into the formatter when a date is expected:
    ///
    /// ```compile_fail
    /// use icu::calendar::Time;
    /// use icu::calendar::Gregorian;
    /// use icu::datetime::neo::TypedNeoFormatter;
    /// use icu::datetime::neo_marker::NeoYearMonthDayMarker;
    /// use icu::datetime::neo_skeleton::NeoSkeletonLength;
    /// use icu::locale::locale;
    ///
    /// let formatter =
    ///     TypedNeoFormatter::<Gregorian, NeoYearMonthDayMarker>::try_new(
    ///         &locale!("es-MX").into(),
    ///         NeoSkeletonLength::Long,
    ///     )
    ///     .unwrap();
    ///
    /// // the trait `NeoGetField<AnyCalendarKind>`
    /// // is not implemented for `icu::icu_calendar::Time`
    /// formatter.format(&Time::try_new(0, 0, 0, 0).unwrap());
    /// ```
    pub fn format<I>(&self, datetime: &I) -> FormattedNeoDateTime
    where
        I: ?Sized
            + NeoGetField<<R::D as TypedDateMarkers<C>>::TypedInputMarker>
            + NeoGetField<<R::D as TypedDateMarkers<C>>::YearInput>
            + NeoGetField<<R::D as TypedDateMarkers<C>>::MonthInput>
            + NeoGetField<<R::D as TypedDateMarkers<C>>::DayOfMonthInput>
            + NeoGetField<<R::D as TypedDateMarkers<C>>::DayOfWeekInput>
            + NeoGetField<<R::D as TypedDateMarkers<C>>::DayOfYearInput>
            + NeoGetField<<R::D as TypedDateMarkers<C>>::AnyCalendarKindInput>
            + NeoGetField<<R::T as TimeMarkers>::HourInput>
            + NeoGetField<<R::T as TimeMarkers>::MinuteInput>
            + NeoGetField<<R::T as TimeMarkers>::SecondInput>
            + NeoGetField<<R::T as TimeMarkers>::NanoSecondInput>,
    {
        let datetime =
            ExtractedDateTimeInput::extract_from_typed_neo_input::<C, R::D, R::T, I>(datetime);
        FormattedNeoDateTime {
            pattern: self.selection.select(&datetime),
            datetime,
            names: self.names.as_borrowed(),
        }
    }
}

size_test!(
    NeoFormatter<crate::neo_marker::NeoYearMonthDayMarker>,
    neo_year_month_day_formatter_size,
    592
);

/// [`NeoFormatter`] is a formatter capable of formatting dates and/or times from
/// a calendar selected at runtime.
///
/// For more details, please read the [crate root docs][crate].
#[doc = neo_year_month_day_formatter_size!()]
///
/// <div class="stab unstable">
/// 🚧 This code is experimental; it may change at any time, in breaking or non-breaking ways,
/// including in SemVer minor releases. It can be enabled with the "experimental" Cargo feature
/// of the icu meta-crate. Use with caution.
/// <a href="https://github.com/unicode-org/icu4x/issues/3347">#3347</a>
/// </div>
#[derive(Debug)]
pub struct NeoFormatter<R: DateTimeNamesMarker> {
    selection: DateTimePatternSelectionData,
    names: RawDateTimeNames<R>,
    calendar: AnyCalendar,
}

impl<R: NeoFormatterMarker> NeoFormatter<R> {
    /// Creates a new [`NeoFormatter`] from compiled data with
    /// datetime components specified at build time.
    ///
    /// This method will pick the calendar off of the locale; and if unspecified or unknown will fall back to the default
    /// calendar for the locale. See [`AnyCalendarKind`] for a list of supported calendars.
    ///
    /// Use this constructor for optimal data size and memory use
    /// if you know the required datetime components at build time.
    /// If you do not know the datetime components until runtime,
    /// use a `with_components` constructor.
    ///
    /// ✨ *Enabled with the `compiled_data` Cargo feature.*
    ///
    /// [📚 Help choosing a constructor](icu_provider::constructors)
    ///
    /// # Examples
    ///
    /// Basic usage:
    ///
    /// ```
    /// use icu::calendar::{any_calendar::AnyCalendar, DateTime};
    /// use icu::datetime::neo::NeoFormatter;
    /// use icu::datetime::neo_marker::NeoYearMonthDayMarker;
    /// use icu::datetime::neo_skeleton::NeoSkeletonLength;
    /// use icu::locale::locale;
    /// use std::str::FromStr;
    /// use writeable::assert_try_writeable_eq;
    ///
    /// let length = NeoSkeletonLength::Medium;
    /// let locale = locale!("en-u-ca-hebrew");
    ///
    /// let formatter =
    ///     NeoFormatter::<NeoYearMonthDayMarker>::try_new(&locale.into(), length)
    ///         .unwrap();
    ///
    /// let datetime = DateTime::try_new_iso_datetime(2024, 5, 8, 0, 0, 0).unwrap();
    ///
    /// assert_try_writeable_eq!(
    ///     formatter.convert_and_format(&datetime),
    ///     "30 Nisan 5784"
    /// );
    /// ```
    ///
    /// [`AnyCalendarKind`]: icu_calendar::AnyCalendarKind
    #[inline(never)]
    #[cfg(feature = "compiled_data")]
    pub fn try_new(locale: &DataLocale, length: NeoSkeletonLength) -> Result<Self, LoadError>
    where
        crate::provider::Baked: Sized
    // Date formatting markers
            + DataProvider<<<R::D as DateMarkers>::Year as CalMarkers<YearNamesV1Marker>>::Buddhist>
            + DataProvider<<<R::D as DateMarkers>::Year as CalMarkers<YearNamesV1Marker>>::Chinese>
            + DataProvider<<<R::D as DateMarkers>::Year as CalMarkers<YearNamesV1Marker>>::Coptic>
            + DataProvider<<<R::D as DateMarkers>::Year as CalMarkers<YearNamesV1Marker>>::Dangi>
            + DataProvider<<<R::D as DateMarkers>::Year as CalMarkers<YearNamesV1Marker>>::Ethiopian>
            + DataProvider<<<R::D as DateMarkers>::Year as CalMarkers<YearNamesV1Marker>>::EthiopianAmeteAlem>
            + DataProvider<<<R::D as DateMarkers>::Year as CalMarkers<YearNamesV1Marker>>::Gregorian>
            + DataProvider<<<R::D as DateMarkers>::Year as CalMarkers<YearNamesV1Marker>>::Hebrew>
            + DataProvider<<<R::D as DateMarkers>::Year as CalMarkers<YearNamesV1Marker>>::Indian>
            + DataProvider<<<R::D as DateMarkers>::Year as CalMarkers<YearNamesV1Marker>>::IslamicCivil>
            + DataProvider<<<R::D as DateMarkers>::Year as CalMarkers<YearNamesV1Marker>>::IslamicObservational>
            + DataProvider<<<R::D as DateMarkers>::Year as CalMarkers<YearNamesV1Marker>>::IslamicTabular>
            + DataProvider<<<R::D as DateMarkers>::Year as CalMarkers<YearNamesV1Marker>>::IslamicUmmAlQura>
            + DataProvider<<<R::D as DateMarkers>::Year as CalMarkers<YearNamesV1Marker>>::Japanese>
            + DataProvider<<<R::D as DateMarkers>::Year as CalMarkers<YearNamesV1Marker>>::JapaneseExtended>
            + DataProvider<<<R::D as DateMarkers>::Year as CalMarkers<YearNamesV1Marker>>::Persian>
            + DataProvider<<<R::D as DateMarkers>::Year as CalMarkers<YearNamesV1Marker>>::Roc>
            + DataProvider<<<R::D as DateMarkers>::Month as CalMarkers<MonthNamesV1Marker>>::Buddhist>
            + DataProvider<<<R::D as DateMarkers>::Month as CalMarkers<MonthNamesV1Marker>>::Chinese>
            + DataProvider<<<R::D as DateMarkers>::Month as CalMarkers<MonthNamesV1Marker>>::Coptic>
            + DataProvider<<<R::D as DateMarkers>::Month as CalMarkers<MonthNamesV1Marker>>::Dangi>
            + DataProvider<<<R::D as DateMarkers>::Month as CalMarkers<MonthNamesV1Marker>>::Ethiopian>
            + DataProvider<<<R::D as DateMarkers>::Month as CalMarkers<MonthNamesV1Marker>>::EthiopianAmeteAlem>
            + DataProvider<<<R::D as DateMarkers>::Month as CalMarkers<MonthNamesV1Marker>>::Gregorian>
            + DataProvider<<<R::D as DateMarkers>::Month as CalMarkers<MonthNamesV1Marker>>::Hebrew>
            + DataProvider<<<R::D as DateMarkers>::Month as CalMarkers<MonthNamesV1Marker>>::Indian>
            + DataProvider<<<R::D as DateMarkers>::Month as CalMarkers<MonthNamesV1Marker>>::IslamicCivil>
            + DataProvider<<<R::D as DateMarkers>::Month as CalMarkers<MonthNamesV1Marker>>::IslamicObservational>
            + DataProvider<<<R::D as DateMarkers>::Month as CalMarkers<MonthNamesV1Marker>>::IslamicTabular>
            + DataProvider<<<R::D as DateMarkers>::Month as CalMarkers<MonthNamesV1Marker>>::IslamicUmmAlQura>
            + DataProvider<<<R::D as DateMarkers>::Month as CalMarkers<MonthNamesV1Marker>>::Japanese>
            + DataProvider<<<R::D as DateMarkers>::Month as CalMarkers<MonthNamesV1Marker>>::JapaneseExtended>
            + DataProvider<<<R::D as DateMarkers>::Month as CalMarkers<MonthNamesV1Marker>>::Persian>
            + DataProvider<<<R::D as DateMarkers>::Month as CalMarkers<MonthNamesV1Marker>>::Roc>
            + DataProvider<<<R::D as DateMarkers>::Skel as CalMarkers<SkeletaV1Marker>>::Buddhist>
            + DataProvider<<<R::D as DateMarkers>::Skel as CalMarkers<SkeletaV1Marker>>::Chinese>
            + DataProvider<<<R::D as DateMarkers>::Skel as CalMarkers<SkeletaV1Marker>>::Coptic>
            + DataProvider<<<R::D as DateMarkers>::Skel as CalMarkers<SkeletaV1Marker>>::Dangi>
            + DataProvider<<<R::D as DateMarkers>::Skel as CalMarkers<SkeletaV1Marker>>::Ethiopian>
            + DataProvider<<<R::D as DateMarkers>::Skel as CalMarkers<SkeletaV1Marker>>::EthiopianAmeteAlem>
            + DataProvider<<<R::D as DateMarkers>::Skel as CalMarkers<SkeletaV1Marker>>::Gregorian>
            + DataProvider<<<R::D as DateMarkers>::Skel as CalMarkers<SkeletaV1Marker>>::Hebrew>
            + DataProvider<<<R::D as DateMarkers>::Skel as CalMarkers<SkeletaV1Marker>>::Indian>
            + DataProvider<<<R::D as DateMarkers>::Skel as CalMarkers<SkeletaV1Marker>>::IslamicCivil>
            + DataProvider<<<R::D as DateMarkers>::Skel as CalMarkers<SkeletaV1Marker>>::IslamicObservational>
            + DataProvider<<<R::D as DateMarkers>::Skel as CalMarkers<SkeletaV1Marker>>::IslamicTabular>
            + DataProvider<<<R::D as DateMarkers>::Skel as CalMarkers<SkeletaV1Marker>>::IslamicUmmAlQura>
            + DataProvider<<<R::D as DateMarkers>::Skel as CalMarkers<SkeletaV1Marker>>::Japanese>
            + DataProvider<<<R::D as DateMarkers>::Skel as CalMarkers<SkeletaV1Marker>>::JapaneseExtended>
            + DataProvider<<<R::D as DateMarkers>::Skel as CalMarkers<SkeletaV1Marker>>::Persian>
            + DataProvider<<<R::D as DateMarkers>::Skel as CalMarkers<SkeletaV1Marker>>::Roc>
            + DataProvider<<R::D as DateMarkers>::WeekdayNamesV1Marker>
            + DataProvider<<R::T as TimeMarkers>::DayPeriodNamesV1Marker>
            + DataProvider<<R::T as TimeMarkers>::TimeSkeletonPatternsV1Marker>
            + DataProvider<R::DateTimePatternV1Marker>,
    {
        Self::try_new_internal(
            &crate::provider::Baked,
            &ExternalLoaderCompiledData,
            locale,
            R::COMPONENTS,
            length,
        )
    }

    gen_any_buffer_constructors_with_external_loader!(
        R,
        try_new,
        try_new_with_any_provider,
        try_new_with_buffer_provider,
        try_new_internal,
        length: NeoSkeletonLength
    );

    #[doc = icu_provider::gen_any_buffer_unstable_docs!(UNSTABLE, Self::try_new)]
    pub fn try_new_unstable<P>(
        provider: &P,
        locale: &DataLocale,
        length: NeoSkeletonLength,
    ) -> Result<Self, LoadError>
    where
        P: ?Sized
    // Date formatting markers
            + DataProvider<<<R::D as DateMarkers>::Year as CalMarkers<YearNamesV1Marker>>::Buddhist>
            + DataProvider<<<R::D as DateMarkers>::Year as CalMarkers<YearNamesV1Marker>>::Chinese>
            + DataProvider<<<R::D as DateMarkers>::Year as CalMarkers<YearNamesV1Marker>>::Coptic>
            + DataProvider<<<R::D as DateMarkers>::Year as CalMarkers<YearNamesV1Marker>>::Dangi>
            + DataProvider<<<R::D as DateMarkers>::Year as CalMarkers<YearNamesV1Marker>>::Ethiopian>
            + DataProvider<<<R::D as DateMarkers>::Year as CalMarkers<YearNamesV1Marker>>::EthiopianAmeteAlem>
            + DataProvider<<<R::D as DateMarkers>::Year as CalMarkers<YearNamesV1Marker>>::Gregorian>
            + DataProvider<<<R::D as DateMarkers>::Year as CalMarkers<YearNamesV1Marker>>::Hebrew>
            + DataProvider<<<R::D as DateMarkers>::Year as CalMarkers<YearNamesV1Marker>>::Indian>
            + DataProvider<<<R::D as DateMarkers>::Year as CalMarkers<YearNamesV1Marker>>::IslamicCivil>
            + DataProvider<<<R::D as DateMarkers>::Year as CalMarkers<YearNamesV1Marker>>::IslamicObservational>
            + DataProvider<<<R::D as DateMarkers>::Year as CalMarkers<YearNamesV1Marker>>::IslamicTabular>
            + DataProvider<<<R::D as DateMarkers>::Year as CalMarkers<YearNamesV1Marker>>::IslamicUmmAlQura>
            + DataProvider<<<R::D as DateMarkers>::Year as CalMarkers<YearNamesV1Marker>>::Japanese>
            + DataProvider<<<R::D as DateMarkers>::Year as CalMarkers<YearNamesV1Marker>>::JapaneseExtended>
            + DataProvider<<<R::D as DateMarkers>::Year as CalMarkers<YearNamesV1Marker>>::Persian>
            + DataProvider<<<R::D as DateMarkers>::Year as CalMarkers<YearNamesV1Marker>>::Roc>
            + DataProvider<<<R::D as DateMarkers>::Month as CalMarkers<MonthNamesV1Marker>>::Buddhist>
            + DataProvider<<<R::D as DateMarkers>::Month as CalMarkers<MonthNamesV1Marker>>::Chinese>
            + DataProvider<<<R::D as DateMarkers>::Month as CalMarkers<MonthNamesV1Marker>>::Coptic>
            + DataProvider<<<R::D as DateMarkers>::Month as CalMarkers<MonthNamesV1Marker>>::Dangi>
            + DataProvider<<<R::D as DateMarkers>::Month as CalMarkers<MonthNamesV1Marker>>::Ethiopian>
            + DataProvider<<<R::D as DateMarkers>::Month as CalMarkers<MonthNamesV1Marker>>::EthiopianAmeteAlem>
            + DataProvider<<<R::D as DateMarkers>::Month as CalMarkers<MonthNamesV1Marker>>::Gregorian>
            + DataProvider<<<R::D as DateMarkers>::Month as CalMarkers<MonthNamesV1Marker>>::Hebrew>
            + DataProvider<<<R::D as DateMarkers>::Month as CalMarkers<MonthNamesV1Marker>>::Indian>
            + DataProvider<<<R::D as DateMarkers>::Month as CalMarkers<MonthNamesV1Marker>>::IslamicCivil>
            + DataProvider<<<R::D as DateMarkers>::Month as CalMarkers<MonthNamesV1Marker>>::IslamicObservational>
            + DataProvider<<<R::D as DateMarkers>::Month as CalMarkers<MonthNamesV1Marker>>::IslamicTabular>
            + DataProvider<<<R::D as DateMarkers>::Month as CalMarkers<MonthNamesV1Marker>>::IslamicUmmAlQura>
            + DataProvider<<<R::D as DateMarkers>::Month as CalMarkers<MonthNamesV1Marker>>::Japanese>
            + DataProvider<<<R::D as DateMarkers>::Month as CalMarkers<MonthNamesV1Marker>>::JapaneseExtended>
            + DataProvider<<<R::D as DateMarkers>::Month as CalMarkers<MonthNamesV1Marker>>::Persian>
            + DataProvider<<<R::D as DateMarkers>::Month as CalMarkers<MonthNamesV1Marker>>::Roc>
            + DataProvider<<<R::D as DateMarkers>::Skel as CalMarkers<SkeletaV1Marker>>::Buddhist>
            + DataProvider<<<R::D as DateMarkers>::Skel as CalMarkers<SkeletaV1Marker>>::Chinese>
            + DataProvider<<<R::D as DateMarkers>::Skel as CalMarkers<SkeletaV1Marker>>::Coptic>
            + DataProvider<<<R::D as DateMarkers>::Skel as CalMarkers<SkeletaV1Marker>>::Dangi>
            + DataProvider<<<R::D as DateMarkers>::Skel as CalMarkers<SkeletaV1Marker>>::Ethiopian>
            + DataProvider<<<R::D as DateMarkers>::Skel as CalMarkers<SkeletaV1Marker>>::EthiopianAmeteAlem>
            + DataProvider<<<R::D as DateMarkers>::Skel as CalMarkers<SkeletaV1Marker>>::Gregorian>
            + DataProvider<<<R::D as DateMarkers>::Skel as CalMarkers<SkeletaV1Marker>>::Hebrew>
            + DataProvider<<<R::D as DateMarkers>::Skel as CalMarkers<SkeletaV1Marker>>::Indian>
            + DataProvider<<<R::D as DateMarkers>::Skel as CalMarkers<SkeletaV1Marker>>::IslamicCivil>
            + DataProvider<<<R::D as DateMarkers>::Skel as CalMarkers<SkeletaV1Marker>>::IslamicObservational>
            + DataProvider<<<R::D as DateMarkers>::Skel as CalMarkers<SkeletaV1Marker>>::IslamicTabular>
            + DataProvider<<<R::D as DateMarkers>::Skel as CalMarkers<SkeletaV1Marker>>::IslamicUmmAlQura>
            + DataProvider<<<R::D as DateMarkers>::Skel as CalMarkers<SkeletaV1Marker>>::Japanese>
            + DataProvider<<<R::D as DateMarkers>::Skel as CalMarkers<SkeletaV1Marker>>::JapaneseExtended>
            + DataProvider<<<R::D as DateMarkers>::Skel as CalMarkers<SkeletaV1Marker>>::Persian>
            + DataProvider<<<R::D as DateMarkers>::Skel as CalMarkers<SkeletaV1Marker>>::Roc>
            + DataProvider<<R::D as DateMarkers>::WeekdayNamesV1Marker>
            + DataProvider<<R::T as TimeMarkers>::DayPeriodNamesV1Marker>
            + DataProvider<<R::T as TimeMarkers>::TimeSkeletonPatternsV1Marker>
            + DataProvider<R::DateTimePatternV1Marker>
    // AnyCalendar constructor markers
            + DataProvider<ChineseCacheV1Marker>
            + DataProvider<DangiCacheV1Marker>
            + DataProvider<IslamicObservationalCacheV1Marker>
            + DataProvider<IslamicUmmAlQuraCacheV1Marker>
            + DataProvider<JapaneseErasV1Marker>
            + DataProvider<JapaneseExtendedErasV1Marker>
    // FixedDecimalFormatter markers
            + DataProvider<DecimalSymbolsV1Marker>
    // WeekCalculator markers
            + DataProvider<WeekDataV2Marker>,
    {
        Self::try_new_internal(
            provider,
            &ExternalLoaderUnstable(provider),
            locale,
            R::COMPONENTS,
            length,
        )
    }
}

<<<<<<< HEAD
=======
impl<R: DateTimeMarkers + IsRuntimeComponents> NeoFormatter<R> {
    /// Creates a new [`NeoFormatter`] from compiled data with
    /// datetime components specified at runtime.
    ///
    /// If you know the datetime components at build time, use
    /// [`NeoFormatter::try_new`] for smaller data size and memory use.
    ///
    /// ✨ *Enabled with the `compiled_data` Cargo feature.*
    ///
    /// [📚 Help choosing a constructor](icu_provider::constructors)
    ///
    /// # Examples
    ///
    /// Date components:
    ///
    /// ```
    /// use icu::calendar::Date;
    /// use icu::datetime::neo::NeoFormatter;
    /// use icu::datetime::neo_skeleton::NeoDateComponents;
    /// use icu::datetime::neo_skeleton::NeoSkeletonLength;
    /// use icu::locale::locale;
    /// use writeable::assert_try_writeable_eq;
    ///
    /// let fmt = NeoFormatter::try_new_with_components(
    ///     &locale!("es-MX").into(),
    ///     NeoDateComponents::EraYearMonth,
    ///     NeoSkeletonLength::Medium,
    /// )
    /// .unwrap();
    /// let dt = Date::try_new_iso_date(2024, 1, 10).unwrap();
    ///
    /// assert_try_writeable_eq!(fmt.convert_and_format(&dt), "ene 2024 d.C.");
    /// ```
    ///
    /// Time components:
    ///
    /// ```
    /// use icu::calendar::Time;
    /// use icu::datetime::neo::NeoFormatter;
    /// use icu::datetime::neo_skeleton::NeoSkeletonLength;
    /// use icu::datetime::neo_skeleton::NeoTimeComponents;
    /// use icu::locale::locale;
    /// use writeable::assert_try_writeable_eq;
    ///
    /// let fmt = NeoFormatter::try_new_with_components(
    ///     &locale!("es-MX").into(),
    ///     NeoTimeComponents::Hour,
    ///     NeoSkeletonLength::Medium,
    /// )
    /// .unwrap();
    /// let dt = Time::try_new(16, 20, 0, 0).unwrap();
    ///
    /// assert_try_writeable_eq!(fmt.convert_and_format(&dt), "04 p.m.");
    /// ```
    ///
    /// Date and time components:
    ///
    /// ```
    /// use icu::calendar::DateTime;
    /// use icu::datetime::neo::NeoFormatter;
    /// use icu::datetime::neo_skeleton::NeoComponents;
    /// use icu::datetime::neo_skeleton::NeoDayComponents;
    /// use icu::datetime::neo_skeleton::NeoSkeletonLength;
    /// use icu::datetime::neo_skeleton::NeoTimeComponents;
    /// use icu::locale::locale;
    /// use writeable::assert_try_writeable_eq;
    ///
    /// let fmt = NeoFormatter::try_new_with_components(
    ///     &locale!("es-MX").into(),
    ///     NeoComponents::DateTime(
    ///         NeoDayComponents::Weekday,
    ///         NeoTimeComponents::HourMinute,
    ///     ),
    ///     NeoSkeletonLength::Long,
    /// )
    /// .unwrap();
    /// let dt = DateTime::try_new_iso_datetime(2024, 1, 10, 16, 20, 0).unwrap();
    ///
    /// assert_try_writeable_eq!(
    ///     fmt.convert_and_format(&dt),
    ///     "miércoles, 04:20 p.m."
    /// );
    /// ```
    #[cfg(feature = "compiled_data")]
    pub fn try_new_with_components(locale: &DataLocale, components: R, length: NeoSkeletonLength) -> Result<Self, LoadError>
    where
    crate::provider::Baked: Sized
    // Date formatting keys
            + DataProvider<<<R::D as DateMarkers>::Year as CalMarkers<YearNamesV1Marker>>::Buddhist>
            + DataProvider<<<R::D as DateMarkers>::Year as CalMarkers<YearNamesV1Marker>>::Chinese>
            + DataProvider<<<R::D as DateMarkers>::Year as CalMarkers<YearNamesV1Marker>>::Coptic>
            + DataProvider<<<R::D as DateMarkers>::Year as CalMarkers<YearNamesV1Marker>>::Dangi>
            + DataProvider<<<R::D as DateMarkers>::Year as CalMarkers<YearNamesV1Marker>>::Ethiopian>
            + DataProvider<<<R::D as DateMarkers>::Year as CalMarkers<YearNamesV1Marker>>::EthiopianAmeteAlem>
            + DataProvider<<<R::D as DateMarkers>::Year as CalMarkers<YearNamesV1Marker>>::Gregorian>
            + DataProvider<<<R::D as DateMarkers>::Year as CalMarkers<YearNamesV1Marker>>::Hebrew>
            + DataProvider<<<R::D as DateMarkers>::Year as CalMarkers<YearNamesV1Marker>>::Indian>
            + DataProvider<<<R::D as DateMarkers>::Year as CalMarkers<YearNamesV1Marker>>::IslamicCivil>
            + DataProvider<<<R::D as DateMarkers>::Year as CalMarkers<YearNamesV1Marker>>::IslamicObservational>
            + DataProvider<<<R::D as DateMarkers>::Year as CalMarkers<YearNamesV1Marker>>::IslamicTabular>
            + DataProvider<<<R::D as DateMarkers>::Year as CalMarkers<YearNamesV1Marker>>::IslamicUmmAlQura>
            + DataProvider<<<R::D as DateMarkers>::Year as CalMarkers<YearNamesV1Marker>>::Japanese>
            + DataProvider<<<R::D as DateMarkers>::Year as CalMarkers<YearNamesV1Marker>>::JapaneseExtended>
            + DataProvider<<<R::D as DateMarkers>::Year as CalMarkers<YearNamesV1Marker>>::Persian>
            + DataProvider<<<R::D as DateMarkers>::Year as CalMarkers<YearNamesV1Marker>>::Roc>
            + DataProvider<<<R::D as DateMarkers>::Month as CalMarkers<MonthNamesV1Marker>>::Buddhist>
            + DataProvider<<<R::D as DateMarkers>::Month as CalMarkers<MonthNamesV1Marker>>::Chinese>
            + DataProvider<<<R::D as DateMarkers>::Month as CalMarkers<MonthNamesV1Marker>>::Coptic>
            + DataProvider<<<R::D as DateMarkers>::Month as CalMarkers<MonthNamesV1Marker>>::Dangi>
            + DataProvider<<<R::D as DateMarkers>::Month as CalMarkers<MonthNamesV1Marker>>::Ethiopian>
            + DataProvider<<<R::D as DateMarkers>::Month as CalMarkers<MonthNamesV1Marker>>::EthiopianAmeteAlem>
            + DataProvider<<<R::D as DateMarkers>::Month as CalMarkers<MonthNamesV1Marker>>::Gregorian>
            + DataProvider<<<R::D as DateMarkers>::Month as CalMarkers<MonthNamesV1Marker>>::Hebrew>
            + DataProvider<<<R::D as DateMarkers>::Month as CalMarkers<MonthNamesV1Marker>>::Indian>
            + DataProvider<<<R::D as DateMarkers>::Month as CalMarkers<MonthNamesV1Marker>>::IslamicCivil>
            + DataProvider<<<R::D as DateMarkers>::Month as CalMarkers<MonthNamesV1Marker>>::IslamicObservational>
            + DataProvider<<<R::D as DateMarkers>::Month as CalMarkers<MonthNamesV1Marker>>::IslamicTabular>
            + DataProvider<<<R::D as DateMarkers>::Month as CalMarkers<MonthNamesV1Marker>>::IslamicUmmAlQura>
            + DataProvider<<<R::D as DateMarkers>::Month as CalMarkers<MonthNamesV1Marker>>::Japanese>
            + DataProvider<<<R::D as DateMarkers>::Month as CalMarkers<MonthNamesV1Marker>>::JapaneseExtended>
            + DataProvider<<<R::D as DateMarkers>::Month as CalMarkers<MonthNamesV1Marker>>::Persian>
            + DataProvider<<<R::D as DateMarkers>::Month as CalMarkers<MonthNamesV1Marker>>::Roc>
            + DataProvider<<<R::D as DateMarkers>::Skel as CalMarkers<SkeletaV1Marker>>::Buddhist>
            + DataProvider<<<R::D as DateMarkers>::Skel as CalMarkers<SkeletaV1Marker>>::Chinese>
            + DataProvider<<<R::D as DateMarkers>::Skel as CalMarkers<SkeletaV1Marker>>::Coptic>
            + DataProvider<<<R::D as DateMarkers>::Skel as CalMarkers<SkeletaV1Marker>>::Dangi>
            + DataProvider<<<R::D as DateMarkers>::Skel as CalMarkers<SkeletaV1Marker>>::Ethiopian>
            + DataProvider<<<R::D as DateMarkers>::Skel as CalMarkers<SkeletaV1Marker>>::EthiopianAmeteAlem>
            + DataProvider<<<R::D as DateMarkers>::Skel as CalMarkers<SkeletaV1Marker>>::Gregorian>
            + DataProvider<<<R::D as DateMarkers>::Skel as CalMarkers<SkeletaV1Marker>>::Hebrew>
            + DataProvider<<<R::D as DateMarkers>::Skel as CalMarkers<SkeletaV1Marker>>::Indian>
            + DataProvider<<<R::D as DateMarkers>::Skel as CalMarkers<SkeletaV1Marker>>::IslamicCivil>
            + DataProvider<<<R::D as DateMarkers>::Skel as CalMarkers<SkeletaV1Marker>>::IslamicObservational>
            + DataProvider<<<R::D as DateMarkers>::Skel as CalMarkers<SkeletaV1Marker>>::IslamicTabular>
            + DataProvider<<<R::D as DateMarkers>::Skel as CalMarkers<SkeletaV1Marker>>::IslamicUmmAlQura>
            + DataProvider<<<R::D as DateMarkers>::Skel as CalMarkers<SkeletaV1Marker>>::Japanese>
            + DataProvider<<<R::D as DateMarkers>::Skel as CalMarkers<SkeletaV1Marker>>::JapaneseExtended>
            + DataProvider<<<R::D as DateMarkers>::Skel as CalMarkers<SkeletaV1Marker>>::Persian>
            + DataProvider<<<R::D as DateMarkers>::Skel as CalMarkers<SkeletaV1Marker>>::Roc>
            + DataProvider<<R::D as DateMarkers>::WeekdayNamesV1Marker>
            + DataProvider<<R::T as TimeMarkers>::DayPeriodNamesV1Marker>
            + DataProvider<<R::T as TimeMarkers>::TimeSkeletonPatternsV1Marker>
            + DataProvider<R::DateTimePatternV1Marker>
    {
        Self::try_new_internal(
            &crate::provider::Baked,
            &ExternalLoaderCompiledData,
            locale,
            components,
            length,
        )
    }

    gen_any_buffer_constructors_with_external_loader!(
        try_new_with_components,
        try_new_with_components_with_any_provider,
        try_new_with_components_with_buffer_provider,
        try_new_internal,
        components: R,
        length: NeoSkeletonLength
    );

    #[doc = icu_provider::gen_any_buffer_unstable_docs!(UNSTABLE, Self::try_new)]
    pub fn try_new_with_components_unstable<P>(
        provider: &P,
        locale: &DataLocale,
        components: R,
        length: NeoSkeletonLength,
    ) -> Result<Self, LoadError>
    where
        P: ?Sized
    // Date formatting keys
            + DataProvider<<<R::D as DateMarkers>::Year as CalMarkers<YearNamesV1Marker>>::Buddhist>
            + DataProvider<<<R::D as DateMarkers>::Year as CalMarkers<YearNamesV1Marker>>::Chinese>
            + DataProvider<<<R::D as DateMarkers>::Year as CalMarkers<YearNamesV1Marker>>::Coptic>
            + DataProvider<<<R::D as DateMarkers>::Year as CalMarkers<YearNamesV1Marker>>::Dangi>
            + DataProvider<<<R::D as DateMarkers>::Year as CalMarkers<YearNamesV1Marker>>::Ethiopian>
            + DataProvider<<<R::D as DateMarkers>::Year as CalMarkers<YearNamesV1Marker>>::EthiopianAmeteAlem>
            + DataProvider<<<R::D as DateMarkers>::Year as CalMarkers<YearNamesV1Marker>>::Gregorian>
            + DataProvider<<<R::D as DateMarkers>::Year as CalMarkers<YearNamesV1Marker>>::Hebrew>
            + DataProvider<<<R::D as DateMarkers>::Year as CalMarkers<YearNamesV1Marker>>::Indian>
            + DataProvider<<<R::D as DateMarkers>::Year as CalMarkers<YearNamesV1Marker>>::IslamicCivil>
            + DataProvider<<<R::D as DateMarkers>::Year as CalMarkers<YearNamesV1Marker>>::IslamicObservational>
            + DataProvider<<<R::D as DateMarkers>::Year as CalMarkers<YearNamesV1Marker>>::IslamicTabular>
            + DataProvider<<<R::D as DateMarkers>::Year as CalMarkers<YearNamesV1Marker>>::IslamicUmmAlQura>
            + DataProvider<<<R::D as DateMarkers>::Year as CalMarkers<YearNamesV1Marker>>::Japanese>
            + DataProvider<<<R::D as DateMarkers>::Year as CalMarkers<YearNamesV1Marker>>::JapaneseExtended>
            + DataProvider<<<R::D as DateMarkers>::Year as CalMarkers<YearNamesV1Marker>>::Persian>
            + DataProvider<<<R::D as DateMarkers>::Year as CalMarkers<YearNamesV1Marker>>::Roc>
            + DataProvider<<<R::D as DateMarkers>::Month as CalMarkers<MonthNamesV1Marker>>::Buddhist>
            + DataProvider<<<R::D as DateMarkers>::Month as CalMarkers<MonthNamesV1Marker>>::Chinese>
            + DataProvider<<<R::D as DateMarkers>::Month as CalMarkers<MonthNamesV1Marker>>::Coptic>
            + DataProvider<<<R::D as DateMarkers>::Month as CalMarkers<MonthNamesV1Marker>>::Dangi>
            + DataProvider<<<R::D as DateMarkers>::Month as CalMarkers<MonthNamesV1Marker>>::Ethiopian>
            + DataProvider<<<R::D as DateMarkers>::Month as CalMarkers<MonthNamesV1Marker>>::EthiopianAmeteAlem>
            + DataProvider<<<R::D as DateMarkers>::Month as CalMarkers<MonthNamesV1Marker>>::Gregorian>
            + DataProvider<<<R::D as DateMarkers>::Month as CalMarkers<MonthNamesV1Marker>>::Hebrew>
            + DataProvider<<<R::D as DateMarkers>::Month as CalMarkers<MonthNamesV1Marker>>::Indian>
            + DataProvider<<<R::D as DateMarkers>::Month as CalMarkers<MonthNamesV1Marker>>::IslamicCivil>
            + DataProvider<<<R::D as DateMarkers>::Month as CalMarkers<MonthNamesV1Marker>>::IslamicObservational>
            + DataProvider<<<R::D as DateMarkers>::Month as CalMarkers<MonthNamesV1Marker>>::IslamicTabular>
            + DataProvider<<<R::D as DateMarkers>::Month as CalMarkers<MonthNamesV1Marker>>::IslamicUmmAlQura>
            + DataProvider<<<R::D as DateMarkers>::Month as CalMarkers<MonthNamesV1Marker>>::Japanese>
            + DataProvider<<<R::D as DateMarkers>::Month as CalMarkers<MonthNamesV1Marker>>::JapaneseExtended>
            + DataProvider<<<R::D as DateMarkers>::Month as CalMarkers<MonthNamesV1Marker>>::Persian>
            + DataProvider<<<R::D as DateMarkers>::Month as CalMarkers<MonthNamesV1Marker>>::Roc>
            + DataProvider<<<R::D as DateMarkers>::Skel as CalMarkers<SkeletaV1Marker>>::Buddhist>
            + DataProvider<<<R::D as DateMarkers>::Skel as CalMarkers<SkeletaV1Marker>>::Chinese>
            + DataProvider<<<R::D as DateMarkers>::Skel as CalMarkers<SkeletaV1Marker>>::Coptic>
            + DataProvider<<<R::D as DateMarkers>::Skel as CalMarkers<SkeletaV1Marker>>::Dangi>
            + DataProvider<<<R::D as DateMarkers>::Skel as CalMarkers<SkeletaV1Marker>>::Ethiopian>
            + DataProvider<<<R::D as DateMarkers>::Skel as CalMarkers<SkeletaV1Marker>>::EthiopianAmeteAlem>
            + DataProvider<<<R::D as DateMarkers>::Skel as CalMarkers<SkeletaV1Marker>>::Gregorian>
            + DataProvider<<<R::D as DateMarkers>::Skel as CalMarkers<SkeletaV1Marker>>::Hebrew>
            + DataProvider<<<R::D as DateMarkers>::Skel as CalMarkers<SkeletaV1Marker>>::Indian>
            + DataProvider<<<R::D as DateMarkers>::Skel as CalMarkers<SkeletaV1Marker>>::IslamicCivil>
            + DataProvider<<<R::D as DateMarkers>::Skel as CalMarkers<SkeletaV1Marker>>::IslamicObservational>
            + DataProvider<<<R::D as DateMarkers>::Skel as CalMarkers<SkeletaV1Marker>>::IslamicTabular>
            + DataProvider<<<R::D as DateMarkers>::Skel as CalMarkers<SkeletaV1Marker>>::IslamicUmmAlQura>
            + DataProvider<<<R::D as DateMarkers>::Skel as CalMarkers<SkeletaV1Marker>>::Japanese>
            + DataProvider<<<R::D as DateMarkers>::Skel as CalMarkers<SkeletaV1Marker>>::JapaneseExtended>
            + DataProvider<<<R::D as DateMarkers>::Skel as CalMarkers<SkeletaV1Marker>>::Persian>
            + DataProvider<<<R::D as DateMarkers>::Skel as CalMarkers<SkeletaV1Marker>>::Roc>
            + DataProvider<<R::D as DateMarkers>::WeekdayNamesV1Marker>
            + DataProvider<<R::T as TimeMarkers>::DayPeriodNamesV1Marker>
            + DataProvider<<R::T as TimeMarkers>::TimeSkeletonPatternsV1Marker>
            + DataProvider<R::DateTimePatternV1Marker>
    // AnyCalendar constructor keys
            + DataProvider<ChineseCacheV1Marker>
            + DataProvider<DangiCacheV1Marker>
            + DataProvider<IslamicObservationalCacheV1Marker>
            + DataProvider<IslamicUmmAlQuraCacheV1Marker>
            + DataProvider<JapaneseErasV1Marker>
            + DataProvider<JapaneseExtendedErasV1Marker>
    // FixedDecimalFormatter keys
            + DataProvider<DecimalSymbolsV1Marker>
    // WeekCalculator keys
            + DataProvider<WeekDataV2Marker>,
    {
        Self::try_new_internal(
            provider,
            &ExternalLoaderUnstable(provider),
            locale,
            components,
            length,
        )
    }
}

impl<R: DateTimeMarkers> NeoFormatter<R> {
>>>>>>> af508f52
    fn try_new_internal<P, L>(
        provider: &P,
        loader: &L,
        locale: &DataLocale,
<<<<<<< HEAD
=======
        components: impl Into<NeoComponents>,
>>>>>>> af508f52
        length: NeoSkeletonLength,
    ) -> Result<Self, LoadError>
    where
        P: ?Sized
<<<<<<< HEAD
    // Date formatting markers
=======
    // Date formatting keys
>>>>>>> af508f52
            + DataProvider<<<R::D as DateMarkers>::Year as CalMarkers<YearNamesV1Marker>>::Buddhist>
            + DataProvider<<<R::D as DateMarkers>::Year as CalMarkers<YearNamesV1Marker>>::Chinese>
            + DataProvider<<<R::D as DateMarkers>::Year as CalMarkers<YearNamesV1Marker>>::Coptic>
            + DataProvider<<<R::D as DateMarkers>::Year as CalMarkers<YearNamesV1Marker>>::Dangi>
            + DataProvider<<<R::D as DateMarkers>::Year as CalMarkers<YearNamesV1Marker>>::Ethiopian>
            + DataProvider<<<R::D as DateMarkers>::Year as CalMarkers<YearNamesV1Marker>>::EthiopianAmeteAlem>
            + DataProvider<<<R::D as DateMarkers>::Year as CalMarkers<YearNamesV1Marker>>::Gregorian>
            + DataProvider<<<R::D as DateMarkers>::Year as CalMarkers<YearNamesV1Marker>>::Hebrew>
            + DataProvider<<<R::D as DateMarkers>::Year as CalMarkers<YearNamesV1Marker>>::Indian>
            + DataProvider<<<R::D as DateMarkers>::Year as CalMarkers<YearNamesV1Marker>>::IslamicCivil>
            + DataProvider<<<R::D as DateMarkers>::Year as CalMarkers<YearNamesV1Marker>>::IslamicObservational>
            + DataProvider<<<R::D as DateMarkers>::Year as CalMarkers<YearNamesV1Marker>>::IslamicTabular>
            + DataProvider<<<R::D as DateMarkers>::Year as CalMarkers<YearNamesV1Marker>>::IslamicUmmAlQura>
            + DataProvider<<<R::D as DateMarkers>::Year as CalMarkers<YearNamesV1Marker>>::Japanese>
            + DataProvider<<<R::D as DateMarkers>::Year as CalMarkers<YearNamesV1Marker>>::JapaneseExtended>
            + DataProvider<<<R::D as DateMarkers>::Year as CalMarkers<YearNamesV1Marker>>::Persian>
            + DataProvider<<<R::D as DateMarkers>::Year as CalMarkers<YearNamesV1Marker>>::Roc>
            + DataProvider<<<R::D as DateMarkers>::Month as CalMarkers<MonthNamesV1Marker>>::Buddhist>
            + DataProvider<<<R::D as DateMarkers>::Month as CalMarkers<MonthNamesV1Marker>>::Chinese>
            + DataProvider<<<R::D as DateMarkers>::Month as CalMarkers<MonthNamesV1Marker>>::Coptic>
            + DataProvider<<<R::D as DateMarkers>::Month as CalMarkers<MonthNamesV1Marker>>::Dangi>
            + DataProvider<<<R::D as DateMarkers>::Month as CalMarkers<MonthNamesV1Marker>>::Ethiopian>
            + DataProvider<<<R::D as DateMarkers>::Month as CalMarkers<MonthNamesV1Marker>>::EthiopianAmeteAlem>
            + DataProvider<<<R::D as DateMarkers>::Month as CalMarkers<MonthNamesV1Marker>>::Gregorian>
            + DataProvider<<<R::D as DateMarkers>::Month as CalMarkers<MonthNamesV1Marker>>::Hebrew>
            + DataProvider<<<R::D as DateMarkers>::Month as CalMarkers<MonthNamesV1Marker>>::Indian>
            + DataProvider<<<R::D as DateMarkers>::Month as CalMarkers<MonthNamesV1Marker>>::IslamicCivil>
            + DataProvider<<<R::D as DateMarkers>::Month as CalMarkers<MonthNamesV1Marker>>::IslamicObservational>
            + DataProvider<<<R::D as DateMarkers>::Month as CalMarkers<MonthNamesV1Marker>>::IslamicTabular>
            + DataProvider<<<R::D as DateMarkers>::Month as CalMarkers<MonthNamesV1Marker>>::IslamicUmmAlQura>
            + DataProvider<<<R::D as DateMarkers>::Month as CalMarkers<MonthNamesV1Marker>>::Japanese>
            + DataProvider<<<R::D as DateMarkers>::Month as CalMarkers<MonthNamesV1Marker>>::JapaneseExtended>
            + DataProvider<<<R::D as DateMarkers>::Month as CalMarkers<MonthNamesV1Marker>>::Persian>
            + DataProvider<<<R::D as DateMarkers>::Month as CalMarkers<MonthNamesV1Marker>>::Roc>
            + DataProvider<<<R::D as DateMarkers>::Skel as CalMarkers<SkeletaV1Marker>>::Buddhist>
            + DataProvider<<<R::D as DateMarkers>::Skel as CalMarkers<SkeletaV1Marker>>::Chinese>
            + DataProvider<<<R::D as DateMarkers>::Skel as CalMarkers<SkeletaV1Marker>>::Coptic>
            + DataProvider<<<R::D as DateMarkers>::Skel as CalMarkers<SkeletaV1Marker>>::Dangi>
            + DataProvider<<<R::D as DateMarkers>::Skel as CalMarkers<SkeletaV1Marker>>::Ethiopian>
            + DataProvider<<<R::D as DateMarkers>::Skel as CalMarkers<SkeletaV1Marker>>::EthiopianAmeteAlem>
            + DataProvider<<<R::D as DateMarkers>::Skel as CalMarkers<SkeletaV1Marker>>::Gregorian>
            + DataProvider<<<R::D as DateMarkers>::Skel as CalMarkers<SkeletaV1Marker>>::Hebrew>
            + DataProvider<<<R::D as DateMarkers>::Skel as CalMarkers<SkeletaV1Marker>>::Indian>
            + DataProvider<<<R::D as DateMarkers>::Skel as CalMarkers<SkeletaV1Marker>>::IslamicCivil>
            + DataProvider<<<R::D as DateMarkers>::Skel as CalMarkers<SkeletaV1Marker>>::IslamicObservational>
            + DataProvider<<<R::D as DateMarkers>::Skel as CalMarkers<SkeletaV1Marker>>::IslamicTabular>
            + DataProvider<<<R::D as DateMarkers>::Skel as CalMarkers<SkeletaV1Marker>>::IslamicUmmAlQura>
            + DataProvider<<<R::D as DateMarkers>::Skel as CalMarkers<SkeletaV1Marker>>::Japanese>
            + DataProvider<<<R::D as DateMarkers>::Skel as CalMarkers<SkeletaV1Marker>>::JapaneseExtended>
            + DataProvider<<<R::D as DateMarkers>::Skel as CalMarkers<SkeletaV1Marker>>::Persian>
            + DataProvider<<<R::D as DateMarkers>::Skel as CalMarkers<SkeletaV1Marker>>::Roc>
            + DataProvider<<R::D as DateMarkers>::WeekdayNamesV1Marker>
            + DataProvider<<R::T as TimeMarkers>::DayPeriodNamesV1Marker>
            + DataProvider<<R::T as TimeMarkers>::TimeSkeletonPatternsV1Marker>
            + DataProvider<R::DateTimePatternV1Marker>,
        L: FixedDecimalFormatterLoader + WeekCalculatorLoader + AnyCalendarLoader,
    {
        let calendar = AnyCalendarLoader::load(loader, locale).map_err(LoadError::Data)?;
        let kind = calendar.kind();
        let selection = DateTimePatternSelectionData::try_new_with_skeleton(
            &AnyCalendarProvider::<<R::D as DateMarkers>::Skel, _>::new(provider, kind),
            &<R::T as TimeMarkers>::TimeSkeletonPatternsV1Marker::bind(provider),
            &R::DateTimePatternV1Marker::bind(provider),
            locale,
            length,
            components.into(),
        )
        .map_err(LoadError::Data)?;
        let mut names = RawDateTimeNames::new_without_fixed_decimal_formatter();
        names.load_for_pattern(
            &AnyCalendarProvider::<<R::D as DateMarkers>::Year, _>::new(provider, kind), // year
            &AnyCalendarProvider::<<R::D as DateMarkers>::Month, _>::new(provider, kind), // month
            &<R::D as DateMarkers>::WeekdayNamesV1Marker::bind(provider),                // weekday
            &<R::T as TimeMarkers>::DayPeriodNamesV1Marker::bind(provider), // day period
            Some(loader), // fixed decimal formatter
            Some(loader), // week calculator
            locale,
            selection.pattern_items_for_data_loading(),
        )?;
        Ok(Self {
            selection,
            names,
            calendar,
        })
    }

    /// Formats a datetime, checking that the calendar system is correct.
    ///
    /// If the datetime is not in the same calendar system as the formatter,
    /// an error is returned.
    ///
    /// # Examples
    ///
    /// Mismatched calendars will return an error:
    ///
    /// ```
    /// use icu::calendar::Date;
    /// use icu::datetime::neo::NeoFormatter;
    /// use icu::datetime::neo_marker::NeoYearMonthDayMarker;
    /// use icu::datetime::neo_skeleton::NeoSkeletonLength;
    /// use icu::datetime::MismatchedCalendarError;
    /// use icu::locale::locale;
    ///
    /// let formatter = NeoFormatter::<NeoYearMonthDayMarker>::try_new(
    ///     &locale!("en-u-ca-hebrew").into(),
    ///     NeoSkeletonLength::Long,
    /// )
    /// .unwrap();
    ///
    /// let date = Date::try_new_gregorian_date(2023, 12, 20).unwrap();
    ///
    /// assert!(matches!(
    ///     formatter.strict_format(&date),
    ///     Err(MismatchedCalendarError { .. })
    /// ));
    /// ```
    ///
    /// A time cannot be passed into the formatter when a date is expected:
    ///
    /// ```compile_fail
    /// use icu::calendar::Time;
    /// use icu::datetime::neo::NeoFormatter;
    /// use icu::datetime::neo_marker::NeoYearMonthDayMarker;
    /// use icu::datetime::neo_skeleton::NeoSkeletonLength;
    /// use icu::locale::locale;
    ///
    /// let formatter = NeoFormatter::<NeoYearMonthDayMarker>::try_new(
    ///     &locale!("es-MX").into(),
    ///     NeoSkeletonLength::Long,
    /// )
    /// .unwrap();
    ///
    /// // the trait `NeoGetField<AnyCalendarKind>`
    /// // is not implemented for `icu::icu_calendar::Time`
    /// formatter.strict_format(&Time::try_new(0, 0, 0, 0).unwrap());
    /// ```
    pub fn strict_format<I>(
        &self,
        datetime: &I,
    ) -> Result<FormattedNeoDateTime, crate::MismatchedCalendarError>
    where
        I: ?Sized
            + IsAnyCalendarKind
            + NeoGetField<<R::D as DateMarkers>::YearInput>
            + NeoGetField<<R::D as DateMarkers>::MonthInput>
            + NeoGetField<<R::D as DateMarkers>::DayOfMonthInput>
            + NeoGetField<<R::D as DateMarkers>::DayOfWeekInput>
            + NeoGetField<<R::D as DateMarkers>::DayOfYearInput>
            + NeoGetField<<R::D as DateMarkers>::AnyCalendarKindInput>
            + NeoGetField<<R::T as TimeMarkers>::HourInput>
            + NeoGetField<<R::T as TimeMarkers>::MinuteInput>
            + NeoGetField<<R::T as TimeMarkers>::SecondInput>
            + NeoGetField<<R::T as TimeMarkers>::NanoSecondInput>,
    {
        if !datetime.is_any_calendar_kind(self.calendar.kind()) {
            return Err(crate::MismatchedCalendarError {
                this_kind: self.calendar.kind(),
                date_kind: NeoGetField::<<R::D as DateMarkers>::AnyCalendarKindInput>::get_field(
                    datetime,
                )
                .into(),
            });
        }
        let datetime =
            ExtractedDateTimeInput::extract_from_any_neo_input::<R::D, R::T, I>(datetime);
        Ok(FormattedNeoDateTime {
            pattern: self.selection.select(&datetime),
            datetime,
            names: self.names.as_borrowed(),
        })
    }

    /// Formats a datetime after first converting it
    /// to the formatter's calendar.
    ///
    /// # Examples
    ///
    /// Mismatched calendars convert and format automatically:
    ///
    /// ```
    /// use icu::calendar::Date;
    /// use icu::datetime::neo::NeoFormatter;
    /// use icu::datetime::neo_marker::NeoYearMonthDayMarker;
    /// use icu::datetime::neo_skeleton::NeoSkeletonLength;
    /// use icu::datetime::MismatchedCalendarError;
    /// use icu::locale::locale;
    /// use writeable::assert_try_writeable_eq;
    ///
    /// let formatter = NeoFormatter::<NeoYearMonthDayMarker>::try_new(
    ///     &locale!("en-u-ca-hebrew").into(),
    ///     NeoSkeletonLength::Long,
    /// )
    /// .unwrap();
    ///
    /// let date = Date::try_new_roc_date(113, 5, 8).unwrap();
    ///
    /// assert_try_writeable_eq!(
    ///     formatter.convert_and_format(&date),
    ///     "30 Nisan 5784"
    /// );
    /// ```
    ///
    /// A time cannot be passed into the formatter when a date is expected:
    ///
    /// ```compile_fail
    /// use icu::calendar::Time;
    /// use icu::datetime::neo::NeoFormatter;
    /// use icu::datetime::neo_marker::NeoYearMonthDayMarker;
    /// use icu::datetime::neo_skeleton::NeoSkeletonLength;
    /// use icu::locale::locale;
    ///
    /// let formatter = NeoFormatter::<NeoYearMonthDayMarker>::try_new(
    ///     &locale!("es-MX").into(),
    ///     NeoSkeletonLength::Long,
    /// )
    /// .unwrap();
    ///
    /// // the trait `NeoGetField<AnyCalendarKind>`
    /// // is not implemented for `icu::icu_calendar::Time`
    /// formatter.convert_and_format(&Time::try_new(0, 0, 0, 0).unwrap());
    /// ```
    pub fn convert_and_format<'a, I>(&'a self, datetime: &I) -> FormattedNeoDateTime
    where
        I: ?Sized + ConvertCalendar,
        I::Converted<'a>: NeoGetField<<R::D as DateMarkers>::YearInput>
            + NeoGetField<<R::D as DateMarkers>::MonthInput>
            + NeoGetField<<R::D as DateMarkers>::DayOfMonthInput>
            + NeoGetField<<R::D as DateMarkers>::DayOfWeekInput>
            + NeoGetField<<R::D as DateMarkers>::DayOfYearInput>
            + NeoGetField<<R::D as DateMarkers>::AnyCalendarKindInput>
            + NeoGetField<<R::T as TimeMarkers>::HourInput>
            + NeoGetField<<R::T as TimeMarkers>::MinuteInput>
            + NeoGetField<<R::T as TimeMarkers>::SecondInput>
            + NeoGetField<<R::T as TimeMarkers>::NanoSecondInput>,
    {
        let datetime = datetime.to_calendar(&self.calendar);
        let datetime =
            ExtractedDateTimeInput::extract_from_any_neo_input::<R::D, R::T, I::Converted<'a>>(
                &datetime,
            );
        FormattedNeoDateTime {
            pattern: self.selection.select(&datetime),
            datetime,
            names: self.names.as_borrowed(),
        }
    }
}

<<<<<<< HEAD
size_test!(NeoDateFormatter, neo_date_formatter_size, 512);

/// [`NeoDateFormatter`] is a formatter capable of formatting dates from any calendar, selected
/// at runtime. For the difference between this and [`TypedNeoDateFormatter`], please read the
/// [crate root docs][crate].
#[doc = neo_date_formatter_size!()]
///
/// <div class="stab unstable">
/// 🚧 This code is experimental; it may change at any time, in breaking or non-breaking ways,
/// including in SemVer minor releases. It can be enabled with the "experimental" Cargo feature
/// of the icu meta-crate. Use with caution.
/// <a href="https://github.com/unicode-org/icu4x/issues/3347">#3347</a>
/// </div>
#[derive(Debug)]
pub struct NeoDateFormatter {
    selection: DatePatternSelectionData,
    names: RawDateTimeNames<DateMarker>,
    calendar: AnyCalendar,
}

impl NeoDateFormatter {
    /// Construct a new [`NeoDateFormatter`] from compiled data.
    ///
    /// This method will pick the calendar off of the locale; and if unspecified or unknown will fall back to the default
    /// calendar for the locale. See [`AnyCalendarKind`] for a list of supported calendars.
    ///
    /// ✨ *Enabled with the `compiled_data` Cargo feature.*
    ///
    /// [📚 Help choosing a constructor](icu_provider::constructors)
    ///
    /// # Examples
    ///
    /// ```
    /// use icu::calendar::{any_calendar::AnyCalendar, Date};
    /// use icu::datetime::{neo::NeoDateFormatter, options::length};
    /// use icu::locale::locale;
    /// use icu_provider::any::DynamicDataProviderAnyMarkerWrap;
    /// use std::str::FromStr;
    /// use writeable::assert_try_writeable_eq;
    ///
    /// let length = length::Date::Medium;
    /// let locale = locale!("en-u-ca-gregory");
    ///
    /// let df = NeoDateFormatter::try_new_with_length(&locale.into(), length)
    ///     .expect("Failed to create TypedDateFormatter instance.");
    ///
    /// let datetime =
    ///     Date::try_new_iso_date(2020, 9, 1).expect("Failed to construct Date.");
    /// let any_datetime = datetime.to_any();
    ///
    /// assert_try_writeable_eq!(
    ///     df.format(&any_datetime).expect("Calendars should match"),
    ///     "Sep 1, 2020"
    /// );
    /// ```
    ///
    /// [`AnyCalendarKind`]: icu_calendar::AnyCalendarKind
    #[inline(never)]
    #[cfg(feature = "compiled_data")]
    pub fn try_new_with_length(
        locale: &DataLocale,
        length: length::Date,
    ) -> Result<Self, LoadError> {
        Self::try_new_with_length_internal(
            &crate::provider::Baked,
            &ExternalLoaderCompiledData,
            locale,
            length,
        )
    }

    gen_any_buffer_constructors_with_external_loader!(
        try_new_with_length,
        try_new_with_length_with_any_provider,
        try_new_with_length_with_buffer_provider,
        try_new_with_length_internal,
        length: length::Date
    );

    #[doc = icu_provider::gen_any_buffer_unstable_docs!(UNSTABLE, Self::try_new_with_length)]
    pub fn try_new_with_length_unstable<P>(
        provider: &P,
        locale: &DataLocale,
        length: length::Date,
    ) -> Result<Self, LoadError>
    where
        P: ?Sized
            // DatePattern, YearNames, and MonthNames markers
            + DataProvider<<FullData as CalMarkers<YearNamesV1Marker>>::Buddhist>
            + DataProvider<<FullData as CalMarkers<YearNamesV1Marker>>::Chinese>
            + DataProvider<<FullData as CalMarkers<YearNamesV1Marker>>::Coptic>
            + DataProvider<<FullData as CalMarkers<YearNamesV1Marker>>::Dangi>
            + DataProvider<<FullData as CalMarkers<YearNamesV1Marker>>::Ethiopian>
            + DataProvider<<FullData as CalMarkers<YearNamesV1Marker>>::EthiopianAmeteAlem>
            + DataProvider<<FullData as CalMarkers<YearNamesV1Marker>>::Gregorian>
            + DataProvider<<FullData as CalMarkers<YearNamesV1Marker>>::Hebrew>
            + DataProvider<<FullData as CalMarkers<YearNamesV1Marker>>::Indian>
            + DataProvider<<FullData as CalMarkers<YearNamesV1Marker>>::IslamicCivil>
            + DataProvider<<FullData as CalMarkers<YearNamesV1Marker>>::IslamicObservational>
            + DataProvider<<FullData as CalMarkers<YearNamesV1Marker>>::IslamicTabular>
            + DataProvider<<FullData as CalMarkers<YearNamesV1Marker>>::IslamicUmmAlQura>
            + DataProvider<<FullData as CalMarkers<YearNamesV1Marker>>::Japanese>
            + DataProvider<<FullData as CalMarkers<YearNamesV1Marker>>::JapaneseExtended>
            + DataProvider<<FullData as CalMarkers<YearNamesV1Marker>>::Persian>
            + DataProvider<<FullData as CalMarkers<YearNamesV1Marker>>::Roc>
            + DataProvider<<FullData as CalMarkers<MonthNamesV1Marker>>::Buddhist>
            + DataProvider<<FullData as CalMarkers<MonthNamesV1Marker>>::Chinese>
            + DataProvider<<FullData as CalMarkers<MonthNamesV1Marker>>::Coptic>
            + DataProvider<<FullData as CalMarkers<MonthNamesV1Marker>>::Dangi>
            + DataProvider<<FullData as CalMarkers<MonthNamesV1Marker>>::Ethiopian>
            + DataProvider<<FullData as CalMarkers<MonthNamesV1Marker>>::EthiopianAmeteAlem>
            + DataProvider<<FullData as CalMarkers<MonthNamesV1Marker>>::Gregorian>
            + DataProvider<<FullData as CalMarkers<MonthNamesV1Marker>>::Hebrew>
            + DataProvider<<FullData as CalMarkers<MonthNamesV1Marker>>::Indian>
            + DataProvider<<FullData as CalMarkers<MonthNamesV1Marker>>::IslamicCivil>
            + DataProvider<<FullData as CalMarkers<MonthNamesV1Marker>>::IslamicObservational>
            + DataProvider<<FullData as CalMarkers<MonthNamesV1Marker>>::IslamicTabular>
            + DataProvider<<FullData as CalMarkers<MonthNamesV1Marker>>::IslamicUmmAlQura>
            + DataProvider<<FullData as CalMarkers<MonthNamesV1Marker>>::Japanese>
            + DataProvider<<FullData as CalMarkers<MonthNamesV1Marker>>::JapaneseExtended>
            + DataProvider<<FullData as CalMarkers<MonthNamesV1Marker>>::Persian>
            + DataProvider<<FullData as CalMarkers<MonthNamesV1Marker>>::Roc>
            + DataProvider<<FullData as CalMarkers<DatePatternV1Marker>>::Buddhist>
            + DataProvider<<FullData as CalMarkers<DatePatternV1Marker>>::Chinese>
            + DataProvider<<FullData as CalMarkers<DatePatternV1Marker>>::Coptic>
            + DataProvider<<FullData as CalMarkers<DatePatternV1Marker>>::Dangi>
            + DataProvider<<FullData as CalMarkers<DatePatternV1Marker>>::Ethiopian>
            + DataProvider<<FullData as CalMarkers<DatePatternV1Marker>>::EthiopianAmeteAlem>
            + DataProvider<<FullData as CalMarkers<DatePatternV1Marker>>::Gregorian>
            + DataProvider<<FullData as CalMarkers<DatePatternV1Marker>>::Hebrew>
            + DataProvider<<FullData as CalMarkers<DatePatternV1Marker>>::Indian>
            + DataProvider<<FullData as CalMarkers<DatePatternV1Marker>>::IslamicCivil>
            + DataProvider<<FullData as CalMarkers<DatePatternV1Marker>>::IslamicObservational>
            + DataProvider<<FullData as CalMarkers<DatePatternV1Marker>>::IslamicTabular>
            + DataProvider<<FullData as CalMarkers<DatePatternV1Marker>>::IslamicUmmAlQura>
            + DataProvider<<FullData as CalMarkers<DatePatternV1Marker>>::Japanese>
            + DataProvider<<FullData as CalMarkers<DatePatternV1Marker>>::JapaneseExtended>
            + DataProvider<<FullData as CalMarkers<DatePatternV1Marker>>::Persian>
            + DataProvider<<FullData as CalMarkers<DatePatternV1Marker>>::Roc>
            // Other date formatting markers
            + DataProvider<WeekdayNamesV1Marker>
            // AnyCalendar constructor markers
            + DataProvider<ChineseCacheV1Marker>
            + DataProvider<DangiCacheV1Marker>
            + DataProvider<IslamicObservationalCacheV1Marker>
            + DataProvider<IslamicUmmAlQuraCacheV1Marker>
            + DataProvider<JapaneseErasV1Marker>
            + DataProvider<JapaneseExtendedErasV1Marker>
            // FixedDecimalFormatter markers
            + DataProvider<DecimalSymbolsV1Marker>
            // WeekCalculator markers
            + DataProvider<WeekDataV2Marker>,
    {
        Self::try_new_with_length_internal(
            provider,
            &ExternalLoaderUnstable(provider),
            locale,
            length,
        )
    }

    fn try_new_with_length_internal<P, L>(
        provider: &P,
        loader: &L,
        locale: &DataLocale,
        length: length::Date,
    ) -> Result<Self, LoadError>
    where
        P: ?Sized
            // DatePattern, YearNames, and MonthNames markers
            + DataProvider<<FullData as CalMarkers<YearNamesV1Marker>>::Buddhist>
            + DataProvider<<FullData as CalMarkers<YearNamesV1Marker>>::Chinese>
            + DataProvider<<FullData as CalMarkers<YearNamesV1Marker>>::Coptic>
            + DataProvider<<FullData as CalMarkers<YearNamesV1Marker>>::Dangi>
            + DataProvider<<FullData as CalMarkers<YearNamesV1Marker>>::Ethiopian>
            + DataProvider<<FullData as CalMarkers<YearNamesV1Marker>>::EthiopianAmeteAlem>
            + DataProvider<<FullData as CalMarkers<YearNamesV1Marker>>::Gregorian>
            + DataProvider<<FullData as CalMarkers<YearNamesV1Marker>>::Hebrew>
            + DataProvider<<FullData as CalMarkers<YearNamesV1Marker>>::Indian>
            + DataProvider<<FullData as CalMarkers<YearNamesV1Marker>>::IslamicCivil>
            + DataProvider<<FullData as CalMarkers<YearNamesV1Marker>>::IslamicObservational>
            + DataProvider<<FullData as CalMarkers<YearNamesV1Marker>>::IslamicTabular>
            + DataProvider<<FullData as CalMarkers<YearNamesV1Marker>>::IslamicUmmAlQura>
            + DataProvider<<FullData as CalMarkers<YearNamesV1Marker>>::Japanese>
            + DataProvider<<FullData as CalMarkers<YearNamesV1Marker>>::JapaneseExtended>
            + DataProvider<<FullData as CalMarkers<YearNamesV1Marker>>::Persian>
            + DataProvider<<FullData as CalMarkers<YearNamesV1Marker>>::Roc>
            + DataProvider<<FullData as CalMarkers<MonthNamesV1Marker>>::Buddhist>
            + DataProvider<<FullData as CalMarkers<MonthNamesV1Marker>>::Chinese>
            + DataProvider<<FullData as CalMarkers<MonthNamesV1Marker>>::Coptic>
            + DataProvider<<FullData as CalMarkers<MonthNamesV1Marker>>::Dangi>
            + DataProvider<<FullData as CalMarkers<MonthNamesV1Marker>>::Ethiopian>
            + DataProvider<<FullData as CalMarkers<MonthNamesV1Marker>>::EthiopianAmeteAlem>
            + DataProvider<<FullData as CalMarkers<MonthNamesV1Marker>>::Gregorian>
            + DataProvider<<FullData as CalMarkers<MonthNamesV1Marker>>::Hebrew>
            + DataProvider<<FullData as CalMarkers<MonthNamesV1Marker>>::Indian>
            + DataProvider<<FullData as CalMarkers<MonthNamesV1Marker>>::IslamicCivil>
            + DataProvider<<FullData as CalMarkers<MonthNamesV1Marker>>::IslamicObservational>
            + DataProvider<<FullData as CalMarkers<MonthNamesV1Marker>>::IslamicTabular>
            + DataProvider<<FullData as CalMarkers<MonthNamesV1Marker>>::IslamicUmmAlQura>
            + DataProvider<<FullData as CalMarkers<MonthNamesV1Marker>>::Japanese>
            + DataProvider<<FullData as CalMarkers<MonthNamesV1Marker>>::JapaneseExtended>
            + DataProvider<<FullData as CalMarkers<MonthNamesV1Marker>>::Persian>
            + DataProvider<<FullData as CalMarkers<MonthNamesV1Marker>>::Roc>
            + DataProvider<<FullData as CalMarkers<DatePatternV1Marker>>::Buddhist>
            + DataProvider<<FullData as CalMarkers<DatePatternV1Marker>>::Chinese>
            + DataProvider<<FullData as CalMarkers<DatePatternV1Marker>>::Coptic>
            + DataProvider<<FullData as CalMarkers<DatePatternV1Marker>>::Dangi>
            + DataProvider<<FullData as CalMarkers<DatePatternV1Marker>>::Ethiopian>
            + DataProvider<<FullData as CalMarkers<DatePatternV1Marker>>::EthiopianAmeteAlem>
            + DataProvider<<FullData as CalMarkers<DatePatternV1Marker>>::Gregorian>
            + DataProvider<<FullData as CalMarkers<DatePatternV1Marker>>::Hebrew>
            + DataProvider<<FullData as CalMarkers<DatePatternV1Marker>>::Indian>
            + DataProvider<<FullData as CalMarkers<DatePatternV1Marker>>::IslamicCivil>
            + DataProvider<<FullData as CalMarkers<DatePatternV1Marker>>::IslamicObservational>
            + DataProvider<<FullData as CalMarkers<DatePatternV1Marker>>::IslamicTabular>
            + DataProvider<<FullData as CalMarkers<DatePatternV1Marker>>::IslamicUmmAlQura>
            + DataProvider<<FullData as CalMarkers<DatePatternV1Marker>>::Japanese>
            + DataProvider<<FullData as CalMarkers<DatePatternV1Marker>>::JapaneseExtended>
            + DataProvider<<FullData as CalMarkers<DatePatternV1Marker>>::Persian>
            + DataProvider<<FullData as CalMarkers<DatePatternV1Marker>>::Roc>
            // Other date formatting markers
            + DataProvider<WeekdayNamesV1Marker>,
        L: FixedDecimalFormatterLoader + WeekCalculatorLoader + AnyCalendarLoader,
    {
        let calendar = AnyCalendarLoader::load(loader, locale).map_err(LoadError::Data)?;
        let kind = calendar.kind();
        let selection = DatePatternSelectionData::try_new_with_length(
            &AnyCalendarProvider::<FullData, _>::new(provider, kind),
            locale,
            length,
        )
        .map_err(LoadError::Data)?;
        let mut names = RawDateTimeNames::new_without_fixed_decimal_formatter();
        names.load_for_pattern(
            &AnyCalendarProvider::<FullData, _>::new(provider, kind), // year
            &AnyCalendarProvider::<FullData, _>::new(provider, kind), // month
            &WeekdayNamesV1Marker::bind(provider),                    // weekday
            &PhantomProvider,                                         // day period
            Some(loader),                                             // fixed decimal formatter
            Some(loader),                                             // week calculator
            locale,
            selection.pattern_items_for_data_loading(),
        )?;
        Ok(Self {
            selection,
            names,
            calendar,
        })
    }

    /// Formats a date.
    ///
    /// If the date is in neither ISO-8601 nor the same calendar system as the formatter,
    /// an error is returned.
    ///
    /// For an example, see [`NeoDateFormatter`].
    pub fn format<T>(&self, date: &T) -> Result<FormattedNeoDate, crate::MismatchedCalendarError>
    where
        T: DateInput<Calendar = AnyCalendar>,
    {
        let datetime =
            if let Some(converted) = crate::calendar::convert_if_necessary(&self.calendar, date)? {
                ExtractedDateTimeInput::extract_from_date(&converted)
            } else {
                ExtractedDateTimeInput::extract_from_date(date)
            };
        Ok(FormattedNeoDate {
            pattern: self.selection.select(&datetime),
            datetime,
            names: self.names.as_borrowed(),
        })
    }
}

/// <div class="stab unstable">
/// 🚧 This code is experimental; it may change at any time, in breaking or non-breaking ways,
/// including in SemVer minor releases. It can be enabled with the "experimental" Cargo feature
/// of the icu meta-crate. Use with caution.
/// <a href="https://github.com/unicode-org/icu4x/issues/3347">#3347</a>
/// </div>
#[derive(Debug)]
pub struct FormattedNeoDate<'a> {
    pattern: DatePatternDataBorrowed<'a>,
    datetime: ExtractedDateTimeInput,
    names: RawDateTimeNamesBorrowed<'a>,
}

impl<'a> TryWriteable for FormattedNeoDate<'a> {
    type Error = DateTimeWriteError;

    fn try_write_to_parts<S: writeable::PartsWrite + ?Sized>(
        &self,
        sink: &mut S,
    ) -> Result<Result<(), Self::Error>, fmt::Error> {
        try_write_pattern(
            self.pattern.as_borrowed(),
            &self.datetime,
            Some(&self.names),
            Some(&self.names),
            self.names.week_calculator,
            self.names.fixed_decimal_formatter,
            sink,
        )
    }

    // TODO(#489): Implement writeable_length_hint
}

impl<'a> FormattedNeoDate<'a> {
    /// Gets the pattern used in this formatted value.
    pub fn pattern(&self) -> DateTimePattern {
        self.pattern.to_pattern()
    }
}

size_test!(NeoTimeFormatter, neo_time_formatter_size, 312);

/// [`NeoTimeFormatter`] can format times of day.
/// It supports both 12-hour and 24-hour formats.
#[doc = neo_time_formatter_size!()]
///
/// <div class="stab unstable">
/// 🚧 This code is experimental; it may change at any time, in breaking or non-breaking ways,
/// including in SemVer minor releases. It can be enabled with the "experimental" Cargo feature
/// of the icu meta-crate. Use with caution.
/// <a href="https://github.com/unicode-org/icu4x/issues/3347">#3347</a>
/// </div>
#[derive(Debug)]
pub struct NeoTimeFormatter {
    selection: TimePatternSelectionData,
    names: RawDateTimeNames<TimeMarker>,
}

impl NeoTimeFormatter {
    /// Creates a [`NeoTimeFormatter`] for a time length.
    ///
    /// # Examples
    ///
    /// ```
    /// use icu::calendar::Time;
    /// use icu::datetime::neo::NeoTimeFormatter;
    /// use icu::datetime::options::length;
    /// use icu::locale::locale;
    /// use writeable::assert_try_writeable_eq;
    ///
    /// let formatter = NeoTimeFormatter::try_new_with_length(
    ///     &locale!("es-MX").into(),
    ///     length::Time::Medium,
    /// )
    /// .unwrap();
    ///
    /// assert_try_writeable_eq!(
    ///     formatter.format(&Time::try_new(14, 48, 58, 0).unwrap()),
    ///     "2:48:58 p.m."
    /// );
    /// ```
    #[cfg(feature = "compiled_data")]
    pub fn try_new_with_length(
        locale: &DataLocale,
        length: length::Time,
    ) -> Result<Self, LoadError> {
        Self::try_new_with_length_internal(
            &crate::provider::Baked,
            &ExternalLoaderCompiledData,
            locale,
            length,
        )
    }

    gen_any_buffer_constructors_with_external_loader!(
        try_new_with_length,
        try_new_with_length_with_any_provider,
        try_new_with_length_with_buffer_provider,
        try_new_with_length_internal,
        length: length::Time
    );

    #[doc = icu_provider::gen_any_buffer_unstable_docs!(UNSTABLE, Self::try_new_with_length)]
    pub fn try_new_with_length_unstable<P>(
        provider: &P,
        locale: &DataLocale,
        length: length::Time,
    ) -> Result<Self, LoadError>
    where
        P: ?Sized
            // Time formatting markers
            + DataProvider<TimePatternV1Marker>
            + DataProvider<DayPeriodNamesV1Marker>
            // FixedDecimalFormatter markers
            + DataProvider<DecimalSymbolsV1Marker>,
    {
        Self::try_new_with_length_internal(
            provider,
            &ExternalLoaderUnstable(provider),
            locale,
            length,
        )
    }

    fn try_new_with_length_internal<P, L>(
        provider: &P,
        loader: &L,
        locale: &DataLocale,
        length: length::Time,
    ) -> Result<Self, LoadError>
    where
        P: ?Sized
            // Time formatting markers
            + DataProvider<TimePatternV1Marker>
            + DataProvider<DayPeriodNamesV1Marker>,
        L: FixedDecimalFormatterLoader,
    {
        let selection = TimePatternSelectionData::try_new_with_length(provider, locale, length)
            .map_err(LoadError::Data)?;
        let mut names = RawDateTimeNames::new_without_fixed_decimal_formatter();
        names.load_for_pattern(
            &PhantomProvider,                        // year
            &PhantomProvider,                        // month
            &PhantomProvider,                        // weekday
            &DayPeriodNamesV1Marker::bind(provider), // day period
            Some(loader),                            // fixed decimal formatter
            None::<&PhantomLoader>,                  // week calculator
            locale,
            selection.pattern_items_for_data_loading(),
        )?;
        Ok(Self { selection, names })
    }

    /// Formats a time of day.
    ///
    /// For an example, see [`NeoTimeFormatter`].
    pub fn format<T>(&self, time: &T) -> FormattedNeoTime
    where
        T: IsoTimeInput,
    {
        let datetime = ExtractedDateTimeInput::extract_from_time(time);
        FormattedNeoTime {
            pattern: self.selection.select(&datetime),
            datetime,
            names: self.names.as_borrowed(),
        }
    }
}

/// <div class="stab unstable">
/// 🚧 This code is experimental; it may change at any time, in breaking or non-breaking ways,
/// including in SemVer minor releases. It can be enabled with the "experimental" Cargo feature
/// of the icu meta-crate. Use with caution.
/// <a href="https://github.com/unicode-org/icu4x/issues/3347">#3347</a>
/// </div>
#[derive(Debug)]
pub struct FormattedNeoTime<'a> {
    pattern: TimePatternDataBorrowed<'a>,
    datetime: ExtractedDateTimeInput,
    names: RawDateTimeNamesBorrowed<'a>,
}

impl<'a> TryWriteable for FormattedNeoTime<'a> {
    type Error = DateTimeWriteError;

    fn try_write_to_parts<S: writeable::PartsWrite + ?Sized>(
        &self,
        sink: &mut S,
    ) -> Result<Result<(), Self::Error>, fmt::Error> {
        try_write_pattern(
            self.pattern.as_borrowed(),
            &self.datetime,
            Some(&self.names),
            Some(&self.names),
            self.names.week_calculator,
            self.names.fixed_decimal_formatter,
            sink,
        )
    }

    // TODO(#489): Implement writeable_length_hint
}

impl<'a> FormattedNeoTime<'a> {
    /// Gets the pattern used in this formatted value.
    pub fn pattern(&self) -> DateTimePattern {
        self.pattern.to_pattern()
    }
}

size_test!(
    TypedNeoDateTimeFormatter<icu_calendar::Gregorian>,
    typed_neo_date_time_formatter_size,
    576
);

/// [`TypedNeoDateTimeFormatter`] can format dates with times of day. The dates must be in
/// a calendar system determined at compile time.
///
/// For the difference between this and [`DateTimeFormatter`](crate::DateTimeFormatter), please
/// read the [crate root docs][crate].
#[doc = typed_neo_date_time_formatter_size!()]
///
/// <div class="stab unstable">
/// 🚧 This code is experimental; it may change at any time, in breaking or non-breaking ways,
/// including in SemVer minor releases. It can be enabled with the "experimental" Cargo feature
/// of the icu meta-crate. Use with caution.
/// <a href="https://github.com/unicode-org/icu4x/issues/3347">#3347</a>
/// </div>
#[derive(Debug)]
pub struct TypedNeoDateTimeFormatter<C: CldrCalendar> {
    selection: DateTimePatternSelectionData,
    names: RawDateTimeNames<DateTimeMarker>,
    _calendar: PhantomData<C>,
}

impl<C: CldrCalendar> TypedNeoDateTimeFormatter<C> {
    /// Creates a [`TypedNeoDateTimeFormatter`] for a date length.
    ///
    /// # Examples
    ///
    /// ```
    /// use icu::calendar::DateTime;
    /// use icu::calendar::Gregorian;
    /// use icu::datetime::neo::TypedNeoDateTimeFormatter;
    /// use icu::datetime::options::length;
    /// use icu::locale::locale;
    /// use writeable::assert_try_writeable_eq;
    ///
    /// let formatter =
    ///     TypedNeoDateTimeFormatter::<Gregorian>::try_new_with_date_length(
    ///         &locale!("es-MX").into(),
    ///         length::Date::Full,
    ///     )
    ///     .unwrap();
    ///
    /// assert_try_writeable_eq!(
    ///     formatter.format(
    ///         &DateTime::try_new_gregorian_datetime(2023, 12, 20, 14, 48, 58)
    ///             .unwrap()
    ///     ),
    ///     "miércoles, 20 de diciembre de 2023"
    /// );
    /// ```
    #[cfg(feature = "compiled_data")]
    pub fn try_new_with_date_length(
        locale: &DataLocale,
        length: length::Date,
    ) -> Result<Self, LoadError>
    where
        crate::provider::Baked: Sized
            // Calendar-specific date formatting markers
            + DataProvider<C::DatePatternV1Marker>
            + DataProvider<C::YearNamesV1Marker>
            + DataProvider<C::MonthNamesV1Marker>,
    {
        Self::try_new_with_date_length_internal(
            &crate::provider::Baked,
            &ExternalLoaderCompiledData,
            locale,
            length,
        )
    }

    gen_any_buffer_constructors_with_external_loader!(
        try_new_with_date_length,
        try_new_with_date_length_with_any_provider,
        try_new_with_date_length_with_buffer_provider,
        try_new_with_date_length_internal,
        length: length::Date
    );

    #[doc = icu_provider::gen_any_buffer_unstable_docs!(UNSTABLE, Self::try_new_with_date_length)]
    pub fn try_new_with_date_length_unstable<P>(
        provider: &P,
        locale: &DataLocale,
        length: length::Date,
    ) -> Result<Self, LoadError>
    where
        P: ?Sized
            // Date formatting markers
            + DataProvider<C::DatePatternV1Marker>
            + DataProvider<C::YearNamesV1Marker>
            + DataProvider<C::MonthNamesV1Marker>
            + DataProvider<WeekdayNamesV1Marker>
            // FixedDecimalFormatter markers
            + DataProvider<DecimalSymbolsV1Marker>
            // WeekCalculator markers
            + DataProvider<WeekDataV2Marker>,
    {
        Self::try_new_with_date_length_internal(
            provider,
            &ExternalLoaderUnstable(provider),
            locale,
            length,
        )
    }

    fn try_new_with_date_length_internal<P, L>(
        provider: &P,
        loader: &L,
        locale: &DataLocale,
        length: length::Date,
    ) -> Result<Self, LoadError>
    where
        P: ?Sized
            // Date formatting markers
            + DataProvider<C::DatePatternV1Marker>
            + DataProvider<C::YearNamesV1Marker>
            + DataProvider<C::MonthNamesV1Marker>
            + DataProvider<WeekdayNamesV1Marker>,
        L: FixedDecimalFormatterLoader + WeekCalculatorLoader,
    {
        let date_formatter = TypedNeoDateFormatter::<C>::try_new_with_length_internal(
            provider, loader, locale, length,
        )?;
        Ok(Self {
            selection: DateTimePatternSelectionData::Date(date_formatter.selection),
            names: date_formatter.names.into(),
            _calendar: PhantomData,
        })
    }

    /// Creates a [`TypedNeoDateTimeFormatter`] for a time length.
    ///
    /// # Examples
    ///
    /// ```
    /// use icu::calendar::DateTime;
    /// use icu::calendar::Gregorian;
    /// use icu::datetime::neo::TypedNeoDateTimeFormatter;
    /// use icu::datetime::options::length;
    /// use icu::locale::locale;
    /// use writeable::assert_try_writeable_eq;
    ///
    /// let formatter =
    ///     TypedNeoDateTimeFormatter::<Gregorian>::try_new_with_time_length(
    ///         &locale!("es-MX").into(),
    ///         length::Time::Medium,
    ///     )
    ///     .unwrap();
    ///
    /// assert_try_writeable_eq!(
    ///     formatter.format(
    ///         &DateTime::try_new_gregorian_datetime(2023, 12, 20, 14, 48, 58)
    ///             .unwrap()
    ///     ),
    ///     "2:48:58 p.m."
    /// );
    /// ```
    #[cfg(feature = "compiled_data")]
    pub fn try_new_with_time_length(
        locale: &DataLocale,
        length: length::Time,
    ) -> Result<Self, LoadError> {
        Self::try_new_with_time_length_internal(
            &crate::provider::Baked,
            &ExternalLoaderCompiledData,
            locale,
            length,
        )
    }

    gen_any_buffer_constructors_with_external_loader!(
        try_new_with_time_length,
        try_new_with_time_length_with_any_provider,
        try_new_with_time_length_with_buffer_provider,
        try_new_with_time_length_internal,
        length: length::Time
    );

    #[doc = icu_provider::gen_any_buffer_unstable_docs!(UNSTABLE, Self::try_new_with_time_length)]
    pub fn try_new_with_time_length_unstable<P>(
        provider: &P,
        locale: &DataLocale,
        length: length::Time,
    ) -> Result<Self, LoadError>
    where
        P: ?Sized
            // Time formatting markers
            + DataProvider<TimePatternV1Marker>
            + DataProvider<DayPeriodNamesV1Marker>
            // FixedDecimalFormatter markers
            + DataProvider<DecimalSymbolsV1Marker>,
    {
        Self::try_new_with_time_length_internal(
            provider,
            &ExternalLoaderUnstable(provider),
            locale,
            length,
        )
    }

    fn try_new_with_time_length_internal<P, L>(
        provider: &P,
        loader: &L,
        locale: &DataLocale,
        length: length::Time,
    ) -> Result<Self, LoadError>
    where
        P: ?Sized
            // Time formatting markers
            + DataProvider<TimePatternV1Marker>
            + DataProvider<DayPeriodNamesV1Marker>,
        L: FixedDecimalFormatterLoader,
    {
        let time_formatter =
            NeoTimeFormatter::try_new_with_length_internal(provider, loader, locale, length)?;
        Ok(Self {
            selection: DateTimePatternSelectionData::Time(time_formatter.selection),
            names: time_formatter.names.into(),
            _calendar: PhantomData,
        })
    }

    /// Creates a [`TypedNeoDateTimeFormatter`] for date and time lengths.
    ///
    /// # Examples
    ///
    /// ```
    /// use icu::calendar::DateTime;
    /// use icu::calendar::Gregorian;
    /// use icu::datetime::neo::TypedNeoDateTimeFormatter;
    /// use icu::datetime::options::length;
    /// use icu::locale::locale;
    /// use writeable::assert_try_writeable_eq;
    ///
    /// let formatter =
    ///     TypedNeoDateTimeFormatter::<Gregorian>::try_new_with_lengths(
    ///         &locale!("es-MX").into(),
    ///         length::Date::Full,
    ///         length::Time::Medium,
    ///     )
    ///     .unwrap();
    ///
    /// assert_try_writeable_eq!(
    ///     formatter.format(
    ///         &DateTime::try_new_gregorian_datetime(2023, 12, 20, 14, 48, 58)
    ///             .unwrap()
    ///     ),
    ///     "miércoles, 20 de diciembre de 2023, 2:48:58 p.m."
    /// );
    /// ```
    #[cfg(feature = "compiled_data")]
    pub fn try_new_with_lengths(
        locale: &DataLocale,
        date_length: length::Date,
        time_length: length::Time,
    ) -> Result<Self, LoadError>
    where
        crate::provider::Baked: Sized
            // Calendar-specific date formatting markers
            + DataProvider<C::DatePatternV1Marker>
            + DataProvider<C::YearNamesV1Marker>
            + DataProvider<C::MonthNamesV1Marker>,
    {
        Self::try_new_with_lengths_internal(
            &crate::provider::Baked,
            &ExternalLoaderCompiledData,
            locale,
            date_length,
            time_length,
        )
    }

    gen_any_buffer_constructors_with_external_loader!(
        try_new_with_lengths,
        try_new_with_lengths_with_any_provider,
        try_new_with_lengths_with_buffer_provider,
        try_new_with_lengths_internal,
        date_length: length::Date,
        time_length: length::Time
    );

    #[doc = icu_provider::gen_any_buffer_unstable_docs!(UNSTABLE, Self::try_new_with_lengths)]
    pub fn try_new_with_lengths_unstable<P>(
        provider: &P,
        locale: &DataLocale,
        date_length: length::Date,
        time_length: length::Time,
    ) -> Result<Self, LoadError>
    where
        P: ?Sized
            // Date formatting markers
            + DataProvider<C::DatePatternV1Marker>
            + DataProvider<C::YearNamesV1Marker>
            + DataProvider<C::MonthNamesV1Marker>
            + DataProvider<WeekdayNamesV1Marker>
            // Time formatting markers
            + DataProvider<TimePatternV1Marker>
            + DataProvider<DayPeriodNamesV1Marker>
            // DateTime glue marker
            + DataProvider<DateTimePatternV1Marker>
            // FixedDecimalFormatter marker
            + DataProvider<DecimalSymbolsV1Marker>
            // WeekCalculator marker
            + DataProvider<WeekDataV2Marker>,
    {
        Self::try_new_with_lengths_internal(
            provider,
            &ExternalLoaderUnstable(provider),
            locale,
            date_length,
            time_length,
        )
    }

    fn try_new_with_lengths_internal<P, L>(
        provider: &P,
        loader: &L,
        locale: &DataLocale,
        date_length: length::Date,
        time_length: length::Time,
    ) -> Result<Self, LoadError>
    where
        P: ?Sized
            // Date formatting markers
            + DataProvider<C::DatePatternV1Marker>
            + DataProvider<C::YearNamesV1Marker>
            + DataProvider<C::MonthNamesV1Marker>
            + DataProvider<WeekdayNamesV1Marker>
            // Time formatting markers
            + DataProvider<TimePatternV1Marker>
            + DataProvider<DayPeriodNamesV1Marker>
            // DateTime glue marker
            + DataProvider<DateTimePatternV1Marker>,
        L: FixedDecimalFormatterLoader + WeekCalculatorLoader,
    {
        let selection = DateTimeGluePatternSelectionData::try_new_with_lengths(
            &C::DatePatternV1Marker::bind(provider),
            provider,
            locale,
            date_length,
            time_length,
        )
        .map_err(LoadError::Data)?;
        let mut names = RawDateTimeNames::new_without_fixed_decimal_formatter();
        names.load_for_pattern(
            &C::YearNamesV1Marker::bind(provider),   // year
            &C::MonthNamesV1Marker::bind(provider),  // month
            &WeekdayNamesV1Marker::bind(provider),   // weekday
            &DayPeriodNamesV1Marker::bind(provider), // day period
            Some(loader),                            // fixed decimal formatter
            Some(loader),                            // week calculator
            locale,
            selection.pattern_items_for_data_loading(),
        )?;
        Ok(Self {
            selection: DateTimePatternSelectionData::DateTimeGlue(selection),
            names,
            _calendar: PhantomData,
        })
    }

    /// Creates a [`TypedNeoDateTimeFormatter`] from [`DateTimeFormatterOptions`].
    ///
    /// Experimental because [`DateTimeFormatterOptions`] might go away or be changed in neo.
    ///
    /// <div class="stab unstable">
    /// 🚧 This code is experimental; it may change at any time, in breaking or non-breaking ways,
    /// including in SemVer minor releases. It can be enabled with the "experimental" Cargo feature
    /// of the icu meta-crate. Use with caution.
    /// <a href="https://github.com/unicode-org/icu4x/issues/3347">#3347</a>
    ///
    /// [`DateTimeFormatterOptions`]: crate::DateTimeFormatterOptions
    /// </div>
    #[cfg(all(feature = "compiled_data", feature = "experimental"))]
    pub fn try_new(
        locale: &DataLocale,
        options: crate::DateTimeFormatterOptions,
    ) -> Result<Self, LoadError>
    where
        crate::provider::Baked: Sized
            // Calendar-specific date formatting markers
            + DataProvider<C::DatePatternV1Marker>
            + DataProvider<C::YearNamesV1Marker>
            + DataProvider<C::MonthNamesV1Marker>,
    {
        use crate::DateTimeFormatterOptions;
        match options {
            DateTimeFormatterOptions::Length(length::Bag {
                date: Some(date),
                time: Some(time),
            }) => Self::try_new_with_lengths(locale, date, time),
            DateTimeFormatterOptions::Length(length::Bag {
                date: Some(date),
                time: None,
            }) => Self::try_new_with_date_length(locale, date),
            DateTimeFormatterOptions::Length(length::Bag {
                date: None,
                time: Some(time),
            }) => Self::try_new_with_time_length(locale, time),
            _ => todo!(), // Err(LoadError::UnsupportedOptions),
        }
    }

    /// Formats a date and time of day.
    ///
    /// For an example, see [`TypedNeoDateTimeFormatter`].
    pub fn format<T>(&self, datetime: &T) -> FormattedNeoDateTime
    where
        T: DateTimeInput<Calendar = C>,
    {
        let datetime = ExtractedDateTimeInput::extract_from(datetime);
        FormattedNeoDateTime {
            pattern: self.selection.select(&datetime),
            datetime,
            names: self.names.as_borrowed(),
        }
    }
}

size_test!(NeoDateTimeFormatter, neo_date_time_formatter_size, 632);

/// [`NeoDateTimeFormatter`] is a formatter capable of formatting dates from any calendar, selected
/// at runtime. For the difference between this and [`TypedNeoDateFormatter`], please read the
/// [crate root docs][crate].
#[doc = neo_date_time_formatter_size!()]
///
/// <div class="stab unstable">
/// 🚧 This code is experimental; it may change at any time, in breaking or non-breaking ways,
/// including in SemVer minor releases. It can be enabled with the "experimental" Cargo feature
/// of the icu meta-crate. Use with caution.
/// <a href="https://github.com/unicode-org/icu4x/issues/3347">#3347</a>
/// </div>
#[derive(Debug)]
pub struct NeoDateTimeFormatter {
    selection: DateTimePatternSelectionData,
    names: RawDateTimeNames<DateTimeMarker>,
    calendar: AnyCalendar,
}

impl NeoDateTimeFormatter {
    /// Constructs a [`NeoDateTimeFormatter`] for a date length from compiled data.
    ///
    /// This method will pick the calendar off of the locale; and if unspecified or unknown will fall back to the default
    /// calendar for the locale. See [`AnyCalendarKind`] for a list of supported calendars.
    ///
    /// ✨ *Enabled with the `compiled_data` Cargo feature.*
    ///
    /// [📚 Help choosing a constructor](icu_provider::constructors)
    ///
    /// # Examples
    ///
    /// ```
    /// use icu::calendar::DateTime;
    /// use icu::datetime::neo::NeoDateTimeFormatter;
    /// use icu::datetime::options::length;
    /// use icu::locale::locale;
    /// use writeable::assert_try_writeable_eq;
    ///
    /// let formatter = NeoDateTimeFormatter::try_new_with_date_length(
    ///     &locale!("es-MX").into(),
    ///     length::Date::Full,
    /// )
    /// .unwrap();
    ///
    /// assert_try_writeable_eq!(
    ///     formatter
    ///         .format(
    ///             &DateTime::try_new_iso_datetime(2023, 12, 20, 14, 48, 58)
    ///                 .unwrap()
    ///                 .to_any()
    ///         )
    ///         .unwrap(),
    ///     "miércoles, 20 de diciembre de 2023"
    /// );
    /// ```
    ///
    /// [`AnyCalendarKind`]: icu_calendar::AnyCalendarKind
    #[inline(never)]
    #[cfg(feature = "compiled_data")]
    pub fn try_new_with_date_length(
        locale: &DataLocale,
        length: length::Date,
    ) -> Result<Self, LoadError> {
        Self::try_new_with_date_length_internal(
            &crate::provider::Baked,
            &ExternalLoaderCompiledData,
            locale,
            length,
        )
    }

    gen_any_buffer_constructors_with_external_loader!(
        try_new_with_date_length,
        try_new_with_date_length_with_any_provider,
        try_new_with_date_length_with_buffer_provider,
        try_new_with_date_length_internal,
        length: length::Date
    );

    #[doc = icu_provider::gen_any_buffer_unstable_docs!(UNSTABLE, Self::try_new_with_date_length)]
    pub fn try_new_with_date_length_unstable<P>(
        provider: &P,
        locale: &DataLocale,
        length: length::Date,
    ) -> Result<Self, LoadError>
    where
        P: ?Sized
            // DatePattern, YearNames, and MonthNames markers
            + DataProvider<<FullData as CalMarkers<YearNamesV1Marker>>::Buddhist>
            + DataProvider<<FullData as CalMarkers<YearNamesV1Marker>>::Chinese>
            + DataProvider<<FullData as CalMarkers<YearNamesV1Marker>>::Coptic>
            + DataProvider<<FullData as CalMarkers<YearNamesV1Marker>>::Dangi>
            + DataProvider<<FullData as CalMarkers<YearNamesV1Marker>>::Ethiopian>
            + DataProvider<<FullData as CalMarkers<YearNamesV1Marker>>::EthiopianAmeteAlem>
            + DataProvider<<FullData as CalMarkers<YearNamesV1Marker>>::Gregorian>
            + DataProvider<<FullData as CalMarkers<YearNamesV1Marker>>::Hebrew>
            + DataProvider<<FullData as CalMarkers<YearNamesV1Marker>>::Indian>
            + DataProvider<<FullData as CalMarkers<YearNamesV1Marker>>::IslamicCivil>
            + DataProvider<<FullData as CalMarkers<YearNamesV1Marker>>::IslamicObservational>
            + DataProvider<<FullData as CalMarkers<YearNamesV1Marker>>::IslamicTabular>
            + DataProvider<<FullData as CalMarkers<YearNamesV1Marker>>::IslamicUmmAlQura>
            + DataProvider<<FullData as CalMarkers<YearNamesV1Marker>>::Japanese>
            + DataProvider<<FullData as CalMarkers<YearNamesV1Marker>>::JapaneseExtended>
            + DataProvider<<FullData as CalMarkers<YearNamesV1Marker>>::Persian>
            + DataProvider<<FullData as CalMarkers<YearNamesV1Marker>>::Roc>
            + DataProvider<<FullData as CalMarkers<MonthNamesV1Marker>>::Buddhist>
            + DataProvider<<FullData as CalMarkers<MonthNamesV1Marker>>::Chinese>
            + DataProvider<<FullData as CalMarkers<MonthNamesV1Marker>>::Coptic>
            + DataProvider<<FullData as CalMarkers<MonthNamesV1Marker>>::Dangi>
            + DataProvider<<FullData as CalMarkers<MonthNamesV1Marker>>::Ethiopian>
            + DataProvider<<FullData as CalMarkers<MonthNamesV1Marker>>::EthiopianAmeteAlem>
            + DataProvider<<FullData as CalMarkers<MonthNamesV1Marker>>::Gregorian>
            + DataProvider<<FullData as CalMarkers<MonthNamesV1Marker>>::Hebrew>
            + DataProvider<<FullData as CalMarkers<MonthNamesV1Marker>>::Indian>
            + DataProvider<<FullData as CalMarkers<MonthNamesV1Marker>>::IslamicCivil>
            + DataProvider<<FullData as CalMarkers<MonthNamesV1Marker>>::IslamicObservational>
            + DataProvider<<FullData as CalMarkers<MonthNamesV1Marker>>::IslamicTabular>
            + DataProvider<<FullData as CalMarkers<MonthNamesV1Marker>>::IslamicUmmAlQura>
            + DataProvider<<FullData as CalMarkers<MonthNamesV1Marker>>::Japanese>
            + DataProvider<<FullData as CalMarkers<MonthNamesV1Marker>>::JapaneseExtended>
            + DataProvider<<FullData as CalMarkers<MonthNamesV1Marker>>::Persian>
            + DataProvider<<FullData as CalMarkers<MonthNamesV1Marker>>::Roc>
            + DataProvider<<FullData as CalMarkers<DatePatternV1Marker>>::Buddhist>
            + DataProvider<<FullData as CalMarkers<DatePatternV1Marker>>::Chinese>
            + DataProvider<<FullData as CalMarkers<DatePatternV1Marker>>::Coptic>
            + DataProvider<<FullData as CalMarkers<DatePatternV1Marker>>::Dangi>
            + DataProvider<<FullData as CalMarkers<DatePatternV1Marker>>::Ethiopian>
            + DataProvider<<FullData as CalMarkers<DatePatternV1Marker>>::EthiopianAmeteAlem>
            + DataProvider<<FullData as CalMarkers<DatePatternV1Marker>>::Gregorian>
            + DataProvider<<FullData as CalMarkers<DatePatternV1Marker>>::Hebrew>
            + DataProvider<<FullData as CalMarkers<DatePatternV1Marker>>::Indian>
            + DataProvider<<FullData as CalMarkers<DatePatternV1Marker>>::IslamicCivil>
            + DataProvider<<FullData as CalMarkers<DatePatternV1Marker>>::IslamicObservational>
            + DataProvider<<FullData as CalMarkers<DatePatternV1Marker>>::IslamicTabular>
            + DataProvider<<FullData as CalMarkers<DatePatternV1Marker>>::IslamicUmmAlQura>
            + DataProvider<<FullData as CalMarkers<DatePatternV1Marker>>::Japanese>
            + DataProvider<<FullData as CalMarkers<DatePatternV1Marker>>::JapaneseExtended>
            + DataProvider<<FullData as CalMarkers<DatePatternV1Marker>>::Persian>
            + DataProvider<<FullData as CalMarkers<DatePatternV1Marker>>::Roc>
            // Other date formatting markers
            + DataProvider<WeekdayNamesV1Marker>
            // AnyCalendar constructor markers
            + DataProvider<ChineseCacheV1Marker>
            + DataProvider<DangiCacheV1Marker>
            + DataProvider<IslamicObservationalCacheV1Marker>
            + DataProvider<IslamicUmmAlQuraCacheV1Marker>
            + DataProvider<JapaneseErasV1Marker>
            + DataProvider<JapaneseExtendedErasV1Marker>
            // FixedDecimalFormatter markers
            + DataProvider<DecimalSymbolsV1Marker>
            // WeekCalculator markers
            + DataProvider<WeekDataV2Marker>,
    {
        Self::try_new_with_date_length_internal(
            provider,
            &ExternalLoaderUnstable(provider),
            locale,
            length,
        )
    }

    fn try_new_with_date_length_internal<P, L>(
        provider: &P,
        loader: &L,
        locale: &DataLocale,
        length: length::Date,
    ) -> Result<Self, LoadError>
    where
        P: ?Sized
            // DatePattern, YearNames, and MonthNames markers
            + DataProvider<<FullData as CalMarkers<YearNamesV1Marker>>::Buddhist>
            + DataProvider<<FullData as CalMarkers<YearNamesV1Marker>>::Chinese>
            + DataProvider<<FullData as CalMarkers<YearNamesV1Marker>>::Coptic>
            + DataProvider<<FullData as CalMarkers<YearNamesV1Marker>>::Dangi>
            + DataProvider<<FullData as CalMarkers<YearNamesV1Marker>>::Ethiopian>
            + DataProvider<<FullData as CalMarkers<YearNamesV1Marker>>::EthiopianAmeteAlem>
            + DataProvider<<FullData as CalMarkers<YearNamesV1Marker>>::Gregorian>
            + DataProvider<<FullData as CalMarkers<YearNamesV1Marker>>::Hebrew>
            + DataProvider<<FullData as CalMarkers<YearNamesV1Marker>>::Indian>
            + DataProvider<<FullData as CalMarkers<YearNamesV1Marker>>::IslamicCivil>
            + DataProvider<<FullData as CalMarkers<YearNamesV1Marker>>::IslamicObservational>
            + DataProvider<<FullData as CalMarkers<YearNamesV1Marker>>::IslamicTabular>
            + DataProvider<<FullData as CalMarkers<YearNamesV1Marker>>::IslamicUmmAlQura>
            + DataProvider<<FullData as CalMarkers<YearNamesV1Marker>>::Japanese>
            + DataProvider<<FullData as CalMarkers<YearNamesV1Marker>>::JapaneseExtended>
            + DataProvider<<FullData as CalMarkers<YearNamesV1Marker>>::Persian>
            + DataProvider<<FullData as CalMarkers<YearNamesV1Marker>>::Roc>
            + DataProvider<<FullData as CalMarkers<MonthNamesV1Marker>>::Buddhist>
            + DataProvider<<FullData as CalMarkers<MonthNamesV1Marker>>::Chinese>
            + DataProvider<<FullData as CalMarkers<MonthNamesV1Marker>>::Coptic>
            + DataProvider<<FullData as CalMarkers<MonthNamesV1Marker>>::Dangi>
            + DataProvider<<FullData as CalMarkers<MonthNamesV1Marker>>::Ethiopian>
            + DataProvider<<FullData as CalMarkers<MonthNamesV1Marker>>::EthiopianAmeteAlem>
            + DataProvider<<FullData as CalMarkers<MonthNamesV1Marker>>::Gregorian>
            + DataProvider<<FullData as CalMarkers<MonthNamesV1Marker>>::Hebrew>
            + DataProvider<<FullData as CalMarkers<MonthNamesV1Marker>>::Indian>
            + DataProvider<<FullData as CalMarkers<MonthNamesV1Marker>>::IslamicCivil>
            + DataProvider<<FullData as CalMarkers<MonthNamesV1Marker>>::IslamicObservational>
            + DataProvider<<FullData as CalMarkers<MonthNamesV1Marker>>::IslamicTabular>
            + DataProvider<<FullData as CalMarkers<MonthNamesV1Marker>>::IslamicUmmAlQura>
            + DataProvider<<FullData as CalMarkers<MonthNamesV1Marker>>::Japanese>
            + DataProvider<<FullData as CalMarkers<MonthNamesV1Marker>>::JapaneseExtended>
            + DataProvider<<FullData as CalMarkers<MonthNamesV1Marker>>::Persian>
            + DataProvider<<FullData as CalMarkers<MonthNamesV1Marker>>::Roc>
            + DataProvider<<FullData as CalMarkers<DatePatternV1Marker>>::Buddhist>
            + DataProvider<<FullData as CalMarkers<DatePatternV1Marker>>::Chinese>
            + DataProvider<<FullData as CalMarkers<DatePatternV1Marker>>::Coptic>
            + DataProvider<<FullData as CalMarkers<DatePatternV1Marker>>::Dangi>
            + DataProvider<<FullData as CalMarkers<DatePatternV1Marker>>::Ethiopian>
            + DataProvider<<FullData as CalMarkers<DatePatternV1Marker>>::EthiopianAmeteAlem>
            + DataProvider<<FullData as CalMarkers<DatePatternV1Marker>>::Gregorian>
            + DataProvider<<FullData as CalMarkers<DatePatternV1Marker>>::Hebrew>
            + DataProvider<<FullData as CalMarkers<DatePatternV1Marker>>::Indian>
            + DataProvider<<FullData as CalMarkers<DatePatternV1Marker>>::IslamicCivil>
            + DataProvider<<FullData as CalMarkers<DatePatternV1Marker>>::IslamicObservational>
            + DataProvider<<FullData as CalMarkers<DatePatternV1Marker>>::IslamicTabular>
            + DataProvider<<FullData as CalMarkers<DatePatternV1Marker>>::IslamicUmmAlQura>
            + DataProvider<<FullData as CalMarkers<DatePatternV1Marker>>::Japanese>
            + DataProvider<<FullData as CalMarkers<DatePatternV1Marker>>::JapaneseExtended>
            + DataProvider<<FullData as CalMarkers<DatePatternV1Marker>>::Persian>
            + DataProvider<<FullData as CalMarkers<DatePatternV1Marker>>::Roc>
            // Other date formatting markers
            + DataProvider<WeekdayNamesV1Marker>,
        L: FixedDecimalFormatterLoader + WeekCalculatorLoader + AnyCalendarLoader,
    {
        let date_formatter =
            NeoDateFormatter::try_new_with_length_internal(provider, loader, locale, length)?;
        Ok(Self {
            selection: DateTimePatternSelectionData::Date(date_formatter.selection),
            names: date_formatter.names.into(),
            calendar: date_formatter.calendar,
        })
    }

    /// Constructs a [`NeoDateTimeFormatter`] for a time length from compiled data.
    ///
    /// This method will pick the calendar off of the locale; and if unspecified or unknown will fall back to the default
    /// calendar for the locale. See [`AnyCalendarKind`] for a list of supported calendars.
    ///
    /// ✨ *Enabled with the `compiled_data` Cargo feature.*
    ///
    /// [📚 Help choosing a constructor](icu_provider::constructors)
    ///
    /// # Examples
    ///
    /// ```
    /// use icu::calendar::DateTime;
    /// use icu::datetime::neo::NeoDateTimeFormatter;
    /// use icu::datetime::options::length;
    /// use icu::locale::locale;
    /// use writeable::assert_try_writeable_eq;
    ///
    /// let formatter = NeoDateTimeFormatter::try_new_with_time_length(
    ///     &locale!("es-MX").into(),
    ///     length::Time::Medium,
    /// )
    /// .unwrap();
    ///
    /// assert_try_writeable_eq!(
    ///     formatter
    ///         .format(
    ///             &DateTime::try_new_iso_datetime(2023, 12, 20, 14, 48, 58)
    ///                 .unwrap()
    ///                 .to_any()
    ///         )
    ///         .unwrap(),
    ///     "2:48:58 p.m."
    /// );
    /// ```
    ///
    /// [`AnyCalendarKind`]: icu_calendar::AnyCalendarKind
    #[inline(never)]
    #[cfg(feature = "compiled_data")]
    pub fn try_new_with_time_length(
        locale: &DataLocale,
        length: length::Time,
    ) -> Result<Self, LoadError> {
        Self::try_new_with_time_length_internal(
            &crate::provider::Baked,
            &ExternalLoaderCompiledData,
            locale,
            length,
        )
    }

    gen_any_buffer_constructors_with_external_loader!(
        try_new_with_time_length,
        try_new_with_time_length_with_any_provider,
        try_new_with_time_length_with_buffer_provider,
        try_new_with_time_length_internal,
        length: length::Time
    );

    #[doc = icu_provider::gen_any_buffer_unstable_docs!(UNSTABLE, Self::try_new_with_time_length)]
    pub fn try_new_with_time_length_unstable<P>(
        provider: &P,
        locale: &DataLocale,
        length: length::Time,
    ) -> Result<Self, LoadError>
    where
        P: ?Sized
            // Time formatting markers
            + DataProvider<TimePatternV1Marker>
            + DataProvider<DayPeriodNamesV1Marker>
            // AnyCalendar constructor markers
            + DataProvider<ChineseCacheV1Marker>
            + DataProvider<DangiCacheV1Marker>
            + DataProvider<IslamicObservationalCacheV1Marker>
            + DataProvider<IslamicUmmAlQuraCacheV1Marker>
            + DataProvider<JapaneseErasV1Marker>
            + DataProvider<JapaneseExtendedErasV1Marker>
            // FixedDecimalFormatter markers
            + DataProvider<DecimalSymbolsV1Marker>,
    {
        Self::try_new_with_time_length_internal(
            provider,
            &ExternalLoaderUnstable(provider),
            locale,
            length,
        )
    }

    fn try_new_with_time_length_internal<P, L>(
        provider: &P,
        loader: &L,
        locale: &DataLocale,
        length: length::Time,
    ) -> Result<Self, LoadError>
    where
        P: ?Sized
            // Time formatting markers
            + DataProvider<TimePatternV1Marker>
            + DataProvider<DayPeriodNamesV1Marker>,
        L: FixedDecimalFormatterLoader + AnyCalendarLoader,
    {
        // Need to compute the calendar ourselves since it is not in NeoTimeFormatter
        let calendar = AnyCalendarLoader::load(loader, locale).map_err(LoadError::Data)?;
        let time_formatter =
            NeoTimeFormatter::try_new_with_length_internal(provider, loader, locale, length)?;
        Ok(Self {
            selection: DateTimePatternSelectionData::Time(time_formatter.selection),
            names: time_formatter.names.into(),
            calendar,
        })
    }

    /// Creates a [`NeoDateTimeFormatter`] for date and time lengths.
    ///
    /// # Examples
    ///
    /// ```
    /// use icu::calendar::DateTime;
    /// use icu::datetime::neo::NeoDateTimeFormatter;
    /// use icu::datetime::options::length;
    /// use icu::locale::locale;
    /// use writeable::assert_try_writeable_eq;
    ///
    /// let formatter = NeoDateTimeFormatter::try_new_with_lengths(
    ///     &locale!("es-MX").into(),
    ///     length::Date::Full,
    ///     length::Time::Medium,
    /// )
    /// .unwrap();
    ///
    /// assert_try_writeable_eq!(
    ///     formatter
    ///         .format(
    ///             &DateTime::try_new_iso_datetime(2023, 12, 20, 14, 48, 58)
    ///                 .unwrap()
    ///                 .to_any()
    ///         )
    ///         .unwrap(),
    ///     "miércoles, 20 de diciembre de 2023, 2:48:58 p.m."
    /// );
    /// ```
    #[cfg(feature = "compiled_data")]
    pub fn try_new_with_lengths(
        locale: &DataLocale,
        date_length: length::Date,
        time_length: length::Time,
    ) -> Result<Self, LoadError> {
        Self::try_new_with_lengths_internal(
            &crate::provider::Baked,
            &ExternalLoaderCompiledData,
            locale,
            date_length,
            time_length,
        )
    }

    gen_any_buffer_constructors_with_external_loader!(
        try_new_with_lengths,
        try_new_with_lengths_with_any_provider,
        try_new_with_lengths_with_buffer_provider,
        try_new_with_lengths_internal,
        date_length: length::Date,
        time_length: length::Time
    );

    #[doc = icu_provider::gen_any_buffer_unstable_docs!(UNSTABLE, Self::try_new_with_lengths)]
    pub fn try_new_with_lengths_unstable<P>(
        provider: &P,
        locale: &DataLocale,
        date_length: length::Date,
        time_length: length::Time,
    ) -> Result<Self, LoadError>
    where
        P: ?Sized
            // DatePattern, YearNames, and MonthNames markers
            + DataProvider<<FullData as CalMarkers<YearNamesV1Marker>>::Buddhist>
            + DataProvider<<FullData as CalMarkers<YearNamesV1Marker>>::Chinese>
            + DataProvider<<FullData as CalMarkers<YearNamesV1Marker>>::Coptic>
            + DataProvider<<FullData as CalMarkers<YearNamesV1Marker>>::Dangi>
            + DataProvider<<FullData as CalMarkers<YearNamesV1Marker>>::Ethiopian>
            + DataProvider<<FullData as CalMarkers<YearNamesV1Marker>>::EthiopianAmeteAlem>
            + DataProvider<<FullData as CalMarkers<YearNamesV1Marker>>::Gregorian>
            + DataProvider<<FullData as CalMarkers<YearNamesV1Marker>>::Hebrew>
            + DataProvider<<FullData as CalMarkers<YearNamesV1Marker>>::Indian>
            + DataProvider<<FullData as CalMarkers<YearNamesV1Marker>>::IslamicCivil>
            + DataProvider<<FullData as CalMarkers<YearNamesV1Marker>>::IslamicObservational>
            + DataProvider<<FullData as CalMarkers<YearNamesV1Marker>>::IslamicTabular>
            + DataProvider<<FullData as CalMarkers<YearNamesV1Marker>>::IslamicUmmAlQura>
            + DataProvider<<FullData as CalMarkers<YearNamesV1Marker>>::Japanese>
            + DataProvider<<FullData as CalMarkers<YearNamesV1Marker>>::JapaneseExtended>
            + DataProvider<<FullData as CalMarkers<YearNamesV1Marker>>::Persian>
            + DataProvider<<FullData as CalMarkers<YearNamesV1Marker>>::Roc>
            + DataProvider<<FullData as CalMarkers<MonthNamesV1Marker>>::Buddhist>
            + DataProvider<<FullData as CalMarkers<MonthNamesV1Marker>>::Chinese>
            + DataProvider<<FullData as CalMarkers<MonthNamesV1Marker>>::Coptic>
            + DataProvider<<FullData as CalMarkers<MonthNamesV1Marker>>::Dangi>
            + DataProvider<<FullData as CalMarkers<MonthNamesV1Marker>>::Ethiopian>
            + DataProvider<<FullData as CalMarkers<MonthNamesV1Marker>>::EthiopianAmeteAlem>
            + DataProvider<<FullData as CalMarkers<MonthNamesV1Marker>>::Gregorian>
            + DataProvider<<FullData as CalMarkers<MonthNamesV1Marker>>::Hebrew>
            + DataProvider<<FullData as CalMarkers<MonthNamesV1Marker>>::Indian>
            + DataProvider<<FullData as CalMarkers<MonthNamesV1Marker>>::IslamicCivil>
            + DataProvider<<FullData as CalMarkers<MonthNamesV1Marker>>::IslamicObservational>
            + DataProvider<<FullData as CalMarkers<MonthNamesV1Marker>>::IslamicTabular>
            + DataProvider<<FullData as CalMarkers<MonthNamesV1Marker>>::IslamicUmmAlQura>
            + DataProvider<<FullData as CalMarkers<MonthNamesV1Marker>>::Japanese>
            + DataProvider<<FullData as CalMarkers<MonthNamesV1Marker>>::JapaneseExtended>
            + DataProvider<<FullData as CalMarkers<MonthNamesV1Marker>>::Persian>
            + DataProvider<<FullData as CalMarkers<MonthNamesV1Marker>>::Roc>
            + DataProvider<<FullData as CalMarkers<DatePatternV1Marker>>::Buddhist>
            + DataProvider<<FullData as CalMarkers<DatePatternV1Marker>>::Chinese>
            + DataProvider<<FullData as CalMarkers<DatePatternV1Marker>>::Coptic>
            + DataProvider<<FullData as CalMarkers<DatePatternV1Marker>>::Dangi>
            + DataProvider<<FullData as CalMarkers<DatePatternV1Marker>>::Ethiopian>
            + DataProvider<<FullData as CalMarkers<DatePatternV1Marker>>::EthiopianAmeteAlem>
            + DataProvider<<FullData as CalMarkers<DatePatternV1Marker>>::Gregorian>
            + DataProvider<<FullData as CalMarkers<DatePatternV1Marker>>::Hebrew>
            + DataProvider<<FullData as CalMarkers<DatePatternV1Marker>>::Indian>
            + DataProvider<<FullData as CalMarkers<DatePatternV1Marker>>::IslamicCivil>
            + DataProvider<<FullData as CalMarkers<DatePatternV1Marker>>::IslamicObservational>
            + DataProvider<<FullData as CalMarkers<DatePatternV1Marker>>::IslamicTabular>
            + DataProvider<<FullData as CalMarkers<DatePatternV1Marker>>::IslamicUmmAlQura>
            + DataProvider<<FullData as CalMarkers<DatePatternV1Marker>>::Japanese>
            + DataProvider<<FullData as CalMarkers<DatePatternV1Marker>>::JapaneseExtended>
            + DataProvider<<FullData as CalMarkers<DatePatternV1Marker>>::Persian>
            + DataProvider<<FullData as CalMarkers<DatePatternV1Marker>>::Roc>
            // Other date formatting markers
            + DataProvider<WeekdayNamesV1Marker>
            // Time formatting markers
            + DataProvider<TimePatternV1Marker>
            + DataProvider<DayPeriodNamesV1Marker>
            // DateTime glue marker
            + DataProvider<DateTimePatternV1Marker>
            // AnyCalendar constructor markers
            + DataProvider<ChineseCacheV1Marker>
            + DataProvider<DangiCacheV1Marker>
            + DataProvider<IslamicObservationalCacheV1Marker>
            + DataProvider<IslamicUmmAlQuraCacheV1Marker>
            + DataProvider<JapaneseErasV1Marker>
            + DataProvider<JapaneseExtendedErasV1Marker>
            // FixedDecimalFormatter marker
            + DataProvider<DecimalSymbolsV1Marker>
            // WeekCalculator marker
            + DataProvider<WeekDataV2Marker>,
    {
        Self::try_new_with_lengths_internal(
            provider,
            &ExternalLoaderUnstable(provider),
            locale,
            date_length,
            time_length,
        )
    }

    fn try_new_with_lengths_internal<P, L>(
        provider: &P,
        loader: &L,
        locale: &DataLocale,
        date_length: length::Date,
        time_length: length::Time,
    ) -> Result<Self, LoadError>
    where
        P: ?Sized
            // DatePattern, YearNames, and MonthNames markers
            + DataProvider<<FullData as CalMarkers<YearNamesV1Marker>>::Buddhist>
            + DataProvider<<FullData as CalMarkers<YearNamesV1Marker>>::Chinese>
            + DataProvider<<FullData as CalMarkers<YearNamesV1Marker>>::Coptic>
            + DataProvider<<FullData as CalMarkers<YearNamesV1Marker>>::Dangi>
            + DataProvider<<FullData as CalMarkers<YearNamesV1Marker>>::Ethiopian>
            + DataProvider<<FullData as CalMarkers<YearNamesV1Marker>>::EthiopianAmeteAlem>
            + DataProvider<<FullData as CalMarkers<YearNamesV1Marker>>::Gregorian>
            + DataProvider<<FullData as CalMarkers<YearNamesV1Marker>>::Hebrew>
            + DataProvider<<FullData as CalMarkers<YearNamesV1Marker>>::Indian>
            + DataProvider<<FullData as CalMarkers<YearNamesV1Marker>>::IslamicCivil>
            + DataProvider<<FullData as CalMarkers<YearNamesV1Marker>>::IslamicObservational>
            + DataProvider<<FullData as CalMarkers<YearNamesV1Marker>>::IslamicTabular>
            + DataProvider<<FullData as CalMarkers<YearNamesV1Marker>>::IslamicUmmAlQura>
            + DataProvider<<FullData as CalMarkers<YearNamesV1Marker>>::Japanese>
            + DataProvider<<FullData as CalMarkers<YearNamesV1Marker>>::JapaneseExtended>
            + DataProvider<<FullData as CalMarkers<YearNamesV1Marker>>::Persian>
            + DataProvider<<FullData as CalMarkers<YearNamesV1Marker>>::Roc>
            + DataProvider<<FullData as CalMarkers<MonthNamesV1Marker>>::Buddhist>
            + DataProvider<<FullData as CalMarkers<MonthNamesV1Marker>>::Chinese>
            + DataProvider<<FullData as CalMarkers<MonthNamesV1Marker>>::Coptic>
            + DataProvider<<FullData as CalMarkers<MonthNamesV1Marker>>::Dangi>
            + DataProvider<<FullData as CalMarkers<MonthNamesV1Marker>>::Ethiopian>
            + DataProvider<<FullData as CalMarkers<MonthNamesV1Marker>>::EthiopianAmeteAlem>
            + DataProvider<<FullData as CalMarkers<MonthNamesV1Marker>>::Gregorian>
            + DataProvider<<FullData as CalMarkers<MonthNamesV1Marker>>::Hebrew>
            + DataProvider<<FullData as CalMarkers<MonthNamesV1Marker>>::Indian>
            + DataProvider<<FullData as CalMarkers<MonthNamesV1Marker>>::IslamicCivil>
            + DataProvider<<FullData as CalMarkers<MonthNamesV1Marker>>::IslamicObservational>
            + DataProvider<<FullData as CalMarkers<MonthNamesV1Marker>>::IslamicTabular>
            + DataProvider<<FullData as CalMarkers<MonthNamesV1Marker>>::IslamicUmmAlQura>
            + DataProvider<<FullData as CalMarkers<MonthNamesV1Marker>>::Japanese>
            + DataProvider<<FullData as CalMarkers<MonthNamesV1Marker>>::JapaneseExtended>
            + DataProvider<<FullData as CalMarkers<MonthNamesV1Marker>>::Persian>
            + DataProvider<<FullData as CalMarkers<MonthNamesV1Marker>>::Roc>
            + DataProvider<<FullData as CalMarkers<DatePatternV1Marker>>::Buddhist>
            + DataProvider<<FullData as CalMarkers<DatePatternV1Marker>>::Chinese>
            + DataProvider<<FullData as CalMarkers<DatePatternV1Marker>>::Coptic>
            + DataProvider<<FullData as CalMarkers<DatePatternV1Marker>>::Dangi>
            + DataProvider<<FullData as CalMarkers<DatePatternV1Marker>>::Ethiopian>
            + DataProvider<<FullData as CalMarkers<DatePatternV1Marker>>::EthiopianAmeteAlem>
            + DataProvider<<FullData as CalMarkers<DatePatternV1Marker>>::Gregorian>
            + DataProvider<<FullData as CalMarkers<DatePatternV1Marker>>::Hebrew>
            + DataProvider<<FullData as CalMarkers<DatePatternV1Marker>>::Indian>
            + DataProvider<<FullData as CalMarkers<DatePatternV1Marker>>::IslamicCivil>
            + DataProvider<<FullData as CalMarkers<DatePatternV1Marker>>::IslamicObservational>
            + DataProvider<<FullData as CalMarkers<DatePatternV1Marker>>::IslamicTabular>
            + DataProvider<<FullData as CalMarkers<DatePatternV1Marker>>::IslamicUmmAlQura>
            + DataProvider<<FullData as CalMarkers<DatePatternV1Marker>>::Japanese>
            + DataProvider<<FullData as CalMarkers<DatePatternV1Marker>>::JapaneseExtended>
            + DataProvider<<FullData as CalMarkers<DatePatternV1Marker>>::Persian>
            + DataProvider<<FullData as CalMarkers<DatePatternV1Marker>>::Roc>
            // Other date formatting markers
            + DataProvider<WeekdayNamesV1Marker>
            // Time formatting markers
            + DataProvider<TimePatternV1Marker>
            + DataProvider<DayPeriodNamesV1Marker>
            // DateTime glue marker
            + DataProvider<DateTimePatternV1Marker>,
        L: FixedDecimalFormatterLoader + WeekCalculatorLoader + AnyCalendarLoader,
    {
        let calendar = AnyCalendarLoader::load(loader, locale).map_err(LoadError::Data)?;
        let kind = calendar.kind();
        let selection = DateTimeGluePatternSelectionData::try_new_with_lengths(
            &AnyCalendarProvider::<FullData, _>::new(provider, kind),
            provider,
            locale,
            date_length,
            time_length,
        )
        .map_err(LoadError::Data)?;
        let mut names = RawDateTimeNames::new_without_fixed_decimal_formatter();
        names.load_for_pattern(
            &AnyCalendarProvider::<FullData, _>::new(provider, kind), // year
            &AnyCalendarProvider::<FullData, _>::new(provider, kind), // month
            &WeekdayNamesV1Marker::bind(provider),                    // weekday
            &DayPeriodNamesV1Marker::bind(provider),                  // day period
            Some(loader),                                             // fixed decimal formatter
            Some(loader),                                             // week calculator
            locale,
            selection.pattern_items_for_data_loading(),
        )?;
        Ok(Self {
            selection: DateTimePatternSelectionData::DateTimeGlue(selection),
            names,
            calendar,
        })
    }

    /// Formats a date and time of day.
    ///
    /// If the date is in neither ISO-8601 nor the same calendar system as the formatter,
    /// an error is returned.
    ///
    /// For an example, see [`NeoDateTimeFormatter`].
    pub fn format<T>(
        &self,
        datetime: &T,
    ) -> Result<FormattedNeoDateTime, crate::MismatchedCalendarError>
    where
        T: DateTimeInput<Calendar = AnyCalendar>,
    {
        let datetime = if let Some(converted) =
            crate::calendar::convert_datetime_if_necessary(&self.calendar, datetime)?
        {
            ExtractedDateTimeInput::extract_from(&converted)
        } else {
            ExtractedDateTimeInput::extract_from(datetime)
        };
        Ok(FormattedNeoDateTime {
            pattern: self.selection.select(&datetime),
            datetime,
            names: self.names.as_borrowed(),
        })
    }
}

=======
>>>>>>> af508f52
/// <div class="stab unstable">
/// 🚧 This code is experimental; it may change at any time, in breaking or non-breaking ways,
/// including in SemVer minor releases. It can be enabled with the "experimental" Cargo feature
/// of the icu meta-crate. Use with caution.
/// <a href="https://github.com/unicode-org/icu4x/issues/3347">#3347</a>
/// </div>
#[derive(Debug)]
pub struct FormattedNeoDateTime<'a> {
    pattern: DateTimePatternDataBorrowed<'a>,
    datetime: ExtractedDateTimeInput,
    names: RawDateTimeNamesBorrowed<'a>,
}

impl<'a> TryWriteable for FormattedNeoDateTime<'a> {
    type Error = DateTimeWriteError;

    fn try_write_to_parts<S: writeable::PartsWrite + ?Sized>(
        &self,
        sink: &mut S,
    ) -> Result<Result<(), Self::Error>, fmt::Error> {
        try_write_pattern_items(
            self.pattern.metadata(),
            self.pattern.iter_items(),
            &self.datetime,
            Some(&self.names),
            Some(&self.names),
            self.names.week_calculator,
            self.names.fixed_decimal_formatter,
            sink,
        )
    }

    // TODO(#489): Implement writeable_length_hint
}

impl<'a> FormattedNeoDateTime<'a> {
    /// Gets the pattern used in this formatted value.
    pub fn pattern(&self) -> DateTimePattern {
        self.pattern.to_pattern()
    }
}<|MERGE_RESOLUTION|>--- conflicted
+++ resolved
@@ -213,13 +213,7 @@
     pub fn try_new(locale: &DataLocale, length: NeoSkeletonLength) -> Result<Self, LoadError>
     where
         crate::provider::Baked: Sized
-<<<<<<< HEAD
-            // Calendar-specific date formatting markers
-            + DataProvider<C::DatePatternV1Marker>
-            + DataProvider<C::YearNamesV1Marker>
-            + DataProvider<C::MonthNamesV1Marker>,
-=======
-            // Date formatting keys
+            // Date formatting markers
             + DataProvider<<R::D as TypedDateMarkers<C>>::YearNamesV1Marker>
             + DataProvider<<R::D as TypedDateMarkers<C>>::MonthNamesV1Marker>
             + DataProvider<<R::D as TypedDateMarkers<C>>::DateSkeletonPatternsV1Marker>
@@ -227,7 +221,6 @@
             + DataProvider<<R::T as TimeMarkers>::DayPeriodNamesV1Marker>
             + DataProvider<<R::T as TimeMarkers>::TimeSkeletonPatternsV1Marker>
             + DataProvider<R::DateTimePatternV1Marker>,
->>>>>>> af508f52
     {
         Self::try_new_internal(
             &crate::provider::Baked,
@@ -255,15 +248,7 @@
     ) -> Result<Self, LoadError>
     where
         P: ?Sized
-<<<<<<< HEAD
             // Date formatting markers
-            + DataProvider<C::DatePatternV1Marker>
-            + DataProvider<C::YearNamesV1Marker>
-            + DataProvider<C::MonthNamesV1Marker>
-            + DataProvider<WeekdayNamesV1Marker>
-            // FixedDecimalFormatter markers
-=======
-            // Date formatting keys
             + DataProvider<<R::D as TypedDateMarkers<C>>::YearNamesV1Marker>
             + DataProvider<<R::D as TypedDateMarkers<C>>::MonthNamesV1Marker>
             + DataProvider<<R::D as TypedDateMarkers<C>>::DateSkeletonPatternsV1Marker>
@@ -271,8 +256,7 @@
             + DataProvider<<R::T as TimeMarkers>::DayPeriodNamesV1Marker>
             + DataProvider<<R::T as TimeMarkers>::TimeSkeletonPatternsV1Marker>
             + DataProvider<R::DateTimePatternV1Marker>
-            // FixedDecimalFormatter keys
->>>>>>> af508f52
+            // FixedDecimalFormatter markers
             + DataProvider<DecimalSymbolsV1Marker>
             // WeekCalculator markers
             + DataProvider<WeekDataV2Marker>,
@@ -285,84 +269,6 @@
             length,
         )
     }
-<<<<<<< HEAD
-
-    fn try_new_with_length_internal<P, L>(
-        provider: &P,
-        loader: &L,
-        locale: &DataLocale,
-        length: length::Date,
-    ) -> Result<Self, LoadError>
-    where
-        P: ?Sized
-            // Date formatting markers
-            + DataProvider<C::DatePatternV1Marker>
-            + DataProvider<C::YearNamesV1Marker>
-            + DataProvider<C::MonthNamesV1Marker>
-            + DataProvider<WeekdayNamesV1Marker>,
-        L: FixedDecimalFormatterLoader + WeekCalculatorLoader,
-    {
-        let selection = DatePatternSelectionData::try_new_with_length(
-            &C::DatePatternV1Marker::bind(provider),
-            locale,
-            length,
-        )
-        .map_err(LoadError::Data)?;
-        let mut names = RawDateTimeNames::new_without_fixed_decimal_formatter();
-        names.load_for_pattern(
-            &C::YearNamesV1Marker::bind(provider),  // year
-            &C::MonthNamesV1Marker::bind(provider), // month
-            &WeekdayNamesV1Marker::bind(provider),  // weekday
-            &PhantomProvider,                       // day period
-            Some(loader),                           // fixed decimal formatter
-            Some(loader),                           // week calculator
-            locale,
-            selection.pattern_items_for_data_loading(),
-        )?;
-        Ok(Self {
-            selection,
-            names,
-            _calendar: PhantomData,
-        })
-    }
-
-    /// Formats a date.
-    ///
-    /// For an example, see [`TypedNeoDateFormatter`].
-    pub fn format<T>(&self, date: &T) -> FormattedNeoDate
-    where
-        T: DateInput<Calendar = C>,
-    {
-        let datetime = ExtractedDateTimeInput::extract_from_date(date);
-        FormattedNeoDate {
-            pattern: self.selection.select(&datetime),
-            datetime,
-            names: self.names.as_borrowed(),
-        }
-    }
-}
-
-size_test!(TypedNeoFormatter<icu_calendar::Gregorian, crate::neo_marker::NeoYearMonthDayMarker>, typed_neo_year_month_day_formatter_size, 536);
-
-/// [`TypedNeoFormatter`] is a formatter capable of formatting dates and/or times from
-/// a calendar selected at compile time.
-///
-/// For more details, please read the [crate root docs][crate].
-#[doc = typed_neo_year_month_day_formatter_size!()]
-///
-/// <div class="stab unstable">
-/// 🚧 This code is experimental; it may change at any time, in breaking or non-breaking ways,
-/// including in SemVer minor releases. It can be enabled with the "experimental" Cargo feature
-/// of the icu meta-crate. Use with caution.
-/// <a href="https://github.com/unicode-org/icu4x/issues/3347">#3347</a>
-/// </div>
-#[derive(Debug)]
-pub struct TypedNeoFormatter<C: CldrCalendar, R: TypedNeoFormatterMarker<C>> {
-    selection: DateTimePatternSelectionData,
-    names: RawDateTimeNames<R::DateTimeNamesMarker>,
-    _calendar: PhantomData<C>,
-=======
->>>>>>> af508f52
 }
 
 impl<C: CldrCalendar, R: TypedDateTimeMarkers<C> + IsRuntimeComponents> TypedNeoFormatter<C, R> {
@@ -870,8 +776,6 @@
     }
 }
 
-<<<<<<< HEAD
-=======
 impl<R: DateTimeMarkers + IsRuntimeComponents> NeoFormatter<R> {
     /// Creates a new [`NeoFormatter`] from compiled data with
     /// datetime components specified at runtime.
@@ -959,7 +863,7 @@
     pub fn try_new_with_components(locale: &DataLocale, components: R, length: NeoSkeletonLength) -> Result<Self, LoadError>
     where
     crate::provider::Baked: Sized
-    // Date formatting keys
+    // Date formatting markers
             + DataProvider<<<R::D as DateMarkers>::Year as CalMarkers<YearNamesV1Marker>>::Buddhist>
             + DataProvider<<<R::D as DateMarkers>::Year as CalMarkers<YearNamesV1Marker>>::Chinese>
             + DataProvider<<<R::D as DateMarkers>::Year as CalMarkers<YearNamesV1Marker>>::Coptic>
@@ -1043,7 +947,7 @@
     ) -> Result<Self, LoadError>
     where
         P: ?Sized
-    // Date formatting keys
+    // Date formatting markers
             + DataProvider<<<R::D as DateMarkers>::Year as CalMarkers<YearNamesV1Marker>>::Buddhist>
             + DataProvider<<<R::D as DateMarkers>::Year as CalMarkers<YearNamesV1Marker>>::Chinese>
             + DataProvider<<<R::D as DateMarkers>::Year as CalMarkers<YearNamesV1Marker>>::Coptic>
@@ -1099,16 +1003,16 @@
             + DataProvider<<R::T as TimeMarkers>::DayPeriodNamesV1Marker>
             + DataProvider<<R::T as TimeMarkers>::TimeSkeletonPatternsV1Marker>
             + DataProvider<R::DateTimePatternV1Marker>
-    // AnyCalendar constructor keys
+    // AnyCalendar constructor markers
             + DataProvider<ChineseCacheV1Marker>
             + DataProvider<DangiCacheV1Marker>
             + DataProvider<IslamicObservationalCacheV1Marker>
             + DataProvider<IslamicUmmAlQuraCacheV1Marker>
             + DataProvider<JapaneseErasV1Marker>
             + DataProvider<JapaneseExtendedErasV1Marker>
-    // FixedDecimalFormatter keys
+    // FixedDecimalFormatter markers
             + DataProvider<DecimalSymbolsV1Marker>
-    // WeekCalculator keys
+    // WeekCalculator markers
             + DataProvider<WeekDataV2Marker>,
     {
         Self::try_new_internal(
@@ -1122,24 +1026,16 @@
 }
 
 impl<R: DateTimeMarkers> NeoFormatter<R> {
->>>>>>> af508f52
     fn try_new_internal<P, L>(
         provider: &P,
         loader: &L,
         locale: &DataLocale,
-<<<<<<< HEAD
-=======
         components: impl Into<NeoComponents>,
->>>>>>> af508f52
         length: NeoSkeletonLength,
     ) -> Result<Self, LoadError>
     where
         P: ?Sized
-<<<<<<< HEAD
     // Date formatting markers
-=======
-    // Date formatting keys
->>>>>>> af508f52
             + DataProvider<<<R::D as DateMarkers>::Year as CalMarkers<YearNamesV1Marker>>::Buddhist>
             + DataProvider<<<R::D as DateMarkers>::Year as CalMarkers<YearNamesV1Marker>>::Chinese>
             + DataProvider<<<R::D as DateMarkers>::Year as CalMarkers<YearNamesV1Marker>>::Coptic>
@@ -1388,1532 +1284,6 @@
     }
 }
 
-<<<<<<< HEAD
-size_test!(NeoDateFormatter, neo_date_formatter_size, 512);
-
-/// [`NeoDateFormatter`] is a formatter capable of formatting dates from any calendar, selected
-/// at runtime. For the difference between this and [`TypedNeoDateFormatter`], please read the
-/// [crate root docs][crate].
-#[doc = neo_date_formatter_size!()]
-///
-/// <div class="stab unstable">
-/// 🚧 This code is experimental; it may change at any time, in breaking or non-breaking ways,
-/// including in SemVer minor releases. It can be enabled with the "experimental" Cargo feature
-/// of the icu meta-crate. Use with caution.
-/// <a href="https://github.com/unicode-org/icu4x/issues/3347">#3347</a>
-/// </div>
-#[derive(Debug)]
-pub struct NeoDateFormatter {
-    selection: DatePatternSelectionData,
-    names: RawDateTimeNames<DateMarker>,
-    calendar: AnyCalendar,
-}
-
-impl NeoDateFormatter {
-    /// Construct a new [`NeoDateFormatter`] from compiled data.
-    ///
-    /// This method will pick the calendar off of the locale; and if unspecified or unknown will fall back to the default
-    /// calendar for the locale. See [`AnyCalendarKind`] for a list of supported calendars.
-    ///
-    /// ✨ *Enabled with the `compiled_data` Cargo feature.*
-    ///
-    /// [📚 Help choosing a constructor](icu_provider::constructors)
-    ///
-    /// # Examples
-    ///
-    /// ```
-    /// use icu::calendar::{any_calendar::AnyCalendar, Date};
-    /// use icu::datetime::{neo::NeoDateFormatter, options::length};
-    /// use icu::locale::locale;
-    /// use icu_provider::any::DynamicDataProviderAnyMarkerWrap;
-    /// use std::str::FromStr;
-    /// use writeable::assert_try_writeable_eq;
-    ///
-    /// let length = length::Date::Medium;
-    /// let locale = locale!("en-u-ca-gregory");
-    ///
-    /// let df = NeoDateFormatter::try_new_with_length(&locale.into(), length)
-    ///     .expect("Failed to create TypedDateFormatter instance.");
-    ///
-    /// let datetime =
-    ///     Date::try_new_iso_date(2020, 9, 1).expect("Failed to construct Date.");
-    /// let any_datetime = datetime.to_any();
-    ///
-    /// assert_try_writeable_eq!(
-    ///     df.format(&any_datetime).expect("Calendars should match"),
-    ///     "Sep 1, 2020"
-    /// );
-    /// ```
-    ///
-    /// [`AnyCalendarKind`]: icu_calendar::AnyCalendarKind
-    #[inline(never)]
-    #[cfg(feature = "compiled_data")]
-    pub fn try_new_with_length(
-        locale: &DataLocale,
-        length: length::Date,
-    ) -> Result<Self, LoadError> {
-        Self::try_new_with_length_internal(
-            &crate::provider::Baked,
-            &ExternalLoaderCompiledData,
-            locale,
-            length,
-        )
-    }
-
-    gen_any_buffer_constructors_with_external_loader!(
-        try_new_with_length,
-        try_new_with_length_with_any_provider,
-        try_new_with_length_with_buffer_provider,
-        try_new_with_length_internal,
-        length: length::Date
-    );
-
-    #[doc = icu_provider::gen_any_buffer_unstable_docs!(UNSTABLE, Self::try_new_with_length)]
-    pub fn try_new_with_length_unstable<P>(
-        provider: &P,
-        locale: &DataLocale,
-        length: length::Date,
-    ) -> Result<Self, LoadError>
-    where
-        P: ?Sized
-            // DatePattern, YearNames, and MonthNames markers
-            + DataProvider<<FullData as CalMarkers<YearNamesV1Marker>>::Buddhist>
-            + DataProvider<<FullData as CalMarkers<YearNamesV1Marker>>::Chinese>
-            + DataProvider<<FullData as CalMarkers<YearNamesV1Marker>>::Coptic>
-            + DataProvider<<FullData as CalMarkers<YearNamesV1Marker>>::Dangi>
-            + DataProvider<<FullData as CalMarkers<YearNamesV1Marker>>::Ethiopian>
-            + DataProvider<<FullData as CalMarkers<YearNamesV1Marker>>::EthiopianAmeteAlem>
-            + DataProvider<<FullData as CalMarkers<YearNamesV1Marker>>::Gregorian>
-            + DataProvider<<FullData as CalMarkers<YearNamesV1Marker>>::Hebrew>
-            + DataProvider<<FullData as CalMarkers<YearNamesV1Marker>>::Indian>
-            + DataProvider<<FullData as CalMarkers<YearNamesV1Marker>>::IslamicCivil>
-            + DataProvider<<FullData as CalMarkers<YearNamesV1Marker>>::IslamicObservational>
-            + DataProvider<<FullData as CalMarkers<YearNamesV1Marker>>::IslamicTabular>
-            + DataProvider<<FullData as CalMarkers<YearNamesV1Marker>>::IslamicUmmAlQura>
-            + DataProvider<<FullData as CalMarkers<YearNamesV1Marker>>::Japanese>
-            + DataProvider<<FullData as CalMarkers<YearNamesV1Marker>>::JapaneseExtended>
-            + DataProvider<<FullData as CalMarkers<YearNamesV1Marker>>::Persian>
-            + DataProvider<<FullData as CalMarkers<YearNamesV1Marker>>::Roc>
-            + DataProvider<<FullData as CalMarkers<MonthNamesV1Marker>>::Buddhist>
-            + DataProvider<<FullData as CalMarkers<MonthNamesV1Marker>>::Chinese>
-            + DataProvider<<FullData as CalMarkers<MonthNamesV1Marker>>::Coptic>
-            + DataProvider<<FullData as CalMarkers<MonthNamesV1Marker>>::Dangi>
-            + DataProvider<<FullData as CalMarkers<MonthNamesV1Marker>>::Ethiopian>
-            + DataProvider<<FullData as CalMarkers<MonthNamesV1Marker>>::EthiopianAmeteAlem>
-            + DataProvider<<FullData as CalMarkers<MonthNamesV1Marker>>::Gregorian>
-            + DataProvider<<FullData as CalMarkers<MonthNamesV1Marker>>::Hebrew>
-            + DataProvider<<FullData as CalMarkers<MonthNamesV1Marker>>::Indian>
-            + DataProvider<<FullData as CalMarkers<MonthNamesV1Marker>>::IslamicCivil>
-            + DataProvider<<FullData as CalMarkers<MonthNamesV1Marker>>::IslamicObservational>
-            + DataProvider<<FullData as CalMarkers<MonthNamesV1Marker>>::IslamicTabular>
-            + DataProvider<<FullData as CalMarkers<MonthNamesV1Marker>>::IslamicUmmAlQura>
-            + DataProvider<<FullData as CalMarkers<MonthNamesV1Marker>>::Japanese>
-            + DataProvider<<FullData as CalMarkers<MonthNamesV1Marker>>::JapaneseExtended>
-            + DataProvider<<FullData as CalMarkers<MonthNamesV1Marker>>::Persian>
-            + DataProvider<<FullData as CalMarkers<MonthNamesV1Marker>>::Roc>
-            + DataProvider<<FullData as CalMarkers<DatePatternV1Marker>>::Buddhist>
-            + DataProvider<<FullData as CalMarkers<DatePatternV1Marker>>::Chinese>
-            + DataProvider<<FullData as CalMarkers<DatePatternV1Marker>>::Coptic>
-            + DataProvider<<FullData as CalMarkers<DatePatternV1Marker>>::Dangi>
-            + DataProvider<<FullData as CalMarkers<DatePatternV1Marker>>::Ethiopian>
-            + DataProvider<<FullData as CalMarkers<DatePatternV1Marker>>::EthiopianAmeteAlem>
-            + DataProvider<<FullData as CalMarkers<DatePatternV1Marker>>::Gregorian>
-            + DataProvider<<FullData as CalMarkers<DatePatternV1Marker>>::Hebrew>
-            + DataProvider<<FullData as CalMarkers<DatePatternV1Marker>>::Indian>
-            + DataProvider<<FullData as CalMarkers<DatePatternV1Marker>>::IslamicCivil>
-            + DataProvider<<FullData as CalMarkers<DatePatternV1Marker>>::IslamicObservational>
-            + DataProvider<<FullData as CalMarkers<DatePatternV1Marker>>::IslamicTabular>
-            + DataProvider<<FullData as CalMarkers<DatePatternV1Marker>>::IslamicUmmAlQura>
-            + DataProvider<<FullData as CalMarkers<DatePatternV1Marker>>::Japanese>
-            + DataProvider<<FullData as CalMarkers<DatePatternV1Marker>>::JapaneseExtended>
-            + DataProvider<<FullData as CalMarkers<DatePatternV1Marker>>::Persian>
-            + DataProvider<<FullData as CalMarkers<DatePatternV1Marker>>::Roc>
-            // Other date formatting markers
-            + DataProvider<WeekdayNamesV1Marker>
-            // AnyCalendar constructor markers
-            + DataProvider<ChineseCacheV1Marker>
-            + DataProvider<DangiCacheV1Marker>
-            + DataProvider<IslamicObservationalCacheV1Marker>
-            + DataProvider<IslamicUmmAlQuraCacheV1Marker>
-            + DataProvider<JapaneseErasV1Marker>
-            + DataProvider<JapaneseExtendedErasV1Marker>
-            // FixedDecimalFormatter markers
-            + DataProvider<DecimalSymbolsV1Marker>
-            // WeekCalculator markers
-            + DataProvider<WeekDataV2Marker>,
-    {
-        Self::try_new_with_length_internal(
-            provider,
-            &ExternalLoaderUnstable(provider),
-            locale,
-            length,
-        )
-    }
-
-    fn try_new_with_length_internal<P, L>(
-        provider: &P,
-        loader: &L,
-        locale: &DataLocale,
-        length: length::Date,
-    ) -> Result<Self, LoadError>
-    where
-        P: ?Sized
-            // DatePattern, YearNames, and MonthNames markers
-            + DataProvider<<FullData as CalMarkers<YearNamesV1Marker>>::Buddhist>
-            + DataProvider<<FullData as CalMarkers<YearNamesV1Marker>>::Chinese>
-            + DataProvider<<FullData as CalMarkers<YearNamesV1Marker>>::Coptic>
-            + DataProvider<<FullData as CalMarkers<YearNamesV1Marker>>::Dangi>
-            + DataProvider<<FullData as CalMarkers<YearNamesV1Marker>>::Ethiopian>
-            + DataProvider<<FullData as CalMarkers<YearNamesV1Marker>>::EthiopianAmeteAlem>
-            + DataProvider<<FullData as CalMarkers<YearNamesV1Marker>>::Gregorian>
-            + DataProvider<<FullData as CalMarkers<YearNamesV1Marker>>::Hebrew>
-            + DataProvider<<FullData as CalMarkers<YearNamesV1Marker>>::Indian>
-            + DataProvider<<FullData as CalMarkers<YearNamesV1Marker>>::IslamicCivil>
-            + DataProvider<<FullData as CalMarkers<YearNamesV1Marker>>::IslamicObservational>
-            + DataProvider<<FullData as CalMarkers<YearNamesV1Marker>>::IslamicTabular>
-            + DataProvider<<FullData as CalMarkers<YearNamesV1Marker>>::IslamicUmmAlQura>
-            + DataProvider<<FullData as CalMarkers<YearNamesV1Marker>>::Japanese>
-            + DataProvider<<FullData as CalMarkers<YearNamesV1Marker>>::JapaneseExtended>
-            + DataProvider<<FullData as CalMarkers<YearNamesV1Marker>>::Persian>
-            + DataProvider<<FullData as CalMarkers<YearNamesV1Marker>>::Roc>
-            + DataProvider<<FullData as CalMarkers<MonthNamesV1Marker>>::Buddhist>
-            + DataProvider<<FullData as CalMarkers<MonthNamesV1Marker>>::Chinese>
-            + DataProvider<<FullData as CalMarkers<MonthNamesV1Marker>>::Coptic>
-            + DataProvider<<FullData as CalMarkers<MonthNamesV1Marker>>::Dangi>
-            + DataProvider<<FullData as CalMarkers<MonthNamesV1Marker>>::Ethiopian>
-            + DataProvider<<FullData as CalMarkers<MonthNamesV1Marker>>::EthiopianAmeteAlem>
-            + DataProvider<<FullData as CalMarkers<MonthNamesV1Marker>>::Gregorian>
-            + DataProvider<<FullData as CalMarkers<MonthNamesV1Marker>>::Hebrew>
-            + DataProvider<<FullData as CalMarkers<MonthNamesV1Marker>>::Indian>
-            + DataProvider<<FullData as CalMarkers<MonthNamesV1Marker>>::IslamicCivil>
-            + DataProvider<<FullData as CalMarkers<MonthNamesV1Marker>>::IslamicObservational>
-            + DataProvider<<FullData as CalMarkers<MonthNamesV1Marker>>::IslamicTabular>
-            + DataProvider<<FullData as CalMarkers<MonthNamesV1Marker>>::IslamicUmmAlQura>
-            + DataProvider<<FullData as CalMarkers<MonthNamesV1Marker>>::Japanese>
-            + DataProvider<<FullData as CalMarkers<MonthNamesV1Marker>>::JapaneseExtended>
-            + DataProvider<<FullData as CalMarkers<MonthNamesV1Marker>>::Persian>
-            + DataProvider<<FullData as CalMarkers<MonthNamesV1Marker>>::Roc>
-            + DataProvider<<FullData as CalMarkers<DatePatternV1Marker>>::Buddhist>
-            + DataProvider<<FullData as CalMarkers<DatePatternV1Marker>>::Chinese>
-            + DataProvider<<FullData as CalMarkers<DatePatternV1Marker>>::Coptic>
-            + DataProvider<<FullData as CalMarkers<DatePatternV1Marker>>::Dangi>
-            + DataProvider<<FullData as CalMarkers<DatePatternV1Marker>>::Ethiopian>
-            + DataProvider<<FullData as CalMarkers<DatePatternV1Marker>>::EthiopianAmeteAlem>
-            + DataProvider<<FullData as CalMarkers<DatePatternV1Marker>>::Gregorian>
-            + DataProvider<<FullData as CalMarkers<DatePatternV1Marker>>::Hebrew>
-            + DataProvider<<FullData as CalMarkers<DatePatternV1Marker>>::Indian>
-            + DataProvider<<FullData as CalMarkers<DatePatternV1Marker>>::IslamicCivil>
-            + DataProvider<<FullData as CalMarkers<DatePatternV1Marker>>::IslamicObservational>
-            + DataProvider<<FullData as CalMarkers<DatePatternV1Marker>>::IslamicTabular>
-            + DataProvider<<FullData as CalMarkers<DatePatternV1Marker>>::IslamicUmmAlQura>
-            + DataProvider<<FullData as CalMarkers<DatePatternV1Marker>>::Japanese>
-            + DataProvider<<FullData as CalMarkers<DatePatternV1Marker>>::JapaneseExtended>
-            + DataProvider<<FullData as CalMarkers<DatePatternV1Marker>>::Persian>
-            + DataProvider<<FullData as CalMarkers<DatePatternV1Marker>>::Roc>
-            // Other date formatting markers
-            + DataProvider<WeekdayNamesV1Marker>,
-        L: FixedDecimalFormatterLoader + WeekCalculatorLoader + AnyCalendarLoader,
-    {
-        let calendar = AnyCalendarLoader::load(loader, locale).map_err(LoadError::Data)?;
-        let kind = calendar.kind();
-        let selection = DatePatternSelectionData::try_new_with_length(
-            &AnyCalendarProvider::<FullData, _>::new(provider, kind),
-            locale,
-            length,
-        )
-        .map_err(LoadError::Data)?;
-        let mut names = RawDateTimeNames::new_without_fixed_decimal_formatter();
-        names.load_for_pattern(
-            &AnyCalendarProvider::<FullData, _>::new(provider, kind), // year
-            &AnyCalendarProvider::<FullData, _>::new(provider, kind), // month
-            &WeekdayNamesV1Marker::bind(provider),                    // weekday
-            &PhantomProvider,                                         // day period
-            Some(loader),                                             // fixed decimal formatter
-            Some(loader),                                             // week calculator
-            locale,
-            selection.pattern_items_for_data_loading(),
-        )?;
-        Ok(Self {
-            selection,
-            names,
-            calendar,
-        })
-    }
-
-    /// Formats a date.
-    ///
-    /// If the date is in neither ISO-8601 nor the same calendar system as the formatter,
-    /// an error is returned.
-    ///
-    /// For an example, see [`NeoDateFormatter`].
-    pub fn format<T>(&self, date: &T) -> Result<FormattedNeoDate, crate::MismatchedCalendarError>
-    where
-        T: DateInput<Calendar = AnyCalendar>,
-    {
-        let datetime =
-            if let Some(converted) = crate::calendar::convert_if_necessary(&self.calendar, date)? {
-                ExtractedDateTimeInput::extract_from_date(&converted)
-            } else {
-                ExtractedDateTimeInput::extract_from_date(date)
-            };
-        Ok(FormattedNeoDate {
-            pattern: self.selection.select(&datetime),
-            datetime,
-            names: self.names.as_borrowed(),
-        })
-    }
-}
-
-/// <div class="stab unstable">
-/// 🚧 This code is experimental; it may change at any time, in breaking or non-breaking ways,
-/// including in SemVer minor releases. It can be enabled with the "experimental" Cargo feature
-/// of the icu meta-crate. Use with caution.
-/// <a href="https://github.com/unicode-org/icu4x/issues/3347">#3347</a>
-/// </div>
-#[derive(Debug)]
-pub struct FormattedNeoDate<'a> {
-    pattern: DatePatternDataBorrowed<'a>,
-    datetime: ExtractedDateTimeInput,
-    names: RawDateTimeNamesBorrowed<'a>,
-}
-
-impl<'a> TryWriteable for FormattedNeoDate<'a> {
-    type Error = DateTimeWriteError;
-
-    fn try_write_to_parts<S: writeable::PartsWrite + ?Sized>(
-        &self,
-        sink: &mut S,
-    ) -> Result<Result<(), Self::Error>, fmt::Error> {
-        try_write_pattern(
-            self.pattern.as_borrowed(),
-            &self.datetime,
-            Some(&self.names),
-            Some(&self.names),
-            self.names.week_calculator,
-            self.names.fixed_decimal_formatter,
-            sink,
-        )
-    }
-
-    // TODO(#489): Implement writeable_length_hint
-}
-
-impl<'a> FormattedNeoDate<'a> {
-    /// Gets the pattern used in this formatted value.
-    pub fn pattern(&self) -> DateTimePattern {
-        self.pattern.to_pattern()
-    }
-}
-
-size_test!(NeoTimeFormatter, neo_time_formatter_size, 312);
-
-/// [`NeoTimeFormatter`] can format times of day.
-/// It supports both 12-hour and 24-hour formats.
-#[doc = neo_time_formatter_size!()]
-///
-/// <div class="stab unstable">
-/// 🚧 This code is experimental; it may change at any time, in breaking or non-breaking ways,
-/// including in SemVer minor releases. It can be enabled with the "experimental" Cargo feature
-/// of the icu meta-crate. Use with caution.
-/// <a href="https://github.com/unicode-org/icu4x/issues/3347">#3347</a>
-/// </div>
-#[derive(Debug)]
-pub struct NeoTimeFormatter {
-    selection: TimePatternSelectionData,
-    names: RawDateTimeNames<TimeMarker>,
-}
-
-impl NeoTimeFormatter {
-    /// Creates a [`NeoTimeFormatter`] for a time length.
-    ///
-    /// # Examples
-    ///
-    /// ```
-    /// use icu::calendar::Time;
-    /// use icu::datetime::neo::NeoTimeFormatter;
-    /// use icu::datetime::options::length;
-    /// use icu::locale::locale;
-    /// use writeable::assert_try_writeable_eq;
-    ///
-    /// let formatter = NeoTimeFormatter::try_new_with_length(
-    ///     &locale!("es-MX").into(),
-    ///     length::Time::Medium,
-    /// )
-    /// .unwrap();
-    ///
-    /// assert_try_writeable_eq!(
-    ///     formatter.format(&Time::try_new(14, 48, 58, 0).unwrap()),
-    ///     "2:48:58 p.m."
-    /// );
-    /// ```
-    #[cfg(feature = "compiled_data")]
-    pub fn try_new_with_length(
-        locale: &DataLocale,
-        length: length::Time,
-    ) -> Result<Self, LoadError> {
-        Self::try_new_with_length_internal(
-            &crate::provider::Baked,
-            &ExternalLoaderCompiledData,
-            locale,
-            length,
-        )
-    }
-
-    gen_any_buffer_constructors_with_external_loader!(
-        try_new_with_length,
-        try_new_with_length_with_any_provider,
-        try_new_with_length_with_buffer_provider,
-        try_new_with_length_internal,
-        length: length::Time
-    );
-
-    #[doc = icu_provider::gen_any_buffer_unstable_docs!(UNSTABLE, Self::try_new_with_length)]
-    pub fn try_new_with_length_unstable<P>(
-        provider: &P,
-        locale: &DataLocale,
-        length: length::Time,
-    ) -> Result<Self, LoadError>
-    where
-        P: ?Sized
-            // Time formatting markers
-            + DataProvider<TimePatternV1Marker>
-            + DataProvider<DayPeriodNamesV1Marker>
-            // FixedDecimalFormatter markers
-            + DataProvider<DecimalSymbolsV1Marker>,
-    {
-        Self::try_new_with_length_internal(
-            provider,
-            &ExternalLoaderUnstable(provider),
-            locale,
-            length,
-        )
-    }
-
-    fn try_new_with_length_internal<P, L>(
-        provider: &P,
-        loader: &L,
-        locale: &DataLocale,
-        length: length::Time,
-    ) -> Result<Self, LoadError>
-    where
-        P: ?Sized
-            // Time formatting markers
-            + DataProvider<TimePatternV1Marker>
-            + DataProvider<DayPeriodNamesV1Marker>,
-        L: FixedDecimalFormatterLoader,
-    {
-        let selection = TimePatternSelectionData::try_new_with_length(provider, locale, length)
-            .map_err(LoadError::Data)?;
-        let mut names = RawDateTimeNames::new_without_fixed_decimal_formatter();
-        names.load_for_pattern(
-            &PhantomProvider,                        // year
-            &PhantomProvider,                        // month
-            &PhantomProvider,                        // weekday
-            &DayPeriodNamesV1Marker::bind(provider), // day period
-            Some(loader),                            // fixed decimal formatter
-            None::<&PhantomLoader>,                  // week calculator
-            locale,
-            selection.pattern_items_for_data_loading(),
-        )?;
-        Ok(Self { selection, names })
-    }
-
-    /// Formats a time of day.
-    ///
-    /// For an example, see [`NeoTimeFormatter`].
-    pub fn format<T>(&self, time: &T) -> FormattedNeoTime
-    where
-        T: IsoTimeInput,
-    {
-        let datetime = ExtractedDateTimeInput::extract_from_time(time);
-        FormattedNeoTime {
-            pattern: self.selection.select(&datetime),
-            datetime,
-            names: self.names.as_borrowed(),
-        }
-    }
-}
-
-/// <div class="stab unstable">
-/// 🚧 This code is experimental; it may change at any time, in breaking or non-breaking ways,
-/// including in SemVer minor releases. It can be enabled with the "experimental" Cargo feature
-/// of the icu meta-crate. Use with caution.
-/// <a href="https://github.com/unicode-org/icu4x/issues/3347">#3347</a>
-/// </div>
-#[derive(Debug)]
-pub struct FormattedNeoTime<'a> {
-    pattern: TimePatternDataBorrowed<'a>,
-    datetime: ExtractedDateTimeInput,
-    names: RawDateTimeNamesBorrowed<'a>,
-}
-
-impl<'a> TryWriteable for FormattedNeoTime<'a> {
-    type Error = DateTimeWriteError;
-
-    fn try_write_to_parts<S: writeable::PartsWrite + ?Sized>(
-        &self,
-        sink: &mut S,
-    ) -> Result<Result<(), Self::Error>, fmt::Error> {
-        try_write_pattern(
-            self.pattern.as_borrowed(),
-            &self.datetime,
-            Some(&self.names),
-            Some(&self.names),
-            self.names.week_calculator,
-            self.names.fixed_decimal_formatter,
-            sink,
-        )
-    }
-
-    // TODO(#489): Implement writeable_length_hint
-}
-
-impl<'a> FormattedNeoTime<'a> {
-    /// Gets the pattern used in this formatted value.
-    pub fn pattern(&self) -> DateTimePattern {
-        self.pattern.to_pattern()
-    }
-}
-
-size_test!(
-    TypedNeoDateTimeFormatter<icu_calendar::Gregorian>,
-    typed_neo_date_time_formatter_size,
-    576
-);
-
-/// [`TypedNeoDateTimeFormatter`] can format dates with times of day. The dates must be in
-/// a calendar system determined at compile time.
-///
-/// For the difference between this and [`DateTimeFormatter`](crate::DateTimeFormatter), please
-/// read the [crate root docs][crate].
-#[doc = typed_neo_date_time_formatter_size!()]
-///
-/// <div class="stab unstable">
-/// 🚧 This code is experimental; it may change at any time, in breaking or non-breaking ways,
-/// including in SemVer minor releases. It can be enabled with the "experimental" Cargo feature
-/// of the icu meta-crate. Use with caution.
-/// <a href="https://github.com/unicode-org/icu4x/issues/3347">#3347</a>
-/// </div>
-#[derive(Debug)]
-pub struct TypedNeoDateTimeFormatter<C: CldrCalendar> {
-    selection: DateTimePatternSelectionData,
-    names: RawDateTimeNames<DateTimeMarker>,
-    _calendar: PhantomData<C>,
-}
-
-impl<C: CldrCalendar> TypedNeoDateTimeFormatter<C> {
-    /// Creates a [`TypedNeoDateTimeFormatter`] for a date length.
-    ///
-    /// # Examples
-    ///
-    /// ```
-    /// use icu::calendar::DateTime;
-    /// use icu::calendar::Gregorian;
-    /// use icu::datetime::neo::TypedNeoDateTimeFormatter;
-    /// use icu::datetime::options::length;
-    /// use icu::locale::locale;
-    /// use writeable::assert_try_writeable_eq;
-    ///
-    /// let formatter =
-    ///     TypedNeoDateTimeFormatter::<Gregorian>::try_new_with_date_length(
-    ///         &locale!("es-MX").into(),
-    ///         length::Date::Full,
-    ///     )
-    ///     .unwrap();
-    ///
-    /// assert_try_writeable_eq!(
-    ///     formatter.format(
-    ///         &DateTime::try_new_gregorian_datetime(2023, 12, 20, 14, 48, 58)
-    ///             .unwrap()
-    ///     ),
-    ///     "miércoles, 20 de diciembre de 2023"
-    /// );
-    /// ```
-    #[cfg(feature = "compiled_data")]
-    pub fn try_new_with_date_length(
-        locale: &DataLocale,
-        length: length::Date,
-    ) -> Result<Self, LoadError>
-    where
-        crate::provider::Baked: Sized
-            // Calendar-specific date formatting markers
-            + DataProvider<C::DatePatternV1Marker>
-            + DataProvider<C::YearNamesV1Marker>
-            + DataProvider<C::MonthNamesV1Marker>,
-    {
-        Self::try_new_with_date_length_internal(
-            &crate::provider::Baked,
-            &ExternalLoaderCompiledData,
-            locale,
-            length,
-        )
-    }
-
-    gen_any_buffer_constructors_with_external_loader!(
-        try_new_with_date_length,
-        try_new_with_date_length_with_any_provider,
-        try_new_with_date_length_with_buffer_provider,
-        try_new_with_date_length_internal,
-        length: length::Date
-    );
-
-    #[doc = icu_provider::gen_any_buffer_unstable_docs!(UNSTABLE, Self::try_new_with_date_length)]
-    pub fn try_new_with_date_length_unstable<P>(
-        provider: &P,
-        locale: &DataLocale,
-        length: length::Date,
-    ) -> Result<Self, LoadError>
-    where
-        P: ?Sized
-            // Date formatting markers
-            + DataProvider<C::DatePatternV1Marker>
-            + DataProvider<C::YearNamesV1Marker>
-            + DataProvider<C::MonthNamesV1Marker>
-            + DataProvider<WeekdayNamesV1Marker>
-            // FixedDecimalFormatter markers
-            + DataProvider<DecimalSymbolsV1Marker>
-            // WeekCalculator markers
-            + DataProvider<WeekDataV2Marker>,
-    {
-        Self::try_new_with_date_length_internal(
-            provider,
-            &ExternalLoaderUnstable(provider),
-            locale,
-            length,
-        )
-    }
-
-    fn try_new_with_date_length_internal<P, L>(
-        provider: &P,
-        loader: &L,
-        locale: &DataLocale,
-        length: length::Date,
-    ) -> Result<Self, LoadError>
-    where
-        P: ?Sized
-            // Date formatting markers
-            + DataProvider<C::DatePatternV1Marker>
-            + DataProvider<C::YearNamesV1Marker>
-            + DataProvider<C::MonthNamesV1Marker>
-            + DataProvider<WeekdayNamesV1Marker>,
-        L: FixedDecimalFormatterLoader + WeekCalculatorLoader,
-    {
-        let date_formatter = TypedNeoDateFormatter::<C>::try_new_with_length_internal(
-            provider, loader, locale, length,
-        )?;
-        Ok(Self {
-            selection: DateTimePatternSelectionData::Date(date_formatter.selection),
-            names: date_formatter.names.into(),
-            _calendar: PhantomData,
-        })
-    }
-
-    /// Creates a [`TypedNeoDateTimeFormatter`] for a time length.
-    ///
-    /// # Examples
-    ///
-    /// ```
-    /// use icu::calendar::DateTime;
-    /// use icu::calendar::Gregorian;
-    /// use icu::datetime::neo::TypedNeoDateTimeFormatter;
-    /// use icu::datetime::options::length;
-    /// use icu::locale::locale;
-    /// use writeable::assert_try_writeable_eq;
-    ///
-    /// let formatter =
-    ///     TypedNeoDateTimeFormatter::<Gregorian>::try_new_with_time_length(
-    ///         &locale!("es-MX").into(),
-    ///         length::Time::Medium,
-    ///     )
-    ///     .unwrap();
-    ///
-    /// assert_try_writeable_eq!(
-    ///     formatter.format(
-    ///         &DateTime::try_new_gregorian_datetime(2023, 12, 20, 14, 48, 58)
-    ///             .unwrap()
-    ///     ),
-    ///     "2:48:58 p.m."
-    /// );
-    /// ```
-    #[cfg(feature = "compiled_data")]
-    pub fn try_new_with_time_length(
-        locale: &DataLocale,
-        length: length::Time,
-    ) -> Result<Self, LoadError> {
-        Self::try_new_with_time_length_internal(
-            &crate::provider::Baked,
-            &ExternalLoaderCompiledData,
-            locale,
-            length,
-        )
-    }
-
-    gen_any_buffer_constructors_with_external_loader!(
-        try_new_with_time_length,
-        try_new_with_time_length_with_any_provider,
-        try_new_with_time_length_with_buffer_provider,
-        try_new_with_time_length_internal,
-        length: length::Time
-    );
-
-    #[doc = icu_provider::gen_any_buffer_unstable_docs!(UNSTABLE, Self::try_new_with_time_length)]
-    pub fn try_new_with_time_length_unstable<P>(
-        provider: &P,
-        locale: &DataLocale,
-        length: length::Time,
-    ) -> Result<Self, LoadError>
-    where
-        P: ?Sized
-            // Time formatting markers
-            + DataProvider<TimePatternV1Marker>
-            + DataProvider<DayPeriodNamesV1Marker>
-            // FixedDecimalFormatter markers
-            + DataProvider<DecimalSymbolsV1Marker>,
-    {
-        Self::try_new_with_time_length_internal(
-            provider,
-            &ExternalLoaderUnstable(provider),
-            locale,
-            length,
-        )
-    }
-
-    fn try_new_with_time_length_internal<P, L>(
-        provider: &P,
-        loader: &L,
-        locale: &DataLocale,
-        length: length::Time,
-    ) -> Result<Self, LoadError>
-    where
-        P: ?Sized
-            // Time formatting markers
-            + DataProvider<TimePatternV1Marker>
-            + DataProvider<DayPeriodNamesV1Marker>,
-        L: FixedDecimalFormatterLoader,
-    {
-        let time_formatter =
-            NeoTimeFormatter::try_new_with_length_internal(provider, loader, locale, length)?;
-        Ok(Self {
-            selection: DateTimePatternSelectionData::Time(time_formatter.selection),
-            names: time_formatter.names.into(),
-            _calendar: PhantomData,
-        })
-    }
-
-    /// Creates a [`TypedNeoDateTimeFormatter`] for date and time lengths.
-    ///
-    /// # Examples
-    ///
-    /// ```
-    /// use icu::calendar::DateTime;
-    /// use icu::calendar::Gregorian;
-    /// use icu::datetime::neo::TypedNeoDateTimeFormatter;
-    /// use icu::datetime::options::length;
-    /// use icu::locale::locale;
-    /// use writeable::assert_try_writeable_eq;
-    ///
-    /// let formatter =
-    ///     TypedNeoDateTimeFormatter::<Gregorian>::try_new_with_lengths(
-    ///         &locale!("es-MX").into(),
-    ///         length::Date::Full,
-    ///         length::Time::Medium,
-    ///     )
-    ///     .unwrap();
-    ///
-    /// assert_try_writeable_eq!(
-    ///     formatter.format(
-    ///         &DateTime::try_new_gregorian_datetime(2023, 12, 20, 14, 48, 58)
-    ///             .unwrap()
-    ///     ),
-    ///     "miércoles, 20 de diciembre de 2023, 2:48:58 p.m."
-    /// );
-    /// ```
-    #[cfg(feature = "compiled_data")]
-    pub fn try_new_with_lengths(
-        locale: &DataLocale,
-        date_length: length::Date,
-        time_length: length::Time,
-    ) -> Result<Self, LoadError>
-    where
-        crate::provider::Baked: Sized
-            // Calendar-specific date formatting markers
-            + DataProvider<C::DatePatternV1Marker>
-            + DataProvider<C::YearNamesV1Marker>
-            + DataProvider<C::MonthNamesV1Marker>,
-    {
-        Self::try_new_with_lengths_internal(
-            &crate::provider::Baked,
-            &ExternalLoaderCompiledData,
-            locale,
-            date_length,
-            time_length,
-        )
-    }
-
-    gen_any_buffer_constructors_with_external_loader!(
-        try_new_with_lengths,
-        try_new_with_lengths_with_any_provider,
-        try_new_with_lengths_with_buffer_provider,
-        try_new_with_lengths_internal,
-        date_length: length::Date,
-        time_length: length::Time
-    );
-
-    #[doc = icu_provider::gen_any_buffer_unstable_docs!(UNSTABLE, Self::try_new_with_lengths)]
-    pub fn try_new_with_lengths_unstable<P>(
-        provider: &P,
-        locale: &DataLocale,
-        date_length: length::Date,
-        time_length: length::Time,
-    ) -> Result<Self, LoadError>
-    where
-        P: ?Sized
-            // Date formatting markers
-            + DataProvider<C::DatePatternV1Marker>
-            + DataProvider<C::YearNamesV1Marker>
-            + DataProvider<C::MonthNamesV1Marker>
-            + DataProvider<WeekdayNamesV1Marker>
-            // Time formatting markers
-            + DataProvider<TimePatternV1Marker>
-            + DataProvider<DayPeriodNamesV1Marker>
-            // DateTime glue marker
-            + DataProvider<DateTimePatternV1Marker>
-            // FixedDecimalFormatter marker
-            + DataProvider<DecimalSymbolsV1Marker>
-            // WeekCalculator marker
-            + DataProvider<WeekDataV2Marker>,
-    {
-        Self::try_new_with_lengths_internal(
-            provider,
-            &ExternalLoaderUnstable(provider),
-            locale,
-            date_length,
-            time_length,
-        )
-    }
-
-    fn try_new_with_lengths_internal<P, L>(
-        provider: &P,
-        loader: &L,
-        locale: &DataLocale,
-        date_length: length::Date,
-        time_length: length::Time,
-    ) -> Result<Self, LoadError>
-    where
-        P: ?Sized
-            // Date formatting markers
-            + DataProvider<C::DatePatternV1Marker>
-            + DataProvider<C::YearNamesV1Marker>
-            + DataProvider<C::MonthNamesV1Marker>
-            + DataProvider<WeekdayNamesV1Marker>
-            // Time formatting markers
-            + DataProvider<TimePatternV1Marker>
-            + DataProvider<DayPeriodNamesV1Marker>
-            // DateTime glue marker
-            + DataProvider<DateTimePatternV1Marker>,
-        L: FixedDecimalFormatterLoader + WeekCalculatorLoader,
-    {
-        let selection = DateTimeGluePatternSelectionData::try_new_with_lengths(
-            &C::DatePatternV1Marker::bind(provider),
-            provider,
-            locale,
-            date_length,
-            time_length,
-        )
-        .map_err(LoadError::Data)?;
-        let mut names = RawDateTimeNames::new_without_fixed_decimal_formatter();
-        names.load_for_pattern(
-            &C::YearNamesV1Marker::bind(provider),   // year
-            &C::MonthNamesV1Marker::bind(provider),  // month
-            &WeekdayNamesV1Marker::bind(provider),   // weekday
-            &DayPeriodNamesV1Marker::bind(provider), // day period
-            Some(loader),                            // fixed decimal formatter
-            Some(loader),                            // week calculator
-            locale,
-            selection.pattern_items_for_data_loading(),
-        )?;
-        Ok(Self {
-            selection: DateTimePatternSelectionData::DateTimeGlue(selection),
-            names,
-            _calendar: PhantomData,
-        })
-    }
-
-    /// Creates a [`TypedNeoDateTimeFormatter`] from [`DateTimeFormatterOptions`].
-    ///
-    /// Experimental because [`DateTimeFormatterOptions`] might go away or be changed in neo.
-    ///
-    /// <div class="stab unstable">
-    /// 🚧 This code is experimental; it may change at any time, in breaking or non-breaking ways,
-    /// including in SemVer minor releases. It can be enabled with the "experimental" Cargo feature
-    /// of the icu meta-crate. Use with caution.
-    /// <a href="https://github.com/unicode-org/icu4x/issues/3347">#3347</a>
-    ///
-    /// [`DateTimeFormatterOptions`]: crate::DateTimeFormatterOptions
-    /// </div>
-    #[cfg(all(feature = "compiled_data", feature = "experimental"))]
-    pub fn try_new(
-        locale: &DataLocale,
-        options: crate::DateTimeFormatterOptions,
-    ) -> Result<Self, LoadError>
-    where
-        crate::provider::Baked: Sized
-            // Calendar-specific date formatting markers
-            + DataProvider<C::DatePatternV1Marker>
-            + DataProvider<C::YearNamesV1Marker>
-            + DataProvider<C::MonthNamesV1Marker>,
-    {
-        use crate::DateTimeFormatterOptions;
-        match options {
-            DateTimeFormatterOptions::Length(length::Bag {
-                date: Some(date),
-                time: Some(time),
-            }) => Self::try_new_with_lengths(locale, date, time),
-            DateTimeFormatterOptions::Length(length::Bag {
-                date: Some(date),
-                time: None,
-            }) => Self::try_new_with_date_length(locale, date),
-            DateTimeFormatterOptions::Length(length::Bag {
-                date: None,
-                time: Some(time),
-            }) => Self::try_new_with_time_length(locale, time),
-            _ => todo!(), // Err(LoadError::UnsupportedOptions),
-        }
-    }
-
-    /// Formats a date and time of day.
-    ///
-    /// For an example, see [`TypedNeoDateTimeFormatter`].
-    pub fn format<T>(&self, datetime: &T) -> FormattedNeoDateTime
-    where
-        T: DateTimeInput<Calendar = C>,
-    {
-        let datetime = ExtractedDateTimeInput::extract_from(datetime);
-        FormattedNeoDateTime {
-            pattern: self.selection.select(&datetime),
-            datetime,
-            names: self.names.as_borrowed(),
-        }
-    }
-}
-
-size_test!(NeoDateTimeFormatter, neo_date_time_formatter_size, 632);
-
-/// [`NeoDateTimeFormatter`] is a formatter capable of formatting dates from any calendar, selected
-/// at runtime. For the difference between this and [`TypedNeoDateFormatter`], please read the
-/// [crate root docs][crate].
-#[doc = neo_date_time_formatter_size!()]
-///
-/// <div class="stab unstable">
-/// 🚧 This code is experimental; it may change at any time, in breaking or non-breaking ways,
-/// including in SemVer minor releases. It can be enabled with the "experimental" Cargo feature
-/// of the icu meta-crate. Use with caution.
-/// <a href="https://github.com/unicode-org/icu4x/issues/3347">#3347</a>
-/// </div>
-#[derive(Debug)]
-pub struct NeoDateTimeFormatter {
-    selection: DateTimePatternSelectionData,
-    names: RawDateTimeNames<DateTimeMarker>,
-    calendar: AnyCalendar,
-}
-
-impl NeoDateTimeFormatter {
-    /// Constructs a [`NeoDateTimeFormatter`] for a date length from compiled data.
-    ///
-    /// This method will pick the calendar off of the locale; and if unspecified or unknown will fall back to the default
-    /// calendar for the locale. See [`AnyCalendarKind`] for a list of supported calendars.
-    ///
-    /// ✨ *Enabled with the `compiled_data` Cargo feature.*
-    ///
-    /// [📚 Help choosing a constructor](icu_provider::constructors)
-    ///
-    /// # Examples
-    ///
-    /// ```
-    /// use icu::calendar::DateTime;
-    /// use icu::datetime::neo::NeoDateTimeFormatter;
-    /// use icu::datetime::options::length;
-    /// use icu::locale::locale;
-    /// use writeable::assert_try_writeable_eq;
-    ///
-    /// let formatter = NeoDateTimeFormatter::try_new_with_date_length(
-    ///     &locale!("es-MX").into(),
-    ///     length::Date::Full,
-    /// )
-    /// .unwrap();
-    ///
-    /// assert_try_writeable_eq!(
-    ///     formatter
-    ///         .format(
-    ///             &DateTime::try_new_iso_datetime(2023, 12, 20, 14, 48, 58)
-    ///                 .unwrap()
-    ///                 .to_any()
-    ///         )
-    ///         .unwrap(),
-    ///     "miércoles, 20 de diciembre de 2023"
-    /// );
-    /// ```
-    ///
-    /// [`AnyCalendarKind`]: icu_calendar::AnyCalendarKind
-    #[inline(never)]
-    #[cfg(feature = "compiled_data")]
-    pub fn try_new_with_date_length(
-        locale: &DataLocale,
-        length: length::Date,
-    ) -> Result<Self, LoadError> {
-        Self::try_new_with_date_length_internal(
-            &crate::provider::Baked,
-            &ExternalLoaderCompiledData,
-            locale,
-            length,
-        )
-    }
-
-    gen_any_buffer_constructors_with_external_loader!(
-        try_new_with_date_length,
-        try_new_with_date_length_with_any_provider,
-        try_new_with_date_length_with_buffer_provider,
-        try_new_with_date_length_internal,
-        length: length::Date
-    );
-
-    #[doc = icu_provider::gen_any_buffer_unstable_docs!(UNSTABLE, Self::try_new_with_date_length)]
-    pub fn try_new_with_date_length_unstable<P>(
-        provider: &P,
-        locale: &DataLocale,
-        length: length::Date,
-    ) -> Result<Self, LoadError>
-    where
-        P: ?Sized
-            // DatePattern, YearNames, and MonthNames markers
-            + DataProvider<<FullData as CalMarkers<YearNamesV1Marker>>::Buddhist>
-            + DataProvider<<FullData as CalMarkers<YearNamesV1Marker>>::Chinese>
-            + DataProvider<<FullData as CalMarkers<YearNamesV1Marker>>::Coptic>
-            + DataProvider<<FullData as CalMarkers<YearNamesV1Marker>>::Dangi>
-            + DataProvider<<FullData as CalMarkers<YearNamesV1Marker>>::Ethiopian>
-            + DataProvider<<FullData as CalMarkers<YearNamesV1Marker>>::EthiopianAmeteAlem>
-            + DataProvider<<FullData as CalMarkers<YearNamesV1Marker>>::Gregorian>
-            + DataProvider<<FullData as CalMarkers<YearNamesV1Marker>>::Hebrew>
-            + DataProvider<<FullData as CalMarkers<YearNamesV1Marker>>::Indian>
-            + DataProvider<<FullData as CalMarkers<YearNamesV1Marker>>::IslamicCivil>
-            + DataProvider<<FullData as CalMarkers<YearNamesV1Marker>>::IslamicObservational>
-            + DataProvider<<FullData as CalMarkers<YearNamesV1Marker>>::IslamicTabular>
-            + DataProvider<<FullData as CalMarkers<YearNamesV1Marker>>::IslamicUmmAlQura>
-            + DataProvider<<FullData as CalMarkers<YearNamesV1Marker>>::Japanese>
-            + DataProvider<<FullData as CalMarkers<YearNamesV1Marker>>::JapaneseExtended>
-            + DataProvider<<FullData as CalMarkers<YearNamesV1Marker>>::Persian>
-            + DataProvider<<FullData as CalMarkers<YearNamesV1Marker>>::Roc>
-            + DataProvider<<FullData as CalMarkers<MonthNamesV1Marker>>::Buddhist>
-            + DataProvider<<FullData as CalMarkers<MonthNamesV1Marker>>::Chinese>
-            + DataProvider<<FullData as CalMarkers<MonthNamesV1Marker>>::Coptic>
-            + DataProvider<<FullData as CalMarkers<MonthNamesV1Marker>>::Dangi>
-            + DataProvider<<FullData as CalMarkers<MonthNamesV1Marker>>::Ethiopian>
-            + DataProvider<<FullData as CalMarkers<MonthNamesV1Marker>>::EthiopianAmeteAlem>
-            + DataProvider<<FullData as CalMarkers<MonthNamesV1Marker>>::Gregorian>
-            + DataProvider<<FullData as CalMarkers<MonthNamesV1Marker>>::Hebrew>
-            + DataProvider<<FullData as CalMarkers<MonthNamesV1Marker>>::Indian>
-            + DataProvider<<FullData as CalMarkers<MonthNamesV1Marker>>::IslamicCivil>
-            + DataProvider<<FullData as CalMarkers<MonthNamesV1Marker>>::IslamicObservational>
-            + DataProvider<<FullData as CalMarkers<MonthNamesV1Marker>>::IslamicTabular>
-            + DataProvider<<FullData as CalMarkers<MonthNamesV1Marker>>::IslamicUmmAlQura>
-            + DataProvider<<FullData as CalMarkers<MonthNamesV1Marker>>::Japanese>
-            + DataProvider<<FullData as CalMarkers<MonthNamesV1Marker>>::JapaneseExtended>
-            + DataProvider<<FullData as CalMarkers<MonthNamesV1Marker>>::Persian>
-            + DataProvider<<FullData as CalMarkers<MonthNamesV1Marker>>::Roc>
-            + DataProvider<<FullData as CalMarkers<DatePatternV1Marker>>::Buddhist>
-            + DataProvider<<FullData as CalMarkers<DatePatternV1Marker>>::Chinese>
-            + DataProvider<<FullData as CalMarkers<DatePatternV1Marker>>::Coptic>
-            + DataProvider<<FullData as CalMarkers<DatePatternV1Marker>>::Dangi>
-            + DataProvider<<FullData as CalMarkers<DatePatternV1Marker>>::Ethiopian>
-            + DataProvider<<FullData as CalMarkers<DatePatternV1Marker>>::EthiopianAmeteAlem>
-            + DataProvider<<FullData as CalMarkers<DatePatternV1Marker>>::Gregorian>
-            + DataProvider<<FullData as CalMarkers<DatePatternV1Marker>>::Hebrew>
-            + DataProvider<<FullData as CalMarkers<DatePatternV1Marker>>::Indian>
-            + DataProvider<<FullData as CalMarkers<DatePatternV1Marker>>::IslamicCivil>
-            + DataProvider<<FullData as CalMarkers<DatePatternV1Marker>>::IslamicObservational>
-            + DataProvider<<FullData as CalMarkers<DatePatternV1Marker>>::IslamicTabular>
-            + DataProvider<<FullData as CalMarkers<DatePatternV1Marker>>::IslamicUmmAlQura>
-            + DataProvider<<FullData as CalMarkers<DatePatternV1Marker>>::Japanese>
-            + DataProvider<<FullData as CalMarkers<DatePatternV1Marker>>::JapaneseExtended>
-            + DataProvider<<FullData as CalMarkers<DatePatternV1Marker>>::Persian>
-            + DataProvider<<FullData as CalMarkers<DatePatternV1Marker>>::Roc>
-            // Other date formatting markers
-            + DataProvider<WeekdayNamesV1Marker>
-            // AnyCalendar constructor markers
-            + DataProvider<ChineseCacheV1Marker>
-            + DataProvider<DangiCacheV1Marker>
-            + DataProvider<IslamicObservationalCacheV1Marker>
-            + DataProvider<IslamicUmmAlQuraCacheV1Marker>
-            + DataProvider<JapaneseErasV1Marker>
-            + DataProvider<JapaneseExtendedErasV1Marker>
-            // FixedDecimalFormatter markers
-            + DataProvider<DecimalSymbolsV1Marker>
-            // WeekCalculator markers
-            + DataProvider<WeekDataV2Marker>,
-    {
-        Self::try_new_with_date_length_internal(
-            provider,
-            &ExternalLoaderUnstable(provider),
-            locale,
-            length,
-        )
-    }
-
-    fn try_new_with_date_length_internal<P, L>(
-        provider: &P,
-        loader: &L,
-        locale: &DataLocale,
-        length: length::Date,
-    ) -> Result<Self, LoadError>
-    where
-        P: ?Sized
-            // DatePattern, YearNames, and MonthNames markers
-            + DataProvider<<FullData as CalMarkers<YearNamesV1Marker>>::Buddhist>
-            + DataProvider<<FullData as CalMarkers<YearNamesV1Marker>>::Chinese>
-            + DataProvider<<FullData as CalMarkers<YearNamesV1Marker>>::Coptic>
-            + DataProvider<<FullData as CalMarkers<YearNamesV1Marker>>::Dangi>
-            + DataProvider<<FullData as CalMarkers<YearNamesV1Marker>>::Ethiopian>
-            + DataProvider<<FullData as CalMarkers<YearNamesV1Marker>>::EthiopianAmeteAlem>
-            + DataProvider<<FullData as CalMarkers<YearNamesV1Marker>>::Gregorian>
-            + DataProvider<<FullData as CalMarkers<YearNamesV1Marker>>::Hebrew>
-            + DataProvider<<FullData as CalMarkers<YearNamesV1Marker>>::Indian>
-            + DataProvider<<FullData as CalMarkers<YearNamesV1Marker>>::IslamicCivil>
-            + DataProvider<<FullData as CalMarkers<YearNamesV1Marker>>::IslamicObservational>
-            + DataProvider<<FullData as CalMarkers<YearNamesV1Marker>>::IslamicTabular>
-            + DataProvider<<FullData as CalMarkers<YearNamesV1Marker>>::IslamicUmmAlQura>
-            + DataProvider<<FullData as CalMarkers<YearNamesV1Marker>>::Japanese>
-            + DataProvider<<FullData as CalMarkers<YearNamesV1Marker>>::JapaneseExtended>
-            + DataProvider<<FullData as CalMarkers<YearNamesV1Marker>>::Persian>
-            + DataProvider<<FullData as CalMarkers<YearNamesV1Marker>>::Roc>
-            + DataProvider<<FullData as CalMarkers<MonthNamesV1Marker>>::Buddhist>
-            + DataProvider<<FullData as CalMarkers<MonthNamesV1Marker>>::Chinese>
-            + DataProvider<<FullData as CalMarkers<MonthNamesV1Marker>>::Coptic>
-            + DataProvider<<FullData as CalMarkers<MonthNamesV1Marker>>::Dangi>
-            + DataProvider<<FullData as CalMarkers<MonthNamesV1Marker>>::Ethiopian>
-            + DataProvider<<FullData as CalMarkers<MonthNamesV1Marker>>::EthiopianAmeteAlem>
-            + DataProvider<<FullData as CalMarkers<MonthNamesV1Marker>>::Gregorian>
-            + DataProvider<<FullData as CalMarkers<MonthNamesV1Marker>>::Hebrew>
-            + DataProvider<<FullData as CalMarkers<MonthNamesV1Marker>>::Indian>
-            + DataProvider<<FullData as CalMarkers<MonthNamesV1Marker>>::IslamicCivil>
-            + DataProvider<<FullData as CalMarkers<MonthNamesV1Marker>>::IslamicObservational>
-            + DataProvider<<FullData as CalMarkers<MonthNamesV1Marker>>::IslamicTabular>
-            + DataProvider<<FullData as CalMarkers<MonthNamesV1Marker>>::IslamicUmmAlQura>
-            + DataProvider<<FullData as CalMarkers<MonthNamesV1Marker>>::Japanese>
-            + DataProvider<<FullData as CalMarkers<MonthNamesV1Marker>>::JapaneseExtended>
-            + DataProvider<<FullData as CalMarkers<MonthNamesV1Marker>>::Persian>
-            + DataProvider<<FullData as CalMarkers<MonthNamesV1Marker>>::Roc>
-            + DataProvider<<FullData as CalMarkers<DatePatternV1Marker>>::Buddhist>
-            + DataProvider<<FullData as CalMarkers<DatePatternV1Marker>>::Chinese>
-            + DataProvider<<FullData as CalMarkers<DatePatternV1Marker>>::Coptic>
-            + DataProvider<<FullData as CalMarkers<DatePatternV1Marker>>::Dangi>
-            + DataProvider<<FullData as CalMarkers<DatePatternV1Marker>>::Ethiopian>
-            + DataProvider<<FullData as CalMarkers<DatePatternV1Marker>>::EthiopianAmeteAlem>
-            + DataProvider<<FullData as CalMarkers<DatePatternV1Marker>>::Gregorian>
-            + DataProvider<<FullData as CalMarkers<DatePatternV1Marker>>::Hebrew>
-            + DataProvider<<FullData as CalMarkers<DatePatternV1Marker>>::Indian>
-            + DataProvider<<FullData as CalMarkers<DatePatternV1Marker>>::IslamicCivil>
-            + DataProvider<<FullData as CalMarkers<DatePatternV1Marker>>::IslamicObservational>
-            + DataProvider<<FullData as CalMarkers<DatePatternV1Marker>>::IslamicTabular>
-            + DataProvider<<FullData as CalMarkers<DatePatternV1Marker>>::IslamicUmmAlQura>
-            + DataProvider<<FullData as CalMarkers<DatePatternV1Marker>>::Japanese>
-            + DataProvider<<FullData as CalMarkers<DatePatternV1Marker>>::JapaneseExtended>
-            + DataProvider<<FullData as CalMarkers<DatePatternV1Marker>>::Persian>
-            + DataProvider<<FullData as CalMarkers<DatePatternV1Marker>>::Roc>
-            // Other date formatting markers
-            + DataProvider<WeekdayNamesV1Marker>,
-        L: FixedDecimalFormatterLoader + WeekCalculatorLoader + AnyCalendarLoader,
-    {
-        let date_formatter =
-            NeoDateFormatter::try_new_with_length_internal(provider, loader, locale, length)?;
-        Ok(Self {
-            selection: DateTimePatternSelectionData::Date(date_formatter.selection),
-            names: date_formatter.names.into(),
-            calendar: date_formatter.calendar,
-        })
-    }
-
-    /// Constructs a [`NeoDateTimeFormatter`] for a time length from compiled data.
-    ///
-    /// This method will pick the calendar off of the locale; and if unspecified or unknown will fall back to the default
-    /// calendar for the locale. See [`AnyCalendarKind`] for a list of supported calendars.
-    ///
-    /// ✨ *Enabled with the `compiled_data` Cargo feature.*
-    ///
-    /// [📚 Help choosing a constructor](icu_provider::constructors)
-    ///
-    /// # Examples
-    ///
-    /// ```
-    /// use icu::calendar::DateTime;
-    /// use icu::datetime::neo::NeoDateTimeFormatter;
-    /// use icu::datetime::options::length;
-    /// use icu::locale::locale;
-    /// use writeable::assert_try_writeable_eq;
-    ///
-    /// let formatter = NeoDateTimeFormatter::try_new_with_time_length(
-    ///     &locale!("es-MX").into(),
-    ///     length::Time::Medium,
-    /// )
-    /// .unwrap();
-    ///
-    /// assert_try_writeable_eq!(
-    ///     formatter
-    ///         .format(
-    ///             &DateTime::try_new_iso_datetime(2023, 12, 20, 14, 48, 58)
-    ///                 .unwrap()
-    ///                 .to_any()
-    ///         )
-    ///         .unwrap(),
-    ///     "2:48:58 p.m."
-    /// );
-    /// ```
-    ///
-    /// [`AnyCalendarKind`]: icu_calendar::AnyCalendarKind
-    #[inline(never)]
-    #[cfg(feature = "compiled_data")]
-    pub fn try_new_with_time_length(
-        locale: &DataLocale,
-        length: length::Time,
-    ) -> Result<Self, LoadError> {
-        Self::try_new_with_time_length_internal(
-            &crate::provider::Baked,
-            &ExternalLoaderCompiledData,
-            locale,
-            length,
-        )
-    }
-
-    gen_any_buffer_constructors_with_external_loader!(
-        try_new_with_time_length,
-        try_new_with_time_length_with_any_provider,
-        try_new_with_time_length_with_buffer_provider,
-        try_new_with_time_length_internal,
-        length: length::Time
-    );
-
-    #[doc = icu_provider::gen_any_buffer_unstable_docs!(UNSTABLE, Self::try_new_with_time_length)]
-    pub fn try_new_with_time_length_unstable<P>(
-        provider: &P,
-        locale: &DataLocale,
-        length: length::Time,
-    ) -> Result<Self, LoadError>
-    where
-        P: ?Sized
-            // Time formatting markers
-            + DataProvider<TimePatternV1Marker>
-            + DataProvider<DayPeriodNamesV1Marker>
-            // AnyCalendar constructor markers
-            + DataProvider<ChineseCacheV1Marker>
-            + DataProvider<DangiCacheV1Marker>
-            + DataProvider<IslamicObservationalCacheV1Marker>
-            + DataProvider<IslamicUmmAlQuraCacheV1Marker>
-            + DataProvider<JapaneseErasV1Marker>
-            + DataProvider<JapaneseExtendedErasV1Marker>
-            // FixedDecimalFormatter markers
-            + DataProvider<DecimalSymbolsV1Marker>,
-    {
-        Self::try_new_with_time_length_internal(
-            provider,
-            &ExternalLoaderUnstable(provider),
-            locale,
-            length,
-        )
-    }
-
-    fn try_new_with_time_length_internal<P, L>(
-        provider: &P,
-        loader: &L,
-        locale: &DataLocale,
-        length: length::Time,
-    ) -> Result<Self, LoadError>
-    where
-        P: ?Sized
-            // Time formatting markers
-            + DataProvider<TimePatternV1Marker>
-            + DataProvider<DayPeriodNamesV1Marker>,
-        L: FixedDecimalFormatterLoader + AnyCalendarLoader,
-    {
-        // Need to compute the calendar ourselves since it is not in NeoTimeFormatter
-        let calendar = AnyCalendarLoader::load(loader, locale).map_err(LoadError::Data)?;
-        let time_formatter =
-            NeoTimeFormatter::try_new_with_length_internal(provider, loader, locale, length)?;
-        Ok(Self {
-            selection: DateTimePatternSelectionData::Time(time_formatter.selection),
-            names: time_formatter.names.into(),
-            calendar,
-        })
-    }
-
-    /// Creates a [`NeoDateTimeFormatter`] for date and time lengths.
-    ///
-    /// # Examples
-    ///
-    /// ```
-    /// use icu::calendar::DateTime;
-    /// use icu::datetime::neo::NeoDateTimeFormatter;
-    /// use icu::datetime::options::length;
-    /// use icu::locale::locale;
-    /// use writeable::assert_try_writeable_eq;
-    ///
-    /// let formatter = NeoDateTimeFormatter::try_new_with_lengths(
-    ///     &locale!("es-MX").into(),
-    ///     length::Date::Full,
-    ///     length::Time::Medium,
-    /// )
-    /// .unwrap();
-    ///
-    /// assert_try_writeable_eq!(
-    ///     formatter
-    ///         .format(
-    ///             &DateTime::try_new_iso_datetime(2023, 12, 20, 14, 48, 58)
-    ///                 .unwrap()
-    ///                 .to_any()
-    ///         )
-    ///         .unwrap(),
-    ///     "miércoles, 20 de diciembre de 2023, 2:48:58 p.m."
-    /// );
-    /// ```
-    #[cfg(feature = "compiled_data")]
-    pub fn try_new_with_lengths(
-        locale: &DataLocale,
-        date_length: length::Date,
-        time_length: length::Time,
-    ) -> Result<Self, LoadError> {
-        Self::try_new_with_lengths_internal(
-            &crate::provider::Baked,
-            &ExternalLoaderCompiledData,
-            locale,
-            date_length,
-            time_length,
-        )
-    }
-
-    gen_any_buffer_constructors_with_external_loader!(
-        try_new_with_lengths,
-        try_new_with_lengths_with_any_provider,
-        try_new_with_lengths_with_buffer_provider,
-        try_new_with_lengths_internal,
-        date_length: length::Date,
-        time_length: length::Time
-    );
-
-    #[doc = icu_provider::gen_any_buffer_unstable_docs!(UNSTABLE, Self::try_new_with_lengths)]
-    pub fn try_new_with_lengths_unstable<P>(
-        provider: &P,
-        locale: &DataLocale,
-        date_length: length::Date,
-        time_length: length::Time,
-    ) -> Result<Self, LoadError>
-    where
-        P: ?Sized
-            // DatePattern, YearNames, and MonthNames markers
-            + DataProvider<<FullData as CalMarkers<YearNamesV1Marker>>::Buddhist>
-            + DataProvider<<FullData as CalMarkers<YearNamesV1Marker>>::Chinese>
-            + DataProvider<<FullData as CalMarkers<YearNamesV1Marker>>::Coptic>
-            + DataProvider<<FullData as CalMarkers<YearNamesV1Marker>>::Dangi>
-            + DataProvider<<FullData as CalMarkers<YearNamesV1Marker>>::Ethiopian>
-            + DataProvider<<FullData as CalMarkers<YearNamesV1Marker>>::EthiopianAmeteAlem>
-            + DataProvider<<FullData as CalMarkers<YearNamesV1Marker>>::Gregorian>
-            + DataProvider<<FullData as CalMarkers<YearNamesV1Marker>>::Hebrew>
-            + DataProvider<<FullData as CalMarkers<YearNamesV1Marker>>::Indian>
-            + DataProvider<<FullData as CalMarkers<YearNamesV1Marker>>::IslamicCivil>
-            + DataProvider<<FullData as CalMarkers<YearNamesV1Marker>>::IslamicObservational>
-            + DataProvider<<FullData as CalMarkers<YearNamesV1Marker>>::IslamicTabular>
-            + DataProvider<<FullData as CalMarkers<YearNamesV1Marker>>::IslamicUmmAlQura>
-            + DataProvider<<FullData as CalMarkers<YearNamesV1Marker>>::Japanese>
-            + DataProvider<<FullData as CalMarkers<YearNamesV1Marker>>::JapaneseExtended>
-            + DataProvider<<FullData as CalMarkers<YearNamesV1Marker>>::Persian>
-            + DataProvider<<FullData as CalMarkers<YearNamesV1Marker>>::Roc>
-            + DataProvider<<FullData as CalMarkers<MonthNamesV1Marker>>::Buddhist>
-            + DataProvider<<FullData as CalMarkers<MonthNamesV1Marker>>::Chinese>
-            + DataProvider<<FullData as CalMarkers<MonthNamesV1Marker>>::Coptic>
-            + DataProvider<<FullData as CalMarkers<MonthNamesV1Marker>>::Dangi>
-            + DataProvider<<FullData as CalMarkers<MonthNamesV1Marker>>::Ethiopian>
-            + DataProvider<<FullData as CalMarkers<MonthNamesV1Marker>>::EthiopianAmeteAlem>
-            + DataProvider<<FullData as CalMarkers<MonthNamesV1Marker>>::Gregorian>
-            + DataProvider<<FullData as CalMarkers<MonthNamesV1Marker>>::Hebrew>
-            + DataProvider<<FullData as CalMarkers<MonthNamesV1Marker>>::Indian>
-            + DataProvider<<FullData as CalMarkers<MonthNamesV1Marker>>::IslamicCivil>
-            + DataProvider<<FullData as CalMarkers<MonthNamesV1Marker>>::IslamicObservational>
-            + DataProvider<<FullData as CalMarkers<MonthNamesV1Marker>>::IslamicTabular>
-            + DataProvider<<FullData as CalMarkers<MonthNamesV1Marker>>::IslamicUmmAlQura>
-            + DataProvider<<FullData as CalMarkers<MonthNamesV1Marker>>::Japanese>
-            + DataProvider<<FullData as CalMarkers<MonthNamesV1Marker>>::JapaneseExtended>
-            + DataProvider<<FullData as CalMarkers<MonthNamesV1Marker>>::Persian>
-            + DataProvider<<FullData as CalMarkers<MonthNamesV1Marker>>::Roc>
-            + DataProvider<<FullData as CalMarkers<DatePatternV1Marker>>::Buddhist>
-            + DataProvider<<FullData as CalMarkers<DatePatternV1Marker>>::Chinese>
-            + DataProvider<<FullData as CalMarkers<DatePatternV1Marker>>::Coptic>
-            + DataProvider<<FullData as CalMarkers<DatePatternV1Marker>>::Dangi>
-            + DataProvider<<FullData as CalMarkers<DatePatternV1Marker>>::Ethiopian>
-            + DataProvider<<FullData as CalMarkers<DatePatternV1Marker>>::EthiopianAmeteAlem>
-            + DataProvider<<FullData as CalMarkers<DatePatternV1Marker>>::Gregorian>
-            + DataProvider<<FullData as CalMarkers<DatePatternV1Marker>>::Hebrew>
-            + DataProvider<<FullData as CalMarkers<DatePatternV1Marker>>::Indian>
-            + DataProvider<<FullData as CalMarkers<DatePatternV1Marker>>::IslamicCivil>
-            + DataProvider<<FullData as CalMarkers<DatePatternV1Marker>>::IslamicObservational>
-            + DataProvider<<FullData as CalMarkers<DatePatternV1Marker>>::IslamicTabular>
-            + DataProvider<<FullData as CalMarkers<DatePatternV1Marker>>::IslamicUmmAlQura>
-            + DataProvider<<FullData as CalMarkers<DatePatternV1Marker>>::Japanese>
-            + DataProvider<<FullData as CalMarkers<DatePatternV1Marker>>::JapaneseExtended>
-            + DataProvider<<FullData as CalMarkers<DatePatternV1Marker>>::Persian>
-            + DataProvider<<FullData as CalMarkers<DatePatternV1Marker>>::Roc>
-            // Other date formatting markers
-            + DataProvider<WeekdayNamesV1Marker>
-            // Time formatting markers
-            + DataProvider<TimePatternV1Marker>
-            + DataProvider<DayPeriodNamesV1Marker>
-            // DateTime glue marker
-            + DataProvider<DateTimePatternV1Marker>
-            // AnyCalendar constructor markers
-            + DataProvider<ChineseCacheV1Marker>
-            + DataProvider<DangiCacheV1Marker>
-            + DataProvider<IslamicObservationalCacheV1Marker>
-            + DataProvider<IslamicUmmAlQuraCacheV1Marker>
-            + DataProvider<JapaneseErasV1Marker>
-            + DataProvider<JapaneseExtendedErasV1Marker>
-            // FixedDecimalFormatter marker
-            + DataProvider<DecimalSymbolsV1Marker>
-            // WeekCalculator marker
-            + DataProvider<WeekDataV2Marker>,
-    {
-        Self::try_new_with_lengths_internal(
-            provider,
-            &ExternalLoaderUnstable(provider),
-            locale,
-            date_length,
-            time_length,
-        )
-    }
-
-    fn try_new_with_lengths_internal<P, L>(
-        provider: &P,
-        loader: &L,
-        locale: &DataLocale,
-        date_length: length::Date,
-        time_length: length::Time,
-    ) -> Result<Self, LoadError>
-    where
-        P: ?Sized
-            // DatePattern, YearNames, and MonthNames markers
-            + DataProvider<<FullData as CalMarkers<YearNamesV1Marker>>::Buddhist>
-            + DataProvider<<FullData as CalMarkers<YearNamesV1Marker>>::Chinese>
-            + DataProvider<<FullData as CalMarkers<YearNamesV1Marker>>::Coptic>
-            + DataProvider<<FullData as CalMarkers<YearNamesV1Marker>>::Dangi>
-            + DataProvider<<FullData as CalMarkers<YearNamesV1Marker>>::Ethiopian>
-            + DataProvider<<FullData as CalMarkers<YearNamesV1Marker>>::EthiopianAmeteAlem>
-            + DataProvider<<FullData as CalMarkers<YearNamesV1Marker>>::Gregorian>
-            + DataProvider<<FullData as CalMarkers<YearNamesV1Marker>>::Hebrew>
-            + DataProvider<<FullData as CalMarkers<YearNamesV1Marker>>::Indian>
-            + DataProvider<<FullData as CalMarkers<YearNamesV1Marker>>::IslamicCivil>
-            + DataProvider<<FullData as CalMarkers<YearNamesV1Marker>>::IslamicObservational>
-            + DataProvider<<FullData as CalMarkers<YearNamesV1Marker>>::IslamicTabular>
-            + DataProvider<<FullData as CalMarkers<YearNamesV1Marker>>::IslamicUmmAlQura>
-            + DataProvider<<FullData as CalMarkers<YearNamesV1Marker>>::Japanese>
-            + DataProvider<<FullData as CalMarkers<YearNamesV1Marker>>::JapaneseExtended>
-            + DataProvider<<FullData as CalMarkers<YearNamesV1Marker>>::Persian>
-            + DataProvider<<FullData as CalMarkers<YearNamesV1Marker>>::Roc>
-            + DataProvider<<FullData as CalMarkers<MonthNamesV1Marker>>::Buddhist>
-            + DataProvider<<FullData as CalMarkers<MonthNamesV1Marker>>::Chinese>
-            + DataProvider<<FullData as CalMarkers<MonthNamesV1Marker>>::Coptic>
-            + DataProvider<<FullData as CalMarkers<MonthNamesV1Marker>>::Dangi>
-            + DataProvider<<FullData as CalMarkers<MonthNamesV1Marker>>::Ethiopian>
-            + DataProvider<<FullData as CalMarkers<MonthNamesV1Marker>>::EthiopianAmeteAlem>
-            + DataProvider<<FullData as CalMarkers<MonthNamesV1Marker>>::Gregorian>
-            + DataProvider<<FullData as CalMarkers<MonthNamesV1Marker>>::Hebrew>
-            + DataProvider<<FullData as CalMarkers<MonthNamesV1Marker>>::Indian>
-            + DataProvider<<FullData as CalMarkers<MonthNamesV1Marker>>::IslamicCivil>
-            + DataProvider<<FullData as CalMarkers<MonthNamesV1Marker>>::IslamicObservational>
-            + DataProvider<<FullData as CalMarkers<MonthNamesV1Marker>>::IslamicTabular>
-            + DataProvider<<FullData as CalMarkers<MonthNamesV1Marker>>::IslamicUmmAlQura>
-            + DataProvider<<FullData as CalMarkers<MonthNamesV1Marker>>::Japanese>
-            + DataProvider<<FullData as CalMarkers<MonthNamesV1Marker>>::JapaneseExtended>
-            + DataProvider<<FullData as CalMarkers<MonthNamesV1Marker>>::Persian>
-            + DataProvider<<FullData as CalMarkers<MonthNamesV1Marker>>::Roc>
-            + DataProvider<<FullData as CalMarkers<DatePatternV1Marker>>::Buddhist>
-            + DataProvider<<FullData as CalMarkers<DatePatternV1Marker>>::Chinese>
-            + DataProvider<<FullData as CalMarkers<DatePatternV1Marker>>::Coptic>
-            + DataProvider<<FullData as CalMarkers<DatePatternV1Marker>>::Dangi>
-            + DataProvider<<FullData as CalMarkers<DatePatternV1Marker>>::Ethiopian>
-            + DataProvider<<FullData as CalMarkers<DatePatternV1Marker>>::EthiopianAmeteAlem>
-            + DataProvider<<FullData as CalMarkers<DatePatternV1Marker>>::Gregorian>
-            + DataProvider<<FullData as CalMarkers<DatePatternV1Marker>>::Hebrew>
-            + DataProvider<<FullData as CalMarkers<DatePatternV1Marker>>::Indian>
-            + DataProvider<<FullData as CalMarkers<DatePatternV1Marker>>::IslamicCivil>
-            + DataProvider<<FullData as CalMarkers<DatePatternV1Marker>>::IslamicObservational>
-            + DataProvider<<FullData as CalMarkers<DatePatternV1Marker>>::IslamicTabular>
-            + DataProvider<<FullData as CalMarkers<DatePatternV1Marker>>::IslamicUmmAlQura>
-            + DataProvider<<FullData as CalMarkers<DatePatternV1Marker>>::Japanese>
-            + DataProvider<<FullData as CalMarkers<DatePatternV1Marker>>::JapaneseExtended>
-            + DataProvider<<FullData as CalMarkers<DatePatternV1Marker>>::Persian>
-            + DataProvider<<FullData as CalMarkers<DatePatternV1Marker>>::Roc>
-            // Other date formatting markers
-            + DataProvider<WeekdayNamesV1Marker>
-            // Time formatting markers
-            + DataProvider<TimePatternV1Marker>
-            + DataProvider<DayPeriodNamesV1Marker>
-            // DateTime glue marker
-            + DataProvider<DateTimePatternV1Marker>,
-        L: FixedDecimalFormatterLoader + WeekCalculatorLoader + AnyCalendarLoader,
-    {
-        let calendar = AnyCalendarLoader::load(loader, locale).map_err(LoadError::Data)?;
-        let kind = calendar.kind();
-        let selection = DateTimeGluePatternSelectionData::try_new_with_lengths(
-            &AnyCalendarProvider::<FullData, _>::new(provider, kind),
-            provider,
-            locale,
-            date_length,
-            time_length,
-        )
-        .map_err(LoadError::Data)?;
-        let mut names = RawDateTimeNames::new_without_fixed_decimal_formatter();
-        names.load_for_pattern(
-            &AnyCalendarProvider::<FullData, _>::new(provider, kind), // year
-            &AnyCalendarProvider::<FullData, _>::new(provider, kind), // month
-            &WeekdayNamesV1Marker::bind(provider),                    // weekday
-            &DayPeriodNamesV1Marker::bind(provider),                  // day period
-            Some(loader),                                             // fixed decimal formatter
-            Some(loader),                                             // week calculator
-            locale,
-            selection.pattern_items_for_data_loading(),
-        )?;
-        Ok(Self {
-            selection: DateTimePatternSelectionData::DateTimeGlue(selection),
-            names,
-            calendar,
-        })
-    }
-
-    /// Formats a date and time of day.
-    ///
-    /// If the date is in neither ISO-8601 nor the same calendar system as the formatter,
-    /// an error is returned.
-    ///
-    /// For an example, see [`NeoDateTimeFormatter`].
-    pub fn format<T>(
-        &self,
-        datetime: &T,
-    ) -> Result<FormattedNeoDateTime, crate::MismatchedCalendarError>
-    where
-        T: DateTimeInput<Calendar = AnyCalendar>,
-    {
-        let datetime = if let Some(converted) =
-            crate::calendar::convert_datetime_if_necessary(&self.calendar, datetime)?
-        {
-            ExtractedDateTimeInput::extract_from(&converted)
-        } else {
-            ExtractedDateTimeInput::extract_from(datetime)
-        };
-        Ok(FormattedNeoDateTime {
-            pattern: self.selection.select(&datetime),
-            datetime,
-            names: self.names.as_borrowed(),
-        })
-    }
-}
-
-=======
->>>>>>> af508f52
 /// <div class="stab unstable">
 /// 🚧 This code is experimental; it may change at any time, in breaking or non-breaking ways,
 /// including in SemVer minor releases. It can be enabled with the "experimental" Cargo feature
