// This file is part of ICU4X. For terms of use, please see the file
// called LICENSE at the top level of the ICU4X source tree
// (online at: https://github.com/unicode-org/icu4x/blob/main/LICENSE ).

//! High-level entrypoints for Neo DateTime Formatter

use crate::error::DateTimeFormatterLoadError;
use crate::external_loaders::*;
use crate::fieldsets::enums::CompositeFieldSet;
use crate::format::datetime::try_write_pattern_items;
use crate::input::ExtractedInput;
use crate::pattern::*;
use crate::raw::neo::*;
use crate::scaffold::*;
use crate::scaffold::{
    AllInputMarkers, ConvertCalendar, DateDataMarkers, DateInputMarkers, DateTimeMarkers, GetField,
    InFixedCalendar, InSameCalendar, TimeMarkers, TypedDateDataMarkers, ZoneMarkers,
};
use crate::size_test_macro::size_test;
use crate::MismatchedCalendarError;
use core::fmt;
use core::marker::PhantomData;
use icu_calendar::any_calendar::IntoAnyCalendar;
use icu_calendar::{AnyCalendar, AnyCalendarPreferences};
use icu_decimal::FixedDecimalFormatterPreferences;
use icu_locale_core::preferences::extensions::unicode::keywords::{
    CalendarAlgorithm, HourCycle, NumberingSystem,
};
use icu_locale_core::preferences::{define_preferences, prefs_convert};
use icu_provider::prelude::*;
use writeable::{impl_display_with_writeable, Writeable};

define_preferences!(
    /// The user locale preferences for datetime formatting.
    ///
    /// # Examples
    ///
    /// Two ways to build a preferences bag with a custom hour cycle and calendar system:
    ///
    /// ```
    /// use icu::datetime::DateTimeFormatterPreferences;
    /// use icu::locale::Locale;
    /// use icu::locale::preferences::extensions::unicode::keywords::CalendarAlgorithm;
    /// use icu::locale::preferences::extensions::unicode::keywords::HourCycle;
    /// use icu::locale::subtags::Language;
    ///
    /// let prefs1: DateTimeFormatterPreferences = Locale::try_from_str("fr-u-ca-buddhist-hc-h12").unwrap().into();
    ///
    /// let mut prefs2 = DateTimeFormatterPreferences::default();
    /// prefs2.locale_prefs.language = Language::try_from_str("fr").unwrap();
    /// prefs2.hour_cycle = Some(HourCycle::H12);
    /// prefs2.calendar_algorithm = Some(CalendarAlgorithm::Buddhist);
    ///
    /// assert_eq!(prefs1, prefs2);
    /// ```
    [Copy]
    DateTimeFormatterPreferences,
    {
        /// The user's preferred numbering system.
        ///
        /// Corresponds to the `-u-nu` in Unicode Locale Identifier.
        ///
        /// To get the resolved numbering system, you can inspect the data provider.
        /// See the [`icu_decimal::provider`] module for an example.
        numbering_system: NumberingSystem,
        /// The user's preferred hour cycle.
        ///
        /// Corresponds to the `-u-hc` in Unicode Locale Identifier.
        ///
        /// To get the resolved hour cycle, you can inspect the formatting pattern.
        /// See [`DateTimePattern`](crate::pattern::DateTimePattern) for an example.
        hour_cycle: HourCycle,
        /// The user's preferred calendar system
        ///
        /// Corresponds to the `-u-ca` in Unicode Locale Identifier.
        ///
        /// To get the resolved calendar system, use [`DateTimeFormatter::calendar_kind()`].
        calendar_algorithm: CalendarAlgorithm
    }
);

prefs_convert!(
    DateTimeFormatterPreferences,
    FixedDecimalFormatterPreferences,
    { numbering_system }
);

prefs_convert!(DateTimeFormatterPreferences, AnyCalendarPreferences, {
    calendar_algorithm
});

/// Helper macro for generating any/buffer constructors in this file.
macro_rules! gen_any_buffer_constructors_with_external_loader {
    (@runtime_fset, $fset:ident, $compiled_fn:ident, $any_fn:ident, $buffer_fn:ident, $internal_fn:ident) => {
        #[doc = icu_provider::gen_any_buffer_unstable_docs!(ANY, Self::$compiled_fn)]
        pub fn $any_fn<P>(
            provider: &P,
            prefs: DateTimeFormatterPreferences,
            field_set: $fset,
        ) -> Result<Self, DateTimeFormatterLoadError>
        where
            P: AnyProvider + ?Sized,
        {
            Self::$internal_fn(
                &provider.as_downcasting(),
                &ExternalLoaderAny(provider),
                prefs,
                field_set.get_field(),
            )
        }
        #[doc = icu_provider::gen_any_buffer_unstable_docs!(BUFFER, Self::$compiled_fn)]
        #[cfg(feature = "serde")]
        pub fn $buffer_fn<P>(
            provider: &P,
            prefs: DateTimeFormatterPreferences,
            field_set: $fset,
        ) -> Result<Self, DateTimeFormatterLoadError>
        where
            P: BufferProvider + ?Sized,
        {
            Self::$internal_fn(
                &provider.as_deserializing(),
                &ExternalLoaderBuffer(provider),
                prefs,
                field_set.get_field(),
            )
        }
    };
    (@compiletime_fset, $fset:ident, $compiled_fn:ident, $any_fn:ident, $buffer_fn:ident, $internal_fn:ident) => {
        #[doc = icu_provider::gen_any_buffer_unstable_docs!(ANY, Self::$compiled_fn)]
        pub fn $any_fn<P>(
            provider: &P,
            prefs: DateTimeFormatterPreferences,
            field_set: $fset,
        ) -> Result<Self, DateTimeFormatterLoadError>
        where
            P: AnyProvider + ?Sized,
        {
            Self::$internal_fn(
                &provider.as_downcasting(),
                &ExternalLoaderAny(provider),
                prefs,
                field_set.get_field(),
            )
        }
        #[doc = icu_provider::gen_any_buffer_unstable_docs!(BUFFER, Self::$compiled_fn)]
        #[cfg(feature = "serde")]
        pub fn $buffer_fn<P>(
            provider: &P,
            prefs: DateTimeFormatterPreferences,
            field_set: $fset,
        ) -> Result<Self, DateTimeFormatterLoadError>
        where
            P: BufferProvider + ?Sized,
        {
            Self::$internal_fn(
                &provider.as_deserializing(),
                &ExternalLoaderBuffer(provider),
                prefs,
                field_set.get_field(),
            )
        }
    };
}

size_test!(FixedCalendarDateTimeFormatter<icu_calendar::Gregorian, crate::fieldsets::YMD>, typed_neo_year_month_day_formatter_size, 344);

/// [`FixedCalendarDateTimeFormatter`] is a formatter capable of formatting dates and/or times from
/// a calendar selected at compile time.
///
/// For more details, please read the [crate root docs][crate].
#[doc = typed_neo_year_month_day_formatter_size!()]
#[derive(Debug)]
pub struct FixedCalendarDateTimeFormatter<C: CldrCalendar, FSet: DateTimeNamesMarker> {
    selection: DateTimeZonePatternSelectionData,
    names: RawDateTimeNames<FSet>,
    _calendar: PhantomData<C>,
}

impl<C: CldrCalendar, FSet: DateTimeMarkers> FixedCalendarDateTimeFormatter<C, FSet>
where
    FSet::D: TypedDateDataMarkers<C>,
    FSet::T: TimeMarkers,
    FSet::Z: ZoneMarkers,
    FSet: GetField<CompositeFieldSet>,
{
    /// Creates a new [`FixedCalendarDateTimeFormatter`] from compiled data with
    /// datetime components specified at build time.
    ///
    /// Use this constructor for optimal data size and memory use
    /// if you know the required datetime components at build time.
    /// If you do not know the datetime components until runtime,
    /// use a `with_components` constructor.
    ///
    /// # Examples
    ///
    /// Basic usage:
    ///
    /// ```
    /// use icu::calendar::Date;
    /// use icu::calendar::Gregorian;
    /// use icu::datetime::fieldsets::YMD;
    /// use icu::datetime::FixedCalendarDateTimeFormatter;
    /// use icu::locale::locale;
    /// use writeable::assert_writeable_eq;
    ///
    /// let formatter = FixedCalendarDateTimeFormatter::try_new(
    ///     locale!("es-MX").into(),
    ///     YMD::long(),
    /// )
    /// .unwrap();
    ///
    /// assert_writeable_eq!(
    ///     formatter.format(&Date::try_new_gregorian(2023, 12, 20).unwrap()),
    ///     "20 de diciembre de 2023"
    /// );
    /// ```
    #[cfg(feature = "compiled_data")]
    pub fn try_new(
        prefs: DateTimeFormatterPreferences,
        field_set: FSet,
    ) -> Result<Self, DateTimeFormatterLoadError>
    where
        crate::provider::Baked: AllFixedCalendarFormattingDataMarkers<C, FSet>,
    {
        Self::try_new_internal(
            &crate::provider::Baked,
            &ExternalLoaderCompiledData,
            prefs,
            field_set.get_field(),
        )
    }

    gen_any_buffer_constructors_with_external_loader!(
        @compiletime_fset,
        FSet,
        try_new,
        try_new_with_any_provider,
        try_new_with_buffer_provider,
        try_new_internal
    );

    #[doc = icu_provider::gen_any_buffer_unstable_docs!(UNSTABLE, Self::try_new)]
    pub fn try_new_unstable<P>(
        provider: &P,
        prefs: DateTimeFormatterPreferences,
        field_set: FSet,
    ) -> Result<Self, DateTimeFormatterLoadError>
    where
        P: ?Sized
            + AllFixedCalendarFormattingDataMarkers<C, FSet>
            + AllFixedCalendarExternalDataMarkers,
    {
        Self::try_new_internal(
            provider,
            &ExternalLoaderUnstable(provider),
            prefs,
            field_set.get_field(),
        )
    }
}

impl<C: CldrCalendar, FSet: DateTimeMarkers> FixedCalendarDateTimeFormatter<C, FSet>
where
    FSet::D: TypedDateDataMarkers<C>,
    FSet::T: TimeMarkers,
    FSet::Z: ZoneMarkers,
{
    fn try_new_internal<P, L>(
        provider: &P,
        loader: &L,
        prefs: DateTimeFormatterPreferences,
        field_set: CompositeFieldSet,
    ) -> Result<Self, DateTimeFormatterLoadError>
    where
        P: ?Sized + AllFixedCalendarFormattingDataMarkers<C, FSet>,
        L: FixedDecimalFormatterLoader,
    {
        let selection = DateTimeZonePatternSelectionData::try_new_with_skeleton(
            &<FSet::D as TypedDateDataMarkers<C>>::DateSkeletonPatternsV1Marker::bind(provider),
            &<FSet::T as TimeMarkers>::TimeSkeletonPatternsV1Marker::bind(provider),
            &FSet::GluePatternV1Marker::bind(provider),
            prefs,
            field_set,
        )
        .map_err(DateTimeFormatterLoadError::Data)?;
        let mut names = RawDateTimeNames::new_without_number_formatting();
        names
            .load_for_pattern(
                &<FSet::D as TypedDateDataMarkers<C>>::YearNamesV1Marker::bind(provider),
                &<FSet::D as TypedDateDataMarkers<C>>::MonthNamesV1Marker::bind(provider),
                &<FSet::D as TypedDateDataMarkers<C>>::WeekdayNamesV1Marker::bind(provider),
                &<FSet::T as TimeMarkers>::DayPeriodNamesV1Marker::bind(provider),
                &<FSet::Z as ZoneMarkers>::EssentialsV1Marker::bind(provider),
                &<FSet::Z as ZoneMarkers>::LocationsV1Marker::bind(provider),
                &<FSet::Z as ZoneMarkers>::GenericLongV1Marker::bind(provider),
                &<FSet::Z as ZoneMarkers>::GenericShortV1Marker::bind(provider),
                &<FSet::Z as ZoneMarkers>::SpecificLongV1Marker::bind(provider),
                &<FSet::Z as ZoneMarkers>::SpecificShortV1Marker::bind(provider),
                &<FSet::Z as ZoneMarkers>::MetazonePeriodV1Marker::bind(provider),
                loader, // fixed decimal formatter
                prefs,
                selection.pattern_items_for_data_loading(),
            )
            .map_err(DateTimeFormatterLoadError::Names)?;
        Ok(Self {
            selection,
            names,
            _calendar: PhantomData,
        })
    }
}

impl<C: CldrCalendar, FSet: DateTimeMarkers> FixedCalendarDateTimeFormatter<C, FSet>
where
    FSet::D: DateInputMarkers,
    FSet::T: TimeMarkers,
    FSet::Z: ZoneMarkers,
{
    /// Formats a datetime. Calendars and fields must match at compile time.
    ///
    /// # Examples
    ///
    /// Mismatched calendars will not compile:
    ///
    /// ```compile_fail
    /// use icu::calendar::Date;
    /// use icu::calendar::cal::Buddhist;
    /// use icu::datetime::FixedCalendarDateTimeFormatter;
    /// use icu::datetime::fieldsets::YMD;
    /// use icu::locale::locale;
    ///
    /// let formatter =
    ///     FixedCalendarDateTimeFormatter::<Buddhist, _>::try_new(
    ///         locale!("es-MX").into(),
    ///         YMD::long(),
    ///     )
    ///     .unwrap();
    ///
    /// // type mismatch resolving `<Gregorian as AsCalendar>::Calendar == Buddhist`
    /// formatter.format(&Date::try_new_gregorian(2023, 12, 20).unwrap());
    /// ```
    ///
    /// A time cannot be passed into the formatter when a date is expected:
    ///
    /// ```compile_fail
    /// use icu::calendar::Time;
    /// use icu::calendar::Gregorian;
    /// use icu::datetime::FixedCalendarDateTimeFormatter;
    /// use icu::datetime::fieldsets::YMD;
    /// use icu::locale::locale;
    ///
    /// let formatter =
    ///     FixedCalendarDateTimeFormatter::<Gregorian, _>::try_new(
    ///         locale!("es-MX").into(),
    ///         YMD::long(),
    ///     )
    ///     .unwrap();
    ///
    /// formatter.format(&Time::midnight());
    /// ```
    pub fn format<I>(&self, input: &I) -> FormattedDateTime
    where
        I: ?Sized + InFixedCalendar<C> + AllInputMarkers<FSet>,
    {
        let input = ExtractedInput::extract_from_neo_input::<FSet::D, FSet::T, FSet::Z, I>(input);
        FormattedDateTime {
            pattern: self.selection.select(&input),
            input,
            names: self.names.as_borrowed(),
        }
    }
}

size_test!(
    DateTimeFormatter<crate::fieldsets::YMD>,
    neo_year_month_day_formatter_size,
    400
);

/// [`DateTimeFormatter`] is a formatter capable of formatting dates and/or times from
/// a calendar selected at runtime.
///
/// For more details, please read the [crate root docs][crate].
#[doc = neo_year_month_day_formatter_size!()]
#[derive(Debug)]
pub struct DateTimeFormatter<FSet: DateTimeNamesMarker> {
    selection: DateTimeZonePatternSelectionData,
    names: RawDateTimeNames<FSet>,
    calendar: AnyCalendar,
}

impl<FSet: DateTimeMarkers> DateTimeFormatter<FSet>
where
    FSet::D: DateDataMarkers,
    FSet::T: TimeMarkers,
    FSet::Z: ZoneMarkers,
    FSet: GetField<CompositeFieldSet>,
{
    /// Creates a new [`DateTimeFormatter`] from compiled data with
    /// datetime components specified at build time.
    ///
    /// This method will pick the calendar off of the locale; and if unspecified or unknown will fall back to the default
    /// calendar for the locale. See [`AnyCalendarKind`] for a list of supported calendars.
    ///
    /// Use this constructor for optimal data size and memory use
    /// if you know the required datetime components at build time.
    /// If you do not know the datetime components until runtime,
    /// use a `with_components` constructor.
    ///
    /// ✨ *Enabled with the `compiled_data` Cargo feature.*
    ///
    /// [📚 Help choosing a constructor](icu_provider::constructors)
    ///
    /// # Examples
    ///
    /// Basic usage:
    ///
    /// ```
<<<<<<< HEAD
    /// use icu::calendar::DateTime;
=======
    /// use icu::calendar::{any_calendar::AnyCalendar, Date};
>>>>>>> c9c99492
    /// use icu::datetime::fieldsets::YMD;
    /// use icu::datetime::DateTimeFormatter;
    /// use icu::locale::locale;
    /// use writeable::assert_writeable_eq;
    ///
    /// let formatter = DateTimeFormatter::try_new(
    ///     locale!("en-u-ca-hebrew").into(),
    ///     YMD::medium(),
    /// )
    /// .unwrap();
    ///
    /// let date = Date::try_new_iso(2024, 5, 8).unwrap();
    ///
    /// assert_writeable_eq!(
    ///     formatter.format_any_calendar(&date),
    ///     "30 Nisan 5784"
    /// );
    /// ```
    ///
    /// [`AnyCalendarKind`]: icu_calendar::AnyCalendarKind
    #[inline(never)]
    #[cfg(feature = "compiled_data")]
    pub fn try_new(
        prefs: DateTimeFormatterPreferences,
        field_set: FSet,
    ) -> Result<Self, DateTimeFormatterLoadError>
    where
        crate::provider::Baked: AllAnyCalendarFormattingDataMarkers<FSet>,
    {
        Self::try_new_internal(
            &crate::provider::Baked,
            &ExternalLoaderCompiledData,
            prefs,
            field_set.get_field(),
        )
    }

    gen_any_buffer_constructors_with_external_loader!(
        @compiletime_fset,
        FSet,
        try_new,
        try_new_with_any_provider,
        try_new_with_buffer_provider,
        try_new_internal
    );

    #[doc = icu_provider::gen_any_buffer_unstable_docs!(UNSTABLE, Self::try_new)]
    pub fn try_new_unstable<P>(
        provider: &P,
        prefs: DateTimeFormatterPreferences,
        field_set: FSet,
    ) -> Result<Self, DateTimeFormatterLoadError>
    where
        P: ?Sized + AllAnyCalendarFormattingDataMarkers<FSet> + AllAnyCalendarExternalDataMarkers,
    {
        Self::try_new_internal(
            provider,
            &ExternalLoaderUnstable(provider),
            prefs,
            field_set.get_field(),
        )
    }
}

impl<FSet: DateTimeMarkers> DateTimeFormatter<FSet>
where
    FSet::D: DateDataMarkers,
    FSet::T: TimeMarkers,
    FSet::Z: ZoneMarkers,
{
    fn try_new_internal<P, L>(
        provider: &P,
        loader: &L,
        prefs: DateTimeFormatterPreferences,
        field_set: CompositeFieldSet,
    ) -> Result<Self, DateTimeFormatterLoadError>
    where
        P: ?Sized + AllAnyCalendarFormattingDataMarkers<FSet>,
        L: FixedDecimalFormatterLoader + AnyCalendarLoader,
    {
        let calendar = AnyCalendarLoader::load(loader, (&prefs).into())
            .map_err(DateTimeFormatterLoadError::Data)?;
        let kind = calendar.kind();
        let selection = DateTimeZonePatternSelectionData::try_new_with_skeleton(
            &AnyCalendarProvider::<<FSet::D as DateDataMarkers>::Skel, _>::new(provider, kind),
            &<FSet::T as TimeMarkers>::TimeSkeletonPatternsV1Marker::bind(provider),
            &FSet::GluePatternV1Marker::bind(provider),
            prefs,
            field_set,
        )
        .map_err(DateTimeFormatterLoadError::Data)?;
        let mut names = RawDateTimeNames::new_without_number_formatting();
        names
            .load_for_pattern(
                &AnyCalendarProvider::<<FSet::D as DateDataMarkers>::Year, _>::new(provider, kind),
                &AnyCalendarProvider::<<FSet::D as DateDataMarkers>::Month, _>::new(provider, kind),
                &<FSet::D as DateDataMarkers>::WeekdayNamesV1Marker::bind(provider),
                &<FSet::T as TimeMarkers>::DayPeriodNamesV1Marker::bind(provider),
                &<FSet::Z as ZoneMarkers>::EssentialsV1Marker::bind(provider),
                &<FSet::Z as ZoneMarkers>::LocationsV1Marker::bind(provider),
                &<FSet::Z as ZoneMarkers>::GenericLongV1Marker::bind(provider),
                &<FSet::Z as ZoneMarkers>::GenericShortV1Marker::bind(provider),
                &<FSet::Z as ZoneMarkers>::SpecificLongV1Marker::bind(provider),
                &<FSet::Z as ZoneMarkers>::SpecificShortV1Marker::bind(provider),
                &<FSet::Z as ZoneMarkers>::MetazonePeriodV1Marker::bind(provider),
                loader, // fixed decimal formatter
                prefs,
                selection.pattern_items_for_data_loading(),
            )
            .map_err(DateTimeFormatterLoadError::Names)?;
        Ok(Self {
            selection,
            names,
            calendar,
        })
    }
}

impl<FSet: DateTimeMarkers> DateTimeFormatter<FSet>
where
    FSet::D: DateInputMarkers,
    FSet::T: TimeMarkers,
    FSet::Z: ZoneMarkers,
{
    /// Formats a datetime, checking that the calendar system is correct.
    ///
    /// If the datetime is not in the same calendar system as the formatter,
    /// an error is returned.
    ///
    /// # Examples
    ///
    /// Mismatched calendars will return an error:
    ///
    /// ```
    /// use icu::calendar::Date;
    /// use icu::datetime::fieldsets::YMD;
    /// use icu::datetime::DateTimeFormatter;
    /// use icu::datetime::MismatchedCalendarError;
    /// use icu::locale::locale;
    ///
    /// let formatter = DateTimeFormatter::try_new(
    ///     locale!("en-u-ca-hebrew").into(),
    ///     YMD::long(),
    /// )
    /// .unwrap();
    ///
    /// let date = Date::try_new_gregorian(2023, 12, 20).unwrap();
    ///
    /// assert!(matches!(
    ///     formatter.format_same_calendar(&date),
    ///     Err(MismatchedCalendarError { .. })
    /// ));
    /// ```
    ///
    /// A time cannot be passed into the formatter when a date is expected:
    ///
    /// ```compile_fail
    /// use icu::calendar::Time;
    /// use icu::datetime::DateTimeFormatter;
    /// use icu::datetime::fieldsets::YMD;
    /// use icu::locale::locale;
    ///
    /// let formatter = DateTimeFormatter::try_new(
    ///     locale!("es-MX").into(),
    ///     Length::Long.into(),
    /// )
    /// .unwrap();
    ///
    /// formatter.format_same_calendar(&Time::midnight());
    /// ```
    pub fn format_same_calendar<I>(
        &self,
        datetime: &I,
    ) -> Result<FormattedDateTime, crate::MismatchedCalendarError>
    where
        I: ?Sized + InSameCalendar + AllInputMarkers<FSet>,
    {
        datetime.check_any_calendar_kind(self.calendar.kind())?;
        let datetime =
            ExtractedInput::extract_from_neo_input::<FSet::D, FSet::T, FSet::Z, I>(datetime);
        Ok(FormattedDateTime {
            pattern: self.selection.select(&datetime),
            input: datetime,
            names: self.names.as_borrowed(),
        })
    }

    /// Formats a datetime after first converting it
    /// to the formatter's calendar.
    ///
    /// # Examples
    ///
    /// Mismatched calendars convert and format automatically:
    ///
    /// ```
    /// use icu::calendar::Date;
    /// use icu::datetime::fieldsets::YMD;
    /// use icu::datetime::DateTimeFormatter;
    /// use icu::datetime::MismatchedCalendarError;
    /// use icu::locale::locale;
    /// use writeable::assert_writeable_eq;
    ///
    /// let formatter = DateTimeFormatter::try_new(
    ///     locale!("en-u-ca-hebrew").into(),
    ///     YMD::long(),
    /// )
    /// .unwrap();
    ///
    /// let date = Date::try_new_roc(113, 5, 8).unwrap();
    ///
    /// assert_writeable_eq!(formatter.format_any_calendar(&date), "30 Nisan 5784");
    /// ```
    ///
    /// A time cannot be passed into the formatter when a date is expected:
    ///
    /// ```compile_fail
    /// use icu::calendar::Time;
    /// use icu::datetime::DateTimeFormatter;
    /// use icu::datetime::fieldsets::YMD;
    /// use icu::locale::locale;
    ///
    /// let formatter = DateTimeFormatter::try_new(
    ///     locale!("es-MX").into(),
    ///     Length::Long.into(),
    /// )
    /// .unwrap();
    ///
    /// formatter.format_any_calendar(&Time::midnight());
    /// ```
    pub fn format_any_calendar<'a, I>(&'a self, datetime: &I) -> FormattedDateTime<'a>
    where
        I: ?Sized + ConvertCalendar,
        I::Converted<'a>: Sized + AllInputMarkers<FSet>,
    {
        let datetime = datetime.to_calendar(&self.calendar);
        let datetime =
            ExtractedInput::extract_from_neo_input::<FSet::D, FSet::T, FSet::Z, I::Converted<'a>>(
                &datetime,
            );
        FormattedDateTime {
            pattern: self.selection.select(&datetime),
            input: datetime,
            names: self.names.as_borrowed(),
        }
    }
}

impl<C: CldrCalendar, FSet: DateTimeMarkers> FixedCalendarDateTimeFormatter<C, FSet> {
    /// Make this [`FixedCalendarDateTimeFormatter`] adopt a calendar so it can format any date.
    ///
    /// This is useful if you need a [`DateTimeFormatter`] but know the calendar system ahead of time,
    /// so that you do not need to link extra data you aren't using.
    ///
    /// # Examples
    ///
    /// ```
    /// use icu::calendar::cal::Hebrew;
    /// use icu::calendar::Date;
    /// use icu::datetime::fieldsets::YMD;
    /// use icu::datetime::FixedCalendarDateTimeFormatter;
    /// use icu::locale::locale;
    /// use writeable::assert_writeable_eq;
    ///
    /// let formatter = FixedCalendarDateTimeFormatter::try_new(
    ///     locale!("en").into(),
    ///     YMD::long(),
    /// )
    /// .unwrap()
    /// .into_formatter(Hebrew::new());
    ///
    /// let date = Date::try_new_iso(2024, 10, 14).unwrap();
    ///
    /// assert_writeable_eq!(
    ///     formatter.format_any_calendar(&date),
    ///     "12 Tishri 5785"
    /// );
    /// ```
    pub fn into_formatter(self, calendar: C) -> DateTimeFormatter<FSet>
    where
        C: IntoAnyCalendar,
    {
        DateTimeFormatter {
            selection: self.selection,
            names: self.names,
            calendar: calendar.to_any(),
        }
    }

    /// Maps a [`FixedCalendarDateTimeFormatter`] of a specific `FSet` to a more general `FSet`.
    ///
    /// For example, this can transform a formatter for [`YMD`] to one for [`DateFieldSet`].
    ///
    /// [`YMD`]: crate::fieldsets::YMD
    /// [`DateFieldSet`]: crate::fieldsets::enums::DateFieldSet
    ///
    /// # Examples
    ///
    /// ```
    /// use icu::calendar::Gregorian;
    /// use icu::calendar::Date;
    /// use icu::datetime::FixedCalendarDateTimeFormatter;
    /// use icu::datetime::fieldsets::{YMD, enums::DateFieldSet};
    /// use icu::locale::locale;
    /// use writeable::assert_writeable_eq;
    ///
    /// let specific_formatter = FixedCalendarDateTimeFormatter::try_new(
    ///     locale!("fr").into(),
    ///     YMD::medium(),
    /// )
    /// .unwrap();
    ///
    /// // Test that the specific formatter works:
    /// let date = Date::try_new_gregorian(2024, 12, 20).unwrap();
    /// assert_writeable_eq!(
    ///     specific_formatter.format(&date),
    ///     "20 déc. 2024"
    /// );
    ///
    /// // Make a more general formatter:
    /// let general_formatter = specific_formatter.with_fset::<DateFieldSet>();
    ///
    /// // Test that it still works:
    /// assert_writeable_eq!(
    ///     general_formatter.format(&date),
    ///     "20 déc. 2024"
    /// );
    /// ```
    pub fn with_fset<FSet2: DateTimeNamesFrom<FSet>>(
        self,
    ) -> FixedCalendarDateTimeFormatter<C, FSet2> {
        FixedCalendarDateTimeFormatter {
            selection: self.selection,
            names: self.names.with_fset(),
            _calendar: PhantomData,
        }
    }
}

impl<FSet: DateTimeMarkers> DateTimeFormatter<FSet> {
    /// Attempt to convert this [`DateTimeFormatter`] into one with a specific calendar.
    ///
    /// Returns an error if the type parameter does not match the inner calendar.
    ///
    /// # Examples
    ///
    /// ```
    /// use icu::calendar::cal::Hebrew;
    /// use icu::calendar::Date;
    /// use icu::datetime::fieldsets::YMD;
    /// use icu::datetime::DateTimeFormatter;
    /// use icu::locale::locale;
    /// use writeable::assert_writeable_eq;
    ///
    /// let formatter = DateTimeFormatter::try_new(
    ///     locale!("en-u-ca-hebrew").into(),
    ///     YMD::long(),
    /// )
    /// .unwrap()
    /// .try_into_typed_formatter::<Hebrew>()
    /// .unwrap();
    ///
    /// let date = Date::try_new_hebrew(5785, 1, 12).unwrap();
    ///
    /// assert_writeable_eq!(formatter.format(&date), "12 Tishri 5785");
    /// ```
    ///
    /// An error occurs if the calendars don't match:
    ///
    /// ```
    /// use icu::calendar::cal::Hebrew;
    /// use icu::calendar::Date;
    /// use icu::datetime::fieldsets::YMD;
    /// use icu::datetime::DateTimeFormatter;
    /// use icu::datetime::MismatchedCalendarError;
    /// use icu::locale::locale;
    ///
    /// let result = DateTimeFormatter::try_new(
    ///     locale!("en-u-ca-buddhist").into(),
    ///     YMD::long(),
    /// )
    /// .unwrap()
    /// .try_into_typed_formatter::<Hebrew>();
    ///
    /// assert!(matches!(result, Err(MismatchedCalendarError { .. })));
    /// ```
    pub fn try_into_typed_formatter<C>(
        self,
    ) -> Result<FixedCalendarDateTimeFormatter<C, FSet>, MismatchedCalendarError>
    where
        C: CldrCalendar + IntoAnyCalendar,
    {
        if let Err(cal) = C::from_any(self.calendar) {
            return Err(MismatchedCalendarError {
                this_kind: cal.kind(),
                date_kind: None,
            });
        }
        Ok(FixedCalendarDateTimeFormatter {
            selection: self.selection,
            names: self.names,
            _calendar: PhantomData,
        })
    }

    /// Maps a [`DateTimeFormatter`] of a specific `FSet` to a more general `FSet`.
    ///
    /// For example, this can transform a formatter for [`YMD`] to one for [`DateFieldSet`].
    ///
    /// [`YMD`]: crate::fieldsets::YMD
    /// [`DateFieldSet`]: crate::fieldsets::enums::DateFieldSet
    ///
    /// # Examples
    ///
    /// ```
    /// use icu::calendar::Gregorian;
    /// use icu::calendar::Date;
    /// use icu::datetime::DateTimeFormatter;
    /// use icu::datetime::fieldsets::{YMD, enums::DateFieldSet};
    /// use icu::locale::locale;
    /// use writeable::assert_writeable_eq;
    ///
    /// let specific_formatter = DateTimeFormatter::try_new(
    ///     locale!("fr").into(),
    ///     YMD::medium(),
    /// )
    /// .unwrap();
    ///
    /// // Test that the specific formatter works:
    /// let date = Date::try_new_gregorian(2024, 12, 20).unwrap();
    /// assert_writeable_eq!(
    ///     specific_formatter.format_any_calendar(&date),
    ///     "20 déc. 2024"
    /// );
    ///
    /// // Make a more general formatter:
    /// let general_formatter = specific_formatter.with_fset::<DateFieldSet>();
    ///
    /// // Test that it still works:
    /// assert_writeable_eq!(
    ///     general_formatter.format_any_calendar(&date),
    ///     "20 déc. 2024"
    /// );
    /// ```
    pub fn with_fset<FSet2: DateTimeNamesFrom<FSet>>(self) -> DateTimeFormatter<FSet2> {
        DateTimeFormatter {
            selection: self.selection,
            names: self.names.with_fset(),
            calendar: self.calendar,
        }
    }

    /// Returns the calendar used in this formatter.
    ///
    /// # Examples
    ///
    /// ```
    /// use icu::calendar::AnyCalendarKind;
    /// use icu::calendar::Date;
    /// use icu::datetime::fieldsets::YMD;
    /// use icu::datetime::DateTimeFormatter;
    /// use icu::locale::locale;
    /// use writeable::assert_writeable_eq;
    ///
    /// let formatter = DateTimeFormatter::try_new(
    ///     locale!("th").into(),
    ///     YMD::long(),
    /// )
    /// .unwrap();
    ///
    /// assert_writeable_eq!(
    ///     formatter.format_any_calendar(&Date::try_new_iso(2024, 12, 16).unwrap()),
    ///     "16 ธันวาคม 2567"
    /// );
    ///
    /// assert_eq!(formatter.calendar().kind(), AnyCalendarKind::Buddhist);
    /// assert_eq!(formatter.calendar().kind().as_bcp47_string(), "buddhist");
    /// ```
    pub fn calendar(&self) -> icu_calendar::Ref<AnyCalendar> {
        icu_calendar::Ref(&self.calendar)
    }
}

/// A formatter optimized for time and time zone formatting.
///
/// # Examples
///
/// A [`TimeFormatter`] cannot be constructed with a fieldset that involves dates:
///
/// ```
/// use icu::datetime::TimeFormatter;
/// use icu::datetime::fieldsets::Y;
/// use icu::locale::locale;
///
/// assert!(TimeFormatter::try_new(locale!("und").into(), Y::medium()).is_err());
/// ```
///
/// Furthermore, it is a compile error in the format function:
///
/// ```compile_fail,E0271
/// use icu::datetime::TimeFormatter;
/// use icu::datetime::fieldsets::Y;
/// use icu::locale::locale;
///
/// let date: icu::calendar::Date<icu::calendar::Gregorian> = unimplemented!();
/// let formatter = TimeFormatter::try_new(locale!("und").into(), Y::medium()).unwrap();
///
/// // error[E0271]: type mismatch resolving `<Gregorian as AsCalendar>::Calendar == ()`
/// formatter.format(&date);
/// ```
pub type TimeFormatter<FSet> = FixedCalendarDateTimeFormatter<(), FSet>;

/// An intermediate type during a datetime formatting operation.
///
/// Not intended to be stored: convert to a string first.
#[derive(Debug)]
pub struct FormattedDateTime<'a> {
    pattern: DateTimeZonePatternDataBorrowed<'a>,
    input: ExtractedInput,
    names: RawDateTimeNamesBorrowed<'a>,
}

impl Writeable for FormattedDateTime<'_> {
    fn write_to_parts<S: writeable::PartsWrite + ?Sized>(
        &self,
        sink: &mut S,
    ) -> Result<(), fmt::Error> {
        let result = try_write_pattern_items(
            self.pattern.metadata(),
            self.pattern.iter_items(),
            &self.input,
            &self.names,
            self.names.fixed_decimal_formatter,
            sink,
        );
        // A DateTimeWriteError should not occur in normal usage because DateTimeFormatter
        // guarantees that all names for the pattern have been loaded and that the input type
        // is compatible with the pattern. However, this code path might be reachable with
        // invalid data. In that case, debug-panic and return the fallback string.
        match result {
            Ok(Ok(())) => Ok(()),
            Err(fmt::Error) => Err(fmt::Error),
            Ok(Err(e)) => {
                debug_assert!(false, "unexpected error in FormattedDateTime: {e:?}");
                Ok(())
            }
        }
    }

    // TODO(#489): Implement writeable_length_hint
}

impl_display_with_writeable!(FormattedDateTime<'_>);

impl FormattedDateTime<'_> {
    /// Gets the pattern used in this formatted value.
    ///
    /// From the pattern, one can check the properties of the included components, such as
    /// the hour cycle being used for formatting. See [`DateTimePattern`].
    pub fn pattern(&self) -> DateTimePattern {
        self.pattern.to_pattern()
    }
}<|MERGE_RESOLUTION|>--- conflicted
+++ resolved
@@ -417,11 +417,7 @@
     /// Basic usage:
     ///
     /// ```
-<<<<<<< HEAD
-    /// use icu::calendar::DateTime;
-=======
-    /// use icu::calendar::{any_calendar::AnyCalendar, Date};
->>>>>>> c9c99492
+    /// use icu::calendar::Date;
     /// use icu::datetime::fieldsets::YMD;
     /// use icu::datetime::DateTimeFormatter;
     /// use icu::locale::locale;
