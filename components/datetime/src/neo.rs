--- conflicted
+++ resolved
@@ -1451,14 +1451,7 @@
             self.pattern.metadata(),
             self.pattern.iter_items(),
             &self.input,
-<<<<<<< HEAD
-            Some(&self.names),
-            Some(&self.names),
-            Some(&self.names),
-=======
             &self.names,
-            self.names.week_calculator,
->>>>>>> d8194513
             self.names.fixed_decimal_formatter,
             sink,
         )
