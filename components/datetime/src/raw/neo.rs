// This file is part of ICU4X. For terms of use, please see the file
// called LICENSE at the top level of the ICU4X source tree
// (online at: https://github.com/unicode-org/icu4x/blob/main/LICENSE ).

use crate::fieldsets::enums::{CompositeFieldSet, TimeFieldSet, ZoneFieldSet};
use crate::format::ExtractedInput;
use crate::options::*;
use crate::pattern::DateTimePattern;
use crate::provider::fields::{self, Field, FieldLength, FieldSymbol, TimeZone};
use crate::provider::pattern::{
    runtime::{self, PatternMetadata},
    GenericPatternItem, PatternItem,
};
use crate::provider::{neo::*, ErasedPackedPatterns, PackedSkeletonVariant};
use crate::DateTimeFormatterPreferences;
use icu_calendar::types::YearAmbiguity;
use icu_provider::prelude::*;
use icu_provider::DataPayloadOr;
use marker_attrs::GlueType;
use zerovec::ule::AsULE;
use zerovec::ZeroSlice;

#[derive(Debug, Copy, Clone)]
pub(crate) struct RawOptions {
    pub(crate) length: Length,
    pub(crate) alignment: Option<Alignment>,
    pub(crate) year_style: Option<YearStyle>,
    pub(crate) time_precision: Option<TimePrecision>,
}

#[derive(Debug, Copy, Clone, Default)]
pub(crate) struct RawPreferences {
    pub(crate) hour_cycle: Option<fields::Hour>,
}

impl RawPreferences {
    #[inline]
    pub(crate) fn from_prefs(prefs: DateTimeFormatterPreferences) -> Self {
        Self {
            hour_cycle: prefs.hour_cycle.map(fields::Hour::from_hour_cycle),
        }
    }
}

#[derive(Debug, Clone)]
pub(crate) struct DatePatternSelectionData {
    payload: DataPayloadOr<ErasedPackedPatterns, ()>,
}

#[derive(Debug, Copy, Clone)]
pub(crate) enum DatePatternDataBorrowed<'a> {
    Resolved(runtime::PatternBorrowed<'a>, Option<Alignment>),
}

<<<<<<< HEAD
/// This enum represents both time patterns and overlap patterns between non-year dates and times.
///
/// TODO: Consider reducing data size by filtering out explicit overlap patterns when they are
/// the same as their individual patterns with glue.
=======
/// An "overlap" pattern: one that has fields from at least 2 of date, time, and zone.
//
// TODO: Consider reducing data size by filtering out explicit overlap patterns when they are
// the same as their individual patterns with glue.
>>>>>>> bda5240c
#[derive(Debug, Clone)]
pub(crate) struct TimePatternSelectionData {
    payload: DataPayloadOr<ErasedPackedPatterns, ()>,
}

#[derive(Debug, Copy, Clone)]
pub(crate) enum TimePatternDataBorrowed<'a> {
    Resolved(
        runtime::PatternBorrowed<'a>,
        Option<Alignment>,
        Option<fields::Hour>,
        Option<SubsecondDigits>,
    ),
}

#[derive(Debug, Clone)]
pub(crate) enum ZonePatternSelectionData {
    SinglePatternItem(TimeZone, FieldLength, <PatternItem as AsULE>::ULE),
}

#[derive(Debug, Copy, Clone)]
pub(crate) enum ZonePatternDataBorrowed<'a> {
    SinglePatternItem(&'a <PatternItem as AsULE>::ULE),
}

#[derive(Debug, Copy, Clone, Default)]
pub(crate) struct ItemsAndOptions<'a> {
    pub(crate) items: &'a ZeroSlice<PatternItem>,
    pub(crate) alignment: Option<Alignment>,
    pub(crate) hour_cycle: Option<fields::Hour>,
    pub(crate) subsecond_digits: Option<SubsecondDigits>,
}

impl ItemsAndOptions<'_> {
    fn new_empty() -> Self {
        Self {
            items: ZeroSlice::new_empty(),
            ..Default::default()
        }
    }
}

// TODO: Use markers instead of an enum for DateTimeFormatter pattern storage.

#[derive(Debug, Clone)]
pub(crate) struct DateTimeZonePatternSelectionData {
    options: RawOptions,
    prefs: RawPreferences,
    date: DatePatternSelectionData,
    // The data for the overlap case is the same as for time, so we use the same intermediate
    // type. This means that we can't have overlap patterns with both a year and a time. This
    // assumption might need to be revisited.
    time: TimePatternSelectionData,
    zone: Option<ZonePatternSelectionData>,
    glue: Option<DataPayload<GluePatternV1>>,
}

#[derive(Debug, Copy, Clone)]
pub(crate) struct DateTimeZonePatternDataBorrowed<'a> {
    date: Option<DatePatternDataBorrowed<'a>>,
    time: Option<TimePatternDataBorrowed<'a>>,
    zone: Option<ZonePatternDataBorrowed<'a>>,
    glue: Option<&'a GluePattern<'a>>,
}

impl DatePatternSelectionData {
    pub(crate) fn none() -> Self {
        Self {
            payload: DataPayloadOr::none(),
        }
    }

    pub(crate) fn try_new_with_skeleton(
        provider: &(impl BoundDataProvider<ErasedPackedPatterns> + ?Sized),
        prefs: DateTimeFormatterPreferences,
        attributes: &DataMarkerAttributes,
    ) -> Result<Self, DataError> {
        let locale = provider
            .bound_marker()
            .make_locale(prefs.locale_preferences);
        let payload = provider
            .load_bound(DataRequest {
                id: DataIdentifierBorrowed::for_marker_attributes_and_locale(attributes, &locale),
                ..Default::default()
            })?
            .payload;
        Ok(Self {
            payload: DataPayloadOr::from_payload(payload),
        })
    }

    /// Borrows a pattern containing all of the fields that need to be loaded.
    #[inline]
    pub(crate) fn pattern_items_for_data_loading(
        &self,
        options: RawOptions,
    ) -> Option<impl Iterator<Item = PatternItem> + '_> {
        let payload = self.payload.get_option()?;
        Some(
            payload
                .get(options.length, PackedSkeletonVariant::Variant1)
                .items
                .iter(),
        )
    }

    /// Borrows a resolved pattern based on the given datetime
    pub(crate) fn select(
        &self,
        input: &ExtractedInput,
        options: RawOptions,
    ) -> Option<DatePatternDataBorrowed> {
        let payload = self.payload.get_option()?;
        let year_style = options.year_style.unwrap_or_default();
        let variant = match (
            year_style,
            input
                .year
                .map(|y| y.year_ambiguity())
                .unwrap_or(YearAmbiguity::EraAndCenturyRequired),
        ) {
            (YearStyle::WithEra, _) | (_, YearAmbiguity::EraAndCenturyRequired) => {
                PackedSkeletonVariant::Variant1
            }
            (YearStyle::Full, _) | (_, YearAmbiguity::CenturyRequired) => {
                PackedSkeletonVariant::Variant0
            }
            (YearStyle::Auto, YearAmbiguity::Unambiguous | YearAmbiguity::EraRequired) => {
                PackedSkeletonVariant::Standard
            }
        };
        Some(DatePatternDataBorrowed::Resolved(
            payload.get(options.length, variant),
            options.alignment,
        ))
    }
}

impl ExtractedInput {
    fn resolve_time_precision(
        &self,
        time_precision: TimePrecision,
    ) -> (PackedSkeletonVariant, Option<SubsecondDigits>) {
        match time_precision {
            TimePrecision::Hour => (PackedSkeletonVariant::Standard, None),
            TimePrecision::Minute => (PackedSkeletonVariant::Variant0, None),
            TimePrecision::Second => (PackedSkeletonVariant::Variant1, None),
            TimePrecision::Subsecond(f) => (PackedSkeletonVariant::Variant1, Some(f)),
            TimePrecision::MinuteOptional => {
                let minute = self.minute.unwrap_or_default();
                if minute.is_zero() {
                    (PackedSkeletonVariant::Standard, None)
                } else {
                    (PackedSkeletonVariant::Variant0, None)
                }
            }
        }
    }
}

impl<'a> DatePatternDataBorrowed<'a> {
    pub(crate) fn items_and_options(self) -> ItemsAndOptions<'a> {
        let Self::Resolved(pattern, alignment) = self;
        ItemsAndOptions {
            items: pattern.items,
            alignment,
            ..Default::default()
        }
    }
}

impl TimePatternSelectionData {
    pub(crate) fn none() -> Self {
        Self {
            payload: DataPayloadOr::none(),
        }
    }

    pub(crate) fn try_new_with_skeleton(
        provider: &(impl BoundDataProvider<ErasedPackedPatterns> + ?Sized),
        prefs: DateTimeFormatterPreferences,
        components: TimeFieldSet,
    ) -> Result<Self, DataError> {
        let locale = provider
            .bound_marker()
            .make_locale(prefs.locale_preferences);
        let prefs = RawPreferences::from_prefs(prefs);
        // First try to load with the explicit hour cycle. If there is no explicit hour cycle,
        // or if loading the explicit hour cycle fails, then load with the default hour cycle.
        let mut maybe_payload = None;
        if let Some(hour_cycle) = prefs.hour_cycle {
            maybe_payload = provider
                .load_bound(DataRequest {
                    id: DataIdentifierBorrowed::for_marker_attributes_and_locale(
                        components.id_str_for_hour_cycle(Some(hour_cycle)),
                        &locale,
                    ),
                    ..Default::default()
                })
                .allow_identifier_not_found()?
                .map(|r| r.payload);
        }
        let payload = match maybe_payload {
            Some(payload) => payload,
            None => {
                provider
                    .load_bound(DataRequest {
                        id: DataIdentifierBorrowed::for_marker_attributes_and_locale(
                            components.id_str_for_hour_cycle(None),
                            &locale,
                        ),
                        ..Default::default()
                    })?
                    .payload
            }
        };
        Ok(Self {
            payload: DataPayloadOr::from_payload(payload),
        })
    }

    pub(crate) fn try_new_overlap_with_skeleton(
        provider: &(impl BoundDataProvider<ErasedPackedPatterns> + ?Sized),
        prefs: DateTimeFormatterPreferences,
        attributes: &DataMarkerAttributes,
        options: RawOptions,
    ) -> Result<Self, DataError> {
        // Currently, none of the overlap patterns have a year field,
        // so we can use the variant to select the time precision.
        //
        // We do not currently support overlap patterns with both a
        // year and a time because that would involve 3*3 = 9 variants
        // instead of 3 variants.
        debug_assert!(options.year_style.is_none());
        let locale = provider
            .bound_marker()
            .make_locale(prefs.locale_preferences);
        let payload = provider
            .load_bound(DataRequest {
                id: DataIdentifierBorrowed::for_marker_attributes_and_locale(attributes, &locale),
                ..Default::default()
            })?
            .payload;
        Ok(Self {
            payload: DataPayloadOr::from_payload(payload),
        })
    }

    /// Borrows a pattern containing all of the fields that need to be loaded.
    #[inline]
    pub(crate) fn pattern_items_for_data_loading(
        &self,
        options: RawOptions,
    ) -> Option<impl Iterator<Item = PatternItem> + '_> {
        let payload = self.payload.get_option()?;
        Some(
            payload
                .get(options.length, PackedSkeletonVariant::Variant1)
                .items
                .iter(),
        )
    }

    /// Borrows a resolved pattern based on the given datetime
    pub(crate) fn select(
        &self,
        input: &ExtractedInput,
        options: RawOptions,
        prefs: RawPreferences,
    ) -> Option<TimePatternDataBorrowed> {
        let payload = self.payload.get_option()?;
        let time_precision = options.time_precision.unwrap_or_default();
        let (variant, subsecond_digits) = input.resolve_time_precision(time_precision);
        Some(TimePatternDataBorrowed::Resolved(
            payload.get(options.length, variant),
            options.alignment,
            prefs.hour_cycle,
            subsecond_digits,
        ))
    }
}

impl<'a> TimePatternDataBorrowed<'a> {
    pub(crate) fn items_and_options(self) -> ItemsAndOptions<'a> {
        let Self::Resolved(pattern, alignment, hour_cycle, subsecond_digits) = self;
        ItemsAndOptions {
            items: pattern.items,
            alignment,
            hour_cycle,
            subsecond_digits,
        }
    }
}

impl ZonePatternSelectionData {
    pub(crate) fn new_with_skeleton(field_set: ZoneFieldSet) -> Self {
        let (symbol, length) = field_set.to_field();
        let pattern_item = PatternItem::Field(Field {
            symbol: FieldSymbol::TimeZone(symbol),
            length,
        });
        Self::SinglePatternItem(symbol, length, pattern_item.to_unaligned())
    }

    /// Borrows a pattern containing all of the fields that need to be loaded.
    #[inline]
    pub(crate) fn pattern_items_for_data_loading(&self) -> impl Iterator<Item = PatternItem> + '_ {
        let Self::SinglePatternItem(symbol, length, _) = self;
        [PatternItem::Field(Field {
            symbol: FieldSymbol::TimeZone(*symbol),
            length: *length,
        })]
        .into_iter()
    }

    /// Borrows a resolved pattern based on the given datetime
    pub(crate) fn select(&self, _input: &ExtractedInput) -> ZonePatternDataBorrowed {
        let Self::SinglePatternItem(_, _, pattern_item) = self;
        ZonePatternDataBorrowed::SinglePatternItem(pattern_item)
    }
}

impl<'a> ZonePatternDataBorrowed<'a> {
    pub(crate) fn items_and_options(self) -> ItemsAndOptions<'a> {
        let Self::SinglePatternItem(item) = self;
        ItemsAndOptions {
            items: ZeroSlice::from_ule_slice(core::slice::from_ref(item)),
            ..Default::default()
        }
    }
}

impl DateTimeZonePatternSelectionData {
    #[allow(clippy::too_many_arguments)] // private function with lots of generics
    pub(crate) fn try_new_with_skeleton(
        date_provider: &(impl BoundDataProvider<ErasedPackedPatterns> + ?Sized),
        time_provider: &(impl BoundDataProvider<ErasedPackedPatterns> + ?Sized),
        glue_provider: &(impl BoundDataProvider<GluePatternV1> + ?Sized),
        prefs: DateTimeFormatterPreferences,
        skeleton: CompositeFieldSet,
    ) -> Result<Self, DataError> {
        match skeleton {
            CompositeFieldSet::Date(field_set) => {
                let options = field_set.to_raw_options();
                let selection = DatePatternSelectionData::try_new_with_skeleton(
                    date_provider,
                    prefs,
                    field_set.id_str(),
                )?;
                Ok(Self {
                    options,
                    prefs: Default::default(), // not used: no time
                    date: selection,
                    time: TimePatternSelectionData::none(),
                    zone: None,
                    glue: None,
                })
            }
            CompositeFieldSet::CalendarPeriod(field_set) => {
                let options = field_set.to_raw_options();
                let selection = DatePatternSelectionData::try_new_with_skeleton(
                    date_provider,
                    prefs,
                    field_set.id_str(),
                )?;
                Ok(Self {
                    options,
                    prefs: Default::default(), // not used: no time
                    date: selection,
                    time: TimePatternSelectionData::none(),
                    zone: None,
                    glue: None,
                })
            }
            CompositeFieldSet::Time(field_set) => {
                let options = field_set.to_raw_options();
                let selection = TimePatternSelectionData::try_new_with_skeleton(
                    time_provider,
                    prefs,
                    field_set,
                )?;
                let prefs = RawPreferences::from_prefs(prefs);
                Ok(Self {
                    options,
                    prefs,
                    date: DatePatternSelectionData::none(),
                    time: selection,
                    zone: None,
                    glue: None,
                })
            }
            CompositeFieldSet::Zone(field_set) => {
                let selection = ZonePatternSelectionData::new_with_skeleton(field_set);
                Ok(Self {
                    options: RawOptions {
                        length: Length::Medium, // not used
                        year_style: None,
                        alignment: None,
                        time_precision: None,
                    },
                    prefs: Default::default(), // not used: no time
                    date: DatePatternSelectionData::none(),
                    time: TimePatternSelectionData::none(),
                    zone: Some(selection),
                    glue: None,
                })
            }
            CompositeFieldSet::DateTime(field_set) => {
                let options = field_set.to_raw_options();
                // TODO(#5387): load the patterns for custom hour cycles here
                if let (Some(attributes), None) = (field_set.id_str(), prefs.hour_cycle) {
                    // Try loading an overlap pattern.
                    // Note: Overlap patterns are loaded from the date skeleton pattern provider
                    // and then stored as a TimePatternSelectionData.
                    if let Some(overlap) = TimePatternSelectionData::try_new_overlap_with_skeleton(
                        date_provider,
                        prefs,
                        attributes,
                        options,
                    )
                    .allow_identifier_not_found()?
                    {
                        let prefs = RawPreferences::from_prefs(prefs);
                        return Ok(Self {
                            options,
                            prefs,
                            date: DatePatternSelectionData::none(),
                            time: overlap,
                            zone: None,
                            glue: None,
                        });
                    }
                }
                let date = DatePatternSelectionData::try_new_with_skeleton(
                    date_provider,
                    prefs,
                    field_set.to_date_field_set().id_str(),
                )?;
                let time = TimePatternSelectionData::try_new_with_skeleton(
                    time_provider,
                    prefs,
                    field_set.to_time_field_set(),
                )?;
                let glue = Self::load_glue(glue_provider, prefs, options, GlueType::DateTime)?;
                let prefs = RawPreferences::from_prefs(prefs);
                Ok(Self {
                    options,
                    prefs,
                    date,
                    time,
                    zone: None,
                    glue: Some(glue),
                })
            }
            CompositeFieldSet::DateZone(combo) => {
                let options = combo.dt().to_raw_options();
                let date = DatePatternSelectionData::try_new_with_skeleton(
                    date_provider,
                    prefs,
                    combo.dt().id_str(),
                )?;
                let zone = ZonePatternSelectionData::new_with_skeleton(combo.z());
                let glue = Self::load_glue(glue_provider, prefs, options, GlueType::DateZone)?;
                Ok(Self {
                    options,
                    prefs: Default::default(), // not used: no time
                    date,
                    time: TimePatternSelectionData::none(),
                    zone: Some(zone),
                    glue: Some(glue),
                })
            }
            CompositeFieldSet::TimeZone(combo) => {
                let options = combo.dt().to_raw_options();
                let time = TimePatternSelectionData::try_new_with_skeleton(
                    time_provider,
                    prefs,
                    combo.dt(),
                )?;
                let zone = ZonePatternSelectionData::new_with_skeleton(combo.z());
                let glue = Self::load_glue(glue_provider, prefs, options, GlueType::TimeZone)?;
                let prefs = RawPreferences::from_prefs(prefs);
                Ok(Self {
                    options,
                    prefs,
                    date: DatePatternSelectionData::none(),
                    time,
                    zone: Some(zone),
                    glue: Some(glue),
                })
            }
            CompositeFieldSet::DateTimeZone(combo) => {
                let options = combo.dt().to_raw_options();
                let date = DatePatternSelectionData::try_new_with_skeleton(
                    date_provider,
                    prefs,
                    combo.dt().to_date_field_set().id_str(),
                )?;
                let time = TimePatternSelectionData::try_new_with_skeleton(
                    time_provider,
                    prefs,
                    combo.dt().to_time_field_set(),
                )?;
                let zone = ZonePatternSelectionData::new_with_skeleton(combo.z());
                let glue = Self::load_glue(glue_provider, prefs, options, GlueType::DateTimeZone)?;
                let prefs = RawPreferences::from_prefs(prefs);
                Ok(Self {
                    options,
                    prefs,
                    date,
                    time,
                    zone: Some(zone),
                    glue: Some(glue),
                })
            }
        }
    }

    fn load_glue(
        provider: &(impl BoundDataProvider<GluePatternV1> + ?Sized),
        prefs: DateTimeFormatterPreferences,
        options: RawOptions,
        glue_type: GlueType,
    ) -> Result<DataPayload<GluePatternV1>, DataError> {
        let locale = provider
            .bound_marker()
            .make_locale(prefs.locale_preferences);
        provider
            .load_bound(DataRequest {
                id: DataIdentifierBorrowed::for_marker_attributes_and_locale(
                    marker_attrs::pattern_marker_attr_for_glue(
                        // According to UTS 35, use the date length here: use the glue
                        // pattern "whose type matches the type of the date pattern"
                        match options.length {
                            Length::Long => marker_attrs::PatternLength::Long,
                            Length::Medium => marker_attrs::PatternLength::Medium,
                            Length::Short => marker_attrs::PatternLength::Short,
                        },
                        glue_type,
                    ),
                    &locale,
                ),
                ..Default::default()
            })
            .map(|r| r.payload)
    }

    /// Returns an iterator over the pattern items that may need to be loaded.
    #[inline]
    pub(crate) fn pattern_items_for_data_loading(&self) -> impl Iterator<Item = PatternItem> + '_ {
        let Self {
            date, time, zone, ..
        } = self;
        let date_items = date
            .pattern_items_for_data_loading(self.options)
            .into_iter()
            .flatten();
        let time_items = time
            .pattern_items_for_data_loading(self.options)
            .into_iter()
            .flatten();
        let zone_items = zone.iter().flat_map(|x| x.pattern_items_for_data_loading());
        date_items.chain(time_items).chain(zone_items)
    }

    /// Borrows a resolved pattern based on the given datetime
    pub(crate) fn select(&self, input: &ExtractedInput) -> DateTimeZonePatternDataBorrowed {
        DateTimeZonePatternDataBorrowed {
            date: self.date.select(input, self.options),
            time: self.time.select(input, self.options, self.prefs),
            zone: self.zone.as_ref().map(|zone| zone.select(input)),
            glue: self.glue.as_ref().map(|glue| glue.get()),
        }
    }
}

impl<'a> DateTimeZonePatternDataBorrowed<'a> {
    #[inline]
    fn date_pattern(self) -> Option<DatePatternDataBorrowed<'a>> {
        self.date
    }

    #[inline]
    fn time_pattern(self) -> Option<TimePatternDataBorrowed<'a>> {
        self.time
    }

    #[inline]
    fn zone_pattern(self) -> Option<ZonePatternDataBorrowed<'a>> {
        self.zone
    }

    #[inline]
    fn glue_pattern(self) -> Option<&'a ZeroSlice<GenericPatternItem>> {
        self.glue.map(|glue| glue.pattern.items.as_slice())
    }

    #[inline]
    pub(crate) fn metadata(self) -> PatternMetadata {
        match (self.date, self.time) {
            (Some(DatePatternDataBorrowed::Resolved(pb, _)), None) => pb.metadata,
            (None, Some(TimePatternDataBorrowed::Resolved(pb, _, _, _))) => pb.metadata,
            (
                Some(DatePatternDataBorrowed::Resolved(date, _)),
                Some(TimePatternDataBorrowed::Resolved(time, _, _, _)),
            ) => PatternMetadata::merge_date_and_time_metadata(date.metadata, time.metadata),
            (None, None) => Default::default(),
        }
    }

    pub(crate) fn iter_items(self) -> impl Iterator<Item = PatternItem> + 'a {
        let glue_pattern_slice = match self.glue_pattern() {
            Some(glue) => glue.as_ule_slice(),
            None => runtime::ZERO_ONE_TWO_SLICE.as_ule_slice(),
        };
        glue_pattern_slice
            .iter()
            .map(
                move |generic_item_ule| match generic_item_ule.as_pattern_item_ule() {
                    Ok(pattern_item_ule) => ItemsAndOptions {
                        items: ZeroSlice::from_ule_slice(core::slice::from_ref(pattern_item_ule)),
                        ..Default::default()
                    },
                    Err(1) => self
                        .date_pattern()
                        .map(|p| p.items_and_options())
                        .unwrap_or(ItemsAndOptions::new_empty()),
                    Err(0) => self
                        .time_pattern()
                        .map(|p| p.items_and_options())
                        .unwrap_or(ItemsAndOptions::new_empty()),
                    Err(2) => self
                        .zone_pattern()
                        .map(|p| p.items_and_options())
                        .unwrap_or(ItemsAndOptions::new_empty()),
                    _ => ItemsAndOptions::new_empty(),
                },
            )
            .flat_map(|items_and_options| items_and_options.iter_items())
    }

    pub(crate) fn to_pattern(self) -> DateTimePattern {
        let pattern = self.iter_items().collect::<runtime::Pattern>();
        DateTimePattern::from_runtime_pattern(pattern)
    }
}

impl<'a> ItemsAndOptions<'a> {
    pub(crate) fn iter_items(self) -> impl Iterator<Item = PatternItem> + 'a {
        self.items.iter().map(move |mut pattern_item| {
            #[allow(clippy::single_match)] // need `ref mut`, which doesn't work in `if let`?
            match &mut pattern_item {
                PatternItem::Field(ref mut field) => {
                    let alignment = self.alignment.unwrap_or_default();
                    if matches!(alignment, Alignment::Column)
                        && field.length == FieldLength::One
                        && matches!(
                            field.symbol,
                            FieldSymbol::Month(_)
                                | FieldSymbol::Day(_)
                                | FieldSymbol::Week(_)
                                | FieldSymbol::Hour(_)
                        )
                    {
                        field.length = FieldLength::Two;
                    }
                    if let Some(hour_cycle) = self.hour_cycle {
                        if let FieldSymbol::Hour(_) = field.symbol {
                            field.symbol = FieldSymbol::Hour(hour_cycle);
                        }
                    }
                    if let Some(subsecond_digits) = self.subsecond_digits {
                        if matches!(
                            field.symbol,
                            FieldSymbol::Second(fields::Second::Second)
                                | FieldSymbol::DecimalSecond(_)
                        ) {
                            field.symbol = FieldSymbol::from_subsecond_digits(subsecond_digits);
                        }
                    }
                }
                _ => (),
            }
            pattern_item
        })
    }
}<|MERGE_RESOLUTION|>--- conflicted
+++ resolved
@@ -52,17 +52,10 @@
     Resolved(runtime::PatternBorrowed<'a>, Option<Alignment>),
 }
 
-<<<<<<< HEAD
 /// This enum represents both time patterns and overlap patterns between non-year dates and times.
-///
-/// TODO: Consider reducing data size by filtering out explicit overlap patterns when they are
-/// the same as their individual patterns with glue.
-=======
-/// An "overlap" pattern: one that has fields from at least 2 of date, time, and zone.
 //
 // TODO: Consider reducing data size by filtering out explicit overlap patterns when they are
 // the same as their individual patterns with glue.
->>>>>>> bda5240c
 #[derive(Debug, Clone)]
 pub(crate) struct TimePatternSelectionData {
     payload: DataPayloadOr<ErasedPackedPatterns, ()>,
