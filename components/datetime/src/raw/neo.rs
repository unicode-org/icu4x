--- conflicted
+++ resolved
@@ -72,35 +72,6 @@
 }
 
 impl DatePatternSelectionData {
-<<<<<<< HEAD
-    pub(crate) fn try_new_with_length(
-        provider: &(impl BoundDataProvider<DatePatternV1Marker> + ?Sized),
-        locale: &DataLocale,
-        length: length::Date,
-    ) -> Result<Self, DataError> {
-        let payload = provider
-            .load_bound(DataRequest {
-                locale,
-                marker_attributes: &DataMarkerAttributes::from_tinystr(
-                    marker_attrs::pattern_marker_attr_for(
-                        match length {
-                            length::Date::Full => marker_attrs::PatternLength::Full,
-                            length::Date::Long => marker_attrs::PatternLength::Long,
-                            length::Date::Medium => marker_attrs::PatternLength::Medium,
-                            length::Date::Short => marker_attrs::PatternLength::Short,
-                        },
-                        None, // no hour cycle for date patterns
-                    ),
-                ),
-                ..Default::default()
-            })?
-            .take_payload()?
-            .cast();
-        Ok(Self::SingleDate(payload))
-    }
-
-=======
->>>>>>> af508f52
     pub(crate) fn try_new_with_skeleton(
         provider: &(impl BoundDataProvider<SkeletaV1Marker> + ?Sized),
         locale: &DataLocale,
@@ -146,38 +117,6 @@
 }
 
 impl TimePatternSelectionData {
-<<<<<<< HEAD
-    pub(crate) fn try_new_with_length<P>(
-        provider: &P,
-        locale: &DataLocale,
-        length: length::Time,
-    ) -> Result<Self, DataError>
-    where
-        P: DataProvider<TimePatternV1Marker> + ?Sized,
-    {
-        let payload = provider
-            .load(DataRequest {
-                locale,
-                marker_attributes: &DataMarkerAttributes::from_tinystr(
-                    marker_attrs::pattern_marker_attr_for(
-                        match length {
-                            length::Time::Full => marker_attrs::PatternLength::Full,
-                            length::Time::Long => marker_attrs::PatternLength::Long,
-                            length::Time::Medium => marker_attrs::PatternLength::Medium,
-                            length::Time::Short => marker_attrs::PatternLength::Short,
-                        },
-                        None, // no hour cycle for date patterns
-                    ),
-                ),
-                ..Default::default()
-            })?
-            .take_payload()?
-            .cast();
-        Ok(Self::SingleTime(payload))
-    }
-
-=======
->>>>>>> af508f52
     pub(crate) fn try_new_with_skeleton(
         provider: &(impl BoundDataProvider<SkeletaV1Marker> + ?Sized),
         locale: &DataLocale,
@@ -220,47 +159,6 @@
 }
 
 impl DateTimeGluePatternSelectionData {
-<<<<<<< HEAD
-    pub(crate) fn try_new_with_lengths<P>(
-        date_pattern_provider: &(impl BoundDataProvider<DatePatternV1Marker> + ?Sized),
-        provider: &P,
-        locale: &DataLocale,
-        date_length: length::Date,
-        time_length: length::Time,
-    ) -> Result<Self, DataError>
-    where
-        P: DataProvider<TimePatternV1Marker> + DataProvider<DateTimePatternV1Marker> + ?Sized,
-    {
-        let date = DatePatternSelectionData::try_new_with_length(
-            date_pattern_provider,
-            locale,
-            date_length,
-        )?;
-        let time = TimePatternSelectionData::try_new_with_length(provider, locale, time_length)?;
-        let glue = provider
-            .load(DataRequest {
-                locale,
-                marker_attributes: &DataMarkerAttributes::from_tinystr(
-                    marker_attrs::pattern_marker_attr_for(
-                        // According to UTS 35, use the date length here: use the glue
-                        // pattern "whose type matches the type of the date pattern"
-                        match date_length {
-                            length::Date::Full => marker_attrs::PatternLength::Full,
-                            length::Date::Long => marker_attrs::PatternLength::Long,
-                            length::Date::Medium => marker_attrs::PatternLength::Medium,
-                            length::Date::Short => marker_attrs::PatternLength::Short,
-                        },
-                        None, // no hour cycle for date patterns
-                    ),
-                ),
-                ..Default::default()
-            })?
-            .take_payload()?;
-        Ok(Self { date, time, glue })
-    }
-
-=======
->>>>>>> af508f52
     pub(crate) fn try_new_with_skeleton(
         date_provider: &(impl BoundDataProvider<SkeletaV1Marker> + ?Sized),
         time_provider: &(impl BoundDataProvider<SkeletaV1Marker> + ?Sized),
