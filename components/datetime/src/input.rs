--- conflicted
+++ resolved
@@ -120,16 +120,9 @@
 /// See [`TimeZoneInput`] for documentation on individual fields
 #[derive(Debug, Copy, Clone, Default)]
 pub(crate) struct ExtractedTimeZoneInput {
-<<<<<<< HEAD
-    offset: Option<UtcOffset>,
-    time_zone_id: Option<TimeZoneBcp47Id>,
-    metazone_id: Option<MetazoneId>,
-=======
     pub(crate) offset: Option<UtcOffset>,
     pub(crate) time_zone_id: Option<TimeZoneBcp47Id>,
     pub(crate) metazone_id: Option<MetazoneId>,
-    pub(crate) zone_variant: Option<ZoneVariant>,
->>>>>>> 58c3dc6c
 }
 
 impl ExtractedDateTimeInput {
@@ -262,10 +255,6 @@
             offset: input.offset(),
             time_zone_id: input.time_zone_id(),
             metazone_id: input.metazone_id(),
-<<<<<<< HEAD
-=======
-            zone_variant: input.zone_variant(),
->>>>>>> 58c3dc6c
         }
     }
 }
