// This file is part of ICU4X. For terms of use, please see the file
// called LICENSE at the top level of the ICU4X source tree
// (online at: https://github.com/unicode-org/icu4x/blob/master/LICENSE ).

//! `icu_datetime` is one of the [`ICU4X`] components.
//!
//! This API provides necessary functionality for formatting date and time to user readable textual representation.
//!
//! [`DateTimeFormat`] is the main structure of the component. It accepts a set of arguments which
//! allow it to collect necessary data from the [`DataProvider`], and once instantiated, can be
//! used to quickly format any date and time provided.
//!
//! # Examples
//!
//! ```
//! # #[cfg(feature = "provider_serde")] {
//! use icu_locid_macros::langid;
<<<<<<< HEAD
//! use icu_datetime::{DateTimeFormat, mock::MockDateTime, options::style};
//!
//! let provider = icu_testdata::get_provider();
//!
//! let lid = langid!("en").into();
=======
//! use icu_datetime::{DateTimeFormat, DateTimeFormatOptions, date::MockDateTime, options::style};
//!
//! let provider = icu_testdata::get_provider();
//!
//! let locale = langid!("en").into();
>>>>>>> 2c63a9d4
//!
//! // See the next code example for a more ergonomic example with .into().
//! let options = DateTimeFormatOptions::Style(style::Bag {
//!     date: Some(style::Date::Medium),
//!     time: Some(style::Time::Short),
//!     ..Default::default()
//! });
//!
//! let dtf = DateTimeFormat::try_new(locale, &provider, &options)
//!     .expect("Failed to create DateTimeFormat instance.");
//!
//!
//! let date: MockDateTime = "2020-09-12T12:35:00".parse()
//!     .expect("Failed to parse date.");
//!
//! let formatted_date = dtf.format(&date);
//! assert_eq!(formatted_date.to_string(), "Sep 12, 2020, 12:35 PM");
//! # } // feature = "provider_serde"
//! ```
//!
//! The options can be created more ergonomically using the `Into` trait to automatically
//! convert a [`options::style::Bag`] into a [`DateTimeFormatOptions::Style`].
//!
//! ```
//! # #[cfg(feature = "provider_serde")] {
//! # use icu_locid_macros::langid;
//! # use icu_datetime::{DateTimeFormat, DateTimeFormatOptions, date::MockDateTime, options::style};
//! # let provider = icu_testdata::get_provider();
//! # let locale = langid!("en").into();
//! let options = style::Bag {
//!     date: Some(style::Date::Medium),
//!     time: Some(style::Time::Short),
//!     ..Default::default()
//! }.into();
//!
//! let dtf = DateTimeFormat::try_new(locale, &provider, &options);
//! # } // feature = "provider_serde"
//! ```
//!
//! At the moment, the crate provides only options using the [`Style`] bag, but in the future,
//! we expect to add more ways to customize the output, like skeletons, and components.
//!
//! *Notice:* Rust at the moment does not have a canonical way to represent date and time. We are introducing
//! [`MockDateTime`] as an example of the data necessary for ICU [`DateTimeFormat`] to work, and
//! [we hope to work with the community](https://github.com/unicode-org/icu4x/blob/master/docs/research/date_time.md)
//! to develop core date and time APIs that will work as an input for this component.
//!
//! [`DataProvider`]: icu_provider::DataProvider
//! [`ICU4X`]: ../icu/index.html
//! [`Style`]: options::style
//! [`MockDateTime`]: mock::MockDateTime
mod arithmetic;
pub mod date;
mod error;
mod fields;
mod format;
pub mod mock;
pub mod options;
#[doc(hidden)]
pub mod pattern;
pub mod provider;

<<<<<<< HEAD
use date::DateTimeInput;
=======
use crate::provider::helpers::DateTimeDates;
use date::DateTimeType;
>>>>>>> 2c63a9d4
pub use error::DateTimeFormatError;
use format::write_pattern;
pub use format::FormattedDateTime;
use icu_locid::Locale;
use icu_provider::prelude::*;
#[doc(inline)]
pub use options::DateTimeFormatOptions;
use pattern::Pattern;
use std::borrow::Cow;

/// `DateTimeFormat` is the main structure of the `icu_datetime` component.
/// When constructed, it uses data from the `DataProvider`, selected `Locale` and provided options to
/// collect all data necessary to format any dates into that locale.
///
/// For that reason, one should think of the process of formatting a date in two steps - first, a computational
/// heavy construction of `DateTimeFormat`, and then fast formatting of `DateTime` data using the instance.
///
/// # Examples
///
/// ```
/// use icu_locid_macros::langid;
/// use icu_datetime::{DateTimeFormat, options::style};
/// use icu_datetime::mock::MockDateTime;
/// use icu_provider::inv::InvariantDataProvider;
///
<<<<<<< HEAD
/// let lid = langid!("en").into();
=======
/// let locale = langid!("en").into();
>>>>>>> 2c63a9d4
///
/// let provider = InvariantDataProvider;
///
/// let options = style::Bag {
///     date: Some(style::Date::Medium),
///     time: Some(style::Time::Short),
///     ..Default::default()
/// };
/// let dtf = DateTimeFormat::try_new(locale, &provider, &options.into())
///     .expect("Failed to create DateTimeFormat instance.");
///
///
/// let date_time = MockDateTime::try_new(2020, 9, 1, 12, 34, 28)
///     .expect("Failed to construct DateTime.");
///
/// let value = dtf.format_to_string(&date_time);
/// ```
///
/// This model replicates that of `ICU` and `ECMA402` and in the future will get even more pronounce when we introduce
/// asynchronous `DataProvider` and corresponding asynchronous constructor.
pub struct DateTimeFormat<'d> {
<<<<<<< HEAD
    locale: Locale,
=======
    _locale: Locale,
>>>>>>> 2c63a9d4
    pattern: Pattern,
    data: Cow<'d, provider::gregory::DatesV1>,
}

impl<'d> DateTimeFormat<'d> {
    /// `DateTimeFormat` constructor which takes a selected `Locale`, reference to a `DataProvider` and
    /// a list of options and collects all data necessary to format date and time values into the given locale.
    ///
    /// # Examples
    ///
    /// ```
    /// use icu_locid_macros::langid;
    /// use icu_datetime::{DateTimeFormat, DateTimeFormatOptions};
    /// use icu_datetime::mock::MockDateTime;
    /// use icu_provider::inv::InvariantDataProvider;
    ///
<<<<<<< HEAD
    /// let lid = langid!("en").into();
=======
    /// let locale = langid!("en").into();
>>>>>>> 2c63a9d4
    ///
    /// let provider = InvariantDataProvider;
    ///
    /// let options = DateTimeFormatOptions::default();
    ///
    /// let dtf = DateTimeFormat::try_new(locale, &provider, &options);
    ///
    /// assert_eq!(dtf.is_ok(), true);
    /// ```
<<<<<<< HEAD
    pub fn try_new<D: DataProvider<'d, structs::dates::gregory::DatesV1> + ?Sized>(
=======
    pub fn try_new<D: DataProvider<'d, provider::gregory::DatesV1> + ?Sized>(
>>>>>>> 2c63a9d4
        locale: Locale,
        data_provider: &D,
        options: &DateTimeFormatOptions,
    ) -> Result<Self, DateTimeFormatError> {
        let data = data_provider
            .load_payload(&DataRequest {
                resource_path: ResourcePath {
                    key: provider::key::GREGORY_V1,
                    options: ResourceOptions {
                        variant: None,
                        langid: Some(locale.clone().into()),
                    },
                },
            })?
            .take_payload()?;

        let pattern = data.get_pattern_for_options(options)?.unwrap_or_default();

        Ok(Self {
<<<<<<< HEAD
            locale,
=======
            _locale: locale,
>>>>>>> 2c63a9d4
            pattern,
            data,
        })
    }

    /// `format` takes a `DateTime` value and returns an instance of a `FormattedDateTime` object
    /// which contains all information necessary to display a formatted date and operate on it.
    ///
    /// # Examples
    ///
    /// ```
    /// # use icu_locid_macros::langid;
    /// # use icu_datetime::{DateTimeFormat, DateTimeFormatOptions};
    /// # use icu_datetime::mock::MockDateTime;
    /// # use icu_provider::inv::InvariantDataProvider;
<<<<<<< HEAD
    /// # let lid = langid!("en").into();
=======
    /// # let locale = langid!("en").into();
>>>>>>> 2c63a9d4
    /// # let provider = InvariantDataProvider;
    /// # let options = DateTimeFormatOptions::default();
    /// let dtf = DateTimeFormat::try_new(locale, &provider, &options)
    ///     .expect("Failed to create DateTimeFormat instance.");
    ///
    /// let date_time = MockDateTime::try_new(2020, 9, 1, 12, 34, 28)
    ///     .expect("Failed to construct DateTime.");
    ///
    /// let formatted_date = dtf.format(&date_time);
    ///
    /// let _ = format!("Date: {}", formatted_date);
    /// ```
    ///
    /// At the moment, there's little value in using that over one of the other `format` methods,
    /// but `FormattedDateTime` will grow with methods for iterating over fields, extracting information
    /// about formatted date and so on.
    pub fn format<'s, T>(&'s self, value: &'s T) -> FormattedDateTime<'s, T>
    where
        T: DateTimeInput,
    {
        FormattedDateTime {
            pattern: &self.pattern,
            data: &self.data,
            date_time: value,
            locale: &self.locale,
        }
    }

    /// `format_to_write` takes a mutable reference to anything that implements `Write` trait
    /// and a `DateTime` value and populates the buffer with a formatted value.
    ///
    /// # Examples
    ///
    /// ```
    /// # use icu_locid_macros::langid;
    /// # use icu_datetime::{DateTimeFormat, DateTimeFormatOptions};
    /// # use icu_datetime::mock::MockDateTime;
    /// # use icu_provider::inv::InvariantDataProvider;
<<<<<<< HEAD
    /// # let lid = langid!("en").into();
=======
    /// # let locale = langid!("en").into();
>>>>>>> 2c63a9d4
    /// # let provider = InvariantDataProvider;
    /// # let options = DateTimeFormatOptions::default();
    /// let dtf = DateTimeFormat::try_new(locale, &provider, &options.into())
    ///     .expect("Failed to create DateTimeFormat instance.");
    ///
    /// let date_time = MockDateTime::try_new(2020, 9, 1, 12, 34, 28)
    ///     .expect("Failed to construct DateTime.");
    ///
    /// let mut buffer = String::new();
    /// dtf.format_to_write(&mut buffer, &date_time)
    ///     .expect("Failed to write to a buffer.");
    ///
    /// let _ = format!("Date: {}", buffer);
    /// ```
    pub fn format_to_write(
        &self,
        w: &mut impl std::fmt::Write,
        value: &impl DateTimeInput,
    ) -> std::fmt::Result {
        write_pattern(&self.pattern, &self.data, value, &self.locale, w)
            .map_err(|_| std::fmt::Error)
    }

    /// `format_to_string` takes a `DateTime` value and returns it formatted
    /// as a string.
    ///
    /// # Examples
    ///
    /// ```
    /// # use icu_locid_macros::langid;
    /// # use icu_datetime::{DateTimeFormat, DateTimeFormatOptions};
    /// # use icu_datetime::mock::MockDateTime;
    /// # use icu_provider::inv::InvariantDataProvider;
<<<<<<< HEAD
    /// # let lid = langid!("en").into();
=======
    /// # let locale = langid!("en").into();
>>>>>>> 2c63a9d4
    /// # let provider = InvariantDataProvider;
    /// # let options = DateTimeFormatOptions::default();
    /// let dtf = DateTimeFormat::try_new(locale, &provider, &options.into())
    ///     .expect("Failed to create DateTimeFormat instance.");
    ///
    /// let date_time = MockDateTime::try_new(2020, 9, 1, 12, 34, 28)
    ///     .expect("Failed to construct DateTime.");
    ///
    /// let _ = dtf.format_to_string(&date_time);
    /// ```
    pub fn format_to_string(&self, value: &impl DateTimeInput) -> String {
        let mut s = String::new();
        self.format_to_write(&mut s, value)
            .expect("Failed to write to a String.");
        s
    }
}<|MERGE_RESOLUTION|>--- conflicted
+++ resolved
@@ -15,19 +15,11 @@
 //! ```
 //! # #[cfg(feature = "provider_serde")] {
 //! use icu_locid_macros::langid;
-<<<<<<< HEAD
 //! use icu_datetime::{DateTimeFormat, mock::MockDateTime, options::style};
 //!
 //! let provider = icu_testdata::get_provider();
 //!
-//! let lid = langid!("en").into();
-=======
-//! use icu_datetime::{DateTimeFormat, DateTimeFormatOptions, date::MockDateTime, options::style};
-//!
-//! let provider = icu_testdata::get_provider();
-//!
 //! let locale = langid!("en").into();
->>>>>>> 2c63a9d4
 //!
 //! // See the next code example for a more ergonomic example with .into().
 //! let options = DateTimeFormatOptions::Style(style::Bag {
@@ -90,12 +82,8 @@
 pub mod pattern;
 pub mod provider;
 
-<<<<<<< HEAD
 use date::DateTimeInput;
-=======
 use crate::provider::helpers::DateTimeDates;
-use date::DateTimeType;
->>>>>>> 2c63a9d4
 pub use error::DateTimeFormatError;
 use format::write_pattern;
 pub use format::FormattedDateTime;
@@ -121,11 +109,7 @@
 /// use icu_datetime::mock::MockDateTime;
 /// use icu_provider::inv::InvariantDataProvider;
 ///
-<<<<<<< HEAD
-/// let lid = langid!("en").into();
-=======
 /// let locale = langid!("en").into();
->>>>>>> 2c63a9d4
 ///
 /// let provider = InvariantDataProvider;
 ///
@@ -147,11 +131,7 @@
 /// This model replicates that of `ICU` and `ECMA402` and in the future will get even more pronounce when we introduce
 /// asynchronous `DataProvider` and corresponding asynchronous constructor.
 pub struct DateTimeFormat<'d> {
-<<<<<<< HEAD
-    locale: Locale,
-=======
     _locale: Locale,
->>>>>>> 2c63a9d4
     pattern: Pattern,
     data: Cow<'d, provider::gregory::DatesV1>,
 }
@@ -168,11 +148,7 @@
     /// use icu_datetime::mock::MockDateTime;
     /// use icu_provider::inv::InvariantDataProvider;
     ///
-<<<<<<< HEAD
-    /// let lid = langid!("en").into();
-=======
     /// let locale = langid!("en").into();
->>>>>>> 2c63a9d4
     ///
     /// let provider = InvariantDataProvider;
     ///
@@ -182,11 +158,7 @@
     ///
     /// assert_eq!(dtf.is_ok(), true);
     /// ```
-<<<<<<< HEAD
-    pub fn try_new<D: DataProvider<'d, structs::dates::gregory::DatesV1> + ?Sized>(
-=======
     pub fn try_new<D: DataProvider<'d, provider::gregory::DatesV1> + ?Sized>(
->>>>>>> 2c63a9d4
         locale: Locale,
         data_provider: &D,
         options: &DateTimeFormatOptions,
@@ -206,11 +178,7 @@
         let pattern = data.get_pattern_for_options(options)?.unwrap_or_default();
 
         Ok(Self {
-<<<<<<< HEAD
-            locale,
-=======
             _locale: locale,
->>>>>>> 2c63a9d4
             pattern,
             data,
         })
@@ -226,11 +194,7 @@
     /// # use icu_datetime::{DateTimeFormat, DateTimeFormatOptions};
     /// # use icu_datetime::mock::MockDateTime;
     /// # use icu_provider::inv::InvariantDataProvider;
-<<<<<<< HEAD
-    /// # let lid = langid!("en").into();
-=======
     /// # let locale = langid!("en").into();
->>>>>>> 2c63a9d4
     /// # let provider = InvariantDataProvider;
     /// # let options = DateTimeFormatOptions::default();
     /// let dtf = DateTimeFormat::try_new(locale, &provider, &options)
@@ -269,11 +233,7 @@
     /// # use icu_datetime::{DateTimeFormat, DateTimeFormatOptions};
     /// # use icu_datetime::mock::MockDateTime;
     /// # use icu_provider::inv::InvariantDataProvider;
-<<<<<<< HEAD
-    /// # let lid = langid!("en").into();
-=======
     /// # let locale = langid!("en").into();
->>>>>>> 2c63a9d4
     /// # let provider = InvariantDataProvider;
     /// # let options = DateTimeFormatOptions::default();
     /// let dtf = DateTimeFormat::try_new(locale, &provider, &options.into())
@@ -307,11 +267,7 @@
     /// # use icu_datetime::{DateTimeFormat, DateTimeFormatOptions};
     /// # use icu_datetime::mock::MockDateTime;
     /// # use icu_provider::inv::InvariantDataProvider;
-<<<<<<< HEAD
-    /// # let lid = langid!("en").into();
-=======
     /// # let locale = langid!("en").into();
->>>>>>> 2c63a9d4
     /// # let provider = InvariantDataProvider;
     /// # let options = DateTimeFormatOptions::default();
     /// let dtf = DateTimeFormat::try_new(locale, &provider, &options.into())
