--- conflicted
+++ resolved
@@ -42,12 +42,8 @@
     }
 
     #[inline]
-<<<<<<< HEAD
-    pub(crate) const fn from_time_granularity(time_granularity: TimeGranularity) -> Self {
-=======
     #[doc(hidden)] // databake
     pub const fn from_time_granularity(time_granularity: TimeGranularity) -> Self {
->>>>>>> 8295762b
         Self(time_granularity.ordinal())
     }
 
