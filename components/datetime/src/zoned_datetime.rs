--- conflicted
+++ resolved
@@ -78,25 +78,11 @@
     /// # Examples
     ///
     /// ```
-<<<<<<< HEAD
-    /// use icu::calendar::Gregorian;
-    /// use icu::datetime::TypedZonedDateTimeFormatter;
-    /// use icu::locid::locale;
-    ///
-    /// let zdtf = TypedZonedDateTimeFormatter::<Gregorian>::try_new_unstable(
-    ///     &icu_testdata::unstable(),
-    ///     &locale!("en").into(),
-    ///     Default::default(),
-    ///     Default::default(),
-    /// );
-=======
     /// use icu::calendar::{Gregorian, DateTime};
     /// use icu::datetime::{options::components, TypedZonedDateTimeFormatter};
     /// use icu::locid::locale;
     /// use icu_datetime::TimeZoneFormatterOptions;
     /// use icu_timezone::CustomTimeZone;
-    ///
-    /// let provider = icu_testdata::get_provider();
     ///
     /// let mut options = components::Bag::default();
     /// options.year = Some(components::Year::Numeric);
@@ -106,12 +92,11 @@
     /// options.time_zone_name = Some(components::TimeZoneName::GmtOffset);
     ///
     /// let zdtf = TypedZonedDateTimeFormatter::<Gregorian>::try_new_experimental_unstable(
-    ///     &provider,
+    ///     &icu_testdata::unstable(),
     ///     &locale!("en").into(),
     ///     options.into(),
     ///     TimeZoneFormatterOptions::default(),
     /// ).unwrap();
->>>>>>> ca4020bf
     ///
     /// let datetime = DateTime::new_gregorian_datetime(2022, 8, 31, 1, 2, 3).unwrap();
     ///
