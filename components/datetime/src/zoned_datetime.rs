// This file is part of ICU4X. For terms of use, please see the file
// called LICENSE at the top level of the ICU4X source tree
// (online at: https://github.com/unicode-org/icu4x/blob/main/LICENSE ).

use alloc::string::String;
use core::marker::PhantomData;
use icu_calendar::provider::{JapaneseErasV1Marker, WeekDataV1Marker};
use icu_decimal::provider::DecimalSymbolsV1Marker;
use icu_plurals::provider::OrdinalV1Marker;
use icu_provider::prelude::*;

use crate::{
    calendar,
    format::zoned_datetime::FormattedZonedDateTime,
    input::{DateTimeInput, TimeZoneInput},
    options::DateTimeFormatterOptions,
    provider::{
        self,
        calendar::{TimeLengthsV1Marker, TimeSymbolsV1Marker},
        date_time::PatternSelector,
    },
    raw,
    time_zone::TimeZoneFormatterOptions,
    CldrCalendar, DateTimeFormatterError,
};

/// The composition of [`TypedDateTimeFormatter`](crate::TypedDateTimeFormatter) and [`TimeZoneFormatter`](crate::TimeZoneFormatter).
///
/// [`TypedZonedDateTimeFormatter`] is a formatter capable of formatting
/// date/times with time zones from a calendar selected at compile time. For the difference between this
/// and [`DateTimeFormatter`](crate::DateTimeFormatter), please read the [crate root docs][crate].
///
/// [`TypedZonedDateTimeFormatter`] uses data from the [data provider]s, the selected locale, and the
/// provided pattern to collect all data necessary to format a datetime with time zones into that locale.
///
/// The various pattern symbols specified in UTS-35 require different sets of data for formatting.
/// As such, `TimeZoneFormatter` will pull in only the resources it needs to format that pattern
/// that is derived from the provided [`DateTimeFormatterOptions`].
///
/// For that reason, one should think of the process of formatting a zoned datetime in two steps:
/// first, a computationally heavy construction of [`TypedZonedDateTimeFormatter`], and then fast formatting
/// of the data using the instance.
///
/// # Examples
///
/// ```
/// use icu::calendar::{DateTime, Gregorian};
/// use icu::datetime::{options::length, TypedZonedDateTimeFormatter};
/// use icu::locid::locale;
/// use icu::datetime::TimeZoneFormatterOptions;
/// use icu::timezone::CustomTimeZone;
/// use std::str::FromStr;
///
/// let options = length::Bag::from_date_time_style(
///     length::Date::Medium,
///     length::Time::Short,
/// );
/// let zdtf = TypedZonedDateTimeFormatter::<Gregorian>::try_new_unstable(
///     &icu_testdata::unstable(),
///     &locale!("en").into(),
///     options.into(),
///     TimeZoneFormatterOptions::default(),
/// )
/// .expect("Failed to create TypedDateTimeFormatter instance.");
///
<<<<<<< HEAD
/// let (datetime, time_zone) =
///     parse_zoned_gregorian_from_str("2021-04-08T16:12:37.000-07:00")
///         .expect("Failed to parse zoned datetime");
=======
/// let datetime = DateTime::new_gregorian_datetime(2020, 9, 12, 12, 34, 28).unwrap();
/// let time_zone = CustomTimeZone::from_str("-07:00").unwrap();
>>>>>>> af635e22
///
/// let value = zdtf.format_to_string(&datetime, &time_zone);
/// ```
pub struct TypedZonedDateTimeFormatter<C>(raw::ZonedDateTimeFormatter, PhantomData<C>);

impl<C: CldrCalendar> TypedZonedDateTimeFormatter<C> {
    /// Constructor that takes a selected locale, a reference to a [data provider] for
    /// dates, a [data provider] for time zones, and a list of [`DateTimeFormatterOptions`].
    /// It collects all data necessary to format zoned datetime values into the given locale.
    ///
    /// # Examples
    ///
    /// ```
    /// use icu::calendar::Gregorian;
    /// use icu::datetime::TypedZonedDateTimeFormatter;
    /// use icu::locid::locale;
    ///
    /// let zdtf = TypedZonedDateTimeFormatter::<Gregorian>::try_new_unstable(
    ///     &icu_testdata::unstable(),
    ///     &locale!("en").into(),
    ///     Default::default(),
    ///     Default::default(),
    /// );
    ///
    /// assert_eq!(zdtf.is_ok(), true);
    /// ```
    ///
    /// [data provider]: icu_provider
    #[cfg(feature = "experimental")]
    #[inline]
    pub fn try_new_unstable<P>(
        provider: &P,
        locale: &DataLocale,
        date_time_format_options: DateTimeFormatterOptions,
        time_zone_format_options: TimeZoneFormatterOptions,
    ) -> Result<Self, DateTimeFormatterError>
    where
        P: DataProvider<<C as CldrCalendar>::DateSymbolsV1Marker>
            + DataProvider<<C as CldrCalendar>::DateLengthsV1Marker>
            + DataProvider<TimeSymbolsV1Marker>
            + DataProvider<TimeLengthsV1Marker>
            + DataProvider<crate::provider::calendar::DateSkeletonPatternsV1Marker>
            + DataProvider<WeekDataV1Marker>
            + DataProvider<provider::time_zones::TimeZoneFormatsV1Marker>
            + DataProvider<provider::time_zones::ExemplarCitiesV1Marker>
            + DataProvider<provider::time_zones::MetaZoneGenericNamesLongV1Marker>
            + DataProvider<provider::time_zones::MetaZoneGenericNamesShortV1Marker>
            + DataProvider<provider::time_zones::MetaZoneSpecificNamesLongV1Marker>
            + DataProvider<provider::time_zones::MetaZoneSpecificNamesShortV1Marker>
            + DataProvider<OrdinalV1Marker>
            + DataProvider<DecimalSymbolsV1Marker>
            + DataProvider<JapaneseErasV1Marker>
            + ?Sized,
    {
        calendar::check_locale::<C>(locale)?;
        let patterns = PatternSelector::for_options(
            provider,
            calendar::load_lengths_for_cldr_calendar::<C, _>(provider, locale)?,
            locale,
            &C::DEFAULT_BCP_47_IDENTIFIER,
            &date_time_format_options,
        )?;
        Ok(Self(
            raw::ZonedDateTimeFormatter::try_new(
                provider,
                patterns,
                || calendar::load_symbols_for_cldr_calendar::<C, _>(provider, locale),
                locale,
                time_zone_format_options,
            )?,
            PhantomData,
        ))
    }

    #[allow(missing_docs)] // The docs use the "experimental" version
    #[cfg(not(feature = "experimental"))]
    #[inline]
    pub fn try_new_unstable<P>(
        provider: &P,
        locale: &DataLocale,
        date_time_format_options: DateTimeFormatterOptions,
        time_zone_format_options: TimeZoneFormatterOptions,
    ) -> Result<Self, DateTimeFormatterError>
    where
        P: DataProvider<<C as CldrCalendar>::DateSymbolsV1Marker>
            + DataProvider<<C as CldrCalendar>::DateLengthsV1Marker>
            + DataProvider<TimeSymbolsV1Marker>
            + DataProvider<TimeLengthsV1Marker>
            + DataProvider<WeekDataV1Marker>
            + DataProvider<provider::time_zones::TimeZoneFormatsV1Marker>
            + DataProvider<provider::time_zones::ExemplarCitiesV1Marker>
            + DataProvider<provider::time_zones::MetaZoneGenericNamesLongV1Marker>
            + DataProvider<provider::time_zones::MetaZoneGenericNamesShortV1Marker>
            + DataProvider<provider::time_zones::MetaZoneSpecificNamesLongV1Marker>
            + DataProvider<provider::time_zones::MetaZoneSpecificNamesShortV1Marker>
            + DataProvider<OrdinalV1Marker>
            + DataProvider<DecimalSymbolsV1Marker>
            + DataProvider<JapaneseErasV1Marker>
            + ?Sized,
    {
        calendar::check_locale::<C>(locale)?;
        let patterns = PatternSelector::for_options(
            provider,
            calendar::load_lengths_for_cldr_calendar::<C, _>(provider, locale)?,
            locale,
            &date_time_format_options,
        )?;
        Ok(Self(
            raw::ZonedDateTimeFormatter::try_new(
                provider,
                patterns,
                || calendar::load_symbols_for_cldr_calendar::<C, _>(provider, locale),
                locale,
                time_zone_format_options,
            )?,
            PhantomData,
        ))
    }

    icu_provider::gen_any_buffer_constructors!(
        locale: include,
        date_time_format_options: DateTimeFormatterOptions,
        time_zone_format_options: TimeZoneFormatterOptions,
        error: DateTimeFormatterError
    );

    /// Takes a [`DateTimeInput`] and a [`TimeZoneInput`] and returns an instance of a [`FormattedZonedDateTime`]
    /// that contains all information necessary to display a formatted zoned datetime and operate on it.
    ///
    /// # Examples
    ///
    /// ```
    /// use icu::calendar::{DateTime, Gregorian};
    /// use icu::datetime::TypedZonedDateTimeFormatter;
<<<<<<< HEAD
    /// use icu::locid::locale;
    ///
    /// let zdtf = TypedZonedDateTimeFormatter::<Gregorian>::try_new_unstable(
    ///     &icu_testdata::unstable(),
    ///     &locale!("en").into(),
    ///     Default::default(),
    ///     Default::default(),
    /// )
    /// .expect("Failed to create TypedZonedDateTimeFormatter instance.");
    ///
    /// let (datetime, time_zone) =
    ///     parse_zoned_gregorian_from_str("2021-04-08T16:12:37.000-07:00")
    ///         .expect("Failed to parse zoned datetime");
=======
    /// use icu_datetime::TimeZoneFormatterOptions;
    /// use icu::timezone::CustomTimeZone;
    /// use std::str::FromStr;
    ///
    /// # let locale = icu::locid::locale!("en");
    /// # let provider = icu_testdata::get_provider();
    /// # let options = icu::datetime::DateTimeFormatterOptions::default();
    /// let zdtf = TypedZonedDateTimeFormatter::<Gregorian>::try_new_with_buffer_provider(
    ///     &provider,
    ///     &locale.into(),
    ///     options,
    ///     TimeZoneFormatterOptions::default(),
    /// )
    /// .expect("Failed to create TypedZonedDateTimeFormatter instance.");
    ///
    /// let datetime = DateTime::new_gregorian_datetime(2020, 9, 12, 12, 34, 28).unwrap();
    /// let time_zone = CustomTimeZone::from_str("-07:00").unwrap();
>>>>>>> af635e22
    ///
    /// let formatted_date = zdtf.format(&datetime, &time_zone);
    ///
    /// let _ = format!("Date: {}", formatted_date);
    /// ```
    ///
    /// At the moment, there's little value in using that over one of the other `format` methods,
    /// but [`FormattedZonedDateTime`] will grow with methods for iterating over fields, extracting information
    /// about formatted date and so on.
    #[inline]
    pub fn format<'l>(
        &'l self,
        date: &impl DateTimeInput<Calendar = C>,
        time_zone: &impl TimeZoneInput,
    ) -> FormattedZonedDateTime<'l> {
        self.0.format(date, time_zone)
    }

    /// Takes a mutable reference to anything that implements the [`Write`](std::fmt::Write) trait
    /// and a [`DateTimeInput`] and a [`TimeZoneInput`], then populates the buffer with a formatted value.
    ///
    /// # Examples
    ///
    /// ```
    /// use icu::calendar::{DateTime, Gregorian};
    /// use icu::datetime::TypedZonedDateTimeFormatter;
<<<<<<< HEAD
    /// use icu::locid::locale;
    /// let zdtf = TypedZonedDateTimeFormatter::<Gregorian>::try_new_unstable(
    ///     &icu_testdata::unstable(),
    ///     &locale!("en").into(),
    ///     Default::default(),
    ///     Default::default(),
    /// )
    /// .expect("Failed to create TypedZonedDateTimeFormatter instance.");
    ///
    /// let (datetime, time_zone) =
    ///     parse_zoned_gregorian_from_str("2021-04-08T16:12:37.000-07:00")
    ///         .expect("Failed to parse zoned datetime");
=======
    /// use icu_datetime::TimeZoneFormatterOptions;
    /// use icu::timezone::CustomTimeZone;
    /// use std::str::FromStr;
    ///
    /// # let locale = icu::locid::locale!("en");
    /// # let provider = icu_testdata::get_provider();
    /// # let options = icu::datetime::DateTimeFormatterOptions::default();
    /// let zdtf = TypedZonedDateTimeFormatter::<Gregorian>::try_new_with_buffer_provider(
    ///     &provider,
    ///     &locale.into(),
    ///     options.into(),
    ///     TimeZoneFormatterOptions::default(),
    /// )
    /// .expect("Failed to create TypedZonedDateTimeFormatter instance.");
    ///
    /// let datetime = DateTime::new_gregorian_datetime(2020, 9, 12, 12, 34, 28).unwrap();
    /// let time_zone = CustomTimeZone::from_str("-07:00").unwrap();
>>>>>>> af635e22
    ///
    /// let mut buffer = String::new();
    /// zdtf.format_to_write(&mut buffer, &datetime, &time_zone)
    ///     .expect("Failed to write to a buffer.");
    ///
    /// let _ = format!("Date: {}", buffer);
    /// ```
    #[inline]
    pub fn format_to_write(
        &self,
        w: &mut impl core::fmt::Write,
        date: &impl DateTimeInput<Calendar = C>,
        time_zone: &impl TimeZoneInput,
    ) -> core::fmt::Result {
        self.0.format_to_write(w, date, time_zone)
    }

    /// Takes a [`DateTimeInput`] and a [`TimeZoneInput`] and returns it formatted as a string.
    ///
    /// # Examples
    ///
    /// ```
    /// use icu::calendar::{DateTime, Gregorian};
    /// use icu::datetime::TypedZonedDateTimeFormatter;
<<<<<<< HEAD
    /// use icu::locid::locale;
    /// let zdtf = TypedZonedDateTimeFormatter::<Gregorian>::try_new_unstable(
    ///     &icu_testdata::unstable(),
    ///     &locale!("en").into(),
    ///     Default::default(),
    ///     Default::default(),
    /// )
    /// .expect("Failed to create TypedZonedDateTimeFormatter instance.");
    ///
    /// let (datetime, time_zone) =
    ///     parse_zoned_gregorian_from_str("2021-04-08T16:12:37.000-07:00")
    ///         .expect("Failed to parse zoned datetime");
=======
    /// use icu_datetime::TimeZoneFormatterOptions;
    /// use icu::timezone::CustomTimeZone;
    /// use std::str::FromStr;
    ///
    /// # let locale = icu::locid::locale!("en");
    /// # let provider = icu_testdata::get_provider();
    /// # let options = icu::datetime::DateTimeFormatterOptions::default();
    /// let zdtf = TypedZonedDateTimeFormatter::<Gregorian>::try_new_with_buffer_provider(
    ///     &provider,
    ///     &locale.into(),
    ///     options.into(),
    ///     TimeZoneFormatterOptions::default(),
    /// )
    /// .expect("Failed to create TypedZonedDateTimeFormatter instance.");
    ///
    /// let datetime = DateTime::new_gregorian_datetime(2020, 9, 12, 12, 34, 28).unwrap();
    /// let time_zone = CustomTimeZone::from_str("-07:00").unwrap();
>>>>>>> af635e22
    ///
    /// let _ = zdtf.format_to_string(&datetime, &time_zone);
    /// ```
    #[inline]
    pub fn format_to_string(
        &self,
        date: &impl DateTimeInput<Calendar = C>,
        time_zone: &impl TimeZoneInput,
    ) -> String {
        self.0.format_to_string(date, time_zone)
    }
}<|MERGE_RESOLUTION|>--- conflicted
+++ resolved
@@ -63,14 +63,8 @@
 /// )
 /// .expect("Failed to create TypedDateTimeFormatter instance.");
 ///
-<<<<<<< HEAD
-/// let (datetime, time_zone) =
-///     parse_zoned_gregorian_from_str("2021-04-08T16:12:37.000-07:00")
-///         .expect("Failed to parse zoned datetime");
-=======
 /// let datetime = DateTime::new_gregorian_datetime(2020, 9, 12, 12, 34, 28).unwrap();
 /// let time_zone = CustomTimeZone::from_str("-07:00").unwrap();
->>>>>>> af635e22
 ///
 /// let value = zdtf.format_to_string(&datetime, &time_zone);
 /// ```
@@ -205,8 +199,9 @@
     /// ```
     /// use icu::calendar::{DateTime, Gregorian};
     /// use icu::datetime::TypedZonedDateTimeFormatter;
-<<<<<<< HEAD
     /// use icu::locid::locale;
+    /// use icu::timezone::CustomTimeZone;
+    /// use std::str::FromStr;
     ///
     /// let zdtf = TypedZonedDateTimeFormatter::<Gregorian>::try_new_unstable(
     ///     &icu_testdata::unstable(),
@@ -216,28 +211,8 @@
     /// )
     /// .expect("Failed to create TypedZonedDateTimeFormatter instance.");
     ///
-    /// let (datetime, time_zone) =
-    ///     parse_zoned_gregorian_from_str("2021-04-08T16:12:37.000-07:00")
-    ///         .expect("Failed to parse zoned datetime");
-=======
-    /// use icu_datetime::TimeZoneFormatterOptions;
-    /// use icu::timezone::CustomTimeZone;
-    /// use std::str::FromStr;
-    ///
-    /// # let locale = icu::locid::locale!("en");
-    /// # let provider = icu_testdata::get_provider();
-    /// # let options = icu::datetime::DateTimeFormatterOptions::default();
-    /// let zdtf = TypedZonedDateTimeFormatter::<Gregorian>::try_new_with_buffer_provider(
-    ///     &provider,
-    ///     &locale.into(),
-    ///     options,
-    ///     TimeZoneFormatterOptions::default(),
-    /// )
-    /// .expect("Failed to create TypedZonedDateTimeFormatter instance.");
-    ///
     /// let datetime = DateTime::new_gregorian_datetime(2020, 9, 12, 12, 34, 28).unwrap();
     /// let time_zone = CustomTimeZone::from_str("-07:00").unwrap();
->>>>>>> af635e22
     ///
     /// let formatted_date = zdtf.format(&datetime, &time_zone);
     ///
@@ -264,8 +239,10 @@
     /// ```
     /// use icu::calendar::{DateTime, Gregorian};
     /// use icu::datetime::TypedZonedDateTimeFormatter;
-<<<<<<< HEAD
     /// use icu::locid::locale;
+    /// use icu::timezone::CustomTimeZone;
+    /// use std::str::FromStr;
+    ///
     /// let zdtf = TypedZonedDateTimeFormatter::<Gregorian>::try_new_unstable(
     ///     &icu_testdata::unstable(),
     ///     &locale!("en").into(),
@@ -274,28 +251,8 @@
     /// )
     /// .expect("Failed to create TypedZonedDateTimeFormatter instance.");
     ///
-    /// let (datetime, time_zone) =
-    ///     parse_zoned_gregorian_from_str("2021-04-08T16:12:37.000-07:00")
-    ///         .expect("Failed to parse zoned datetime");
-=======
-    /// use icu_datetime::TimeZoneFormatterOptions;
-    /// use icu::timezone::CustomTimeZone;
-    /// use std::str::FromStr;
-    ///
-    /// # let locale = icu::locid::locale!("en");
-    /// # let provider = icu_testdata::get_provider();
-    /// # let options = icu::datetime::DateTimeFormatterOptions::default();
-    /// let zdtf = TypedZonedDateTimeFormatter::<Gregorian>::try_new_with_buffer_provider(
-    ///     &provider,
-    ///     &locale.into(),
-    ///     options.into(),
-    ///     TimeZoneFormatterOptions::default(),
-    /// )
-    /// .expect("Failed to create TypedZonedDateTimeFormatter instance.");
-    ///
     /// let datetime = DateTime::new_gregorian_datetime(2020, 9, 12, 12, 34, 28).unwrap();
     /// let time_zone = CustomTimeZone::from_str("-07:00").unwrap();
->>>>>>> af635e22
     ///
     /// let mut buffer = String::new();
     /// zdtf.format_to_write(&mut buffer, &datetime, &time_zone)
@@ -320,8 +277,10 @@
     /// ```
     /// use icu::calendar::{DateTime, Gregorian};
     /// use icu::datetime::TypedZonedDateTimeFormatter;
-<<<<<<< HEAD
     /// use icu::locid::locale;
+    /// use icu::timezone::CustomTimeZone;
+    /// use std::str::FromStr;
+    ///
     /// let zdtf = TypedZonedDateTimeFormatter::<Gregorian>::try_new_unstable(
     ///     &icu_testdata::unstable(),
     ///     &locale!("en").into(),
@@ -330,28 +289,8 @@
     /// )
     /// .expect("Failed to create TypedZonedDateTimeFormatter instance.");
     ///
-    /// let (datetime, time_zone) =
-    ///     parse_zoned_gregorian_from_str("2021-04-08T16:12:37.000-07:00")
-    ///         .expect("Failed to parse zoned datetime");
-=======
-    /// use icu_datetime::TimeZoneFormatterOptions;
-    /// use icu::timezone::CustomTimeZone;
-    /// use std::str::FromStr;
-    ///
-    /// # let locale = icu::locid::locale!("en");
-    /// # let provider = icu_testdata::get_provider();
-    /// # let options = icu::datetime::DateTimeFormatterOptions::default();
-    /// let zdtf = TypedZonedDateTimeFormatter::<Gregorian>::try_new_with_buffer_provider(
-    ///     &provider,
-    ///     &locale.into(),
-    ///     options.into(),
-    ///     TimeZoneFormatterOptions::default(),
-    /// )
-    /// .expect("Failed to create TypedZonedDateTimeFormatter instance.");
-    ///
     /// let datetime = DateTime::new_gregorian_datetime(2020, 9, 12, 12, 34, 28).unwrap();
     /// let time_zone = CustomTimeZone::from_str("-07:00").unwrap();
->>>>>>> af635e22
     ///
     /// let _ = zdtf.format_to_string(&datetime, &time_zone);
     /// ```
