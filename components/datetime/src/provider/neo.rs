// This file is part of ICU4X. For terms of use, please see the file
// called LICENSE at the top level of the ICU4X source tree
// (online at: https://github.com/unicode-org/icu4x/blob/main/LICENSE ).

mod adapter;

use crate::pattern::runtime;
use alloc::borrow::Cow;
use icu_provider::prelude::*;
use zerovec::ule::UnvalidatedStr;
use zerovec::{VarZeroVec, ZeroMap};

#[cfg(feature = "experimental")]
use core::ops::Range;

/// Helpers involving the auxiliary subtags used for date symbols.
///
/// <div class="stab unstable">
/// 🚧 This code is considered unstable; it may change at any time, in breaking or non-breaking ways,
/// including in SemVer minor releases. While the serde representation of data structs is guaranteed
/// to be stable, their Rust representation might not be. Use with caution.
/// </div>
#[allow(missing_docs)]
pub mod aux {
    use crate::pattern::CoarseHourCycle;
    use icu_locid::extensions::private::{subtag, Subtag};

    pub const NUMERIC: Subtag = subtag!("1");
    pub const ABBR: Subtag = subtag!("3");
    pub const NARROW: Subtag = subtag!("4");
    pub const WIDE: Subtag = subtag!("5");
    pub const SHORT: Subtag = subtag!("6");
    pub const ABBR_STANDALONE: Subtag = subtag!("3s");
    pub const NARROW_STANDALONE: Subtag = subtag!("4s");
    pub const WIDE_STANDALONE: Subtag = subtag!("5s");
    pub const SHORT_STANDALONE: Subtag = subtag!("6s");

    pub const PATTERN_FULL: Subtag = subtag!("f");
    pub const PATTERN_LONG: Subtag = subtag!("l");
    pub const PATTERN_MEDIUM: Subtag = subtag!("m");
    pub const PATTERN_SHORT: Subtag = subtag!("s");

    pub const PATTERN_FULL12: Subtag = subtag!("f12");
    pub const PATTERN_LONG12: Subtag = subtag!("l12");
    pub const PATTERN_MEDIUM12: Subtag = subtag!("m12");
    pub const PATTERN_SHORT12: Subtag = subtag!("s12");

    pub const PATTERN_FULL24: Subtag = subtag!("f24");
    pub const PATTERN_LONG24: Subtag = subtag!("l24");
    pub const PATTERN_MEDIUM24: Subtag = subtag!("m24");
    pub const PATTERN_SHORT24: Subtag = subtag!("s24");

    /// Field lengths supported in auxiliary subtags.
    ///
    /// For a stable version of this enum, use [`FieldLength`].
    ///
    /// <div class="stab unstable">
    /// 🚧 This code is considered unstable; it may change at any time, in breaking or non-breaking ways,
    /// including in SemVer minor releases. While the serde representation of data structs is guaranteed
    /// to be stable, their Rust representation might not be. Use with caution.
    /// </div>
    ///
    /// [`FieldLength`]: crate::fields::FieldLength
    #[derive(Copy, Clone, Debug, PartialEq, Eq)]
    #[allow(clippy::exhaustive_enums)] // documented as unstable
    pub enum Length {
        Abbr,
        Narrow,
        Wide,
        Short,
        Numeric,
    }

    /// Pattern lengths supported in auxiliary subtags.
    ///
    /// For a stable version of this enum, use [`length::Date`] or [`length::Time`].
    ///
    /// <div class="stab unstable">
    /// 🚧 This code is considered unstable; it may change at any time, in breaking or non-breaking ways,
    /// including in SemVer minor releases. While the serde representation of data structs is guaranteed
    /// to be stable, their Rust representation might not be. Use with caution.
    /// </div>
    ///
    /// [`length::Date`]: crate::options::length::Date
    /// [`length::Time`]: crate::options::length::Time
    #[derive(Copy, Clone, Debug, PartialEq, Eq)]
    pub enum PatternLength {
        Full,
        Long,
        Medium,
        Short,
    }

    /// Field contexts supported in auxiliary subtags.
    ///
    /// For a stable version of this enum, use one of the specific field symbol enums in [`fields`].
    ///
    /// <div class="stab unstable">
    /// 🚧 This code is considered unstable; it may change at any time, in breaking or non-breaking ways,
    /// including in SemVer minor releases. While the serde representation of data structs is guaranteed
    /// to be stable, their Rust representation might not be. Use with caution.
    /// </div>
    ///
    /// [`fields`]: crate::fields
    #[derive(Copy, Clone, Debug, PartialEq, Eq)]
    #[allow(clippy::exhaustive_enums)] // documented as unstable
    pub enum Context {
        Format,
        Standalone,
    }

    /// Parses a symbol aux key subtag to enum values.
    ///
    /// <div class="stab unstable">
    /// 🚧 This code is considered unstable; it may change at any time, in breaking or non-breaking ways,
    /// including in SemVer minor releases. While the serde representation of data structs is guaranteed
    /// to be stable, their Rust representation might not be. Use with caution.
    /// </div>
    pub fn symbol_subtag_info(subtag: Subtag) -> Option<(Context, Length)> {
        use {Context::*, Length::*};
        match subtag {
            NUMERIC => Some((Format, Numeric)),
            ABBR => Some((Format, Abbr)),
            NARROW => Some((Format, Narrow)),
            WIDE => Some((Format, Wide)),
            SHORT => Some((Format, Short)),
            ABBR_STANDALONE => Some((Standalone, Abbr)),
            NARROW_STANDALONE => Some((Standalone, Narrow)),
            WIDE_STANDALONE => Some((Standalone, Wide)),
            SHORT_STANDALONE => Some((Standalone, Short)),
            _ => None,
        }
    }

    /// Parses a pattern aux key subtag to enum values.
    ///
    /// <div class="stab unstable">
    /// 🚧 This code is considered unstable; it may change at any time, in breaking or non-breaking ways,
    /// including in SemVer minor releases. While the serde representation of data structs is guaranteed
    /// to be stable, their Rust representation might not be. Use with caution.
    /// </div>
    pub fn pattern_subtag_info(subtag: Subtag) -> Option<(PatternLength, Option<CoarseHourCycle>)> {
        use {CoarseHourCycle::*, PatternLength::*};
        match subtag {
            PATTERN_FULL => Some((Full, None)),
            PATTERN_LONG => Some((Long, None)),
            PATTERN_MEDIUM => Some((Medium, None)),
            PATTERN_SHORT => Some((Short, None)),

            PATTERN_FULL12 => Some((Full, Some(H11H12))),
            PATTERN_LONG12 => Some((Long, Some(H11H12))),
            PATTERN_MEDIUM12 => Some((Medium, Some(H11H12))),
            PATTERN_SHORT12 => Some((Short, Some(H11H12))),

            PATTERN_FULL24 => Some((Full, Some(H23H24))),
            PATTERN_LONG24 => Some((Long, Some(H23H24))),
            PATTERN_MEDIUM24 => Some((Medium, Some(H23H24))),
            PATTERN_SHORT24 => Some((Short, Some(H23H24))),
            _ => None,
        }
    }

    /// Creates a symbol aux key from the enum values.
    ///
    /// <div class="stab unstable">
    /// 🚧 This code is considered unstable; it may change at any time, in breaking or non-breaking ways,
    /// including in SemVer minor releases. While the serde representation of data structs is guaranteed
    /// to be stable, their Rust representation might not be. Use with caution.
    /// </div>
    pub fn symbol_subtag_for(context: Context, length: Length) -> Subtag {
        use {Context::*, Length::*};
        match (context, length) {
            (Format, Numeric) => NUMERIC,
            (Format, Abbr) => ABBR,
            (Format, Narrow) => NARROW,
            (Format, Wide) => WIDE,
            (Format, Short) => SHORT,
            (Standalone, Numeric) => NUMERIC,
            (Standalone, Abbr) => ABBR_STANDALONE,
            (Standalone, Narrow) => NARROW_STANDALONE,
            (Standalone, Wide) => WIDE_STANDALONE,
            (Standalone, Short) => SHORT_STANDALONE,
        }
    }

    /// Creates a pattern aux key from the enum values.
    ///
    /// <div class="stab unstable">
    /// 🚧 This code is considered unstable; it may change at any time, in breaking or non-breaking ways,
    /// including in SemVer minor releases. While the serde representation of data structs is guaranteed
    /// to be stable, their Rust representation might not be. Use with caution.
    /// </div>
    pub fn pattern_subtag_for(
        length: PatternLength,
        hour_cycle: Option<CoarseHourCycle>,
    ) -> Subtag {
        use {CoarseHourCycle::*, PatternLength::*};
        match (length, hour_cycle) {
            (Full, None) => PATTERN_FULL,
            (Long, None) => PATTERN_LONG,
            (Medium, None) => PATTERN_MEDIUM,
            (Short, None) => PATTERN_SHORT,

            (Full, Some(H11H12)) => PATTERN_FULL12,
            (Long, Some(H11H12)) => PATTERN_LONG12,
            (Medium, Some(H11H12)) => PATTERN_MEDIUM12,
            (Short, Some(H11H12)) => PATTERN_SHORT12,

            (Full, Some(H23H24)) => PATTERN_FULL24,
            (Long, Some(H23H24)) => PATTERN_LONG24,
            (Medium, Some(H23H24)) => PATTERN_MEDIUM24,
            (Short, Some(H23H24)) => PATTERN_SHORT24,
        }
    }
}

size_test!(YearNamesV1, year_names_v1_size, pinned = 56, nightly = 48);

/// Symbols used for representing the year name
///
/// This uses an auxiliary subtag for length. The subtag is simply the number of
/// characters in the equivalent CLDR field syntax name, plus "s" for standalone contexts. For example,
/// "abbreviated" (e.g. `MMM`) is `-x-3` or `-x-3s` depending on whether it is format or standalone
/// respectively.
///
/// The full list is:
/// - 3 is "abbreviated"
/// - 4 is "narrow"
/// - 5 is "wide"
/// - 6 is "short" (weekdays only)
///
#[doc = year_names_v1_size!()]
///
/// <div class="stab unstable">
/// 🚧 This code is considered unstable; it may change at any time, in breaking or non-breaking ways,
/// including in SemVer minor releases. While the serde representation of data structs is guaranteed
/// to be stable, their Rust representation might not be. Use with caution.
/// </div>
#[icu_provider::data_struct(
    marker(BuddhistYearNamesV1Marker, "datetime/symbols/buddhist/years@1"),
    marker(ChineseYearNamesV1Marker, "datetime/symbols/chinese/years@1"),
    marker(CopticYearNamesV1Marker, "datetime/symbols/coptic/years@1"),
    marker(DangiYearNamesV1Marker, "datetime/symbols/dangi/years@1"),
    marker(EthiopianYearNamesV1Marker, "datetime/symbols/ethiopic/years@1"),
    marker(GregorianYearNamesV1Marker, "datetime/symbols/gregory/years@1"),
    marker(HebrewYearNamesV1Marker, "datetime/symbols/hebrew/years@1"),
    marker(IndianYearNamesV1Marker, "datetime/symbols/indian/years@1"),
    marker(IslamicYearNamesV1Marker, "datetime/symbols/islamic/years@1"),
    marker(JapaneseYearNamesV1Marker, "datetime/symbols/japanese/years@1"),
    marker(JapaneseExtendedYearNamesV1Marker, "datetime/symbols/japanext/years@1"),
    marker(PersianYearNamesV1Marker, "datetime/symbols/persian/years@1"),
    marker(RocYearNamesV1Marker, "datetime/symbols/roc/years@1")
)]
#[derive(Debug, PartialEq, Clone)]
#[cfg_attr(
    feature = "datagen",
    derive(serde::Serialize, databake::Bake),
    databake(path = icu_datetime::provider::neo),
)]
#[cfg_attr(feature = "serde", derive(serde::Deserialize))]
#[yoke(prove_covariance_manually)]
pub enum YearNamesV1<'data> {
    /// This calendar uses eras with numeric years, this stores the era names mapped from
    /// era code to the name
    Eras(#[cfg_attr(feature = "serde", serde(borrow))] ZeroMap<'data, UnvalidatedStr, str>),
    /// This calendar is cyclic (Chinese, Dangi), so it uses cyclic year names without any eras
    Cyclic(#[cfg_attr(feature = "serde", serde(borrow))] VarZeroVec<'data, str>),
}

size_test!(MonthNamesV1, month_names_v1_size, pinned = 40, nightly = 32);

/// Symbols used for representing the month name
///
/// This uses an auxiliary subtag for length. See [`YearNamesV1`] for more information on the scheme. This
/// has an additional `-x-1` subtag value used for numeric symbols, only found for calendars with leap months.
///
#[doc = month_names_v1_size!()]
///
/// <div class="stab unstable">
/// 🚧 This code is considered unstable; it may change at any time, in breaking or non-breaking ways,
/// including in SemVer minor releases. While the serde representation of data structs is guaranteed
/// to be stable, their Rust representation might not be. Use with caution.
/// </div>
#[icu_provider::data_struct(
    marker(BuddhistMonthNamesV1Marker, "datetime/symbols/buddhist/months@1"),
    marker(ChineseMonthNamesV1Marker, "datetime/symbols/chinese/months@1"),
    marker(CopticMonthNamesV1Marker, "datetime/symbols/coptic/months@1"),
    marker(DangiMonthNamesV1Marker, "datetime/symbols/dangi/months@1"),
    marker(EthiopianMonthNamesV1Marker, "datetime/symbols/ethiopic/months@1"),
    marker(GregorianMonthNamesV1Marker, "datetime/symbols/gregory/months@1"),
    marker(HebrewMonthNamesV1Marker, "datetime/symbols/hebrew/months@1"),
    marker(IndianMonthNamesV1Marker, "datetime/symbols/indian/months@1"),
    marker(IslamicMonthNamesV1Marker, "datetime/symbols/islamic/months@1"),
    marker(JapaneseMonthNamesV1Marker, "datetime/symbols/japanese/months@1"),
    marker(
        JapaneseExtendedMonthNamesV1Marker,
        "datetime/symbols/japanext/months@1"
    ),
    marker(PersianMonthNamesV1Marker, "datetime/symbols/persian/months@1"),
    marker(RocMonthNamesV1Marker, "datetime/symbols/roc/months@1")
)]
#[derive(Debug, PartialEq, Clone)]
#[cfg_attr(
    feature = "datagen",
    derive(serde::Serialize, databake::Bake),
    databake(path = icu_datetime::provider::neo),
)]
#[cfg_attr(feature = "serde", derive(serde::Deserialize))]
#[yoke(prove_covariance_manually)]
pub enum MonthNamesV1<'data> {
    /// Month codes M01, M02, M03, .. (can allow for M13 onwards)
    ///
    /// Found for solar and pure lunar calendars
    Linear(#[cfg_attr(feature = "serde", serde(borrow))] VarZeroVec<'data, str>),
    /// Month codes M01, M02, M03, .. M01L, M02L, ...
    ///
    /// Empty entries for non-present month codes. Will have an equal number of leap and non-leap
    /// entries.
    ///
    /// Found for lunisolar and lunisidereal calendars
    LeapLinear(#[cfg_attr(feature = "serde", serde(borrow))] VarZeroVec<'data, str>),

    /// This represents the formatting to apply to numeric values to produce the corresponding
    /// leap month symbol.
    ///
    /// For numeric formatting only, on calendars with leap months
    LeapNumeric(#[cfg_attr(feature = "serde", serde(borrow))] SimpleSubstitutionPattern<'data>),
}

/// Represents a simple substitution pattern;
/// i.e. a string with a single placeholder
#[derive(Debug, PartialEq, Clone, yoke::Yokeable, zerofrom::ZeroFrom)]
#[cfg_attr(
 feature = "datagen",
 derive(serde::Serialize, databake::Bake),
 databake(path = icu_datetime::provider::neo),
)]
#[cfg_attr(feature = "serde", derive(serde::Deserialize))]
pub struct SimpleSubstitutionPattern<'data> {
    /// The pattern
    #[cfg_attr(feature = "serde", serde(borrow))]
    pub pattern: Cow<'data, str>,
    /// The byte index in which to substitute stuff. Weak invariant: `subst_index <= pattern.len()`
    pub subst_index: usize,
}

impl SimpleSubstitutionPattern<'_> {
    #[cfg(feature = "experimental")]
    pub(crate) fn get_prefix(&self) -> &str {
        self.debug_unwrap_range(0..self.subst_index)
    }
    #[cfg(feature = "experimental")]
    pub(crate) fn get_suffix(&self) -> &str {
        self.debug_unwrap_range(self.subst_index..self.pattern.len())
    }
    #[cfg(feature = "experimental")]
    fn debug_unwrap_range(&self, range: Range<usize>) -> &str {
        match self.pattern.get(range) {
            Some(s) => s,
            None => {
                debug_assert!(false, "Invalid pattern: {self:?}");
                ""
            }
        }
    }
}

size_test!(LinearNamesV1, linear_names_v1_size, 24);

/// Symbols that can be stored as a simple linear array.
///
/// - For weekdays, element 0 is Sunday
/// - For dayperiods, the elements are in order: AM, PM, (noon), (midnight), where the latter two are optional.
///   In the case noon is missing but midnight is present, the noon value can be the empty string. This is unlikely.
/// - For day names element 0 is the first day of the month
///
/// This uses an auxiliary subtag for length. See [`YearNamesV1`] for more information on the scheme.
///
#[doc = linear_names_v1_size!()]
///
/// <div class="stab unstable">
/// 🚧 This code is considered unstable; it may change at any time, in breaking or non-breaking ways,
/// including in SemVer minor releases. While the serde representation of data structs is guaranteed
/// to be stable, their Rust representation might not be. Use with caution.
/// </div>
#[icu_provider::data_struct(
    marker(WeekdayNamesV1Marker, "datetime/symbols/weekdays@1"),
    marker(DayPeriodNamesV1Marker, "datetime/symbols/dayperiods@1"),

    // We're not producing or using day symbols yet, but this is where they would go
    marker(ChineseDaySymbolsV1Marker, "datetime/symbols/chinese/days@1"),
    marker(DangiDaySymbolsV1Marker, "datetime/symbols/dangi/days@1"),
    // for calendars that don't use day symbols
    marker(PlaceholderDaySymbolsV1Marker, "datetime/symbols/placeholder/days@1"),
)]
#[derive(Debug, PartialEq, Clone)]
#[cfg_attr(
    feature = "datagen",
    derive(serde::Serialize, databake::Bake),
    databake(path = icu_datetime::provider::neo),
)]
#[cfg_attr(feature = "serde", derive(serde::Deserialize))]
#[yoke(prove_covariance_manually)]
pub struct LinearNamesV1<'data> {
    #[cfg_attr(feature = "serde", serde(borrow))]
    /// The symbols, in order. Order specified on the struct docs.
    // This uses a VarZeroVec rather than a fixed-size array for weekdays to save stack space
    pub symbols: VarZeroVec<'data, str>,
}

impl<'data> LinearNamesV1<'data> {
    /// Gets the 'am' symbol assuming this struct contains day period data.
    #[cfg(feature = "experimental")]
    pub(crate) fn am(&self) -> Option<&str> {
        self.symbols.get(0)
    }
    /// Gets the 'pm' symbol assuming this struct contains day period data.
    #[cfg(feature = "experimental")]
    pub(crate) fn pm(&self) -> Option<&str> {
        self.symbols.get(1)
    }
    /// Gets the 'noon' symbol assuming this struct contains day period data.
    #[cfg(feature = "experimental")]
    pub(crate) fn noon(&self) -> Option<&str> {
        self.symbols
            .get(2)
            .and_then(|s| if s.is_empty() { None } else { Some(s) })
    }
    /// Gets the 'midnight' symbol assuming this struct contains day period data.
    #[cfg(feature = "experimental")]
    pub(crate) fn midnight(&self) -> Option<&str> {
        self.symbols.get(3)
    }
}

size_test!(DatePatternV1, date_pattern_v1_size, 32);

/// The default per-length patterns associated with dates
///
/// This uses an auxiliary subtag for length. The subtag can be "f", "l", "m", "s" for
/// "full", "long", "medium", or "short".
///
#[doc = date_pattern_v1_size!()]
///
/// <div class="stab unstable">
/// 🚧 This code is considered unstable; it may change at any time, in breaking or non-breaking ways,
/// including in SemVer minor releases. While the serde representation of data structs is guaranteed
/// to be stable, their Rust representation might not be. Use with caution.
/// </div>
#[icu_provider::data_struct(
    // date patterns
    marker(BuddhistDatePatternV1Marker, "datetime/patterns/buddhist/date@1"),
    marker(ChineseDatePatternV1Marker, "datetime/patterns/chinese/date@1"),
    marker(CopticDatePatternV1Marker, "datetime/patterns/coptic/date@1"),
    marker(DangiDatePatternV1Marker, "datetime/patterns/dangi/date@1"),
    marker(EthiopianDatePatternV1Marker, "datetime/patterns/ethiopic/date@1"),
    marker(GregorianDatePatternV1Marker, "datetime/patterns/gregory/date@1"),
    marker(HebrewDatePatternV1Marker, "datetime/patterns/hebrew/date@1"),
    marker(IndianDatePatternV1Marker, "datetime/patterns/indian/date@1"),
    marker(IslamicDatePatternV1Marker, "datetime/patterns/islamic/date@1"),
    marker(JapaneseDatePatternV1Marker, "datetime/patterns/japanese/date@1"),
    marker(JapaneseExtendedDatePatternV1Marker, "datetime/patterns/japanext/date@1"),
    marker(PersianDatePatternV1Marker, "datetime/patterns/persian/date@1"),
    marker(RocDatePatternV1Marker, "datetime/patterns/roc/date@1")
)]
#[derive(Debug, PartialEq, Clone)]
#[cfg_attr(
    feature = "datagen",
    derive(serde::Serialize, databake::Bake),
    databake(path = icu_datetime::provider::neo),
)]
#[cfg_attr(feature = "serde", derive(serde::Deserialize))]
#[yoke(prove_covariance_manually)]
pub struct DatePatternV1<'data> {
    /// The pattern
    #[cfg_attr(feature = "serde", serde(borrow))]
    pub pattern: runtime::Pattern<'data>,
}

<<<<<<< HEAD
size_test!(TimePatternV1, time_pattern_v1_size, 32);
=======
// TODO: We may need to support plural forms here. Something like
// pub enum NeoPatternPlurals<'data> {
//     SingleDate(runtime::Pattern<'data>),
//     WeekPlurals(ZeroMap<'data, PluralCategory, runtime::PatternULE>),
// }
>>>>>>> ecc44ec0

/// The default per-length patterns associated with times
///
/// This uses an auxiliary subtag for length. See [`DatePatternV1`] for more information on the scheme.
///
/// It also uses the subtag to track hour cycles; the data for the default hour cycle will
/// use a regular length auxiliary subtag (e.g. `-x-f` for full), and the non-default
/// one will tack on a `h` or `k` depending on whether it is H11H12 or H23H24
/// (`-x-fk` for full, non-default, 23/24 hours)
///
#[doc = time_pattern_v1_size!()]
///
/// <div class="stab unstable">
/// 🚧 This code is considered unstable; it may change at any time, in breaking or non-breaking ways,
/// including in SemVer minor releases. While the serde representation of data structs is guaranteed
/// to be stable, their Rust representation might not be. Use with caution.
/// </div>
#[icu_provider::data_struct(marker(TimePatternV1Marker, "datetime/patterns/time@1"))]
#[derive(Debug, PartialEq, Clone)]
#[cfg_attr(
    feature = "datagen",
    derive(serde::Serialize, databake::Bake),
    databake(path = icu_datetime::provider::neo),
)]
#[cfg_attr(feature = "serde", derive(serde::Deserialize))]
#[yoke(prove_covariance_manually)]
pub struct TimePatternV1<'data> {
    /// The pattern
    #[cfg_attr(feature = "serde", serde(borrow))]
    pub pattern: runtime::Pattern<'data>,
}

size_test!(DateTimePatternV1, date_time_pattern_v1_size, 24);

/// The default per-length patterns used for combining dates and times into datetimes
///
/// This uses an auxiliary subtag for length. See [`DatePatternV1`] for more information on the scheme.
///
#[doc = date_time_pattern_v1_size!()]
///
/// <div class="stab unstable">
/// 🚧 This code is considered unstable; it may change at any time, in breaking or non-breaking ways,
/// including in SemVer minor releases. While the serde representation of data structs is guaranteed
/// to be stable, their Rust representation might not be. Use with caution.
/// </div>
#[icu_provider::data_struct(marker(DateTimePatternV1Marker, "datetime/patterns/datetime@1"))]
#[derive(Debug, PartialEq, Clone)]
#[cfg_attr(
    feature = "datagen",
    derive(serde::Serialize, databake::Bake),
    databake(path = icu_datetime::provider::neo),
)]
#[cfg_attr(feature = "serde", derive(serde::Deserialize))]
#[yoke(prove_covariance_manually)]
pub struct DateTimePatternV1<'data> {
    /// The pattern
    #[cfg_attr(feature = "serde", serde(borrow))]
    pub pattern: runtime::GenericPattern<'data>,
}

pub(crate) struct ErasedYearNamesV1Marker;
impl DataMarker for ErasedYearNamesV1Marker {
    type Yokeable = YearNamesV1<'static>;
}

pub(crate) struct ErasedMonthNamesV1Marker;
impl DataMarker for ErasedMonthNamesV1Marker {
    type Yokeable = MonthNamesV1<'static>;
}

pub(crate) struct ErasedDatePatternV1Marker;
impl DataMarker for ErasedDatePatternV1Marker {
    type Yokeable = DatePatternV1<'static>;
}<|MERGE_RESOLUTION|>--- conflicted
+++ resolved
@@ -477,15 +477,13 @@
     pub pattern: runtime::Pattern<'data>,
 }
 
-<<<<<<< HEAD
-size_test!(TimePatternV1, time_pattern_v1_size, 32);
-=======
 // TODO: We may need to support plural forms here. Something like
 // pub enum NeoPatternPlurals<'data> {
 //     SingleDate(runtime::Pattern<'data>),
 //     WeekPlurals(ZeroMap<'data, PluralCategory, runtime::PatternULE>),
 // }
->>>>>>> ecc44ec0
+
+size_test!(TimePatternV1, time_pattern_v1_size, 32);
 
 /// The default per-length patterns associated with times
 ///
