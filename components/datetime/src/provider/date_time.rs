--- conflicted
+++ resolved
@@ -397,13 +397,7 @@
             fields::FieldLength::Narrow => &self.eras.narrow,
             _ => &self.eras.abbr,
         };
-<<<<<<< HEAD
         symbols.get(&era_code.0).unwrap_or(&era_code.0)
-=======
-        symbols
-            .get(&era_code.0)
-            .ok_or(DateTimeFormatterError::MissingEraSymbol(era_code.0))
->>>>>>> 58269ded
     }
 }
 
