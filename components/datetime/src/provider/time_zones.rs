// This file is part of ICU4X. For terms of use, please see the file
// called LICENSE at the top level of the ICU4X source tree
// (online at: https://github.com/unicode-org/icu4x/blob/main/LICENSE ).

use litemap::LiteMap;
use std::borrow::Cow;
use tinystr::TinyStr8;

/// Provides a few common map accessor methods to new-type structs that wrap a map type.
/// The methods are all pass-through calls to the internal methods of the same name.
macro_rules! map_access {
    ($outer: ty[$key: ty] => $inner: ty: $lt: lifetime) => {
        impl<$lt> $outer {
            pub fn get<Q: ?Sized>(&self, key: &Q) -> Option<&$inner>
            where
                Q: Ord,
                Cow<'s, $key>: std::borrow::Borrow<Q>,
            {
                self.0.get(key)
            }

            pub fn is_empty(&self) -> bool {
                self.0.is_empty()
            }
        }

        impl<$lt, Q: ?Sized> std::ops::Index<&Q> for $outer
        where
            Q: Ord,
            Cow<'s, $key>: std::borrow::Borrow<Q>,
        {
            type Output = $inner;
            fn index(&self, key: &Q) -> &Self::Output {
                self.0.get(key).unwrap()
            }
        }
    };
}

/// An ICU4X mapping to the CLDR timeZoneNames format strings.
/// See CLDR-JSON timeZoneNames.json for more context.
#[derive(PartialEq, Debug, Clone, Default)]
#[cfg_attr(
    feature = "provider_serde",
    derive(serde::Serialize, serde::Deserialize)
)]
pub struct TimeZoneFormatsV1<'s> {
    /// The hour format for displaying GMT offsets.
    pub hour_format: (Cow<'s, str>, Cow<'s, str>),
    /// The localized GMT-offset format.
    pub gmt_format: Cow<'s, str>,
    /// The localized GMT format with no offset.
    pub gmt_zero_format: Cow<'s, str>,
    /// The format string for a region.
    pub region_format: Cow<'s, str>,
    /// The format strings for region format variants
    /// e.g. daylight, standard.
    pub region_format_variants: LiteMap<Cow<'s, TinyStr8>, Cow<'s, str>>,
    /// The format string to fall back to if data is unavailable.
    pub fallback_format: Cow<'s, str>,
}

icu_provider::unsafe_impl_data_marker_with_lifetime!(
    TimeZoneFormatsV1<'s>,
    /// Marker type for [`TimeZoneFormatsV1`]
    TimeZoneFormatsV1_M,
    TEMP_ZCF
);

/// An ICU4X mapping to the CLDR timeZoneNames exemplar cities.
/// See CLDR-JSON timeZoneNames.json for more context.
#[derive(PartialEq, Debug, Clone, Default)]
#[cfg_attr(
    feature = "provider_serde",
    derive(serde::Serialize, serde::Deserialize)
)]
pub struct ExemplarCitiesV1<'s>(pub LiteMap<Cow<'s, str>, Cow<'s, str>>);
map_access!(ExemplarCitiesV1<'s>[str] => Cow<'s, str>: 's);

icu_provider::unsafe_impl_data_marker_with_lifetime!(
    ExemplarCitiesV1<'s>,
    /// Marker type for [`ExemplarCitiesV1`]
    ExemplarCitiesV1_M,
    TEMP_ZCF
);

/// An ICU4X mapping to the long-form generic metazone names.
/// See CLDR-JSON timeZoneNames.json for more context.
#[derive(PartialEq, Debug, Clone, Default)]
#[cfg_attr(
    feature = "provider_serde",
    derive(serde::Serialize, serde::Deserialize)
)]
pub struct MetaZoneGenericNamesLongV1<'s>(pub LiteMap<Cow<'s, str>, Cow<'s, str>>);
map_access!(MetaZoneGenericNamesLongV1<'s>[str] => Cow<'s, str>: 's);

icu_provider::unsafe_impl_data_marker_with_lifetime!(
    MetaZoneGenericNamesLongV1<'s>,
    /// Marker type for [`MetaZoneGenericNamesLongV1`]
    MetaZoneGenericNamesLongV1_M,
    TEMP_ZCF
);

/// An ICU4X mapping to the short-form generic metazone names.
/// See CLDR-JSON timeZoneNames.json for more context.
#[derive(PartialEq, Debug, Clone, Default)]
#[cfg_attr(
    feature = "provider_serde",
    derive(serde::Serialize, serde::Deserialize)
)]
pub struct MetaZoneGenericNamesShortV1<'s>(pub LiteMap<Cow<'s, str>, Cow<'s, str>>);
map_access!(MetaZoneGenericNamesShortV1<'s>[str] => Cow<'s, str>: 's);

icu_provider::unsafe_impl_data_marker_with_lifetime!(
    MetaZoneGenericNamesShortV1<'s>,
    /// Marker type for [`MetaZoneGenericNamesShortV1`]
    MetaZoneGenericNamesShortV1_M,
    TEMP_ZCF
);

/// An ICU4X mapping to the long-form specific metazone names.
/// Specific names include time variants such as "daylight."
/// See CLDR-JSON timeZoneNames.json for more context.
#[derive(PartialEq, Debug, Clone, Default)]
#[cfg_attr(
    feature = "provider_serde",
    derive(serde::Serialize, serde::Deserialize)
)]
pub struct MetaZoneSpecificNamesLongV1<'s>(pub LiteMap<Cow<'s, str>, MetaZoneSpecificNamesV1<'s>>);
map_access!(MetaZoneSpecificNamesLongV1<'s>[str] => MetaZoneSpecificNamesV1<'s>: 's);

icu_provider::unsafe_impl_data_marker_with_lifetime!(
    MetaZoneSpecificNamesLongV1<'s>,
    /// Marker type for [`MetaZoneSpecificNamesLongV1`]
    MetaZoneSpecificNamesLongV1_M,
    TEMP_ZCF
);

/// An ICU4X mapping to the short-form specific metazone names.
/// Specific names include time variants such as "daylight."
/// See CLDR-JSON timeZoneNames.json for more context.
#[derive(PartialEq, Debug, Clone, Default)]
#[cfg_attr(
    feature = "provider_serde",
    derive(serde::Serialize, serde::Deserialize)
)]
pub struct MetaZoneSpecificNamesShortV1<'s>(pub LiteMap<Cow<'s, str>, MetaZoneSpecificNamesV1<'s>>);
map_access!(MetaZoneSpecificNamesShortV1<'s>[str] => MetaZoneSpecificNamesV1<'s>: 's);

icu_provider::unsafe_impl_data_marker_with_lifetime!(
    MetaZoneSpecificNamesShortV1<'s>,
    /// Marker type for [`MetaZoneSpecificNamesShortV1`]
    MetaZoneSpecificNamesShortV1_M,
    TEMP_ZCF
);

/// A general struct to hold metazone specific name variants.
/// Specific names include time variants such as "daylight."
/// See CLDR-JSON timeZoneNames.json for more context.
#[derive(PartialEq, Debug, Clone, Default)]
#[cfg_attr(
    feature = "provider_serde",
    derive(serde::Serialize, serde::Deserialize)
)]
<<<<<<< HEAD
pub struct MetaZoneSpecificNamesV1<'s>(pub LiteMap<Cow<'s, str>, Cow<'s, str>>);
map_access!(MetaZoneSpecificNamesV1<'s> => Cow<'s, str>: 's);

icu_provider::unsafe_impl_data_marker_with_lifetime!(
    MetaZoneSpecificNamesV1<'s>,
    /// Marker type for [`MetaZoneSpecificNamesV1`]
    MetaZoneSpecificNamesV1_M,
    TEMP_ZCF
);
=======
pub struct MetaZoneSpecificNamesV1<'s>(pub LiteMap<Cow<'s, TinyStr8>, Cow<'s, str>>);
map_access!(MetaZoneSpecificNamesV1<'s>[TinyStr8] => Cow<'s, str>: 's);
>>>>>>> 823c497b
<|MERGE_RESOLUTION|>--- conflicted
+++ resolved
@@ -162,17 +162,12 @@
     feature = "provider_serde",
     derive(serde::Serialize, serde::Deserialize)
 )]
-<<<<<<< HEAD
-pub struct MetaZoneSpecificNamesV1<'s>(pub LiteMap<Cow<'s, str>, Cow<'s, str>>);
-map_access!(MetaZoneSpecificNamesV1<'s> => Cow<'s, str>: 's);
+pub struct MetaZoneSpecificNamesV1<'s>(pub LiteMap<Cow<'s, TinyStr8>, Cow<'s, str>>);
+map_access!(MetaZoneSpecificNamesV1<'s>[TinyStr8] => Cow<'s, str>: 's);
 
 icu_provider::unsafe_impl_data_marker_with_lifetime!(
     MetaZoneSpecificNamesV1<'s>,
     /// Marker type for [`MetaZoneSpecificNamesV1`]
     MetaZoneSpecificNamesV1_M,
     TEMP_ZCF
-);
-=======
-pub struct MetaZoneSpecificNamesV1<'s>(pub LiteMap<Cow<'s, TinyStr8>, Cow<'s, str>>);
-map_access!(MetaZoneSpecificNamesV1<'s>[TinyStr8] => Cow<'s, str>: 's);
->>>>>>> 823c497b
+);