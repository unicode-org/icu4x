// This file is part of ICU4X. For terms of use, please see the file
// called LICENSE at the top level of the ICU4X source tree
// (online at: https://github.com/unicode-org/icu4x/blob/main/LICENSE ).

// Provider structs must be stable
#![allow(clippy::exhaustive_structs, clippy::exhaustive_enums)]

//! 🚧 \[Unstable\] Data provider struct definitions for this ICU4X component.
//!
//! <div class="stab unstable">
//! 🚧 This code is considered unstable; it may change at any time, in breaking or non-breaking ways,
//! including in SemVer minor releases. While the serde representation of data structs is guaranteed
//! to be stable, their Rust representation might not be. Use with caution.
//! </div>
//!
//! Read more about data providers: [`icu_provider`]

pub mod calendar;
pub(crate) mod date_time;
pub mod time_zones;

/// Module for experimental new DateSymbols design
/// <https://github.com/unicode-org/icu4x/issues/3865>
///
/// <div class="stab unstable">
/// 🚧 This code is considered unstable; it may change at any time, in breaking or non-breaking ways,
/// including in SemVer minor releases. While the serde representation of data structs is guaranteed
/// to be stable, their Rust representation might not be. Use with caution.
/// </div>
//
//
// WHEN THIS GRADUATES; be sure to update the check for "neo" in baked_exporter!
#[cfg(any(feature = "datagen", feature = "experimental"))]
pub mod neo;

#[cfg(feature = "compiled_data")]
#[derive(Debug)]
/// Baked data
///
/// <div class="stab unstable">
/// 🚧 This code is considered unstable; it may change at any time, in breaking or non-breaking ways,
/// including in SemVer minor releases. In particular, the `DataProvider` implementations are only
/// guaranteed to match with this version's `*_unstable` providers. Use with caution.
/// </div>
pub struct Baked;

#[cfg(feature = "experimental")]
include!("../../tests/data/datetime_skeletons_v1.rs.data");

#[cfg(feature = "compiled_data")]
#[allow(unused_imports)]
const _: () = {
    use icu_datetime_data::*;
    pub mod icu {
        pub use crate as datetime;
        pub use icu_datetime_data::icu_locale as locale;
    }
    make_provider!(Baked);
<<<<<<< HEAD
    impl_buddhist_date_lengths_v1_marker!(Baked);
    impl_buddhist_date_symbols_v1_marker!(Baked);
    impl_chinese_date_lengths_v1_marker!(Baked);
    impl_chinese_date_symbols_v1_marker!(Baked);
    impl_coptic_date_lengths_v1_marker!(Baked);
    impl_coptic_date_symbols_v1_marker!(Baked);
    impl_dangi_date_lengths_v1_marker!(Baked);
    impl_dangi_date_symbols_v1_marker!(Baked);
    impl_ethiopian_date_lengths_v1_marker!(Baked);
    impl_ethiopian_date_symbols_v1_marker!(Baked);
    impl_gregorian_date_lengths_v1_marker!(Baked);
    impl_gregorian_date_symbols_v1_marker!(Baked);
    impl_hebrew_date_lengths_v1_marker!(Baked);
    impl_hebrew_date_symbols_v1_marker!(Baked);
    impl_indian_date_lengths_v1_marker!(Baked);
    impl_indian_date_symbols_v1_marker!(Baked);
    impl_islamic_date_lengths_v1_marker!(Baked);
    impl_islamic_date_symbols_v1_marker!(Baked);
    impl_japanese_date_lengths_v1_marker!(Baked);
    impl_japanese_date_symbols_v1_marker!(Baked);
    impl_japanese_extended_date_lengths_v1_marker!(Baked);
    impl_japanese_extended_date_symbols_v1_marker!(Baked);
    impl_persian_date_lengths_v1_marker!(Baked);
    impl_persian_date_symbols_v1_marker!(Baked);
    impl_roc_date_lengths_v1_marker!(Baked);
    impl_roc_date_symbols_v1_marker!(Baked);
    #[cfg(feature = "experimental")]
    impl_date_skeleton_patterns_v1_marker!(Baked);
    impl_time_lengths_v1_marker!(Baked);
    impl_time_symbols_v1_marker!(Baked);
    impl_exemplar_cities_v1_marker!(Baked);
    impl_metazone_generic_names_long_v1_marker!(Baked);
    impl_metazone_generic_names_short_v1_marker!(Baked);
    impl_metazone_specific_names_long_v1_marker!(Baked);
    impl_metazone_specific_names_short_v1_marker!(Baked);
    impl_time_zone_formats_v1_marker!(Baked);

    #[cfg(feature = "experimental")]
    impl_weekday_names_v1_marker!(Baked);
=======
    impl_datetime_buddhist_datelengths_v1!(Baked);
    impl_datetime_buddhist_datesymbols_v1!(Baked);
    impl_datetime_chinese_datelengths_v1!(Baked);
    impl_datetime_chinese_datesymbols_v1!(Baked);
    impl_datetime_coptic_datelengths_v1!(Baked);
    impl_datetime_coptic_datesymbols_v1!(Baked);
    impl_datetime_dangi_datelengths_v1!(Baked);
    impl_datetime_dangi_datesymbols_v1!(Baked);
    impl_datetime_ethiopic_datelengths_v1!(Baked);
    impl_datetime_ethiopic_datesymbols_v1!(Baked);
    impl_datetime_gregory_datelengths_v1!(Baked);
    impl_datetime_gregory_datesymbols_v1!(Baked);
    impl_datetime_hebrew_datelengths_v1!(Baked);
    impl_datetime_hebrew_datesymbols_v1!(Baked);
    impl_datetime_indian_datelengths_v1!(Baked);
    impl_datetime_indian_datesymbols_v1!(Baked);
    impl_datetime_islamic_datelengths_v1!(Baked);
    impl_datetime_islamic_datesymbols_v1!(Baked);
    impl_datetime_japanese_datelengths_v1!(Baked);
    impl_datetime_japanese_datesymbols_v1!(Baked);
    impl_datetime_japanext_datelengths_v1!(Baked);
    impl_datetime_japanext_datesymbols_v1!(Baked);
    impl_datetime_persian_datelengths_v1!(Baked);
    impl_datetime_persian_datesymbols_v1!(Baked);
    impl_datetime_roc_datelengths_v1!(Baked);
    impl_datetime_roc_datesymbols_v1!(Baked);
    impl_datetime_timelengths_v1!(Baked);
    impl_datetime_timesymbols_v1!(Baked);
    impl_time_zone_exemplar_cities_v1!(Baked);
    impl_time_zone_formats_v1!(Baked);
    impl_time_zone_generic_long_v1!(Baked);
    impl_time_zone_generic_short_v1!(Baked);
    impl_time_zone_specific_long_v1!(Baked);
    impl_time_zone_specific_short_v1!(Baked);

    #[cfg(feature = "experimental")]
    impl_datetime_skeletons_v1!(Baked);

    #[cfg(feature = "experimental")]
    impl_datetime_symbols_weekdays_v1!(Baked);
>>>>>>> aade9e13
    #[cfg(feature = "experimental")]
    impl_day_period_names_v1_marker!(Baked);
    #[cfg(feature = "experimental")]
    impl_date_time_pattern_v1_marker!(Baked);
    #[cfg(feature = "experimental")]
    impl_time_pattern_v1_marker!(Baked);
    #[cfg(feature = "experimental")]
    impl_time_neo_skeleton_patterns_v1_marker!(Baked);

    #[cfg(feature = "experimental")]
    impl_buddhist_year_names_v1_marker!(Baked);
    #[cfg(feature = "experimental")]
    impl_chinese_year_names_v1_marker!(Baked);
    #[cfg(feature = "experimental")]
    impl_coptic_year_names_v1_marker!(Baked);
    #[cfg(feature = "experimental")]
    impl_dangi_year_names_v1_marker!(Baked);
    #[cfg(feature = "experimental")]
    impl_ethiopian_year_names_v1_marker!(Baked);
    #[cfg(feature = "experimental")]
    impl_gregorian_year_names_v1_marker!(Baked);
    #[cfg(feature = "experimental")]
    impl_hebrew_year_names_v1_marker!(Baked);
    #[cfg(feature = "experimental")]
    impl_indian_year_names_v1_marker!(Baked);
    #[cfg(feature = "experimental")]
    impl_islamic_year_names_v1_marker!(Baked);
    #[cfg(feature = "experimental")]
    impl_japanese_year_names_v1_marker!(Baked);
    #[cfg(feature = "experimental")]
    impl_japanese_extended_year_names_v1_marker!(Baked);
    #[cfg(feature = "experimental")]
    impl_persian_year_names_v1_marker!(Baked);
    #[cfg(feature = "experimental")]
    impl_roc_year_names_v1_marker!(Baked);

    #[cfg(feature = "experimental")]
    impl_buddhist_month_names_v1_marker!(Baked);
    #[cfg(feature = "experimental")]
    impl_chinese_month_names_v1_marker!(Baked);
    #[cfg(feature = "experimental")]
    impl_coptic_month_names_v1_marker!(Baked);
    #[cfg(feature = "experimental")]
    impl_dangi_month_names_v1_marker!(Baked);
    #[cfg(feature = "experimental")]
    impl_ethiopian_month_names_v1_marker!(Baked);
    #[cfg(feature = "experimental")]
    impl_gregorian_month_names_v1_marker!(Baked);
    #[cfg(feature = "experimental")]
    impl_hebrew_month_names_v1_marker!(Baked);
    #[cfg(feature = "experimental")]
    impl_indian_month_names_v1_marker!(Baked);
    #[cfg(feature = "experimental")]
    impl_islamic_month_names_v1_marker!(Baked);
    #[cfg(feature = "experimental")]
    impl_japanese_month_names_v1_marker!(Baked);
    #[cfg(feature = "experimental")]
    impl_japanese_extended_month_names_v1_marker!(Baked);
    #[cfg(feature = "experimental")]
    impl_persian_month_names_v1_marker!(Baked);
    #[cfg(feature = "experimental")]
    impl_roc_month_names_v1_marker!(Baked);
    #[cfg(feature = "experimental")]
    impl_buddhist_date_pattern_v1_marker!(Baked);
    #[cfg(feature = "experimental")]
    impl_chinese_date_pattern_v1_marker!(Baked);
    #[cfg(feature = "experimental")]
    impl_coptic_date_pattern_v1_marker!(Baked);
    #[cfg(feature = "experimental")]
    impl_dangi_date_pattern_v1_marker!(Baked);
    #[cfg(feature = "experimental")]
    impl_ethiopian_date_pattern_v1_marker!(Baked);
    #[cfg(feature = "experimental")]
    impl_gregorian_date_pattern_v1_marker!(Baked);
    #[cfg(feature = "experimental")]
    impl_hebrew_date_pattern_v1_marker!(Baked);
    #[cfg(feature = "experimental")]
    impl_indian_date_pattern_v1_marker!(Baked);
    #[cfg(feature = "experimental")]
    impl_islamic_date_pattern_v1_marker!(Baked);
    #[cfg(feature = "experimental")]
    impl_japanese_date_pattern_v1_marker!(Baked);
    #[cfg(feature = "experimental")]
    impl_japanese_extended_date_pattern_v1_marker!(Baked);
    #[cfg(feature = "experimental")]
    impl_persian_date_pattern_v1_marker!(Baked);
    #[cfg(feature = "experimental")]
    impl_roc_date_pattern_v1_marker!(Baked);

    #[cfg(feature = "experimental")]
    impl_buddhist_date_neo_skeleton_patterns_v1_marker!(Baked);
    #[cfg(feature = "experimental")]
    impl_chinese_date_neo_skeleton_patterns_v1_marker!(Baked);
    #[cfg(feature = "experimental")]
    impl_coptic_date_neo_skeleton_patterns_v1_marker!(Baked);
    #[cfg(feature = "experimental")]
    impl_dangi_date_neo_skeleton_patterns_v1_marker!(Baked);
    #[cfg(feature = "experimental")]
    impl_ethiopian_date_neo_skeleton_patterns_v1_marker!(Baked);
    #[cfg(feature = "experimental")]
    impl_gregorian_date_neo_skeleton_patterns_v1_marker!(Baked);
    #[cfg(feature = "experimental")]
    impl_hebrew_date_neo_skeleton_patterns_v1_marker!(Baked);
    #[cfg(feature = "experimental")]
    impl_indian_date_neo_skeleton_patterns_v1_marker!(Baked);
    #[cfg(feature = "experimental")]
    impl_islamic_date_neo_skeleton_patterns_v1_marker!(Baked);
    #[cfg(feature = "experimental")]
    impl_japanese_date_neo_skeleton_patterns_v1_marker!(Baked);
    #[cfg(feature = "experimental")]
    impl_japanese_extended_date_neo_skeleton_patterns_v1_marker!(Baked);
    #[cfg(feature = "experimental")]
    impl_persian_date_neo_skeleton_patterns_v1_marker!(Baked);
    #[cfg(feature = "experimental")]
    impl_roc_date_neo_skeleton_patterns_v1_marker!(Baked);
};

#[cfg(feature = "datagen")]
use icu_provider::prelude::*;

#[cfg(feature = "datagen")]
/// The latest minimum set of markers required by this component.
pub const MARKERS: &[DataMarkerInfo] = &[
    calendar::BuddhistDateLengthsV1Marker::INFO,
    calendar::BuddhistDateSymbolsV1Marker::INFO,
    calendar::ChineseDateLengthsV1Marker::INFO,
    calendar::ChineseDateSymbolsV1Marker::INFO,
    calendar::CopticDateLengthsV1Marker::INFO,
    calendar::CopticDateSymbolsV1Marker::INFO,
    calendar::DangiDateLengthsV1Marker::INFO,
    calendar::DangiDateSymbolsV1Marker::INFO,
    calendar::EthiopianDateLengthsV1Marker::INFO,
    calendar::EthiopianDateSymbolsV1Marker::INFO,
    calendar::GregorianDateLengthsV1Marker::INFO,
    calendar::GregorianDateSymbolsV1Marker::INFO,
    calendar::HebrewDateLengthsV1Marker::INFO,
    calendar::HebrewDateSymbolsV1Marker::INFO,
    calendar::IndianDateLengthsV1Marker::INFO,
    calendar::IndianDateSymbolsV1Marker::INFO,
    calendar::IslamicDateLengthsV1Marker::INFO,
    calendar::IslamicDateSymbolsV1Marker::INFO,
    calendar::JapaneseDateLengthsV1Marker::INFO,
    calendar::JapaneseDateSymbolsV1Marker::INFO,
    calendar::JapaneseExtendedDateLengthsV1Marker::INFO,
    calendar::JapaneseExtendedDateSymbolsV1Marker::INFO,
    calendar::PersianDateLengthsV1Marker::INFO,
    calendar::PersianDateSymbolsV1Marker::INFO,
    calendar::RocDateLengthsV1Marker::INFO,
    calendar::RocDateSymbolsV1Marker::INFO,
    calendar::TimeLengthsV1Marker::INFO,
    calendar::TimeSymbolsV1Marker::INFO,
    time_zones::ExemplarCitiesV1Marker::INFO,
    time_zones::MetazoneGenericNamesLongV1Marker::INFO,
    time_zones::MetazoneGenericNamesShortV1Marker::INFO,
    time_zones::MetazoneSpecificNamesLongV1Marker::INFO,
    time_zones::MetazoneSpecificNamesShortV1Marker::INFO,
    time_zones::TimeZoneFormatsV1Marker::INFO,
    #[cfg(feature = "experimental")]
    neo::WeekdayNamesV1Marker::INFO,
    #[cfg(feature = "experimental")]
    neo::DayPeriodNamesV1Marker::INFO,
    #[cfg(feature = "experimental")]
    neo::DateTimePatternV1Marker::INFO,
    #[cfg(feature = "experimental")]
    neo::TimePatternV1Marker::INFO,
    #[cfg(feature = "experimental")]
    neo::TimeNeoSkeletonPatternsV1Marker::INFO,
    #[cfg(feature = "experimental")]
    neo::BuddhistYearNamesV1Marker::INFO,
    #[cfg(feature = "experimental")]
    neo::ChineseYearNamesV1Marker::INFO,
    #[cfg(feature = "experimental")]
    neo::CopticYearNamesV1Marker::INFO,
    #[cfg(feature = "experimental")]
    neo::DangiYearNamesV1Marker::INFO,
    #[cfg(feature = "experimental")]
    neo::EthiopianYearNamesV1Marker::INFO,
    #[cfg(feature = "experimental")]
    neo::GregorianYearNamesV1Marker::INFO,
    #[cfg(feature = "experimental")]
    neo::HebrewYearNamesV1Marker::INFO,
    #[cfg(feature = "experimental")]
    neo::IndianYearNamesV1Marker::INFO,
    #[cfg(feature = "experimental")]
    neo::IslamicYearNamesV1Marker::INFO,
    #[cfg(feature = "experimental")]
    neo::JapaneseYearNamesV1Marker::INFO,
    #[cfg(feature = "experimental")]
    neo::JapaneseExtendedYearNamesV1Marker::INFO,
    #[cfg(feature = "experimental")]
    neo::PersianYearNamesV1Marker::INFO,
    #[cfg(feature = "experimental")]
    neo::RocYearNamesV1Marker::INFO,
    #[cfg(feature = "experimental")]
    neo::BuddhistMonthNamesV1Marker::INFO,
    #[cfg(feature = "experimental")]
    neo::ChineseMonthNamesV1Marker::INFO,
    #[cfg(feature = "experimental")]
    neo::CopticMonthNamesV1Marker::INFO,
    #[cfg(feature = "experimental")]
    neo::DangiMonthNamesV1Marker::INFO,
    #[cfg(feature = "experimental")]
    neo::EthiopianMonthNamesV1Marker::INFO,
    #[cfg(feature = "experimental")]
    neo::GregorianMonthNamesV1Marker::INFO,
    #[cfg(feature = "experimental")]
    neo::HebrewMonthNamesV1Marker::INFO,
    #[cfg(feature = "experimental")]
    neo::IndianMonthNamesV1Marker::INFO,
    #[cfg(feature = "experimental")]
    neo::IslamicMonthNamesV1Marker::INFO,
    #[cfg(feature = "experimental")]
    neo::JapaneseMonthNamesV1Marker::INFO,
    #[cfg(feature = "experimental")]
    neo::JapaneseExtendedMonthNamesV1Marker::INFO,
    #[cfg(feature = "experimental")]
    neo::PersianMonthNamesV1Marker::INFO,
    #[cfg(feature = "experimental")]
    neo::RocMonthNamesV1Marker::INFO,
    #[cfg(feature = "experimental")]
    neo::BuddhistDatePatternV1Marker::INFO,
    #[cfg(feature = "experimental")]
    neo::ChineseDatePatternV1Marker::INFO,
    #[cfg(feature = "experimental")]
    neo::CopticDatePatternV1Marker::INFO,
    #[cfg(feature = "experimental")]
    neo::DangiDatePatternV1Marker::INFO,
    #[cfg(feature = "experimental")]
    neo::EthiopianDatePatternV1Marker::INFO,
    #[cfg(feature = "experimental")]
    neo::GregorianDatePatternV1Marker::INFO,
    #[cfg(feature = "experimental")]
    neo::HebrewDatePatternV1Marker::INFO,
    #[cfg(feature = "experimental")]
    neo::IndianDatePatternV1Marker::INFO,
    #[cfg(feature = "experimental")]
    neo::IslamicDatePatternV1Marker::INFO,
    #[cfg(feature = "experimental")]
    neo::JapaneseDatePatternV1Marker::INFO,
    #[cfg(feature = "experimental")]
    neo::JapaneseExtendedDatePatternV1Marker::INFO,
    #[cfg(feature = "experimental")]
    neo::PersianDatePatternV1Marker::INFO,
    #[cfg(feature = "experimental")]
    neo::RocDatePatternV1Marker::INFO,
    #[cfg(feature = "experimental")]
    neo::BuddhistDateNeoSkeletonPatternsV1Marker::INFO,
    #[cfg(feature = "experimental")]
    neo::ChineseDateNeoSkeletonPatternsV1Marker::INFO,
    #[cfg(feature = "experimental")]
    neo::CopticDateNeoSkeletonPatternsV1Marker::INFO,
    #[cfg(feature = "experimental")]
    neo::DangiDateNeoSkeletonPatternsV1Marker::INFO,
    #[cfg(feature = "experimental")]
    neo::EthiopianDateNeoSkeletonPatternsV1Marker::INFO,
    #[cfg(feature = "experimental")]
    neo::GregorianDateNeoSkeletonPatternsV1Marker::INFO,
    #[cfg(feature = "experimental")]
    neo::HebrewDateNeoSkeletonPatternsV1Marker::INFO,
    #[cfg(feature = "experimental")]
    neo::IndianDateNeoSkeletonPatternsV1Marker::INFO,
    #[cfg(feature = "experimental")]
    neo::IslamicDateNeoSkeletonPatternsV1Marker::INFO,
    #[cfg(feature = "experimental")]
    neo::JapaneseDateNeoSkeletonPatternsV1Marker::INFO,
    #[cfg(feature = "experimental")]
    neo::JapaneseExtendedDateNeoSkeletonPatternsV1Marker::INFO,
    #[cfg(feature = "experimental")]
    neo::PersianDateNeoSkeletonPatternsV1Marker::INFO,
    #[cfg(feature = "experimental")]
    neo::RocDateNeoSkeletonPatternsV1Marker::INFO,
];<|MERGE_RESOLUTION|>--- conflicted
+++ resolved
@@ -45,7 +45,7 @@
 pub struct Baked;
 
 #[cfg(feature = "experimental")]
-include!("../../tests/data/datetime_skeletons_v1.rs.data");
+include!("../../tests/data/date_skeleton_patterns_v1_marker.rs.data");
 
 #[cfg(feature = "compiled_data")]
 #[allow(unused_imports)]
@@ -56,7 +56,6 @@
         pub use icu_datetime_data::icu_locale as locale;
     }
     make_provider!(Baked);
-<<<<<<< HEAD
     impl_buddhist_date_lengths_v1_marker!(Baked);
     impl_buddhist_date_symbols_v1_marker!(Baked);
     impl_chinese_date_lengths_v1_marker!(Baked);
@@ -83,8 +82,6 @@
     impl_persian_date_symbols_v1_marker!(Baked);
     impl_roc_date_lengths_v1_marker!(Baked);
     impl_roc_date_symbols_v1_marker!(Baked);
-    #[cfg(feature = "experimental")]
-    impl_date_skeleton_patterns_v1_marker!(Baked);
     impl_time_lengths_v1_marker!(Baked);
     impl_time_symbols_v1_marker!(Baked);
     impl_exemplar_cities_v1_marker!(Baked);
@@ -95,49 +92,10 @@
     impl_time_zone_formats_v1_marker!(Baked);
 
     #[cfg(feature = "experimental")]
+    impl_date_skeleton_patterns_v1_marker!(Baked);
+
+    #[cfg(feature = "experimental")]
     impl_weekday_names_v1_marker!(Baked);
-=======
-    impl_datetime_buddhist_datelengths_v1!(Baked);
-    impl_datetime_buddhist_datesymbols_v1!(Baked);
-    impl_datetime_chinese_datelengths_v1!(Baked);
-    impl_datetime_chinese_datesymbols_v1!(Baked);
-    impl_datetime_coptic_datelengths_v1!(Baked);
-    impl_datetime_coptic_datesymbols_v1!(Baked);
-    impl_datetime_dangi_datelengths_v1!(Baked);
-    impl_datetime_dangi_datesymbols_v1!(Baked);
-    impl_datetime_ethiopic_datelengths_v1!(Baked);
-    impl_datetime_ethiopic_datesymbols_v1!(Baked);
-    impl_datetime_gregory_datelengths_v1!(Baked);
-    impl_datetime_gregory_datesymbols_v1!(Baked);
-    impl_datetime_hebrew_datelengths_v1!(Baked);
-    impl_datetime_hebrew_datesymbols_v1!(Baked);
-    impl_datetime_indian_datelengths_v1!(Baked);
-    impl_datetime_indian_datesymbols_v1!(Baked);
-    impl_datetime_islamic_datelengths_v1!(Baked);
-    impl_datetime_islamic_datesymbols_v1!(Baked);
-    impl_datetime_japanese_datelengths_v1!(Baked);
-    impl_datetime_japanese_datesymbols_v1!(Baked);
-    impl_datetime_japanext_datelengths_v1!(Baked);
-    impl_datetime_japanext_datesymbols_v1!(Baked);
-    impl_datetime_persian_datelengths_v1!(Baked);
-    impl_datetime_persian_datesymbols_v1!(Baked);
-    impl_datetime_roc_datelengths_v1!(Baked);
-    impl_datetime_roc_datesymbols_v1!(Baked);
-    impl_datetime_timelengths_v1!(Baked);
-    impl_datetime_timesymbols_v1!(Baked);
-    impl_time_zone_exemplar_cities_v1!(Baked);
-    impl_time_zone_formats_v1!(Baked);
-    impl_time_zone_generic_long_v1!(Baked);
-    impl_time_zone_generic_short_v1!(Baked);
-    impl_time_zone_specific_long_v1!(Baked);
-    impl_time_zone_specific_short_v1!(Baked);
-
-    #[cfg(feature = "experimental")]
-    impl_datetime_skeletons_v1!(Baked);
-
-    #[cfg(feature = "experimental")]
-    impl_datetime_symbols_weekdays_v1!(Baked);
->>>>>>> aade9e13
     #[cfg(feature = "experimental")]
     impl_day_period_names_v1_marker!(Baked);
     #[cfg(feature = "experimental")]
