// This file is part of ICU4X. For terms of use, please see the file
// called LICENSE at the top level of the ICU4X source tree
// (online at: https://github.com/unicode-org/icu4x/blob/main/LICENSE ).

// allowed for providers
#![allow(clippy::exhaustive_structs, clippy::exhaustive_enums)]

use alloc::borrow::Cow;
use icu_calendar::types::MonthCode;
use icu_provider::prelude::*;
use icu_provider::{yoke, zerofrom};
use tinystr::{tinystr, TinyStr4};
use zerovec::ZeroMap;

<<<<<<< HEAD
/// Symbol data for the months, weekdays, and eras needed to format a date.
/// 
/// For more information on date time symbols, see [`FieldSymbol`](crate::fields::FieldSymbol).
#[icu_provider::data_struct(marker(
    DateSymbolsV1Marker,
    "datetime/datesymbols@1",
    extension_key = "ca"
))]
=======
#[icu_provider::data_struct(
    marker(GregorianDateSymbolsV1Marker, "datetime/gregory/datesymbols@1"),
    marker(BuddhistDateSymbolsV1Marker, "datetime/buddhist/datesymbols@1"),
    marker(JapaneseDateSymbolsV1Marker, "datetime/japanese/datesymbols@1"),
    marker(JapaneseExtendedDateSymbolsV1Marker, "datetime/japanext/datesymbols@1"),
    marker(CopticDateSymbolsV1Marker, "datetime/coptic/datesymbols@1"),
    marker(IndianDateSymbolsV1Marker, "datetime/indian/datesymbols@1"),
    marker(EthiopicDateSymbolsV1Marker, "datetime/ethiopic/datesymbols@1")
)]
>>>>>>> 783ec9e4
#[derive(Debug, PartialEq, Clone, Default)]
#[cfg_attr(
    feature = "datagen",
    derive(serde::Serialize, databake::Bake),
    databake(path = icu_datetime::provider::calendar),
)]
#[cfg_attr(feature = "serde", derive(serde::Deserialize))]
#[yoke(prove_covariance_manually)]
pub struct DateSymbolsV1<'data> {
    /// Symbol data for months.
    #[cfg_attr(feature = "serde", serde(borrow))]
    pub months: months::ContextsV1<'data>,
    /// Symbol data for weekdays.
    #[cfg_attr(feature = "serde", serde(borrow))]
    pub weekdays: weekdays::ContextsV1<'data>,
    /// Symbol data for eras.
    #[cfg_attr(feature = "serde", serde(borrow))]
    pub eras: Eras<'data>,
}

<<<<<<< HEAD
/// Symbol data for the day periods needed to format a time.
/// 
/// For more information on date time symbols, see [`FieldSymbol`](crate::fields::FieldSymbol).
#[icu_provider::data_struct(marker(
    TimeSymbolsV1Marker,
    "datetime/timesymbols@1",
    extension_key = "ca"
))]
=======
pub(crate) struct ErasedDateSymbolsV1Marker;

impl DataMarker for ErasedDateSymbolsV1Marker {
    type Yokeable = DateSymbolsV1<'static>;
}

#[icu_provider::data_struct(marker(TimeSymbolsV1Marker, "datetime/timesymbols@1",))]
>>>>>>> 783ec9e4
#[derive(Debug, PartialEq, Clone, Default)]
#[cfg_attr(
    feature = "datagen",
    derive(serde::Serialize, databake::Bake),
    databake(path = icu_datetime::provider::calendar),
)]
#[cfg_attr(feature = "serde", derive(serde::Deserialize))]
#[yoke(prove_covariance_manually)]
pub struct TimeSymbolsV1<'data> {
    /// Symbol data for day periods.
    #[cfg_attr(feature = "serde", serde(borrow))]
    pub day_periods: day_periods::ContextsV1<'data>,
}

/// String data for the name, abbrevation, and narrow form of a date's era.
/// 
/// For more information on date time symbols, see [`FieldSymbol`](crate::fields::FieldSymbol).
#[derive(Debug, PartialEq, Clone, Default, yoke::Yokeable, zerofrom::ZeroFrom)]
#[cfg_attr(
    feature = "datagen",
    derive(serde::Serialize, databake::Bake),
    databake(path = icu_datetime::provider::calendar),
)]
#[cfg_attr(feature = "serde", derive(serde::Deserialize))]
#[yoke(prove_covariance_manually)]
pub struct Eras<'data> {
    /// Symbol data for era names.
    #[cfg_attr(feature = "serde", serde(borrow))]
    pub names: ZeroMap<'data, str, str>,
    /// Symbol data for era abbreviations.
    #[cfg_attr(feature = "serde", serde(borrow))]
    pub abbr: ZeroMap<'data, str, str>,
    /// Symbol data for era narrow forms.
    #[cfg_attr(feature = "serde", serde(borrow))]
    pub narrow: ZeroMap<'data, str, str>,
}


// Note: the SymbolsV* struct doc strings metadata are attached to `$name` in the macro invocation to 
// avoid macro parsing ambiguity caused by other metadata already attached to `$symbols`.
macro_rules! symbols {
    ($(#[$symbols_attr:meta])*  $name: ident, $field_id: ident, $symbols: item) => {
        
        $(#[$symbols_attr])*
        #[doc = concat!("Formatting symbols for [`",
                stringify!($field_id),
                "`](crate::fields::FieldSymbol::",
                stringify!($field_id),
                ").\n\n",
                "For more information on date time symbols, see [`FieldSymbol`](crate::fields::FieldSymbol).")]
        pub mod $name {
            use super::*;

            #[derive(Debug, PartialEq, Clone, zerofrom::ZeroFrom, yoke::Yokeable)]
            #[cfg_attr(
                feature = "datagen",
                derive(serde::Serialize, databake::Bake),
                databake(path = icu_datetime::provider::calendar::$name),
            )]
            #[cfg_attr(feature = "serde", derive(serde::Deserialize))]
            #[yoke(prove_covariance_manually)]
            #[doc = concat!("Locale data for ", stringify!($field_id), " corresponding to the symbols.")]
            $symbols

            // UTS 35 specifies that `format` widths are mandatory,
            // except for `short`.
            #[derive(Debug, PartialEq, Clone, Default, yoke::Yokeable, zerofrom::ZeroFrom)]
            #[cfg_attr(
                feature = "datagen",
                derive(serde::Serialize, databake::Bake),
                databake(path = icu_datetime::provider::calendar::$name),
            )]
            #[cfg_attr(feature = "serde", derive(serde::Deserialize))]
            #[yoke(prove_covariance_manually)]
            #[doc = concat!("Symbol data for the \"format\" style formatting of ", stringify!($field_id), 
                ".\n\nThe format style is used in contexts where it is different from the stand-alone form, ex: ",
                "a case inflected form where the stand-alone form is the nominative case.")]
            pub struct FormatWidthsV1<'data> {
                #[doc = concat!("Abbreviated length symbol for \"format\" style symbol for ", stringify!($name), ".")]
                #[cfg_attr(feature = "serde", serde(borrow))]
                pub abbreviated: SymbolsV1<'data>,
                #[doc = concat!("Narrow length symbol for \"format\" style symbol for ", stringify!($name), ".")]
                #[cfg_attr(feature = "serde", serde(borrow))]
                pub narrow: SymbolsV1<'data>,
                #[doc = concat!("Short length symbol for \"format\" style symbol for ", stringify!($name), ", if present.")]
                #[cfg_attr(feature = "serde", serde(borrow))]
                pub short: Option<SymbolsV1<'data>>,
                #[doc = concat!("Wide length symbol for \"format\" style symbol for ", stringify!($name), ".")]
                #[cfg_attr(feature = "serde", serde(borrow))]
                pub wide: SymbolsV1<'data>,
            }

            // UTS 35 specifies that `stand_alone` widths are optional
            #[derive(Debug, PartialEq, Clone, Default, yoke::Yokeable, zerofrom::ZeroFrom)]
            #[cfg_attr(
                feature = "datagen",
                derive(serde::Serialize, databake::Bake),
                databake(path = icu_datetime::provider::calendar::$name),
            )]
            #[cfg_attr(feature = "serde", derive(serde::Deserialize))]
            #[yoke(prove_covariance_manually)]
            #[doc = concat!("Symbol data for the \"stand-alone\" style formatting of ", stringify!($field_id), 
                ".\n\nThe stand-alone style is used in contexts where the field is displayed by itself.")]
            pub struct StandAloneWidthsV1<'data> {
                #[doc = concat!("Abbreviated length symbol for \"stand-alone\" style symbol for ", stringify!($name), ".")]
                #[cfg_attr(feature = "serde", serde(borrow))]
                pub abbreviated: Option<SymbolsV1<'data>>,
                #[doc = concat!("Narrow length symbol for \"stand-alone\" style symbol for ", stringify!($name), ".")]
                #[cfg_attr(feature = "serde", serde(borrow))]
                pub narrow: Option<SymbolsV1<'data>>,
                #[doc = concat!("Short length symbol for \"stand-alone\" style symbol for ", stringify!($name), ".")]
                #[cfg_attr(feature = "serde", serde(borrow))]
                pub short: Option<SymbolsV1<'data>>,
                #[doc = concat!("Wide length symbol for \"stand-alone\" style symbol for ", stringify!($name), ".")]
                #[cfg_attr(feature = "serde", serde(borrow))]
                pub wide: Option<SymbolsV1<'data>>,
            }

            #[derive(Debug, PartialEq, Clone, Default, yoke::Yokeable, zerofrom::ZeroFrom)]
            #[cfg_attr(
                feature = "datagen",
                derive(serde::Serialize, databake::Bake),
                databake(path = icu_datetime::provider::calendar::$name),
            )]
            #[cfg_attr(feature = "serde", derive(serde::Deserialize))]
            #[yoke(prove_covariance_manually)]
            #[doc = concat!("The struct containing the symbol data for ", stringify!($field_id), 
                " that contains the \"format\" style symbol data ([`FormatWidthsV1`]) and \"stand-alone\" style symbol data ([`StandAloneWidthsV1`]).")]
            pub struct ContextsV1<'data> {
                /// The symbol data for "format" style symbols.
                #[cfg_attr(feature = "serde", serde(borrow))]
                pub format: FormatWidthsV1<'data>,
                /// The symbol data for "stand-alone" style symbols.
                #[cfg_attr(feature = "serde", serde(borrow))]
                pub stand_alone: Option<StandAloneWidthsV1<'data>>,
            }
        }
    };
}

symbols!(
    months,
    Month,
    #[allow(clippy::large_enum_variant)]
    pub enum SymbolsV1<'data> {
        /// Twelve symbols for a solar calendar
        ///
        /// This is an optimization to reduce data size.
        SolarTwelve(
            #[cfg_attr(
                feature = "serde",
                serde(
                    borrow,
                    deserialize_with = "icu_provider::serde::borrow_de_utils::array_of_cow"
                )
            )]
            [Cow<'data, str>; 12],
        ),
        /// A calendar with an arbitrary number of months, potentially including leap months
        #[cfg_attr(feature = "serde", serde(borrow))]
        Other(ZeroMap<'data, MonthCode, str>),
    }
);

impl<'data> months::SymbolsV1<'data> {
    /// Get the symbol for the given month code
    pub fn get(&self, code: MonthCode) -> Option<&str> {
        match *self {
            Self::SolarTwelve(ref arr) => {
                // The tinystr macro doesn't work in match patterns
                // so we use consts first
                const CODE_1: TinyStr4 = tinystr!(4, "M01");
                const CODE_2: TinyStr4 = tinystr!(4, "M02");
                const CODE_3: TinyStr4 = tinystr!(4, "M03");
                const CODE_4: TinyStr4 = tinystr!(4, "M04");
                const CODE_5: TinyStr4 = tinystr!(4, "M05");
                const CODE_6: TinyStr4 = tinystr!(4, "M06");
                const CODE_7: TinyStr4 = tinystr!(4, "M07");
                const CODE_8: TinyStr4 = tinystr!(4, "M08");
                const CODE_9: TinyStr4 = tinystr!(4, "M09");
                const CODE_10: TinyStr4 = tinystr!(4, "M10");
                const CODE_11: TinyStr4 = tinystr!(4, "M11");
                const CODE_12: TinyStr4 = tinystr!(4, "M12");
                let idx = match code.0 {
                    CODE_1 => 0,
                    CODE_2 => 1,
                    CODE_3 => 2,
                    CODE_4 => 3,
                    CODE_5 => 4,
                    CODE_6 => 5,
                    CODE_7 => 6,
                    CODE_8 => 7,
                    CODE_9 => 8,
                    CODE_10 => 9,
                    CODE_11 => 10,
                    CODE_12 => 11,
                    _ => return None,
                };
                arr.get(idx).map(|x| &**x)
            }
            Self::Other(ref map) => map.get(&code),
        }
    }
}

impl Default for months::SymbolsV1<'_> {
    fn default() -> Self {
        Self::Other(Default::default())
    }
}

symbols!(
    weekdays,
    Weekday,
    #[derive(Default)]
    pub struct SymbolsV1<'data>(
        #[cfg_attr(
            feature = "serde",
            serde(
                borrow,
                deserialize_with = "icu_provider::serde::borrow_de_utils::array_of_cow"
            )
        )]
        pub [Cow<'data, str>; 7],
    );
);

symbols!(
    day_periods,
    DayPeriod,
    #[derive(Default)]
    pub struct SymbolsV1<'data> {
        /// Day period for AM (before noon).
        #[cfg_attr(feature = "serde", serde(borrow))]
        pub am: Cow<'data, str>,
        /// Day period for PM (after noon).
        #[cfg_attr(feature = "serde", serde(borrow))]
        pub pm: Cow<'data, str>,
        #[cfg_attr(
            feature = "serde",
            serde(
                borrow,
                deserialize_with = "icu_provider::serde::borrow_de_utils::option_of_cow"
            )
        )]
        /// Day period for noon, in locales that support it.
        pub noon: Option<Cow<'data, str>>,
        #[cfg_attr(
            feature = "serde",
            serde(
                borrow,
                deserialize_with = "icu_provider::serde::borrow_de_utils::option_of_cow"
            )
        )]
        /// Day period for midnight, in locales that support it.
        pub midnight: Option<Cow<'data, str>>,
    }
);

#[cfg(all(test, feature = "datagen"))]
mod test {
    use super::*;
    use tinystr::tinystr;

    fn serialize_date() -> Vec<u8> {
        let months = [
            (&MonthCode(tinystr!(4, "M01")), "January"),
            (&MonthCode(tinystr!(4, "M02")), "February"),
            (&MonthCode(tinystr!(4, "M03")), "March"),
            (&MonthCode(tinystr!(4, "M04")), "April"),
            (&MonthCode(tinystr!(4, "M05")), "May"),
            (&MonthCode(tinystr!(4, "M06")), "June"),
            (&MonthCode(tinystr!(4, "M07")), "July"),
            (&MonthCode(tinystr!(4, "M08")), "August"),
            (&MonthCode(tinystr!(4, "M09")), "September"),
            (&MonthCode(tinystr!(4, "M10")), "October"),
            (&MonthCode(tinystr!(4, "M11")), "November"),
            (&MonthCode(tinystr!(4, "M12")), "December"),
        ];
        let months = months::SymbolsV1::Other(months.iter().copied().collect());

        let weekdays = weekdays::SymbolsV1([
            Cow::Owned("Monday".to_string()),
            Cow::Owned("Tuesday".to_string()),
            Cow::Owned("Wednesday".to_string()),
            Cow::Owned("Thursday".to_string()),
            Cow::Owned("Friday".to_string()),
            Cow::Owned("Saturday".to_string()),
            Cow::Owned("Sunday".to_string()),
        ]);

        bincode::serialize(&DateSymbolsV1 {
            months: months::ContextsV1 {
                format: months::FormatWidthsV1 {
                    abbreviated: months.clone(),
                    narrow: months.clone(),
                    short: Some(months.clone()),
                    wide: months.clone(),
                },
                stand_alone: Some(months::StandAloneWidthsV1 {
                    abbreviated: Some(months.clone()),
                    narrow: Some(months.clone()),
                    short: Some(months.clone()),
                    wide: Some(months.clone()),
                }),
            },
            weekdays: weekdays::ContextsV1 {
                format: weekdays::FormatWidthsV1 {
                    abbreviated: weekdays.clone(),
                    narrow: weekdays.clone(),
                    short: Some(weekdays.clone()),
                    wide: weekdays.clone(),
                },
                stand_alone: Some(weekdays::StandAloneWidthsV1 {
                    abbreviated: Some(weekdays.clone()),
                    narrow: Some(weekdays.clone()),
                    short: Some(weekdays.clone()),
                    wide: Some(weekdays.clone()),
                }),
            },
            eras: Eras {
                names: ZeroMap::new(),
                abbr: ZeroMap::new(),
                narrow: ZeroMap::new(),
            },
        })
        .unwrap()
    }

    fn serialize_time() -> Vec<u8> {
        let day_periods = day_periods::SymbolsV1 {
            am: Cow::Owned("am".to_string()),
            pm: Cow::Owned("pm".to_string()),
            noon: Some(Cow::Owned("noon".to_string())),
            midnight: None,
        };

        bincode::serialize(&TimeSymbolsV1 {
            day_periods: day_periods::ContextsV1 {
                format: day_periods::FormatWidthsV1 {
                    abbreviated: day_periods.clone(),
                    narrow: day_periods.clone(),
                    short: Some(day_periods.clone()),
                    wide: day_periods.clone(),
                },
                stand_alone: Some(day_periods::StandAloneWidthsV1 {
                    abbreviated: Some(day_periods.clone()),
                    narrow: Some(day_periods.clone()),
                    short: Some(day_periods.clone()),
                    wide: Some(day_periods.clone()),
                }),
            },
        })
        .unwrap()
    }

    #[test]
    fn weekdays_borrows() {
        let bytes = serialize_date();
        let de = bincode::deserialize::<DateSymbolsV1>(&bytes).unwrap();

        assert!(matches!(de.weekdays.format.narrow.0[2], Cow::Borrowed(_)));
        assert!(matches!(
            de.weekdays.format.short.as_ref().unwrap().0[4],
            Cow::Borrowed(_)
        ));
    }

    #[test]
    fn day_periods_borrows() {
        let bytes = serialize_time();
        let de = bincode::deserialize::<TimeSymbolsV1>(&bytes).unwrap();

        assert!(matches!(
            de.day_periods.format.narrow.noon,
            Some(Cow::Borrowed(_))
        ));
        assert!(matches!(
            de.day_periods.format.short.as_ref().unwrap().noon,
            Some(Cow::Borrowed(_))
        ));

        assert!(matches!(de.day_periods.format.narrow.am, Cow::Borrowed(_)));
        assert!(matches!(
            de.day_periods.format.short.as_ref().unwrap().am,
            Cow::Borrowed(_)
        ));
    }
}<|MERGE_RESOLUTION|>--- conflicted
+++ resolved
@@ -12,16 +12,9 @@
 use tinystr::{tinystr, TinyStr4};
 use zerovec::ZeroMap;
 
-<<<<<<< HEAD
 /// Symbol data for the months, weekdays, and eras needed to format a date.
 /// 
 /// For more information on date time symbols, see [`FieldSymbol`](crate::fields::FieldSymbol).
-#[icu_provider::data_struct(marker(
-    DateSymbolsV1Marker,
-    "datetime/datesymbols@1",
-    extension_key = "ca"
-))]
-=======
 #[icu_provider::data_struct(
     marker(GregorianDateSymbolsV1Marker, "datetime/gregory/datesymbols@1"),
     marker(BuddhistDateSymbolsV1Marker, "datetime/buddhist/datesymbols@1"),
@@ -31,7 +24,6 @@
     marker(IndianDateSymbolsV1Marker, "datetime/indian/datesymbols@1"),
     marker(EthiopicDateSymbolsV1Marker, "datetime/ethiopic/datesymbols@1")
 )]
->>>>>>> 783ec9e4
 #[derive(Debug, PartialEq, Clone, Default)]
 #[cfg_attr(
     feature = "datagen",
@@ -52,16 +44,9 @@
     pub eras: Eras<'data>,
 }
 
-<<<<<<< HEAD
 /// Symbol data for the day periods needed to format a time.
 /// 
 /// For more information on date time symbols, see [`FieldSymbol`](crate::fields::FieldSymbol).
-#[icu_provider::data_struct(marker(
-    TimeSymbolsV1Marker,
-    "datetime/timesymbols@1",
-    extension_key = "ca"
-))]
-=======
 pub(crate) struct ErasedDateSymbolsV1Marker;
 
 impl DataMarker for ErasedDateSymbolsV1Marker {
@@ -69,7 +54,6 @@
 }
 
 #[icu_provider::data_struct(marker(TimeSymbolsV1Marker, "datetime/timesymbols@1",))]
->>>>>>> 783ec9e4
 #[derive(Debug, PartialEq, Clone, Default)]
 #[cfg_attr(
     feature = "datagen",
