--- conflicted
+++ resolved
@@ -2,11 +2,8 @@
 // called LICENSE at the top level of the ICU4X source tree
 // (online at: https://github.com/unicode-org/icu4x/blob/main/LICENSE ).
 
-<<<<<<< HEAD
 use crate::pattern;
-=======
 use alloc::borrow::Cow;
->>>>>>> cd4b7c53
 use icu_provider::yoke::{self, *};
 
 #[icu_provider::data_struct]
