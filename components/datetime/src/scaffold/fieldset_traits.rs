--- conflicted
+++ resolved
@@ -7,13 +7,8 @@
     scaffold::*,
 };
 use icu_calendar::{
-<<<<<<< HEAD
-    provider::{CalendarChineseV1, CalendarDangiV1, CalendarJapaneseModernV1},
+    provider::CalendarJapaneseModernV1,
     types::{DayOfMonth, DayOfYear, MonthInfo, RataDie, Weekday, YearInfo},
-=======
-    provider::CalendarJapaneseModernV1,
-    types::{DayOfMonth, DayOfYear, MonthInfo, Weekday, YearInfo},
->>>>>>> 0c460ae7
 };
 use icu_decimal::provider::{DecimalDigitsV1, DecimalSymbolsV1};
 use icu_provider::{marker::NeverMarker, prelude::*};
