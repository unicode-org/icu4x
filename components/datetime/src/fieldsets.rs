// This file is part of ICU4X. For terms of use, please see the file
// called LICENSE at the top level of the ICU4X source tree
// (online at: https://github.com/unicode-org/icu4x/blob/main/LICENSE ).

//! All available field sets for datetime formatting.
//!
//! Each field set is a struct containing options specified to that field set.
//! The fields can either be set directly or via helper functions.
//!
//! This module contains _static_ field sets, which deliver the smallest binary size.
//! If the field set is not known until runtime, use a _dynamic_ field set: [`enums`]
//!
//! # What is a Field Set?
//!
//! A field set determines what datetime fields should be printed in the localized output.
//!
//! Examples of field sets include:
//!
//! 1. Year, month, and day ([`YMD`])
//! 2. Weekday and time ([`ET`])
//!
//! Field sets fit into four categories:
//!
//! 1. Date: fields that specify a particular day in time.
//! 2. Calendar period: fields that specify a span of time greater than a day.
//! 3. Time: fields that specify a time within a day.
//! 4. Zone: fields that specify a time zone or offset from UTC.
//!
//! Certain combinations of field sets are allowed, too. See [`Combo`].
//!
//! # Examples
//!
//! There are two ways to configure the same field set:
//!
//! ```
//! use icu::datetime::fieldsets::YMDT;
//! use icu::datetime::options::{Alignment, TimePrecision, YearStyle};
//!
//! let field_set_1 = YMDT::long()
//!     .with_year_style(YearStyle::Full)
//!     .with_alignment(Alignment::Column)
//!     .with_time_precision(TimePrecision::Minute);
//!
//! let mut field_set_2 = YMDT::long();
//! field_set_2.year_style = Some(YearStyle::Full);
//! field_set_2.alignment = Some(Alignment::Column);
//! field_set_2.time_precision = Some(TimePrecision::Minute);
//!
//! assert_eq!(field_set_1, field_set_2);
//! ```

#[path = "builder.rs"]
pub mod builder;
#[path = "dynamic.rs"]
pub mod enums;

pub use crate::combo::Combo;

use crate::{
    options::*,
    provider::{neo::*, time_zones::tz, *},
    raw::neo::RawOptions,
    scaffold::*,
};
use enums::*;
use icu_calendar::{
    types::{DayOfMonth, MonthInfo, Weekday, YearInfo},
    Date, Iso,
};
use icu_provider::marker::NeverMarker;
use icu_time::{
    zone::{TimeZoneVariant, UtcOffset},
    Hour, Minute, Nanosecond, Second, Time, TimeZone,
};

#[cfg(doc)]
use icu_time::TimeZoneInfo;

/// Maps the token `yes` to the given ident
macro_rules! yes_to {
    ($any:expr, $nonempty:expr) => {
        $any
    };
}

macro_rules! yes_or {
    ($fallback:expr, $actual:expr) => {
        $actual
    };
    ($fallback:expr,) => {
        $fallback
    };
}

macro_rules! ternary {
    ($present:expr, $missing:expr, yes) => {
        $present
    };
    ($present:expr, $missing:expr, $any:literal) => {
        $present
    };
    ($present:expr, $missing:expr,) => {
        $missing
    };
}

/// Generates the options argument passed into the docs test constructor
macro_rules! length_option_helper {
    ($type:ty, $length:ident) => {
        concat!(stringify!($type), "::", stringify!($length), "()")
    };
}

macro_rules! impl_composite {
    ($type:ident, $variant:ident, $enum:ident) => {
        impl $type {
            #[inline]
            pub(crate) fn to_enum(self) -> $enum {
                $enum::$type(self)
            }
        }
        impl GetField<CompositeFieldSet> for $type {
            #[inline]
            fn get_field(&self) -> CompositeFieldSet {
                CompositeFieldSet::$variant(self.to_enum())
            }
        }
    };
}

macro_rules! impl_marker_length_constructors {
    (
        $type:ident,
        $(alignment: $alignment_yes:ident,)?
        $(year_style: $yearstyle_yes:ident,)?
        $(time_precision: $timeprecision_yes:ident,)?
    ) => {
        impl $type {
            #[doc = concat!("Creates a ", stringify!($type), " skeleton with the given formatting length.")]
            pub const fn with_length(length: Length) -> Self {
                Self {
                    length,
                    $(
                        alignment: yes_to!(None, $alignment_yes),
                    )?
                    $(
                        year_style: yes_to!(None, $yearstyle_yes),
                    )?
                    $(
                        time_precision: yes_to!(None, $timeprecision_yes),
                    )?
                }
            }
            #[doc = concat!("Creates a ", stringify!($type), " skeleton with a long length.")]
            pub const fn long() -> Self {
                Self::with_length(Length::Long)
            }
            #[doc = concat!("Creates a ", stringify!($type), " skeleton with a medium length.")]
            pub const fn medium() -> Self {
                Self::with_length(Length::Medium)
            }
            #[doc = concat!("Creates a ", stringify!($type), " skeleton with a short length.")]
            pub const fn short() -> Self {
                Self::with_length(Length::Short)
            }
        }
    };
}

macro_rules! impl_marker_with_options {
    (
        $(#[$attr:meta])*
        $type:ident,
        $(sample_length: $sample_length:ident,)?
        $(date_fields: $date_fields:expr,)?
        $(alignment: $alignment_yes:ident,)?
        $(year_style: $yearstyle_yes:ident,)?
        $(time_precision: $timeprecision_yes:ident,)?
        $(length_override: $length_override:ident,)?
    ) => {
        $(#[$attr])*
        #[derive(Debug, Copy, Clone, PartialEq, Eq)]
        #[non_exhaustive]
        pub struct $type {
            $(
                /// The desired length of the formatted string.
                ///
                /// See: [`Length`]
                pub length: datetime_marker_helper!(@option/length, $sample_length),
            )?
            $(
                /// Whether fields should be aligned for a column-like layout.
                ///
                /// See: [`Alignment`]
                pub alignment: datetime_marker_helper!(@option/alignment, $alignment_yes),
            )?
            $(
                /// When to display the era field in the formatted string.
                ///
                /// See: [`YearStyle`]
                pub year_style: datetime_marker_helper!(@option/yearstyle, $yearstyle_yes),
            )?
            $(
                /// How precisely to display the time of day
                ///
                /// See: [`TimePrecision`]
                pub time_precision: datetime_marker_helper!(@option/timeprecision, $timeprecision_yes),
            )?
        }
        impl $type {
            pub(crate) fn to_raw_options(self) -> RawOptions {
                RawOptions {
                    length: yes_or!(Some(self.length), $(Some(Length::$length_override))?),
                    date_fields: yes_or!(None, $($date_fields)?),
                    alignment: ternary!(self.alignment, None, $($alignment_yes)?),
                    year_style: ternary!(self.year_style, None, $($yearstyle_yes)?),
                    time_precision: ternary!(self.time_precision, None, $($timeprecision_yes)?),
                }
            }
            /// Builds this field set, removing the needed options from the builder.
            pub(crate) fn take_from_builder(
                options: &mut builder::FieldSetBuilder
            ) -> Self {
                Self {
                    $(length: yes_to!(options.length.take().unwrap_or_default(), $sample_length),)?
                    $(alignment: yes_to!(options.alignment.take(), $alignment_yes),)?
                    $(year_style: yes_to!(options.year_style.take(), $yearstyle_yes),)?
                    $(time_precision: yes_to!(options.time_precision.take(), $timeprecision_yes),)?
                }
            }
        }
        $(
            impl $type {
                /// Sets the alignment option.
                pub const fn with_alignment(mut self, alignment: Alignment) -> Self {
                    self.alignment = Some(yes_to!(alignment, $alignment_yes));
                    self
                }
            }
        )?
        $(
            impl $type {
                /// Sets the year style option.
                pub const fn with_year_style(mut self, year_style: YearStyle) -> Self {
                    self.year_style = Some(yes_to!(year_style, $yearstyle_yes));
                    self
                }
            }
        )?
        $(
            impl $type {
                /// Sets the time precision option.
                pub const fn with_time_precision(mut self, time_precision: TimePrecision) -> Self {
                    self.time_precision = Some(yes_to!(time_precision, $timeprecision_yes));
                    self
                }
                /// Sets the time precision to [`TimePrecision::Minute`]
                pub fn with_hm(mut self) -> Self {
                    self.time_precision = Some(TimePrecision::Minute);
                    self
                }
            }
        )?
    };
}

macro_rules! impl_combo_get_field {
    ($type:ident, $composite:ident, $enum:ident, $variant:path) => {
        impl GetField<CompositeFieldSet> for Combo<$type, $variant> {
            #[inline]
            fn get_field(&self) -> CompositeFieldSet {
                CompositeFieldSet::$composite(Combo::new(self.dt().to_enum(), self.z().to_enum()))
            }
        }
        impl Combo<$type, $variant> {
            /// Convert this specific [`Combo`] into a more general [`Combo`].
            /// Useful when adding to the field of a [`CompositeFieldSet`].
            ///
            /// [`CompositeFieldSet`]: enums::CompositeFieldSet
            pub fn into_enums(self) -> Combo<$enum, ZoneFieldSet> {
                Combo::new(self.dt().to_enum(), self.z().to_enum())
            }
        }
    };
}

macro_rules! impl_zone_combo_helpers {
    (
        $type:ident,
        $composite:ident,
        $enum:ident
    ) => {
        impl $type {
            #[inline]
            /// Associates this field set with a time zone field set.
            pub fn zone<Z: ZoneMarkers>(self, zone: Z) -> Combo<Self, Z> {
                Combo::new(self, zone)
            }
        }
        impl_combo_get_field!($type, $composite, $enum, zone::SpecificLong);
        impl_combo_get_field!($type, $composite, $enum, zone::SpecificShort);
        impl_combo_get_field!($type, $composite, $enum, zone::LocalizedOffsetLong);
        impl_combo_get_field!($type, $composite, $enum, zone::LocalizedOffsetShort);
        impl_combo_get_field!($type, $composite, $enum, zone::GenericLong);
        impl_combo_get_field!($type, $composite, $enum, zone::GenericShort);
        impl_combo_get_field!($type, $composite, $enum, zone::Location);
        impl_combo_get_field!($type, $composite, $enum, zone::ExemplarCity);
        impl_combo_get_field!($type, $composite, $enum, ZoneFieldSet);
    };
}

/// Internal helper macro used by [`impl_date_marker`] and [`impl_calendar_period_marker`]
macro_rules! impl_date_or_calendar_period_marker {
    (
        $(#[$attr:meta])*
        // The name of the type being created.
        $type:ident,
        // A plain language description of the field set for documentation.
        description = $description:literal,
        // Length of the sample string below.
        sample_length = $sample_length:ident,
        // A sample string. A docs test will be generated!
        sample = $sample:literal,
        // Whether years can occur.
        $(years = $years_yes:ident,)?
        // Whether months can occur.
        $(months = $months_yes:ident,)?
        // Whether weekdays can occur.
        $(weekdays = $weekdays_yes:ident,)?
        // Whether the input should contain years.
        $(input_year = $year_yes:ident,)?
        // Whether the input should contain months.
        $(input_month = $month_yes:ident,)?
        // Whether the input should contain the day of the month.
        $(input_day_of_month = $day_of_month_yes:ident,)?
        // Whether the input should contain the day of the week.
        $(input_day_of_week = $day_of_week_yes:ident,)?
        // Whether the input should contain the day of the year.
        $(input_day_of_year = $day_of_year_yes:ident,)?
        // Whether the input should declare its calendar kind.
        $(input_any_calendar_kind = $any_calendar_kind_yes:ident,)?
        // Whether the alignment option should be available.
        // According to UTS 35, it should be available with years, months, and days.
        $(option_alignment = $option_alignment_yes:ident,)?
    ) => {
        impl_marker_with_options!(
            #[doc = concat!("**“", $sample, "**” ⇒ ", $description)]
            ///
            /// This is a field set marker. For more information, see [`fieldsets`](crate::fieldsets).
            ///
            /// # Examples
            ///
            /// In [`DateTimeFormatter`](crate::neo::DateTimeFormatter):
            ///
            /// ```
            /// use icu::datetime::input::Date;
            /// use icu::datetime::DateTimeFormatter;
            #[doc = concat!("use icu::datetime::fieldsets::", stringify!($type), ";")]
            /// use icu::locale::locale;
            /// use writeable::assert_writeable_eq;
            #[doc = concat!("let fmt = DateTimeFormatter::<", stringify!($type), ">::try_new(")]
            ///     locale!("en").into(),
            #[doc = concat!("    ", length_option_helper!($type, $sample_length), ",")]
            /// )
            /// .unwrap();
            /// let dt = Date::try_new_iso(2024, 5, 17).unwrap();
            ///
            /// assert_writeable_eq!(
            ///     fmt.format(&dt),
            #[doc = concat!("    \"", $sample, "\"")]
            /// );
            /// ```
            ///
            /// In [`FixedCalendarDateTimeFormatter`](crate::neo::FixedCalendarDateTimeFormatter):
            ///
            /// ```
            /// use icu::datetime::input::Date;
            /// use icu::calendar::Gregorian;
            /// use icu::datetime::FixedCalendarDateTimeFormatter;
            #[doc = concat!("use icu::datetime::fieldsets::", stringify!($type), ";")]
            /// use icu::locale::locale;
            /// use writeable::assert_writeable_eq;
            ///
            #[doc = concat!("let fmt = FixedCalendarDateTimeFormatter::<Gregorian, ", stringify!($type), ">::try_new(")]
            ///     locale!("en").into(),
            #[doc = concat!("    ", length_option_helper!($type, $sample_length), ",")]
            /// )
            /// .unwrap();
            /// let dt = Date::try_new_gregorian(2024, 5, 17).unwrap();
            ///
            /// assert_writeable_eq!(
            ///     fmt.format(&dt),
            #[doc = concat!("    \"", $sample, "\"")]
            /// );
            /// ```
            $(#[$attr])*
            $type,
            sample_length: $sample_length,
            date_fields: Some(builder::DateFields::$type),
            $(alignment: $option_alignment_yes,)?
            $(year_style: $year_yes,)?
        );
        impl_marker_length_constructors!(
            $type,
            $(alignment: $option_alignment_yes,)?
            $(year_style: $year_yes,)?
        );
        impl UnstableSealed for $type {}
        impl DateTimeNamesMarker for $type {
            type YearNames = datetime_marker_helper!(@names/year, $($years_yes)?);
            type MonthNames = datetime_marker_helper!(@names/month, $($months_yes)?);
            type WeekdayNames = datetime_marker_helper!(@names/weekday, $($weekdays_yes)?);
            type DayPeriodNames = datetime_marker_helper!(@names/dayperiod,);
            type ZoneEssentials = datetime_marker_helper!(@names/zone/essentials,);
            type ZoneLocations = datetime_marker_helper!(@names/zone/locations,);
            type ZoneLocationsRoot = datetime_marker_helper!(@names/zone/locations_root,);
            type ZoneExemplars = datetime_marker_helper!(@names/zone/exemplar,);
            type ZoneExemplarsRoot = datetime_marker_helper!(@names/zone/exemplar_root,);
            type ZoneGenericLong = datetime_marker_helper!(@names/zone/generic_long,);
            type ZoneGenericShort = datetime_marker_helper!(@names/zone/generic_short,);
            type ZoneStandardLong = datetime_marker_helper!(@names/zone/standard_long,);
            type ZoneSpecificLong = datetime_marker_helper!(@names/zone/specific_long,);
            type ZoneSpecificShort = datetime_marker_helper!(@names/zone/specific_short,);
            type MetazoneLookup = datetime_marker_helper!(@names/zone/metazone_periods,);
        }
        impl DateInputMarkers for $type {
            type YearInput = datetime_marker_helper!(@input/year, $($year_yes)?);
            type MonthInput = datetime_marker_helper!(@input/month, $($month_yes)?);
            type DayOfMonthInput = datetime_marker_helper!(@input/day_of_month, $($day_of_month_yes)?);
            type DayOfYearInput = datetime_marker_helper!(@input/day_of_year, $($day_of_year_yes)?);
            type DayOfWeekInput = datetime_marker_helper!(@input/day_of_week, $($day_of_week_yes)?);
        }
        impl<C: CldrCalendar> TypedDateDataMarkers<C> for $type {
            type DateSkeletonPatternsV1 = datetime_marker_helper!(@dates/typed, yes);
            type YearNamesV1 = datetime_marker_helper!(@years/typed, $($years_yes)?);
            type MonthNamesV1 = datetime_marker_helper!(@months/typed, $($months_yes)?);
            type WeekdayNamesV1 = datetime_marker_helper!(@weekdays, $($weekdays_yes)?);
        }
        impl DateDataMarkers for $type {
            type Skel = datetime_marker_helper!(@calmarkers, yes);
            type Year = datetime_marker_helper!(@calmarkers, $($years_yes)?);
            type Month = datetime_marker_helper!(@calmarkers, $($months_yes)?);
            type WeekdayNamesV1 = datetime_marker_helper!(@weekdays, $($weekdays_yes)?);
        }
        impl DateTimeMarkers for $type {
            type D = Self;
            type T = ();
            type Z = ();
            type GluePatternV1 = datetime_marker_helper!(@glue,);
        }
    };
}

/// Implements a field set of date fields.
///
/// Several arguments to this macro are required, and the rest are optional.
/// The optional arguments should be written as `key = yes,` if that parameter
/// should be included.
///
/// See [`impl_date_marker`].
macro_rules! impl_date_marker {
    (
        $(#[$attr:meta])*
        $type:ident,
        $type_time:ident,
        description = $description:literal,
        sample_length = $sample_length:ident,
        sample = $sample:literal,
        sample_time = $sample_time:literal,
        $(years = $years_yes:ident,)?
        $(months = $months_yes:ident,)?
        $(dates = $dates_yes:ident,)?
        $(weekdays = $weekdays_yes:ident,)?
        $(input_year = $year_yes:ident,)?
        $(input_month = $month_yes:ident,)?
        $(input_day_of_month = $day_of_month_yes:ident,)?
        $(input_day_of_week = $day_of_week_yes:ident,)?
        $(input_day_of_year = $day_of_year_yes:ident,)?
        $(input_any_calendar_kind = $any_calendar_kind_yes:ident,)?
        $(option_alignment = $option_alignment_yes:ident,)?
    ) => {
        impl_date_or_calendar_period_marker!(
            $(#[$attr])*
            $type,
            description = $description,
            sample_length = $sample_length,
            sample = $sample,
            $(years = $years_yes,)?
            $(months = $months_yes,)?
            $(dates = $dates_yes,)?
            $(weekdays = $weekdays_yes,)?
            $(input_year = $year_yes,)?
            $(input_month = $month_yes,)?
            $(input_day_of_month = $day_of_month_yes,)?
            $(input_day_of_week = $day_of_week_yes,)?
            $(input_day_of_year = $day_of_year_yes,)?
            $(input_any_calendar_kind = $any_calendar_kind_yes,)?
            $(option_alignment = $option_alignment_yes,)?
        );
        impl_zone_combo_helpers!($type, DateZone, DateFieldSet);
        impl_composite!($type, Date, DateFieldSet);
        impl_marker_with_options!(
            #[doc = concat!("**“", $sample_time, "**” ⇒ ", $description, " with time")]
            ///
            /// # Examples
            ///
            /// In [`DateTimeFormatter`](crate::neo::DateTimeFormatter):
            ///
            /// ```
            /// use icu::datetime::input::Date;
            /// use icu::datetime::DateTimeFormatter;
            #[doc = concat!("use icu::datetime::fieldsets::", stringify!($type_time), ";")]
            /// use icu::locale::locale;
            /// use icu::datetime::input::{DateTime, Time};
            /// use writeable::assert_writeable_eq;
            ///
            #[doc = concat!("let fmt = DateTimeFormatter::try_new(")]
            ///     locale!("en").into(),
            #[doc = concat!("    ", length_option_helper!($type_time, $sample_length), ",")]
            /// )
            /// .unwrap();
            /// let dt = DateTime { date: Date::try_new_iso(2024, 5, 17).unwrap(), time: Time::try_new(15, 47, 50, 0).unwrap() };
            ///
            /// assert_writeable_eq!(
            ///     fmt.format(&dt),
            #[doc = concat!("    \"", $sample_time, "\"")]
            /// );
            /// ```
            ///
            /// In [`FixedCalendarDateTimeFormatter`](crate::neo::FixedCalendarDateTimeFormatter):
            ///
            /// ```
            /// use icu::datetime::input::Date;
            /// use icu::calendar::Gregorian;
            /// use icu::datetime::FixedCalendarDateTimeFormatter;
            #[doc = concat!("use icu::datetime::fieldsets::", stringify!($type_time), ";")]
            /// use icu::locale::locale;
            /// use icu::datetime::input::{DateTime, Time};
            /// use writeable::assert_writeable_eq;
            ///
            #[doc = concat!("let fmt = FixedCalendarDateTimeFormatter::try_new(")]
            ///     locale!("en").into(),
            #[doc = concat!("    ", length_option_helper!($type_time, $sample_length), ",")]
            /// )
            /// .unwrap();
            /// let dt = DateTime { date: Date::try_new_gregorian(2024, 5, 17).unwrap(), time: Time::try_new(15, 47, 50, 0).unwrap() };
            ///
            /// assert_writeable_eq!(
            ///     fmt.format(&dt),
            #[doc = concat!("    \"", $sample_time, "\"")]
            /// );
            /// ```
            $(#[$attr])*
            $type_time,
            sample_length: $sample_length,
            date_fields: Some(builder::DateFields::$type),
            alignment: yes,
            $(year_style: $year_yes,)?
            time_precision: yes,
        );
        impl_marker_length_constructors!(
            $type_time,
            alignment: yes,
            $(year_style: $year_yes,)?
            time_precision: yes,
        );
        impl_zone_combo_helpers!($type_time, DateTimeZone, DateAndTimeFieldSet);
        impl UnstableSealed for $type_time {}
        impl DateTimeNamesMarker for $type_time {
            type YearNames = datetime_marker_helper!(@names/year, $($years_yes)?);
            type MonthNames = datetime_marker_helper!(@names/month, $($months_yes)?);
            type WeekdayNames = datetime_marker_helper!(@names/weekday, $($weekdays_yes)?);
            type DayPeriodNames = datetime_marker_helper!(@names/dayperiod, yes);
            type ZoneEssentials = datetime_marker_helper!(@names/zone/essentials,);
            type ZoneLocations = datetime_marker_helper!(@names/zone/locations,);
            type ZoneLocationsRoot = datetime_marker_helper!(@names/zone/locations_root,);
            type ZoneExemplars = datetime_marker_helper!(@names/zone/exemplar,);
            type ZoneExemplarsRoot = datetime_marker_helper!(@names/zone/exemplar_root,);
            type ZoneGenericLong = datetime_marker_helper!(@names/zone/generic_long,);
            type ZoneGenericShort = datetime_marker_helper!(@names/zone/generic_short,);
            type ZoneStandardLong = datetime_marker_helper!(@names/zone/standard_long,);
            type ZoneSpecificLong = datetime_marker_helper!(@names/zone/specific_long,);
            type ZoneSpecificShort = datetime_marker_helper!(@names/zone/specific_short,);
            type MetazoneLookup = datetime_marker_helper!(@names/zone/metazone_periods,);
        }
        impl DateInputMarkers for $type_time {
            type YearInput = datetime_marker_helper!(@input/year, $($year_yes)?);
            type MonthInput = datetime_marker_helper!(@input/month, $($month_yes)?);
            type DayOfMonthInput = datetime_marker_helper!(@input/day_of_month, $($day_of_month_yes)?);
            type DayOfYearInput = datetime_marker_helper!(@input/day_of_year, $($day_of_year_yes)?);
            type DayOfWeekInput = datetime_marker_helper!(@input/day_of_week, $($day_of_week_yes)?);
        }
        impl<C: CldrCalendar> TypedDateDataMarkers<C> for $type_time {
            type DateSkeletonPatternsV1 = datetime_marker_helper!(@dates/typed, yes);
            type YearNamesV1 = datetime_marker_helper!(@years/typed, $($years_yes)?);
            type MonthNamesV1 = datetime_marker_helper!(@months/typed, $($months_yes)?);
            type WeekdayNamesV1 = datetime_marker_helper!(@weekdays, $($weekdays_yes)?);
        }
        impl DateDataMarkers for $type_time {
            type Skel = datetime_marker_helper!(@calmarkers, yes);
            type Year = datetime_marker_helper!(@calmarkers, $($years_yes)?);
            type Month = datetime_marker_helper!(@calmarkers, $($months_yes)?);
            type WeekdayNamesV1 = datetime_marker_helper!(@weekdays, $($weekdays_yes)?);
        }
        impl TimeMarkers for $type_time {
            // TODO: Consider making dayperiods optional again
            type DayPeriodNamesV1 = datetime_marker_helper!(@dayperiods, yes);
            type TimeSkeletonPatternsV1 = datetime_marker_helper!(@times, yes);
            type HourInput = datetime_marker_helper!(@input/hour, yes);
            type MinuteInput = datetime_marker_helper!(@input/minute, yes);
            type SecondInput = datetime_marker_helper!(@input/second, yes);
            type NanosecondInput = datetime_marker_helper!(@input/Nanosecond, yes);
        }
        impl DateTimeMarkers for $type_time {
            type D = Self;
            type T = Self;
            type Z = ();
            type GluePatternV1 = datetime_marker_helper!(@glue, yes);
        }
        impl_composite!($type_time, DateTime, DateAndTimeFieldSet);
        impl $type_time {
            pub(crate) fn to_date_field_set(self) -> $type {
                $type {
                    length: self.length,
                    $(alignment: yes_to!(self.alignment, $option_alignment_yes),)?
                    $(year_style: yes_to!(self.year_style, $years_yes),)?
                }
            }
        }
    };
}

/// Implements a field set of calendar period fields.
///
/// Several arguments to this macro are required, and the rest are optional.
/// The optional arguments should be written as `key = yes,` if that parameter
/// should be included.
///
/// See [`impl_date_marker`].
macro_rules! impl_calendar_period_marker {
    (
        $(#[$attr:meta])*
        $type:ident,
        description = $description:literal,
        sample_length = $sample_length:ident,
        sample = $sample:literal,
        $(years = $years_yes:ident,)?
        $(months = $months_yes:ident,)?
        $(dates = $dates_yes:ident,)?
        $(input_year = $year_yes:ident,)?
        $(input_month = $month_yes:ident,)?
        $(input_any_calendar_kind = $any_calendar_kind_yes:ident,)?
        $(option_alignment = $option_alignment_yes:ident,)?
    ) => {
        impl_date_or_calendar_period_marker!(
            $(#[$attr])*
            $type,
            description = $description,
            sample_length = $sample_length,
            sample = $sample,
            $(years = $years_yes,)?
            $(months = $months_yes,)?
            $(dates = $dates_yes,)?
            $(input_year = $year_yes,)?
            $(input_month = $month_yes,)?
            $(input_any_calendar_kind = $any_calendar_kind_yes,)?
            $(option_alignment = $option_alignment_yes,)?
        );
        impl_composite!($type, CalendarPeriod, CalendarPeriodFieldSet);
    };
}

/// Implements a field set of time fields.
///
/// Several arguments to this macro are required, and the rest are optional.
/// The optional arguments should be written as `key = yes,` if that parameter
/// should be included.
///
/// Documentation for each option is shown inline below.
macro_rules! impl_time_marker {
    (
        $(#[$attr:meta])*
        // The name of the type being created.
        $type:ident,
        // A plain language description of the field set for documentation.
        description = $description:literal,
        // Length of the sample string below.
        sample_length = $sample_length:ident,
        // A sample string. A docs test will be generated!
        sample = $sample:literal,
        // Whether day periods can occur.
        $(dayperiods = $dayperiods_yes:ident,)?
        // Whether the input should include hours.
        $(input_hour = $hour_yes:ident,)?
        // Whether the input should contain minutes.
        $(input_minute = $minute_yes:ident,)?
        // Whether the input should contain seconds.
        $(input_second = $second_yes:ident,)?
        // Whether the input should contain fractional seconds.
        $(input_subsecond = $Nanosecond_yes:ident,)?
    ) => {
        impl_marker_with_options!(
            #[doc = concat!("**“", $sample, "**” ⇒ ", $description)]
            ///
            /// # Examples
            ///
            /// ```
            /// use icu::datetime::input::Time;
            /// use icu::datetime::NoCalendarFormatter;
            #[doc = concat!("use icu::datetime::fieldsets::", stringify!($type), ";")]
            /// use icu::locale::locale;
            /// use writeable::assert_writeable_eq;
            ///
            #[doc = concat!("let fmt = NoCalendarFormatter::try_new(")]
            ///     locale!("en").into(),
            #[doc = concat!("    ", length_option_helper!($type, $sample_length), ",")]
            /// )
            /// .unwrap();
            /// let time = Time::try_new(15, 47, 50, 0).unwrap();
            ///
            /// assert_writeable_eq!(
            ///     fmt.format(&time),
            #[doc = concat!("    \"", $sample, "\"")]
            /// );
            /// ```
            $(#[$attr])*
            $type,
            sample_length: $sample_length,
            alignment: yes,
            time_precision: yes,
        );
        impl_marker_length_constructors!(
            $type,
            alignment: yes,
            time_precision: yes,
        );
        impl_zone_combo_helpers!($type, TimeZone, TimeFieldSet);
        impl UnstableSealed for $type {}
        impl DateTimeNamesMarker for $type {
            type YearNames = datetime_marker_helper!(@names/year,);
            type MonthNames = datetime_marker_helper!(@names/month,);
            type WeekdayNames = datetime_marker_helper!(@names/weekday,);
            type DayPeriodNames = datetime_marker_helper!(@names/dayperiod, $($dayperiods_yes)?);
            type ZoneEssentials = datetime_marker_helper!(@names/zone/essentials,);
            type ZoneLocations = datetime_marker_helper!(@names/zone/locations,);
            type ZoneLocationsRoot = datetime_marker_helper!(@names/zone/locations_root,);
            type ZoneExemplars = datetime_marker_helper!(@names/zone/exemplar,);
            type ZoneExemplarsRoot = datetime_marker_helper!(@names/zone/exemplar_root,);
            type ZoneGenericLong = datetime_marker_helper!(@names/zone/generic_long,);
            type ZoneGenericShort = datetime_marker_helper!(@names/zone/generic_short,);
            type ZoneStandardLong = datetime_marker_helper!(@names/zone/standard_long,);
            type ZoneSpecificLong = datetime_marker_helper!(@names/zone/specific_long,);
            type ZoneSpecificShort = datetime_marker_helper!(@names/zone/specific_short,);
            type MetazoneLookup = datetime_marker_helper!(@names/zone/metazone_periods,);
        }
        impl TimeMarkers for $type {
            type DayPeriodNamesV1 = datetime_marker_helper!(@dayperiods, $($dayperiods_yes)?);
            type TimeSkeletonPatternsV1 = datetime_marker_helper!(@times, yes);
            type HourInput = datetime_marker_helper!(@input/hour, $($hour_yes)?);
            type MinuteInput = datetime_marker_helper!(@input/minute, $($minute_yes)?);
            type SecondInput = datetime_marker_helper!(@input/second, $($second_yes)?);
            type NanosecondInput = datetime_marker_helper!(@input/Nanosecond, $($Nanosecond_yes)?);
        }
        impl DateTimeMarkers for $type {
            type D = ();
            type T = Self;
            type Z = ();
            type GluePatternV1 = datetime_marker_helper!(@glue,);
        }
        impl_composite!($type, Time, TimeFieldSet);
    };
}

/// Implements a field set of time zone fields.
///
/// Several arguments to this macro are required, and the rest are optional.
/// The optional arguments should be written as `key = yes,` if that parameter
/// should be included.
///
/// Documentation for each option is shown inline below.
macro_rules! impl_zone_marker {
    (
        $(#[$attr:meta])*
        // The name of the type being created.
        $type:ident,
        // A plain language description of the field set for documentation.
        description = $description:literal,
        // Length of the skeleton if this is the only field.
        length_override = $length_override:ident,
        // A sample string. A docs test will be generated!
        sample = $sample:literal,
        // The field symbol and field length.
        field = $field:expr,
        // The type in ZoneFieldSet for this field set
        // Whether zone-essentials should be loaded.
        $(zone_essentials = $zone_essentials_yes:ident,)?
        // Whether locations names are needed.
        $(zone_locations = $zone_locations_yes:ident,)?
        // Whether exemplar city names are needed.
        $(zone_exemplars = $zone_exemplars_yes:ident,)?
        // Whether generic long names are needed.
        $(zone_generic_long = $zone_generic_long_yes:ident,)?
        // Whether generic short names are needed.
        $(zone_generic_short = $zone_generic_short_yes:ident,)?
        // Whether standard long names are needed.
        $(zone_standard_long = $zone_standard_long_yes:ident,)?
        // Whether specific long names are needed.
        $(zone_specific_long = $zone_specific_long_yes:ident,)?
        // Whether specific short names are needed.
        $(zone_specific_short = $zone_specific_short_yes:ident,)?
        // Whether metazone periods are needed
        $(metazone_periods = $metazone_periods_yes:ident,)?
        // Whether to require the TimeZone
        $(input_tzid = $tzid_input_yes:ident,)?
        // Whether to require the TimeZoneVariant
        $(input_variant = $variant_input_yes:ident,)?
        // Whether to require the Local Time
        $(input_localtime = $localtime_input_yes:ident,)?
    ) => {
        #[doc = concat!("**“", $sample, "**” ⇒ ", $description)]
        ///
        /// # Examples
        ///
        /// ```
        /// use icu::datetime::input::Date;
        /// use icu::datetime::input::{Time, TimeZone,TimeZoneInfo,  UtcOffset};
        /// use icu::datetime::NoCalendarFormatter;
        /// use icu::time::zone::TimeZoneVariant;
        #[doc = concat!("use icu::datetime::fieldsets::zone::", stringify!($type), ";")]
        /// use icu::locale::locale;
        /// use tinystr::tinystr;
        /// use writeable::assert_writeable_eq;
        ///
        /// let fmt = NoCalendarFormatter::try_new(
        ///     locale!("en").into(),
        #[doc = concat!("    ", stringify!($type))]
        /// )
        /// .unwrap();
        ///
        /// // Time zone info for America/Chicago in the summer
        /// let zone = TimeZone(tinystr!(8, "uschi"))
        ///     .with_offset("-05".parse().ok())
        ///     .at_time((Date::try_new_iso(2022, 8, 29).unwrap(), Time::midnight()))
        ///     .with_zone_variant(TimeZoneVariant::Daylight);
        ///
        /// assert_writeable_eq!(
        ///     fmt.format(&zone),
        #[doc = concat!("    \"", $sample, "\"")]
        /// );
        /// ```
        $(#[$attr])*
        #[derive(Debug, Copy, Clone, PartialEq, Eq)]
        #[allow(clippy::exhaustive_structs)] // singleton marker
        pub struct $type;
        impl UnstableSealed for $type {}
        impl DateTimeNamesMarker for $type {
            type YearNames = datetime_marker_helper!(@names/year,);
            type MonthNames = datetime_marker_helper!(@names/month,);
            type WeekdayNames = datetime_marker_helper!(@names/weekday,);
            type DayPeriodNames = datetime_marker_helper!(@names/dayperiod,);
            type ZoneEssentials = datetime_marker_helper!(@names/zone/essentials, $($zone_essentials_yes)?);
            type ZoneLocations = datetime_marker_helper!(@names/zone/locations, $($zone_locations_yes)?);
            type ZoneLocationsRoot = datetime_marker_helper!(@names/zone/locations_root, $($zone_locations_yes)?);
            type ZoneExemplars = datetime_marker_helper!(@names/zone/exemplars, $($zone_exemplars_yes)?);
            type ZoneExemplarsRoot = datetime_marker_helper!(@names/zone/exemplars_root, $($zone_exemplars_yes)?);
            type ZoneGenericLong = datetime_marker_helper!(@names/zone/generic_long, $($zone_generic_long_yes)?);
            type ZoneGenericShort = datetime_marker_helper!(@names/zone/generic_short, $($zone_generic_short_yes)?);
            type ZoneStandardLong = datetime_marker_helper!(@names/zone/standard_long, $($zone_standard_long_yes)?);
            type ZoneSpecificLong = datetime_marker_helper!(@names/zone/specific_long, $($zone_specific_long_yes)?);
            type ZoneSpecificShort = datetime_marker_helper!(@names/zone/specific_short, $($zone_specific_short_yes)?);
            type MetazoneLookup = datetime_marker_helper!(@names/zone/metazone_periods, $($metazone_periods_yes)?);
        }
        impl ZoneMarkers for $type {
            type TimeZoneIdInput = datetime_marker_helper!(@input/timezone/id, $($tzid_input_yes)?);
            type TimeZoneOffsetInput = datetime_marker_helper!(@input/timezone/offset, yes);
            type TimeZoneVariantInput = datetime_marker_helper!(@input/timezone/variant, $($variant_input_yes)?);
            type TimeZoneLocalTimeInput = datetime_marker_helper!(@input/timezone/local_time, $($localtime_input_yes)?);
            type EssentialsV1 = datetime_marker_helper!(@data/zone/essentials, $($zone_essentials_yes)?);
            type LocationsV1 = datetime_marker_helper!(@data/zone/locations, $($zone_locations_yes)?);
            type LocationsRootV1 = datetime_marker_helper!(@data/zone/locations_root, $($zone_locations_yes)?);
            type ExemplarCitiesV1 = datetime_marker_helper!(@data/zone/exemplars, $($zone_exemplars_yes)?);
            type ExemplarCitiesRootV1 = datetime_marker_helper!(@data/zone/exemplars_root, $($zone_exemplars_yes)?);
            type GenericLongV1 = datetime_marker_helper!(@data/zone/generic_long, $($zone_generic_long_yes)?);
            type GenericShortV1 = datetime_marker_helper!(@data/zone/generic_short, $($zone_generic_short_yes)?);
            type StandardLongV1 = datetime_marker_helper!(@data/zone/standard_long, $($zone_standard_long_yes)?);
            type SpecificLongV1 = datetime_marker_helper!(@data/zone/specific_long, $($zone_specific_long_yes)?);
            type SpecificShortV1 = datetime_marker_helper!(@data/zone/specific_short, $($zone_specific_short_yes)?);
            type MetazonePeriodV1 = datetime_marker_helper!(@data/zone/metazone_periods, $($metazone_periods_yes)?);
        }
        impl DateTimeMarkers for $type {
            type D = ();
            type T = ();
            type Z = Self;
            type GluePatternV1 = datetime_marker_helper!(@glue,);
        }
        impl_composite!($type, Zone, ZoneFieldSet);
        impl $type {
            pub(crate) fn to_field(self) -> (fields::TimeZone, fields::FieldLength) {
                $field
            }
        }
    };
}

impl_date_marker!(
    /// This format may use ordinal formatting, such as "the 17th",
    /// in the future. See CLDR-18040.
    D,
    DT,
    description = "day of month (standalone)",
    sample_length = short,
    sample = "17",
    sample_time = "17, 3:47:50 PM",
    input_day_of_month = yes,
    input_any_calendar_kind = yes,
    option_alignment = yes,
);

impl_date_marker!(
    E,
    ET,
    description = "weekday (standalone)",
    sample_length = long,
    sample = "Friday",
    sample_time = "Friday 3:47:50 PM",
    weekdays = yes,
    input_day_of_week = yes,
);

impl_date_marker!(
    /// This format may use ordinal formatting, such as "Friday the 17th",
    /// in the future. See CLDR-18040.
    DE,
    DET,
    description = "day of month and weekday",
    sample_length = long,
    sample = "17 Friday",
    sample_time = "17 Friday, 3:47:50 PM",
    weekdays = yes,
    input_day_of_month = yes,
    input_day_of_week = yes,
    option_alignment = yes,
);

impl_date_marker!(
    MD,
    MDT,
    description = "month and day",
    sample_length = medium,
    sample = "May 17",
    sample_time = "May 17, 3:47:50 PM",
    months = yes,
    input_month = yes,
    input_day_of_month = yes,
    input_any_calendar_kind = yes,
    option_alignment = yes,
);

impl_date_marker!(
    /// See CLDR-18040 for progress on improving this format.
    MDE,
    MDET,
    description = "month, day, and weekday",
    sample_length = medium,
    sample = "Fri, May 17",
    sample_time = "Fri, May 17, 3:47:50 PM",
    months = yes,
    weekdays = yes,
    input_month = yes,
    input_day_of_month = yes,
    input_day_of_week = yes,
    input_any_calendar_kind = yes,
    option_alignment = yes,
);

impl_date_marker!(
    YMD,
    YMDT,
    description = "year, month, and day",
    sample_length = short,
    sample = "5/17/24",
    sample_time = "5/17/24, 3:47:50 PM",
    years = yes,
    months = yes,
    input_year = yes,
    input_month = yes,
    input_day_of_month = yes,
    input_any_calendar_kind = yes,
    option_alignment = yes,
);

impl_date_marker!(
    YMDE,
    YMDET,
    description = "year, month, day, and weekday",
    sample_length = short,
    sample = "Fri, 5/17/24",
    sample_time = "Fri, 5/17/24, 3:47:50 PM",
    years = yes,
    months = yes,
    weekdays = yes,
    input_year = yes,
    input_month = yes,
    input_day_of_month = yes,
    input_day_of_week = yes,
    input_any_calendar_kind = yes,
    option_alignment = yes,
);

impl_calendar_period_marker!(
    Y,
    description = "year (standalone)",
    sample_length = medium,
    sample = "2024",
    years = yes,
    input_year = yes,
    input_any_calendar_kind = yes,
    option_alignment = yes,
);

impl_calendar_period_marker!(
    M,
    description = "month (standalone)",
    sample_length = long,
    sample = "May",
    months = yes,
    input_month = yes,
    input_any_calendar_kind = yes,
    option_alignment = yes,
);

impl_calendar_period_marker!(
    YM,
    description = "year and month",
    sample_length = medium,
    sample = "May 2024",
    years = yes,
    months = yes,
    input_year = yes,
    input_month = yes,
    input_any_calendar_kind = yes,
    option_alignment = yes,
);

impl_time_marker!(
    /// Hours can be switched between 12-hour and 24-hour time via the `u-hc` locale keyword
    /// or [`DateTimeFormatterPreferences`].
    ///
    /// ```
    /// use icu::datetime::input::Time;
    /// use icu::datetime::fieldsets::T;
    /// use icu::datetime::NoCalendarFormatter;
    /// use icu::locale::locale;
    /// use writeable::assert_writeable_eq;
    ///
    /// // By default, en-US uses 12-hour time and fr-FR uses 24-hour time,
    /// // but we can set overrides.
    ///
    /// let formatter = NoCalendarFormatter::try_new(
    ///     locale!("en-US-u-hc-h12").into(),
    ///     T::short().with_hm(),
    /// )
    /// .unwrap();
    /// assert_writeable_eq!(
    ///     formatter.format(&Time::try_new(16, 12, 20, 0).unwrap()),
    ///     "4:12 PM"
    /// );
    ///
    /// let formatter = NoCalendarFormatter::try_new(
    ///     locale!("en-US-u-hc-h23").into(),
    ///     T::short().with_hm(),
    /// )
    /// .unwrap();
    /// assert_writeable_eq!(
    ///     formatter.format(&Time::try_new(16, 12, 20, 0).unwrap()),
    ///     "16:12"
    /// );
    ///
    /// let formatter = NoCalendarFormatter::try_new(
    ///     locale!("fr-FR-u-hc-h12").into(),
    ///     T::short().with_hm(),
    /// )
    /// .unwrap();
    /// assert_writeable_eq!(
    ///     formatter.format(&Time::try_new(16, 12, 20, 0).unwrap()),
    ///     "4:12 PM"
    /// );
    ///
    /// let formatter = NoCalendarFormatter::try_new(
    ///     locale!("fr-FR-u-hc-h23").into(),
    ///     T::short().with_hm(),
    /// )
    /// .unwrap();
    /// assert_writeable_eq!(
    ///     formatter.format(&Time::try_new(16, 12, 20, 0).unwrap()),
    ///     "16:12"
    /// );
    /// ```
    ///
    /// Hour cycles `h11` and `h24` are supported, too:
    ///
    /// ```
    /// use icu::datetime::input::Time;
    /// use icu::datetime::fieldsets::T;
    /// use icu::datetime::NoCalendarFormatter;
    /// use icu::locale::locale;
    /// use writeable::assert_writeable_eq;
    ///
    /// let formatter = NoCalendarFormatter::try_new(
    ///     locale!("und-u-hc-h11").into(),
    ///     T::short().with_hm(),
    /// )
    /// .unwrap();
    ///
    /// assert_writeable_eq!(
    ///     formatter.format(&Time::try_new(0, 0, 0, 0).unwrap()),
    ///     "0:00 AM"
    /// );
    ///
    /// let formatter = NoCalendarFormatter::try_new(
<<<<<<< HEAD
    ///     locale!("und-u-hc-h24").into(),
    ///     T::short().with_hm(),
=======
    ///     locale!("und-u-hc-h23").into(),
    ///     T::short().hm(),
>>>>>>> 7e8c059b
    /// )
    /// .unwrap();
    ///
    /// assert_writeable_eq!(
    ///     formatter.format(&Time::try_new(0, 0, 0, 0).unwrap()),
    ///     "00:00"
    /// );
    /// ```
    ///
    /// [`DateTimeFormatterPreferences`]: crate::DateTimeFormatterPreferences
    T,
    description = "time (locale-dependent hour cycle)",
    sample_length = medium,
    sample = "3:47:50 PM",
    dayperiods = yes,
    input_hour = yes,
    input_minute = yes,
    input_second = yes,
    input_subsecond = yes,
);

/// Time zone field sets
pub mod zone {
    use super::*;
    impl_zone_marker!(
        /// When a display name is unavailable, falls back to the localized offset format for short lengths, and
        /// to the location format for long lengths:
        ///
        /// ```
        /// use icu::datetime::input::Date;
        /// use icu::datetime::input::{Time, TimeZone, TimeZoneInfo, UtcOffset};
        /// use icu::calendar::Gregorian;
        /// use icu::datetime::FixedCalendarDateTimeFormatter;
        /// use icu::datetime::fieldsets::zone::{SpecificLong, SpecificShort};
        /// use icu::locale::locale;
        /// use icu::time::zone::TimeZoneVariant;
        /// use tinystr::tinystr;
        /// use writeable::assert_writeable_eq;
        ///
        /// // Time zone info for Europe/Istanbul in the winter
        /// let zone = TimeZone(tinystr!(8, "trist"))
        ///     .with_offset("+02".parse().ok())
        ///     .at_time((Date::try_new_iso(2022, 1, 29).unwrap(), Time::midnight()))
        ///     .with_zone_variant(TimeZoneVariant::Standard);
        ///
        /// let fmt = FixedCalendarDateTimeFormatter::<Gregorian, _>::try_new(
        ///     locale!("en").into(),
        ///     SpecificShort,
        /// )
        /// .unwrap();
        ///
        /// assert_writeable_eq!(
        ///     fmt.format(&zone),
        ///     "GMT+2"
        /// );
        ///
        /// let fmt = FixedCalendarDateTimeFormatter::<Gregorian, _>::try_new(
        ///     locale!("en").into(),
        ///     SpecificLong,
        /// )
        /// .unwrap();
        ///
        /// assert_writeable_eq!(
        ///     fmt.format(&zone),
        ///     "Türkiye Standard Time"
        /// );
        /// ```
        ///
        /// This style requires a [`TimeZoneVariant`], so
        /// only a full time zone info can be formatted with this style.
        /// For example, [`TimeZoneInfo<AtTime>`] cannot be formatted.
        ///
        /// ```compile_fail,E0271
        /// use icu::datetime::input::{Date, Iso};
        /// use icu::datetime::FixedCalendarDateTimeFormatter;
        /// use icu::datetime::fieldsets::zone::SpecificLong;
        /// use icu::locale::locale;
        /// use icu::datetime::input::{DateTime, Time, TimeZone, UtcOffset};
        /// use icu::time::zone::TimeZoneVariant;
        /// use tinystr::tinystr;
        /// use writeable::assert_writeable_eq;
        ///
        /// let datetime = DateTime { date: Date::try_new_gregorian(2024, 10, 18).unwrap(), time: Time::midnight() };
        /// let time_zone_basic = TimeZone(tinystr!(8, "uschi")).with_offset("-06".parse().ok());
        /// let time_zone_at_time = time_zone_basic.at_time((datetime.date.to_iso(), datetime.time));
        ///
        /// let formatter = FixedCalendarDateTimeFormatter::try_new(
        ///     locale!("en-US").into(),
        ///     SpecificLong,
        /// )
        /// .unwrap();
        ///
        /// // error[E0271]: type mismatch resolving `<AtTime as TimeZoneModel>::TimeZoneVariant == TimeZoneVariant`
        /// formatter.format(&time_zone_at_time);
        /// ```
        SpecificLong,
        description = "time zone in specific non-location format, long length",
        length_override = Long,
        sample = "Central Daylight Time",
        field = (fields::TimeZone::SpecificNonLocation, fields::FieldLength::Four),
        zone_essentials = yes,
        zone_locations = yes,
        zone_standard_long = yes,
        zone_specific_long = yes,
        metazone_periods = yes,
        input_tzid = yes,
        input_variant = yes,
        input_localtime = yes,
    );

    impl_zone_marker!(
        /// This style requires a [`TimeZoneVariant`], so
        /// only a full time zone info can be formatted with this style.
        /// For example, [`TimeZoneInfo<AtTime>`] cannot be formatted.
        ///
        /// ```compile_fail,E0271
        /// use icu::datetime::input::{Date, Iso};
        /// use icu::datetime::FixedCalendarDateTimeFormatter;
        /// use icu::datetime::fieldsets::{T, zone::SpecificShort};
        /// use icu::locale::locale;
        /// use icu::datetime::input::{DateTime, Time, TimeZone, UtcOffset};
        /// use icu::time::zone::TimeZoneVariant;
        /// use tinystr::tinystr;
        /// use writeable::assert_writeable_eq;
        ///
        /// let datetime = DateTime { Date::try_new_gregorian(2024, 10, 18).unwrap(), time: Time::midnight() };
        /// let time_zone_basic = TimeZone(tinystr!(8, "uschi")).with_offset("-06".parse().ok());
        /// let time_zone_at_time = time_zone_basic.at_time((datetime.date.to_iso(), datetime.time));
        ///
        /// let formatter = FixedCalendarDateTimeFormatter::try_new(
        ///     locale!("en-US").into(),
        ///     T::medium().zone(SpecificShort),
        /// )
        /// .unwrap();
        ///
        /// // error[E0271]: type mismatch resolving `<AtTime as TimeZoneModel>::TimeZoneVariant == TimeZoneVariant`
        /// // note: required by a bound in `FixedCalendarDateTimeFormatter::<C, FSet>::format`
        /// formatter.format(&time_zone_at_time);
        /// ```
        SpecificShort,
        description = "time zone in specific non-location format, short length",
        length_override = Short,
        sample = "CDT",
        field = (fields::TimeZone::SpecificNonLocation, fields::FieldLength::One),
        zone_essentials = yes,
        zone_specific_short = yes,
        metazone_periods = yes,
        input_tzid = yes,
        input_variant = yes,
        input_localtime = yes,
    );

    impl_zone_marker!(
        /// All shapes of time zones can be formatted with this style.
        ///
        /// ```
        /// use icu::datetime::input::Date;
        /// use icu::datetime::NoCalendarFormatter;
        /// use icu::datetime::fieldsets::zone::LocalizedOffsetLong;
        /// use icu::datetime::input::{Time, TimeZone, UtcOffset};
        /// use icu::time::zone::TimeZoneVariant;
        /// use tinystr::tinystr;
        /// use icu::locale::locale;
        /// use writeable::assert_writeable_eq;
        ///
        /// let utc_offset = "-06".parse().unwrap();
        /// let time_zone_basic = TimeZone(tinystr!(8, "uschi")).with_offset(Some(utc_offset));
        ///
        /// let date = Date::try_new_iso(2024, 10, 18).unwrap();
        /// let time = Time::midnight();
        /// let time_zone_at_time = time_zone_basic.at_time((date, time));
        ///
        /// let time_zone_full = time_zone_at_time.with_zone_variant(TimeZoneVariant::Standard);
        ///
        /// let formatter = NoCalendarFormatter::try_new(
        ///     locale!("en-US").into(),
        ///     LocalizedOffsetLong,
        /// )
        /// .unwrap();
        ///
        /// assert_writeable_eq!(
        ///     formatter.format(&utc_offset),
        ///     "GMT-06:00"
        /// );
        ///
        /// assert_writeable_eq!(
        ///     formatter.format(&time_zone_basic),
        ///     "GMT-06:00"
        /// );
        ///
        /// assert_writeable_eq!(
        ///     formatter.format(&time_zone_at_time),
        ///     "GMT-06:00"
        /// );
        ///
        /// assert_writeable_eq!(
        ///     formatter.format(&time_zone_full),
        ///     "GMT-06:00"
        /// );
        /// ```
        LocalizedOffsetLong,
        description = "UTC offset, long length",
        length_override = Long,
        sample = "GMT-05:00",
        field = (fields::TimeZone::LocalizedOffset, fields::FieldLength::Four),
        zone_essentials = yes,
    );

    impl_zone_marker!(
        LocalizedOffsetShort,
        description = "UTC offset, short length",
        length_override = Short,
        sample = "GMT-5",
        field = (fields::TimeZone::LocalizedOffset, fields::FieldLength::One),
        zone_essentials = yes,
    );

    // TODO: Add short/long UTC offset?

    impl_zone_marker!(
        /// When a display name is unavailable, falls back to the location format:
        ///
        /// ```
        /// use icu::datetime::input::Date;
        /// use icu::datetime::input::{Time, TimeZone};
        /// use icu::calendar::Gregorian;
        /// use icu::datetime::FixedCalendarDateTimeFormatter;
        /// use icu::datetime::fieldsets::zone::GenericShort;
        /// use icu::locale::locale;
        /// use tinystr::tinystr;
        /// use writeable::assert_writeable_eq;
        ///
        /// // Time zone info for Europe/Istanbul
        /// let zone = TimeZone(tinystr!(8, "trist"))
        ///     .without_offset()
        ///     .at_time((Date::try_new_iso(2022, 1, 29).unwrap(), Time::midnight()));
        ///
        /// let fmt = FixedCalendarDateTimeFormatter::<Gregorian, _>::try_new(
        ///     locale!("en").into(),
        ///     GenericShort,
        /// )
        /// .unwrap();
        ///
        /// assert_writeable_eq!(
        ///     fmt.format(&zone),
        ///     "Türkiye Time"
        /// );
        /// ```
        ///
        /// Can also fall back to the UTC offset:
        ///
        /// ```
        /// use icu::datetime::input::Date;
        /// use icu::datetime::input::Time;
        /// use icu::datetime::NoCalendarFormatter;
        /// use icu::datetime::fieldsets::zone::GenericShort;
        /// use icu::datetime::DateTimeWriteError;
        /// use icu::locale::locale;
        /// use icu::time::zone::IanaParser;
        /// use tinystr::tinystr;
        /// use writeable::assert_writeable_eq;
        ///
        /// // Set up the formatter
        /// let mut tzf = NoCalendarFormatter::try_new(
        ///     locale!("en").into(),
        ///     GenericShort,
        /// )
        /// .unwrap();
        ///
        /// // "uschi" - has symbol data for short generic non-location
        /// let time_zone = IanaParser::new()
        ///     .parse("America/Chicago")
        ///     .with_offset("-05".parse().ok())
        ///     .at_time((Date::try_new_iso(2022, 8, 29).unwrap(), Time::midnight()));
        /// assert_writeable_eq!(
        ///     tzf.format(&time_zone),
        ///     "CT"
        /// );
        ///
        /// // "ushnl" - has time zone override symbol data for short generic non-location
        /// let time_zone = IanaParser::new()
        ///     .parse("Pacific/Honolulu")
        ///     .with_offset("-10".parse().ok())
        ///     .at_time((Date::try_new_iso(2022, 8, 29).unwrap(), Time::midnight()));
        /// assert_writeable_eq!(
        ///     tzf.format(&time_zone),
        ///     "HST"
        /// );
        ///
        /// // Mis-spelling of "America/Chicago" results in a fallback to offset format
        /// let time_zone = IanaParser::new()
        ///     .parse("America/Chigagou")
        ///     .with_offset("-05".parse().ok())
        ///     .at_time((Date::try_new_iso(2022, 8, 29).unwrap(), Time::midnight()));
        /// assert_writeable_eq!(
        ///     tzf.format(&time_zone),
        ///     "GMT-5"
        /// );
        /// ```
        ///
        /// Since non-location names might change over time,
        /// this time zone style requires a reference time.
        ///
        /// ```compile_fail,E0271
        /// use icu::datetime::NoCalendarFormatter;
        /// use icu::datetime::fieldsets::zone::GenericLong;
        /// use icu::datetime::input::TimeZone;
        /// use tinystr::tinystr;
        /// use icu::locale::locale;
        /// use writeable::assert_writeable_eq;
        ///
        /// let time_zone_basic = TimeZone(tinystr!(8, "uschi")).without_offset();
        ///
        /// let formatter = NoCalendarFormatter::try_new(
        ///     locale!("en-US").into(),
        ///     GenericLong,
        /// )
        /// .unwrap();
        ///
        /// // error[E0271]: type mismatch resolving `<Base as TimeZoneModel>::LocalTime == (Date<Iso>, Time)`
        /// // note: required by a bound in `NoCalendarFormatter::<C, FSet>::format`
        /// formatter.format(&time_zone_basic);
        /// ```
        GenericLong,
        description = "time zone in generic non-location format, long length",
        length_override = Long,
        sample = "Central Time",
        field = (fields::TimeZone::GenericNonLocation, fields::FieldLength::Four),
        zone_essentials = yes,
        zone_locations = yes,
        zone_generic_long = yes,
        zone_standard_long = yes,
        metazone_periods = yes,
        input_tzid = yes,
        input_localtime = yes,
    );

    impl_zone_marker!(
        /// Note: short time zones names are usually only available for time zones in the country
        /// associated with a locale (so "PT" is in `en`, but not in `en-GB`). Most time zones will
        /// fall back to the significantly longer location format (e.g. "Los Angeles Time" in `en-GB`).
        ///
        /// Since non-location names might change over time,
        /// this time zone style requires a reference time.
        ///
        /// ```compile_fail,E0271
        /// use icu::datetime::FixedCalendarDateTimeFormatter;
        /// use icu::datetime::fieldsets::zone::GenericShort;
        /// use icu::datetime::input::TimeZone;
        /// use tinystr::tinystr;
        /// use icu::locale::locale;
        /// use writeable::assert_writeable_eq;
        ///
        /// let time_zone_basic = TimeZone(tinystr!(8, "uschi")).with_offset("-06".parse().ok());
        ///
        /// let formatter = FixedCalendarDateTimeFormatter::try_new(
        ///     locale!("en-US").into(),
        ///     GenericShort,
        /// )
        /// .unwrap();
        ///
        /// // error[E0271]: type mismatch resolving `<Base as TimeZoneModel>::LocalTime == (Date<Iso>, Time)`
        /// // note: required by a bound in `FixedCalendarDateTimeFormatter::<C, FSet>::format`
        /// formatter.format(&time_zone_basic);
        /// ```
        GenericShort,
        description = "time zone in generic non-location format, short length",
        length_override = Short,
        sample = "CT",
        field = (fields::TimeZone::GenericNonLocation, fields::FieldLength::One),
        zone_essentials = yes,
        zone_locations = yes,
        zone_generic_short = yes,
        metazone_periods = yes,
        input_tzid = yes,
        input_localtime = yes,
    );

    impl_zone_marker!(
        /// A time zone ID is required to format with this style.
        /// For example, a raw [`UtcOffset`] cannot be used here.
        ///
        /// ```compile_fail,E0277
        /// use icu::datetime::input::{DateTime, Iso};
        /// use icu::datetime::FixedCalendarDateTimeFormatter;
        /// use icu::datetime::fieldsets::zone::Location;
        /// use icu::datetime::input::UtcOffset;
        /// use tinystr::tinystr;
        /// use icu::locale::locale;
        /// use writeable::assert_writeable_eq;
        ///
        /// let utc_offset = UtcOffset::try_from_str("-06").unwrap();
        ///
        /// let formatter = FixedCalendarDateTimeFormatter::try_new(
        ///     locale!("en-US").into(),
        ///     Location,
        /// )
        /// .unwrap();
        ///
        /// // error[E0277]: the trait bound `UtcOffset: AllInputMarkers<Location>` is not satisfied
        /// // note: required by a bound in `FixedCalendarDateTimeFormatter::<C, FSet>::format`
        /// formatter.format(&utc_offset);
        /// ```
        Location,
        description = "time zone in location format",
        length_override = Long,
        sample = "Chicago Time",
        field = (fields::TimeZone::Location, fields::FieldLength::Four),
        zone_essentials = yes,
        zone_locations = yes,
        input_tzid = yes,
    );

    impl_zone_marker!(
        /// A time zone ID is required to format with this style.
        /// For example, a raw [`UtcOffset`] cannot be used here.
        ///
        /// ```compile_fail,E0277
        /// use icu::datetime::input::{DateTime, Iso};
        /// use icu::datetime::FixedCalendarDateTimeFormatter;
        /// use icu::datetime::fieldsets::zone::ExemplarCity;
        /// use icu::datetime::input::UtcOffset;
        /// use tinystr::tinystr;
        /// use icu::locale::locale;
        /// use writeable::assert_writeable_eq;
        ///
        /// let utc_offset = UtcOffset::try_from_str("-06").unwrap();
        ///
        /// let formatter = FixedCalendarDateTimeFormatter::try_new(
        ///     locale!("en-US").into(),
        ///     ExemplarCity,
        /// )
        /// .unwrap();
        ///
        /// // error[E0277]: the trait bound `UtcOffset: AllInputMarkers<ExemplarCity>` is not satisfied
        /// // note: required by a bound in `FixedCalendarDateTimeFormatter::<C, FSet>::format`
        /// formatter.format(&utc_offset);
        /// ```
        ExemplarCity,
        description = "time zone in exemplar city format",
        length_override = Long,
        sample = "Chicago",
        field = (fields::TimeZone::Location, fields::FieldLength::Three),
        zone_locations = yes,
        zone_exemplars = yes,
        input_tzid = yes,
    );
}

impl_zone_combo_helpers!(DateFieldSet, DateZone, DateFieldSet);

impl_zone_combo_helpers!(TimeFieldSet, TimeZone, TimeFieldSet);

impl_zone_combo_helpers!(DateAndTimeFieldSet, DateTimeZone, DateAndTimeFieldSet);<|MERGE_RESOLUTION|>--- conflicted
+++ resolved
@@ -1118,13 +1118,8 @@
     /// );
     ///
     /// let formatter = NoCalendarFormatter::try_new(
-<<<<<<< HEAD
-    ///     locale!("und-u-hc-h24").into(),
+    ///     locale!("und-u-hc-h23").into(),
     ///     T::short().with_hm(),
-=======
-    ///     locale!("und-u-hc-h23").into(),
-    ///     T::short().hm(),
->>>>>>> 7e8c059b
     /// )
     /// .unwrap();
     ///
