--- conflicted
+++ resolved
@@ -816,15 +816,9 @@
         /// # Examples
         ///
         /// ```
-<<<<<<< HEAD
         /// use icu::datetime::input::Date;
         /// use icu::datetime::input::{Time, TimeZone,TimeZoneInfo,  UtcOffset};
-        /// use icu::datetime::TimeFormatter;
-=======
-        /// use icu::calendar::Date;
-        /// use icu::datetime::input::{Time, TimeZone, TimeZoneInfo, UtcOffset};
         /// use icu::datetime::NoCalendarFormatter;
->>>>>>> 95020458
         /// use icu::time::zone::TimeZoneVariant;
         #[doc = concat!("use icu::datetime::fieldsets::zone::", stringify!($type), ";")]
         /// use icu::locale::locale;
@@ -1276,13 +1270,8 @@
         /// All shapes of time zones can be formatted with this style.
         ///
         /// ```
-<<<<<<< HEAD
         /// use icu::datetime::input::Date;
-        /// use icu::datetime::TimeFormatter;
-=======
-        /// use icu::calendar::Date;
         /// use icu::datetime::NoCalendarFormatter;
->>>>>>> 95020458
         /// use icu::datetime::fieldsets::zone::LocalizedOffsetLong;
         /// use icu::datetime::input::{Time, TimeZone, UtcOffset};
         /// use icu::time::zone::TimeZoneVariant;
