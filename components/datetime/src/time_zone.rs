--- conflicted
+++ resolved
@@ -73,11 +73,7 @@
 /// )
 /// .expect("Failed to create TimeZoneFormatter");
 ///
-<<<<<<< HEAD
-/// let time_zone = CustomTimeZone::new(GmtOffset::default(), None, None, None);
-=======
-/// let time_zone = MockTimeZone::new(Some(GmtOffset::default()), None, None, None);
->>>>>>> 7216d0ad
+/// let time_zone = CustomTimeZone::new(Some(GmtOffset::default()), None, None, None);
 ///
 /// let value = tzf.format_to_string(&time_zone);
 /// ```
@@ -620,11 +616,7 @@
     /// )
     /// .expect("Failed to create TimeZoneFormatter");
     ///
-<<<<<<< HEAD
-    /// let time_zone = CustomTimeZone::new(GmtOffset::default(), None, None, None);
-=======
-    /// let time_zone = MockTimeZone::new(Some(GmtOffset::default()), None, None, None);
->>>>>>> 7216d0ad
+    /// let time_zone = CustomTimeZone::new(Some(GmtOffset::default()), None, None, None);
     ///
     /// let _ = tzf.format(&time_zone);
     /// ```
@@ -658,11 +650,7 @@
     /// )
     /// .expect("Failed to create TimeZoneFormatter");
     ///
-<<<<<<< HEAD
-    /// let time_zone = CustomTimeZone::new(GmtOffset::default(), None, None, None);
-=======
-    /// let time_zone = MockTimeZone::new(Some(GmtOffset::default()), None, None, None);
->>>>>>> 7216d0ad
+    /// let time_zone = CustomTimeZone::new(Some(GmtOffset::default()), None, None, None);
     ///
     /// let mut buffer = String::new();
     /// tzf.format_to_write(&mut buffer, &time_zone)
@@ -697,11 +685,7 @@
     /// )
     /// .expect("Failed to create TimeZoneFormatter");
     ///
-<<<<<<< HEAD
-    /// let time_zone = CustomTimeZone::new(GmtOffset::default(), None, None, None);
-=======
-    /// let time_zone = MockTimeZone::new(Some(GmtOffset::default()), None, None, None);
->>>>>>> 7216d0ad
+    /// let time_zone = CustomTimeZone::new(Some(GmtOffset::default()), None, None, None);
     ///
     /// let _ = tzf.format_to_string(&time_zone);
     /// ```
