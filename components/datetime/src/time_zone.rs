--- conflicted
+++ resolved
@@ -894,67 +894,23 @@
     }
 }
 
-<<<<<<< HEAD
-// London
-struct ExemplarCityFormat;
-
-impl FormatTimeZone for ExemplarCityFormat {
-    fn format<W: writeable::PartsWrite + ?Sized>(
-        &self,
-        sink: &mut W,
-        input: &ExtractedInput,
-        data_payloads: TimeZoneDataPayloadsBorrowed,
+// It is only used for pattern in special case and not public to users.
+struct Bcp47IdFormat;
+
+impl FormatTimeZone for Bcp47IdFormat {
+    fn format<W: writeable::PartsWrite + ?Sized>(
+        &self,
+        sink: &mut W,
+        input: &ExtractedInput,
+        _data_payloads: TimeZoneDataPayloadsBorrowed,
         _fdf: Option<&FixedDecimalFormatter>,
     ) -> Result<Result<(), FormatTimeZoneError>, fmt::Error> {
         let Some(time_zone_id) = input.time_zone_id else {
             return Ok(Err(FormatTimeZoneError::MissingInputField("time_zone_id")));
         };
-        let Some(exemplar_cities) = data_payloads.exemplar_cities else {
-            return Ok(Err(FormatTimeZoneError::MissingZoneSymbols));
-        };
-
-        let city = exemplar_cities
-            .cities
-            .get(&time_zone_id)
-            // Writes the unknown city "Etc/Unknown" for the current locale.
-            //
-            // If there is no localized form of "Etc/Unknown" for the current locale,
-            // returns the "Etc/Unknown" value of the `und` locale as a hard-coded string.
-            //
-            // This can be used as a fallback if [`exemplar_city()`](TimeZoneFormatter::exemplar_city())
-            // is unable to produce a localized form of the time zone's exemplar city in the current locale.
-            .or_else(|| {
-                exemplar_cities
-                    .cities
-                    .get(&TimeZoneBcp47Id(tinystr!(8, "unk")))
-            })
-            .unwrap_or("Unknown");
-
-        sink.write_str(city)?;
+
+        sink.write_str(&time_zone_id)?;
 
         Ok(Ok(()))
     }
-}
-
-=======
->>>>>>> af8dbacc
-// It is only used for pattern in special case and not public to users.
-struct Bcp47IdFormat;
-
-impl FormatTimeZone for Bcp47IdFormat {
-    fn format<W: writeable::PartsWrite + ?Sized>(
-        &self,
-        sink: &mut W,
-        input: &ExtractedInput,
-        _data_payloads: TimeZoneDataPayloadsBorrowed,
-        _fdf: Option<&FixedDecimalFormatter>,
-    ) -> Result<Result<(), FormatTimeZoneError>, fmt::Error> {
-        let Some(time_zone_id) = input.time_zone_id else {
-            return Ok(Err(FormatTimeZoneError::MissingInputField("time_zone_id")));
-        };
-
-        sink.write_str(&time_zone_id)?;
-
-        Ok(Ok(()))
-    }
 }