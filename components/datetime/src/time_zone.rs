--- conflicted
+++ resolved
@@ -11,12 +11,8 @@
     provider,
 };
 use core::fmt;
-<<<<<<< HEAD
+use icu_calendar::{Date, Iso, Time};
 use fixed_decimal::UnsignedFixedDecimal;
-=======
-use fixed_decimal::FixedDecimal;
-use icu_calendar::{Date, Iso, Time};
->>>>>>> fc2c660e
 use icu_decimal::FixedDecimalFormatter;
 use icu_timezone::{TimeZoneBcp47Id, UtcOffset, ZoneVariant};
 use writeable::Writeable;
@@ -495,30 +491,9 @@
                     &self,
                     sink: &mut S,
                 ) -> fmt::Result {
-<<<<<<< HEAD
-                    let hours = (self.offset.offset_seconds() / 3600).unsigned_abs();
-                    let minutes = (self.offset.offset_seconds() / 60 % 60).unsigned_abs();
-
-                    for c in self.format_str.chars() {
-                        match c {
-                            'H' => self
-                                .fdf
-                                .format(&UnsignedFixedDecimal::from(hours).padded_start(2))
-                                .write_to(sink)?,
-                            'h' => self
-                                .fdf
-                                .format(&UnsignedFixedDecimal::from(hours))
-                                .write_to(sink)?,
-                            'm' => self
-                                .fdf
-                                .format(&UnsignedFixedDecimal::from(minutes).padded_start(2))
-                                .write_to(sink)?,
-                            c => sink.write_char(c)?,
-                        }
-=======
                     self.fdf
                         .format(
-                            &FixedDecimal::from(self.offset.hours_part())
+                            &UnsignedFixedDecimal::from(self.offset.hours_part())
                                 .with_sign_display(fixed_decimal::SignDisplay::Always)
                                 .padded_start(if self.length == FieldLength::Wide {
                                     2
@@ -534,15 +509,14 @@
                     {
                         sink.write_str(self.separator)?;
                         self.fdf
-                            .format(&FixedDecimal::from(self.offset.minutes_part()).padded_start(2))
+                            .format(&UnsignedFixedDecimal::from(self.offset.minutes_part()).padded_start(2))
                             .write_to(sink)?;
->>>>>>> fc2c660e
                     }
 
                     if self.offset.seconds_part() != 0 {
                         sink.write_str(self.separator)?;
                         self.fdf
-                            .format(&FixedDecimal::from(self.offset.seconds_part()).padded_start(2))
+                            .format(&UnsignedFixedDecimal::from(self.offset.seconds_part()).padded_start(2))
                             .write_to(sink)?;
                     }
 
