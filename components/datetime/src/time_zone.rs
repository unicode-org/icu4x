// This file is part of ICU4X. For terms of use, please see the file
// called LICENSE at the top level of the ICU4X source tree
// (online at: https://github.com/unicode-org/icu4x/blob/main/LICENSE ).

//! A formatter specifically for the time zone.

use crate::{
    fields::{FieldLength, TimeZone},
    input::ExtractedInput,
    provider,
};
use core::fmt;
use fixed_decimal::FixedDecimal;
use icu_decimal::FixedDecimalFormatter;
use icu_timezone::ZoneVariant;
use icu_timezone::{TimeZoneBcp47Id, UtcOffset};
use writeable::Writeable;

/// All time zone styles that this crate can format
#[derive(Debug, Copy, Clone)]
pub(crate) enum ResolvedNeoTimeZoneSkeleton {
    Location,
    GenericShort,
    GenericLong,
    SpecificShort,
    SpecificLong,
    OffsetShort,
    OffsetLong,
    Bcp47Id,
    // UTS 35 defines 10 variants of ISO-8601-style time zone formats.
    // They don't have their own names, so they are identified here by
    // their datetime pattern strings.
    Isox,
    Isoxx,
    Isoxxx,
    Isoxxxx,
    Isoxxxxx,
    IsoX,
    IsoXX,
    IsoXXX,
    IsoXXXX,
    IsoXXXXX,
    // TODO:
    // `VV` "America/Los_Angeles"
    // `VVV` "Los Angeles"
}

impl ResolvedNeoTimeZoneSkeleton {
    pub(crate) fn from_field(field_symbol: TimeZone, field_length: FieldLength) -> Option<Self> {
        crate::tz_registry::field_to_resolved(field_symbol, field_length)
    }
    pub(crate) fn to_field(self) -> crate::fields::Field {
        crate::tz_registry::resolved_to_field(self)
    }
}

/// A container contains all data payloads for time zone formatting (borrowed version).
#[derive(Debug, Copy, Clone, Default)]
pub(crate) struct TimeZoneDataPayloadsBorrowed<'a> {
    /// The data that contains meta information about how to display content.
    pub(crate) essentials: Option<&'a provider::time_zones::TimeZoneEssentialsV1<'a>>,
    /// The location names, e.g. Germany Time
    pub(crate) locations: Option<&'a provider::time_zones::LocationsV1<'a>>,
    /// The generic long metazone names, e.g. Pacific Time
    pub(crate) mz_generic_long: Option<&'a provider::time_zones::MetazoneGenericNamesV1<'a>>,
    /// The generic short metazone names, e.g. PT
    pub(crate) mz_generic_short: Option<&'a provider::time_zones::MetazoneGenericNamesV1<'a>>,
    /// The specific long metazone names, e.g. Pacific Daylight Time
    pub(crate) mz_specific_long: Option<&'a provider::time_zones::MetazoneSpecificNamesV1<'a>>,
    /// The specific short metazone names, e.g. Pacific Daylight Time
    pub(crate) mz_specific_short: Option<&'a provider::time_zones::MetazoneSpecificNamesV1<'a>>,
}

/// Determines which ISO-8601 format should be used to format the timezone offset.
#[derive(Debug, Clone, Copy, PartialEq)]
#[allow(clippy::exhaustive_enums)] // this type is stable
pub enum IsoFormat {
    /// ISO-8601 Basic Format.
    /// Formats zero-offset numerically.
    /// e.g. +0500, +0000
    Basic,

    /// ISO-8601 Extended Format.
    /// Formats zero-offset numerically.
    /// e.g. +05:00, +00:00
    Extended,

    /// ISO-8601 Basic Format.
    /// Formats zero-offset with the ISO-8601 UTC indicator: "Z"
    /// e.g. +0500, Z
    UtcBasic,

    /// ISO-8601 Extended Format.
    /// Formats zero-offset with the ISO-8601 UTC indicator: "Z"
    /// e.g. +05:00, Z
    UtcExtended,
}

/// Whether the minutes field should be optional or required in ISO-8601 format.
#[derive(Debug, Clone, Copy, PartialEq)]
#[allow(clippy::exhaustive_enums)] // this type is stable
pub enum IsoMinutes {
    /// Minutes are always displayed.
    Required,

    /// Minutes are displayed only if they are non-zero.
    Optional,
}

/// Whether the seconds field should be optional or excluded in ISO-8601 format.
#[derive(Debug, Clone, Copy, PartialEq)]
#[allow(clippy::exhaustive_enums)] // this type is stable
pub enum IsoSeconds {
    /// Seconds are displayed only if they are non-zero.
    Optional,

    /// Seconds are not displayed.
    Never,
}

/// An enum for time zone fallback formats.
#[derive(Debug, Clone, Copy, PartialEq)]
#[non_exhaustive]
#[derive(Default)]
pub enum FallbackFormat {
    /// The localized offset format for time zone format fallback.
    ///
    /// See [UTS 35 on Dates](https://unicode.org/reports/tr35/tr35-dates.html#71-time-zone-format-terminology) for more information.
    #[default]
    LocalizedOffset,
}

/// A bag of options to define how time zone will be formatted.
#[derive(Default, Debug, Clone, Copy, PartialEq)]
#[non_exhaustive]
pub struct TimeZoneFormatterOptions {
    /// The time zone format fallback option.
    ///
    /// See [UTS 35 on Dates](https://unicode.org/reports/tr35/tr35-dates.html#71-time-zone-format-terminology) for more information.
    pub fallback_format: FallbackFormat,
}

impl From<FallbackFormat> for TimeZoneFormatterOptions {
    fn from(fallback_format: FallbackFormat) -> Self {
        Self { fallback_format }
    }
}

// An enum for time zone format unit.
#[derive(Debug, Clone, Copy, PartialEq, Default)]
pub(super) enum TimeZoneFormatterUnit {
    GenericNonLocationLong,
    GenericNonLocationShort,
    SpecificNonLocationLong,
    SpecificNonLocationShort,
    GenericLocation,
    #[allow(dead_code)]
    SpecificLocation,
    #[allow(dead_code)]
    GenericPartialLocationLong,
    #[allow(dead_code)]
    GenericPartialLocationShort,
    #[default]
    LocalizedOffsetLong,
    LocalizedOffsetShort,
    Iso8601(Iso8601Format),
    Bcp47Id,
}

#[derive(Debug)]
pub(super) enum FormatTimeZoneError {
    MissingZoneSymbols,
    MissingFixedDecimalFormatter,
    NameNotFound,
    #[allow(dead_code)] // the field is not being read but it may be useful
    MissingInputField(&'static str),
}

pub(super) trait FormatTimeZone {
    /// Tries to write the timezone to the sink. If a DateTimeError is returned, the sink
    /// has not been touched, so another format can be attempted.
    fn format<W: writeable::PartsWrite + ?Sized>(
        &self,
        sink: &mut W,
        input: &ExtractedInput,
        data_payloads: TimeZoneDataPayloadsBorrowed,
        fdf: Option<&FixedDecimalFormatter>,
    ) -> Result<Result<(), FormatTimeZoneError>, fmt::Error>;
}

pub(super) trait FormatOffset {
    fn format_offset<W: writeable::PartsWrite + ?Sized>(
        &self,
        sink: &mut W,
        offset: UtcOffset,
        _data_payloads: TimeZoneDataPayloadsBorrowed,
        fdf: Option<&FixedDecimalFormatter>,
    ) -> Result<Result<(), FormatTimeZoneError>, fmt::Error>;
}

impl<T> FormatTimeZone for T
where
    T: FormatOffset,
{
    fn format<W: writeable::PartsWrite + ?Sized>(
        &self,
        sink: &mut W,
        input: &ExtractedInput,
        data_payloads: TimeZoneDataPayloadsBorrowed,
        fdf: Option<&FixedDecimalFormatter>,
    ) -> Result<Result<(), FormatTimeZoneError>, fmt::Error> {
        let Some(offset) = input.offset else {
            return Ok(Err(FormatTimeZoneError::MissingInputField("offset")));
        };
        self.format_offset(sink, offset, data_payloads, fdf)
    }
}

impl FormatTimeZone for TimeZoneFormatterUnit {
    fn format<W: writeable::PartsWrite + ?Sized>(
        &self,
        sink: &mut W,
        input: &ExtractedInput,
        data_payloads: TimeZoneDataPayloadsBorrowed,
        fdf: Option<&FixedDecimalFormatter>,
    ) -> Result<Result<(), FormatTimeZoneError>, fmt::Error> {
        match self {
            Self::GenericNonLocationLong => {
                GenericNonLocationFormat(FieldLength::Wide).format(sink, input, data_payloads, fdf)
            }
            Self::GenericNonLocationShort => GenericNonLocationFormat(FieldLength::Abbreviated)
                .format(sink, input, data_payloads, fdf),
            Self::SpecificNonLocationLong => {
                SpecificNonLocationFormat(FieldLength::Wide).format(sink, input, data_payloads, fdf)
            }
            Self::SpecificNonLocationShort => SpecificNonLocationFormat(FieldLength::Abbreviated)
                .format(sink, input, data_payloads, fdf),
            Self::GenericLocation => GenericLocationFormat.format(sink, input, data_payloads, fdf),
            Self::SpecificLocation => {
                SpecificLocationFormat.format(sink, input, data_payloads, fdf)
            }
            Self::GenericPartialLocationLong => GenericPartialLocationFormat(FieldLength::Wide)
                .format(sink, input, data_payloads, fdf),
            Self::GenericPartialLocationShort => GenericPartialLocationFormat(
                FieldLength::Abbreviated,
            )
            .format(sink, input, data_payloads, fdf),
            Self::LocalizedOffsetLong => {
                LocalizedOffsetFormat(FieldLength::Wide).format(sink, input, data_payloads, fdf)
            }
            Self::LocalizedOffsetShort => LocalizedOffsetFormat(FieldLength::Abbreviated).format(
                sink,
                input,
                data_payloads,
                fdf,
            ),
            Self::Iso8601(iso) => iso.format(sink, input, data_payloads, fdf),
            Self::Bcp47Id => Bcp47IdFormat.format(sink, input, data_payloads, fdf),
        }
    }
}

// PT / Pacific Time
struct GenericNonLocationFormat(FieldLength);

impl FormatTimeZone for GenericNonLocationFormat {
    /// Writes the time zone in generic non-location format as defined by the UTS-35 spec.
    /// <https://unicode.org/reports/tr35/tr35-dates.html#Time_Zone_Format_Terminology>
    fn format<W: writeable::PartsWrite + ?Sized>(
        &self,
        sink: &mut W,
        input: &ExtractedInput,
        data_payloads: TimeZoneDataPayloadsBorrowed,
        _fdf: Option<&FixedDecimalFormatter>,
    ) -> Result<Result<(), FormatTimeZoneError>, fmt::Error> {
        let Some(metazone_id) = input.metazone_id else {
            return Ok(Err(FormatTimeZoneError::MissingInputField("metazone")));
        };
        let Some(time_zone_id) = input.time_zone_id else {
            return Ok(Err(FormatTimeZoneError::MissingInputField("time_zone_id")));
        };
<<<<<<< HEAD
        let Some(names) = data_payloads.mz_generic_long.as_ref() else {
            return Ok(Err(FormatTimeZoneError::MissingZoneSymbols));
        };

        let Some(name) = metazone_id.and_then(|mz| {
            names
                .overrides
                .get(&time_zone_id)
                .or_else(|| names.defaults.get(&mz))
        }) else {
            return Ok(Err(FormatTimeZoneError::NameNotFound));
        };

        sink.write_str(name)?;

        Ok(Ok(()))
    }
}

// PT
struct GenericNonLocationShortFormat;
=======
>>>>>>> 7ca6f786

        let Some(names) = (match self.0 {
            FieldLength::Wide => data_payloads.mz_generic_long.as_ref(),
            _ => data_payloads.mz_generic_short.as_ref(),
        }) else {
            return Ok(Err(FormatTimeZoneError::MissingZoneSymbols));
        };

        let Some(name) = metazone_id.and_then(|mz| {
            names
                .overrides
                .get(&time_zone_id)
                .or_else(|| names.defaults.get(&mz))
        }) else {
            return Ok(Err(FormatTimeZoneError::NameNotFound));
        };

        sink.write_str(name)?;

        Ok(Ok(()))
    }
}

// PDT / Pacific Daylight Time
struct SpecificNonLocationFormat(FieldLength);

impl FormatTimeZone for SpecificNonLocationFormat {
    /// Writes the time zone in short specific non-location format as defined by the UTS-35 spec.
    /// <https://unicode.org/reports/tr35/tr35-dates.html#Time_Zone_Format_Terminology>
    fn format<W: writeable::PartsWrite + ?Sized>(
        &self,
        sink: &mut W,
        input: &ExtractedInput,
        data_payloads: TimeZoneDataPayloadsBorrowed,
        _fdf: Option<&FixedDecimalFormatter>,
    ) -> Result<Result<(), FormatTimeZoneError>, fmt::Error> {
        let Some(zone_variant) = input.zone_variant else {
            return Ok(Err(FormatTimeZoneError::MissingInputField("zone_offset")));
        };
        let Some(metazone_id) = input.metazone_id else {
            return Ok(Err(FormatTimeZoneError::MissingInputField("metazone")));
        };
        let Some(time_zone_id) = input.time_zone_id else {
            return Ok(Err(FormatTimeZoneError::MissingInputField("time_zone_id")));
        };

<<<<<<< HEAD
        let Some(name) = metazone_id.and_then(|mz| {
            names
                .overrides
                .get_2d(&time_zone_id, &zone_variant)
                .or_else(|| names.defaults.get_2d(&mz, &zone_variant))
        }) else {
            return Ok(Err(FormatTimeZoneError::NameNotFound));
        };

        sink.write_str(name)?;

        Ok(Ok(()))
    }
}

// Pacific Standard Time
struct SpecificNonLocationLongFormat;

impl FormatTimeZone for SpecificNonLocationLongFormat {
    /// Writes the time zone in long specific non-location format as defined by the UTS-35 spec.
    /// e.g. Pacific Daylight Time
    /// <https://unicode.org/reports/tr35/tr35-dates.html#Time_Zone_Format_Terminology>
    fn format<W: writeable::PartsWrite + ?Sized>(
        &self,
        sink: &mut W,
        input: &ExtractedInput,
        data_payloads: TimeZoneDataPayloadsBorrowed,
        _fdf: Option<&FixedDecimalFormatter>,
    ) -> Result<Result<(), FormatTimeZoneError>, fmt::Error> {
        let Some(zone_variant) = input.zone_variant else {
            return Ok(Err(FormatTimeZoneError::MissingInputField("zone_offset")));
        };
        let Some(metazone_id) = input.metazone_id else {
            return Ok(Err(FormatTimeZoneError::MissingInputField("metazone")));
        };
        let Some(time_zone_id) = input.time_zone_id else {
            return Ok(Err(FormatTimeZoneError::MissingInputField("time_zone_id")));
        };
        let Some(names) = data_payloads.mz_specific_long.as_ref() else {
=======
        let Some(names) = (match self.0 {
            FieldLength::Wide => data_payloads.mz_specific_long.as_ref(),
            _ => data_payloads.mz_specific_short.as_ref(),
        }) else {
>>>>>>> 7ca6f786
            return Ok(Err(FormatTimeZoneError::MissingZoneSymbols));
        };

        let Some(name) = metazone_id.and_then(|mz| {
            names
                .overrides
                .get_2d(&time_zone_id, &zone_variant)
                .or_else(|| names.defaults.get_2d(&mz, &zone_variant))
        }) else {
            return Ok(Err(FormatTimeZoneError::NameNotFound));
        };

        sink.write_str(name)?;

        Ok(Ok(()))
    }
}

// UTC+7:00
struct LocalizedOffsetFormat(FieldLength);

impl FormatOffset for LocalizedOffsetFormat {
    /// Writes the time zone in localized offset format according to the CLDR localized hour format.
    /// This goes explicitly against the UTS-35 spec, which specifies long or short localized
    /// offset formats regardless of locale.
    ///
    /// You can see more information about our decision to resolve this conflict here:
    /// <https://docs.google.com/document/d/16GAqaDRS6hzL8jNYjus5MglSevGBflISM-BrIS7bd4A/edit?usp=sharing>
    fn format_offset<W: writeable::PartsWrite + ?Sized>(
        &self,
        sink: &mut W,
        offset: UtcOffset,
        data_payloads: TimeZoneDataPayloadsBorrowed,
        fdf: Option<&FixedDecimalFormatter>,
    ) -> Result<Result<(), FormatTimeZoneError>, fmt::Error> {
        let Some(essentials) = data_payloads.essentials else {
            return Ok(Err(FormatTimeZoneError::MissingZoneSymbols));
        };
        let Some(fdf) = fdf else {
            return Ok(Err(FormatTimeZoneError::MissingFixedDecimalFormatter));
        };
        Ok(if offset.is_zero() {
            sink.write_str(&essentials.offset_zero)?;
            Ok(())
        } else {
            struct FormattedOffset<'a> {
                offset: UtcOffset,
                sign: char,
                separator: char,
                fdf: &'a FixedDecimalFormatter,
                length: FieldLength,
            }

            impl Writeable for FormattedOffset<'_> {
                fn write_to_parts<S: writeable::PartsWrite + ?Sized>(
                    &self,
                    sink: &mut S,
                ) -> fmt::Result {
                    sink.write_char(self.sign)?;

                    self.fdf
                        .format(
                            &FixedDecimal::from(
                                (self.offset.offset_seconds() / 3600).unsigned_abs(),
                            )
                            .padded_start(
                                if self.length == FieldLength::Wide {
                                    2
                                } else {
                                    0
                                },
                            ),
                        )
                        .write_to(sink)?;

                    if self.length == FieldLength::Wide || self.offset.has_minutes() {
                        sink.write_char(self.separator)?;
                        self.fdf
                            .format(
                                &FixedDecimal::from(
                                    (self.offset.offset_seconds() / 60 % 60).unsigned_abs(),
                                )
                                .padded_start(2),
                            )
                            .write_to(sink)?;
                    }

                    Ok(())
                }
            }

            essentials
                .offset_pattern
                .interpolate([FormattedOffset {
                    offset,
                    sign: if offset.is_positive() {
                        essentials.offset_positive_sign
                    } else {
                        essentials.offset_negative_sign
                    },
                    separator: essentials.offset_separator,
                    fdf,
                    length: self.0,
                }])
                .write_to(sink)?;

            Ok(())
        })
    }
}

// Los Angeles Time
struct GenericLocationFormat;

impl FormatTimeZone for GenericLocationFormat {
    /// Writes the time zone in generic location format as defined by the UTS-35 spec.
    /// e.g. France Time
    /// <https://unicode.org/reports/tr35/tr35-dates.html#Time_Zone_Format_Terminology>
    fn format<W: writeable::PartsWrite + ?Sized>(
        &self,
        sink: &mut W,
        input: &ExtractedInput,
        data_payloads: TimeZoneDataPayloadsBorrowed,
        _fdf: Option<&FixedDecimalFormatter>,
    ) -> Result<Result<(), FormatTimeZoneError>, fmt::Error> {
        let time_zone_id = input
            .time_zone_id
            .unwrap_or(TimeZoneBcp47Id(tinystr::tinystr!(8, "unk")));

        let Some(locations) = data_payloads.locations else {
            return Ok(Err(FormatTimeZoneError::MissingZoneSymbols));
        };

<<<<<<< HEAD
        let location = exemplar_cities
            .0
            .get(&time_zone_id)
            .or_else(|| {
                exemplar_cities
                    .0
                    .get(&TimeZoneBcp47Id(tinystr::tinystr!(8, "unk")))
            })
            .unwrap_or("Unknown");
=======
        let Some(location) = locations.locations.get(&time_zone_id) else {
            return Ok(Err(FormatTimeZoneError::NameNotFound));
        };
>>>>>>> 7ca6f786

        locations
            .pattern_generic
            .interpolate([location])
            .write_to(sink)?;

        Ok(Ok(()))
    }
}

// Los Angeles Daylight Time
struct SpecificLocationFormat;

impl FormatTimeZone for SpecificLocationFormat {
    /// Writes the time zone in a specific location format as defined by the UTS-35 spec.
    /// e.g. France Time
    /// <https://unicode.org/reports/tr35/tr35-dates.html#Time_Zone_Format_Terminology>
    fn format<W: writeable::PartsWrite + ?Sized>(
        &self,
        sink: &mut W,
        input: &ExtractedInput,
        data_payloads: TimeZoneDataPayloadsBorrowed,
        _fdf: Option<&FixedDecimalFormatter>,
    ) -> Result<Result<(), FormatTimeZoneError>, fmt::Error> {
        let Some(zone_variant) = input.zone_variant else {
            return Ok(Err(FormatTimeZoneError::MissingInputField("zone_offset")));
        };
        let Some(time_zone_id) = input.time_zone_id else {
            return Ok(Err(FormatTimeZoneError::MissingInputField("time_zone_id")));
        };
        let Some(locations) = data_payloads.locations else {
            return Ok(Err(FormatTimeZoneError::MissingZoneSymbols));
        };

        let Some(location) = locations.locations.get(&time_zone_id) else {
            return Ok(Err(FormatTimeZoneError::NameNotFound));
        };

        Ok(if zone_variant == ZoneVariant::daylight() {
            locations
                .pattern_daylight
                .interpolate([location])
                .write_to(sink)?;

            Ok(())
        } else if zone_variant == ZoneVariant::standard() {
            locations
                .pattern_standard
                .interpolate([location])
                .write_to(sink)?;

            Ok(())
        } else {
            sink.with_part(writeable::Part::ERROR, |sink| {
                locations
                    .pattern_generic
                    .interpolate([location])
                    .write_to(sink)
            })?;

            Err(FormatTimeZoneError::MissingInputField("zone_offset"))
        })
    }
}

// Pacific Time (Los Angeles) / PT (Los Angeles)
struct GenericPartialLocationFormat(FieldLength);

impl FormatTimeZone for GenericPartialLocationFormat {
    /// Writes the time zone in a long generic partial location format as defined by the UTS-35 spec.
    /// <https://unicode.org/reports/tr35/tr35-dates.html#Time_Zone_Format_Terminology>
    fn format<W: writeable::PartsWrite + ?Sized>(
        &self,
        sink: &mut W,
        input: &ExtractedInput,
        data_payloads: TimeZoneDataPayloadsBorrowed,
        _fdf: Option<&FixedDecimalFormatter>,
    ) -> Result<Result<(), FormatTimeZoneError>, fmt::Error> {
        let Some(time_zone_id) = input.time_zone_id else {
            return Ok(Err(FormatTimeZoneError::MissingInputField("time_zone_id")));
        };
        let Some(metazone_id) = input.metazone_id else {
            return Ok(Err(FormatTimeZoneError::MissingInputField("metazone")));
        };

<<<<<<< HEAD
        let Some(essentials) = data_payloads.essentials else {
            return Ok(Err(FormatTimeZoneError::MissingZoneSymbols));
        };
        let Some(exemplar_cities) = data_payloads.exemplar_cities else {
            return Ok(Err(FormatTimeZoneError::MissingZoneSymbols));
        };
        let Some(non_locations) = data_payloads.mz_generic_long.as_ref() else {
            return Ok(Err(FormatTimeZoneError::MissingZoneSymbols));
        };

        let Some(location) = exemplar_cities.0.get(&time_zone_id) else {
            return Ok(Err(FormatTimeZoneError::NameNotFound));
        };
        let Some(non_location) = metazone_id.and_then(|mz| {
            non_locations
                .overrides
                .get(&time_zone_id)
                .or_else(|| non_locations.defaults.get(&mz))
        }) else {
            return Ok(Err(FormatTimeZoneError::NameNotFound));
        };

        essentials
            .fallback_format
            .interpolate((location, non_location))
            .write_to(sink)?;

        Ok(Ok(()))
    }
}

// PT (Los Angeles)
struct GenericPartialLocationShortFormat;

impl FormatTimeZone for GenericPartialLocationShortFormat {
    /// Writes the time zone in a short generic partial location format as defined by the UTS-35 spec.
    /// e.g. PT (Los Angeles)
    /// <https://unicode.org/reports/tr35/tr35-dates.html#Time_Zone_Format_Terminology>
    fn format<W: writeable::PartsWrite + ?Sized>(
        &self,
        sink: &mut W,
        input: &ExtractedInput,
        data_payloads: TimeZoneDataPayloadsBorrowed,
        _fdf: Option<&FixedDecimalFormatter>,
    ) -> Result<Result<(), FormatTimeZoneError>, fmt::Error> {
        let Some(time_zone_id) = input.time_zone_id else {
            return Ok(Err(FormatTimeZoneError::MissingInputField("time_zone_id")));
        };
        let Some(metazone_id) = input.metazone_id else {
            return Ok(Err(FormatTimeZoneError::MissingInputField("metazone")));
        };

        let Some(essentials) = data_payloads.essentials else {
            return Ok(Err(FormatTimeZoneError::MissingZoneSymbols));
        };
        let Some(exemplar_cities) = data_payloads.exemplar_cities else {
=======
        let Some(locations) = data_payloads.locations else {
>>>>>>> 7ca6f786
            return Ok(Err(FormatTimeZoneError::MissingZoneSymbols));
        };
        let Some(non_locations) = (match self.0 {
            FieldLength::Wide => data_payloads.mz_generic_long.as_ref(),
            _ => data_payloads.mz_generic_short.as_ref(),
        }) else {
            return Ok(Err(FormatTimeZoneError::MissingZoneSymbols));
        };

        let Some(location) = locations.locations.get(&time_zone_id) else {
            return Ok(Err(FormatTimeZoneError::NameNotFound));
        };
        let Some(non_location) = metazone_id.and_then(|mz| {
            non_locations
                .overrides
                .get(&time_zone_id)
                .or_else(|| non_locations.defaults.get(&mz))
        }) else {
            return Ok(Err(FormatTimeZoneError::NameNotFound));
        };

        locations
            .pattern_partial_location
            .interpolate((location, non_location))
            .write_to(sink)?;

        Ok(Ok(()))
    }
}

#[derive(Debug, Clone, Copy, PartialEq)]
pub(crate) struct Iso8601Format {
    pub(crate) format: IsoFormat,
    pub(crate) minutes: IsoMinutes,
    pub(crate) seconds: IsoSeconds,
}

impl FormatOffset for Iso8601Format {
    /// Writes a [`UtcOffset`](crate::input::UtcOffset) in ISO-8601 format according to the
    /// given formatting options.
    ///
    /// [`IsoFormat`] determines whether the format should be Basic or Extended,
    /// and whether a zero-offset should be formatted numerically or with
    /// The UTC indicator: "Z"
    /// - Basic    e.g. +0800
    /// - Extended e.g. +08:00
    ///
    /// [`IsoMinutes`] can be required or optional.
    /// [`IsoSeconds`] can be optional or never.
    fn format_offset<W: writeable::PartsWrite + ?Sized>(
        &self,
        sink: &mut W,
        offset: UtcOffset,
        _data_payloads: TimeZoneDataPayloadsBorrowed,
        _fdf: Option<&FixedDecimalFormatter>,
    ) -> Result<Result<(), FormatTimeZoneError>, fmt::Error> {
        self.format_infallible(sink, offset).map(|()| Ok(()))
    }
}

impl Iso8601Format {
    pub(crate) fn format_infallible<W: writeable::PartsWrite + ?Sized>(
        &self,
        sink: &mut W,
        offset: UtcOffset,
    ) -> Result<(), fmt::Error> {
        fn format_time_segment<W: writeable::PartsWrite + ?Sized>(
            sink: &mut W,
            n: u32,
        ) -> fmt::Result {
            if n < 10 {
                sink.write_char('0')?;
            }
            n.write_to(sink)
        }

        if offset.is_zero() && matches!(self.format, IsoFormat::UtcBasic | IsoFormat::UtcExtended) {
            return sink.write_char('Z');
        }

        let extended_format = matches!(self.format, IsoFormat::Extended | IsoFormat::UtcExtended);

        sink.write_char(if offset.is_positive() { '+' } else { '-' })?;

        format_time_segment(sink, (offset.offset_seconds() / 3600).unsigned_abs())?;

        if self.minutes == IsoMinutes::Required
            || (self.minutes == IsoMinutes::Optional && offset.has_minutes())
        {
            if extended_format {
                sink.write_char(':')?;
            }
            format_time_segment(sink, (offset.offset_seconds() % 3600 / 60).unsigned_abs())?;
        }

        if self.seconds == IsoSeconds::Optional && offset.has_seconds() {
            if extended_format {
                sink.write_char(':')?;
            }
            format_time_segment(sink, (offset.offset_seconds() % 3600 % 60).unsigned_abs())?;
        }

        Ok(())
    }
}

// It is only used for pattern in special case and not public to users.
struct Bcp47IdFormat;

impl FormatTimeZone for Bcp47IdFormat {
    fn format<W: writeable::PartsWrite + ?Sized>(
        &self,
        sink: &mut W,
        input: &ExtractedInput,
        _data_payloads: TimeZoneDataPayloadsBorrowed,
        _fdf: Option<&FixedDecimalFormatter>,
    ) -> Result<Result<(), FormatTimeZoneError>, fmt::Error> {
        let time_zone_id = input
            .time_zone_id
            .unwrap_or(TimeZoneBcp47Id(tinystr::tinystr!(8, "unk")));

        sink.write_str(&time_zone_id)?;

        Ok(Ok(()))
    }
}<|MERGE_RESOLUTION|>--- conflicted
+++ resolved
@@ -279,8 +279,10 @@
         let Some(time_zone_id) = input.time_zone_id else {
             return Ok(Err(FormatTimeZoneError::MissingInputField("time_zone_id")));
         };
-<<<<<<< HEAD
-        let Some(names) = data_payloads.mz_generic_long.as_ref() else {
+        let Some(names) = (match self.0 {
+            FieldLength::Wide => data_payloads.mz_generic_long.as_ref(),
+            _ => data_payloads.mz_generic_short.as_ref(),
+        }) else {
             return Ok(Err(FormatTimeZoneError::MissingZoneSymbols));
         };
 
@@ -299,33 +301,6 @@
     }
 }
 
-// PT
-struct GenericNonLocationShortFormat;
-=======
->>>>>>> 7ca6f786
-
-        let Some(names) = (match self.0 {
-            FieldLength::Wide => data_payloads.mz_generic_long.as_ref(),
-            _ => data_payloads.mz_generic_short.as_ref(),
-        }) else {
-            return Ok(Err(FormatTimeZoneError::MissingZoneSymbols));
-        };
-
-        let Some(name) = metazone_id.and_then(|mz| {
-            names
-                .overrides
-                .get(&time_zone_id)
-                .or_else(|| names.defaults.get(&mz))
-        }) else {
-            return Ok(Err(FormatTimeZoneError::NameNotFound));
-        };
-
-        sink.write_str(name)?;
-
-        Ok(Ok(()))
-    }
-}
-
 // PDT / Pacific Daylight Time
 struct SpecificNonLocationFormat(FieldLength);
 
@@ -348,53 +323,10 @@
         let Some(time_zone_id) = input.time_zone_id else {
             return Ok(Err(FormatTimeZoneError::MissingInputField("time_zone_id")));
         };
-
-<<<<<<< HEAD
-        let Some(name) = metazone_id.and_then(|mz| {
-            names
-                .overrides
-                .get_2d(&time_zone_id, &zone_variant)
-                .or_else(|| names.defaults.get_2d(&mz, &zone_variant))
-        }) else {
-            return Ok(Err(FormatTimeZoneError::NameNotFound));
-        };
-
-        sink.write_str(name)?;
-
-        Ok(Ok(()))
-    }
-}
-
-// Pacific Standard Time
-struct SpecificNonLocationLongFormat;
-
-impl FormatTimeZone for SpecificNonLocationLongFormat {
-    /// Writes the time zone in long specific non-location format as defined by the UTS-35 spec.
-    /// e.g. Pacific Daylight Time
-    /// <https://unicode.org/reports/tr35/tr35-dates.html#Time_Zone_Format_Terminology>
-    fn format<W: writeable::PartsWrite + ?Sized>(
-        &self,
-        sink: &mut W,
-        input: &ExtractedInput,
-        data_payloads: TimeZoneDataPayloadsBorrowed,
-        _fdf: Option<&FixedDecimalFormatter>,
-    ) -> Result<Result<(), FormatTimeZoneError>, fmt::Error> {
-        let Some(zone_variant) = input.zone_variant else {
-            return Ok(Err(FormatTimeZoneError::MissingInputField("zone_offset")));
-        };
-        let Some(metazone_id) = input.metazone_id else {
-            return Ok(Err(FormatTimeZoneError::MissingInputField("metazone")));
-        };
-        let Some(time_zone_id) = input.time_zone_id else {
-            return Ok(Err(FormatTimeZoneError::MissingInputField("time_zone_id")));
-        };
-        let Some(names) = data_payloads.mz_specific_long.as_ref() else {
-=======
         let Some(names) = (match self.0 {
             FieldLength::Wide => data_payloads.mz_specific_long.as_ref(),
             _ => data_payloads.mz_specific_short.as_ref(),
         }) else {
->>>>>>> 7ca6f786
             return Ok(Err(FormatTimeZoneError::MissingZoneSymbols));
         };
 
@@ -528,21 +460,15 @@
             return Ok(Err(FormatTimeZoneError::MissingZoneSymbols));
         };
 
-<<<<<<< HEAD
-        let location = exemplar_cities
-            .0
+        let location = locations
+            .locations
             .get(&time_zone_id)
             .or_else(|| {
-                exemplar_cities
-                    .0
+                locations
+                    .locations
                     .get(&TimeZoneBcp47Id(tinystr::tinystr!(8, "unk")))
             })
             .unwrap_or("Unknown");
-=======
-        let Some(location) = locations.locations.get(&time_zone_id) else {
-            return Ok(Err(FormatTimeZoneError::NameNotFound));
-        };
->>>>>>> 7ca6f786
 
         locations
             .pattern_generic
@@ -628,66 +554,7 @@
             return Ok(Err(FormatTimeZoneError::MissingInputField("metazone")));
         };
 
-<<<<<<< HEAD
-        let Some(essentials) = data_payloads.essentials else {
-            return Ok(Err(FormatTimeZoneError::MissingZoneSymbols));
-        };
-        let Some(exemplar_cities) = data_payloads.exemplar_cities else {
-            return Ok(Err(FormatTimeZoneError::MissingZoneSymbols));
-        };
-        let Some(non_locations) = data_payloads.mz_generic_long.as_ref() else {
-            return Ok(Err(FormatTimeZoneError::MissingZoneSymbols));
-        };
-
-        let Some(location) = exemplar_cities.0.get(&time_zone_id) else {
-            return Ok(Err(FormatTimeZoneError::NameNotFound));
-        };
-        let Some(non_location) = metazone_id.and_then(|mz| {
-            non_locations
-                .overrides
-                .get(&time_zone_id)
-                .or_else(|| non_locations.defaults.get(&mz))
-        }) else {
-            return Ok(Err(FormatTimeZoneError::NameNotFound));
-        };
-
-        essentials
-            .fallback_format
-            .interpolate((location, non_location))
-            .write_to(sink)?;
-
-        Ok(Ok(()))
-    }
-}
-
-// PT (Los Angeles)
-struct GenericPartialLocationShortFormat;
-
-impl FormatTimeZone for GenericPartialLocationShortFormat {
-    /// Writes the time zone in a short generic partial location format as defined by the UTS-35 spec.
-    /// e.g. PT (Los Angeles)
-    /// <https://unicode.org/reports/tr35/tr35-dates.html#Time_Zone_Format_Terminology>
-    fn format<W: writeable::PartsWrite + ?Sized>(
-        &self,
-        sink: &mut W,
-        input: &ExtractedInput,
-        data_payloads: TimeZoneDataPayloadsBorrowed,
-        _fdf: Option<&FixedDecimalFormatter>,
-    ) -> Result<Result<(), FormatTimeZoneError>, fmt::Error> {
-        let Some(time_zone_id) = input.time_zone_id else {
-            return Ok(Err(FormatTimeZoneError::MissingInputField("time_zone_id")));
-        };
-        let Some(metazone_id) = input.metazone_id else {
-            return Ok(Err(FormatTimeZoneError::MissingInputField("metazone")));
-        };
-
-        let Some(essentials) = data_payloads.essentials else {
-            return Ok(Err(FormatTimeZoneError::MissingZoneSymbols));
-        };
-        let Some(exemplar_cities) = data_payloads.exemplar_cities else {
-=======
         let Some(locations) = data_payloads.locations else {
->>>>>>> 7ca6f786
             return Ok(Err(FormatTimeZoneError::MissingZoneSymbols));
         };
         let Some(non_locations) = (match self.0 {
