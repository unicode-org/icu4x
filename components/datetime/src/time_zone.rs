--- conflicted
+++ resolved
@@ -463,71 +463,41 @@
         })
     }
 
-<<<<<<< HEAD
     /// Load generic non location long format for timezone from compiled data. For example, "Pacific Time".
-    #[cfg(feature = "data")]
+    #[cfg(feature = "compiled_data")]
     pub fn include_generic_non_location_long(
-=======
-    /// Load generic non location long format for timezone from compiled data. For example, Pacific Time.
-    #[cfg(feature = "compiled_data")]
-    pub fn with_generic_non_location_long(
->>>>>>> 3951186a
         &mut self,
     ) -> Result<&mut TimeZoneFormatter, DateTimeError> {
         self.load_generic_non_location_long(&crate::provider::Baked)
     }
 
-<<<<<<< HEAD
     /// Load generic non location short format for timezone from compiled data. For example, "PT".
-    #[cfg(feature = "data")]
+    #[cfg(feature = "compiled_data")]
     pub fn include_generic_non_location_short(
-=======
-    /// Load generic non location short format for timezone from compiled data. For example, PT.
-    #[cfg(feature = "compiled_data")]
-    pub fn with_generic_non_location_short(
->>>>>>> 3951186a
         &mut self,
     ) -> Result<&mut TimeZoneFormatter, DateTimeError> {
         self.load_generic_non_location_short(&crate::provider::Baked)
     }
 
-<<<<<<< HEAD
     /// Load specific non location long format for timezone from compiled data. For example, "Pacific Standard Time".
-    #[cfg(feature = "data")]
+    #[cfg(feature = "compiled_data")]
     pub fn include_specific_non_location_long(
-=======
-    /// Load specific non location long format for timezone from compiled data. For example, Pacific Standard Time.
-    #[cfg(feature = "compiled_data")]
-    pub fn with_specific_non_location_long(
->>>>>>> 3951186a
         &mut self,
     ) -> Result<&mut TimeZoneFormatter, DateTimeError> {
         self.load_specific_non_location_long(&crate::provider::Baked)
     }
 
-<<<<<<< HEAD
     /// Load specific non location short format for timezone from compiled data. For example, "PDT".
-    #[cfg(feature = "data")]
+    #[cfg(feature = "compiled_data")]
     pub fn include_specific_non_location_short(
-=======
-    /// Load specific non location short format for timezone from compiled data. For example, PDT.
-    #[cfg(feature = "compiled_data")]
-    pub fn with_specific_non_location_short(
->>>>>>> 3951186a
         &mut self,
     ) -> Result<&mut TimeZoneFormatter, DateTimeError> {
         self.load_specific_non_location_short(&crate::provider::Baked)
     }
 
-<<<<<<< HEAD
     /// Load generic location format for timezone. For example, "Los Angeles Time".
-    #[cfg(feature = "data")]
+    #[cfg(feature = "compiled_data")]
     pub fn include_generic_location_format(
-=======
-    /// Load generic location format for timezone. For example, Los Angeles Time.
-    #[cfg(feature = "compiled_data")]
-    pub fn with_generic_location_format(
->>>>>>> 3951186a
         &mut self,
     ) -> Result<&mut TimeZoneFormatter, DateTimeError> {
         self.load_generic_location_format(&crate::provider::Baked)
