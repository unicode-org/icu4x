--- conflicted
+++ resolved
@@ -2,22 +2,14 @@
 // called LICENSE at the top level of the ICU4X source tree
 // (online at: https://github.com/unicode-org/icu4x/blob/master/LICENSE ).
 
-<<<<<<< HEAD
 use crate::date::{DateTimeInput, DateTimeInputWithLocale, LocalizedDateTimeInput};
 use crate::error::DateTimeFormatError as Error;
 use crate::fields::{self, FieldLength, FieldSymbol};
 use crate::pattern::{Pattern, PatternItem};
 use crate::provider::DateTimeDates;
 use icu_locid::Locale;
-use icu_provider::structs;
-=======
-use crate::date::{self, DateTimeType};
-use crate::fields::{self, FieldLength, FieldSymbol};
-use crate::pattern::{Pattern, PatternItem};
 use crate::provider;
 use crate::provider::helpers::DateTimeDates;
-use crate::{error::DateTimeFormatError, pattern::TimeGranularity};
->>>>>>> 2c63a9d4
 use std::fmt;
 use writeable::Writeable;
 
@@ -35,11 +27,7 @@
 /// # use icu_datetime::{DateTimeFormat, DateTimeFormatOptions};
 /// # use icu_datetime::mock::MockDateTime;
 /// # use icu_provider::inv::InvariantDataProvider;
-<<<<<<< HEAD
-/// # let lid = langid!("en").into();
-=======
 /// # let locale = langid!("en").into();
->>>>>>> 2c63a9d4
 /// # let provider = InvariantDataProvider;
 /// # let options = DateTimeFormatOptions::default();
 /// let dtf = DateTimeFormat::try_new(locale, &provider, &options)
@@ -84,18 +72,10 @@
 }
 
 // Temporary formatting number with length.
-<<<<<<< HEAD
-fn format_number(
-    result: &mut impl fmt::Write,
-    num: isize,
-    length: &FieldLength,
-) -> Result<(), std::fmt::Error> {
-=======
-fn format_number<W>(result: &mut W, num: usize, length: FieldLength) -> Result<(), std::fmt::Error>
+fn format_number<W>(result: &mut W, num: isize, length: &FieldLength) -> Result<(), std::fmt::Error>
 where
     W: fmt::Write + ?Sized,
 {
->>>>>>> 2c63a9d4
     match length {
         FieldLength::One => write!(result, "{}", num),
         FieldLength::TwoDigit => {
@@ -111,39 +91,10 @@
     }
 }
 
-<<<<<<< HEAD
 pub fn write_pattern<T>(
-=======
-// Temporary simplified function to get the day of the week
-fn get_day_of_week(year: usize, month: date::Month, day: date::Day) -> date::WeekDay {
-    let month: usize = month.into();
-    let day: usize = day.into();
-    let t = &[0, 3, 2, 5, 0, 3, 5, 1, 4, 6, 2, 4];
-    let year = if month < 2 { year - 1 } else { year };
-    let result = (year + year / 4 - year / 100 + year / 400 + t[month] + day + 1) % 7;
-    date::WeekDay::new_unchecked(result as u8)
-}
-
-/// Returns `true` if the most granular time being displayed will align with
-/// the top of the hour, otherwise returns `false`.
-/// e.g. `12:00:00` is at the top of the hour for hours, minutes, and seconds.
-/// e.g. `12:00:05` is only at the top of the hour if the seconds are not displayed.
-fn is_top_of_hour<T: DateTimeType>(pattern: &Pattern, date_time: &T) -> bool {
-    match pattern.most_granular_time() {
-        None | Some(TimeGranularity::Hours) => true,
-        Some(TimeGranularity::Minutes) => u8::from(date_time.minute()) == 0,
-        Some(TimeGranularity::Seconds) => {
-            u8::from(date_time.minute()) + u8::from(date_time.second()) == 0
-        }
-    }
-}
-
-pub fn write_pattern<T, W>(
->>>>>>> 2c63a9d4
     pattern: &crate::pattern::Pattern,
     data: &provider::gregory::DatesV1,
     date_time: &T,
-<<<<<<< HEAD
     locale: &Locale,
     w: &mut impl fmt::Write,
 ) -> Result<(), Error>
@@ -152,15 +103,6 @@
 {
     let loc_date_time = DateTimeInputWithLocale::new(date_time, locale);
     for item in &pattern.0 {
-=======
-    w: &mut W,
-) -> Result<(), DateTimeFormatError>
-where
-    T: DateTimeType,
-    W: fmt::Write + ?Sized,
-{
-    for item in pattern.items() {
->>>>>>> 2c63a9d4
         match item {
             PatternItem::Field(field) => write_field(field, data, &loc_date_time, w)?,
             PatternItem::Literal(l) => w.write_str(l)?,
@@ -247,7 +189,6 @@
                         v
                     }
                 }
-<<<<<<< HEAD
                 fields::Hour::H23 => h,
                 fields::Hour::H24 => {
                     if h == 0 {
@@ -258,23 +199,6 @@
                 }
             };
             format_number(w, value, &field.length)?
-=======
-                FieldSymbol::Minute => format_number(w, date_time.minute().into(), field.length)?,
-                FieldSymbol::Second(..) => {
-                    format_number(w, date_time.second().into(), field.length)?
-                }
-                FieldSymbol::DayPeriod(period) => {
-                    let symbol = data.get_symbol_for_day_period(
-                        period,
-                        field.length,
-                        date_time.hour(),
-                        is_top_of_hour(&pattern, date_time),
-                    );
-                    w.write_str(symbol)?
-                }
-            },
-            PatternItem::Literal(l) => w.write_str(&l)?,
->>>>>>> 2c63a9d4
         }
         FieldSymbol::Minute => format_number(
             w,
