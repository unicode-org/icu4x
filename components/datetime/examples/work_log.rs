// This file is part of ICU4X. For terms of use, please see the file
// called LICENSE at the top level of the ICU4X source tree
// (online at: https://github.com/unicode-org/icu4x/blob/master/LICENSE ).
// An example application which uses icu_datetime to format entries
// from a work log into human readable dates and times.

#![no_main] // https://github.com/unicode-org/icu4x/issues/395

<<<<<<< HEAD
use icu_datetime::mock::MockDateTime;
=======
icu_benchmark_macros::static_setup!();

use icu_datetime::date::MockDateTime;
>>>>>>> 2c63a9d4
use icu_datetime::{options::style, DateTimeFormat};
use icu_locid_macros::langid;

const DATES_ISO: &[&str] = &[
    "2001-09-08T18:46:40:000",
    "2017-07-13T19:40:00:000",
    "2020-09-13T05:26:40:000",
    "2021-01-06T22:13:20:000",
    "2021-05-02T17:00:00:000",
    "2021-08-26T10:46:40:000",
    "2021-11-20T03:33:20:000",
    "2022-04-14T22:20:00:000",
    "2022-08-08T16:06:40:000",
    "2033-05-17T20:33:20:000",
];

fn print(_input: &str, _value: Option<usize>) {
    #[cfg(debug_assertions)]
    if let Some(value) = _value {
        println!("{}", _input.replace("{}", &value.to_string()));
    } else {
        println!("{}", _input);
    }
}

#[no_mangle]
fn main(_argc: isize, _argv: *const *const u8) -> isize {
<<<<<<< HEAD
    let lid = langid!("en").into();
=======
    icu_benchmark_macros::main_setup!();

    let locale = langid!("en").into();
>>>>>>> 2c63a9d4

    let provider = icu_testdata::get_provider();

    let dates = DATES_ISO
        .iter()
        .map(|date| date.parse())
        .collect::<Result<Vec<MockDateTime>, _>>()
        .expect("Failed to parse dates.");

    let options = style::Bag {
        date: Some(style::Date::Medium),
        time: Some(style::Time::Short),
        ..Default::default()
    };

    let dtf = DateTimeFormat::try_new(locale, &provider, &options.into())
        .expect("Failed to create DateTimeFormat instance.");
    {
        print("\n====== Work Log (en) example ============", None);

        for (idx, date) in dates.iter().enumerate() {
            let fdt = dtf.format(date);
            println!("{}) {}", idx, fdt);
        }
    }

    0
}<|MERGE_RESOLUTION|>--- conflicted
+++ resolved
@@ -6,13 +6,9 @@
 
 #![no_main] // https://github.com/unicode-org/icu4x/issues/395
 
-<<<<<<< HEAD
-use icu_datetime::mock::MockDateTime;
-=======
 icu_benchmark_macros::static_setup!();
 
-use icu_datetime::date::MockDateTime;
->>>>>>> 2c63a9d4
+use icu_datetime::mock::MockDateTime;
 use icu_datetime::{options::style, DateTimeFormat};
 use icu_locid_macros::langid;
 
@@ -40,13 +36,9 @@
 
 #[no_mangle]
 fn main(_argc: isize, _argv: *const *const u8) -> isize {
-<<<<<<< HEAD
-    let lid = langid!("en").into();
-=======
     icu_benchmark_macros::main_setup!();
 
     let locale = langid!("en").into();
->>>>>>> 2c63a9d4
 
     let provider = icu_testdata::get_provider();
 
