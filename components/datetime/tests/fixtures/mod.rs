// This file is part of ICU4X. For terms of use, please see the file
// called LICENSE at the top level of the ICU4X source tree
// (online at: https://github.com/unicode-org/icu4x/blob/main/LICENSE ).

#![cfg(feature = "serde")]

use serde::{Deserialize, Serialize};
use std::collections::HashMap;

#[derive(Debug, Clone, PartialEq, Serialize, Deserialize)]
pub struct Fixture(pub Vec<Test>);

#[derive(Debug, Clone, PartialEq, Serialize, Deserialize)]
pub struct Test {
    pub description: Option<String>,
    pub input: TestInput,
    pub output: TestOutput,
}

#[derive(Debug, Clone, PartialEq, Serialize, Deserialize)]
pub struct TestInput {
    pub value: String,
    pub options: TestOptions,
}

#[derive(Debug, Clone, PartialEq, Serialize, Deserialize)]
pub struct TestOptions {
    pub length: Option<icu_datetime::options::length::Bag>,
    #[cfg(feature = "experimental")]
    pub components: Option<icu_datetime::options::components::Bag>,
    #[cfg(feature = "experimental")]
    pub semantic: Option<icu_datetime::neo_skeleton::NeoSkeleton>,
    #[cfg(feature = "experimental")]
    pub preferences: Option<icu_datetime::options::preferences::Bag>,
}

#[derive(Debug, Clone, PartialEq, Serialize, Deserialize)]
pub struct TestOutput {
    // Key is locale, and value is expected test output.
<<<<<<< HEAD
    pub values: HashMap<String, TestOutputItem>,
}

#[derive(Debug, Clone, PartialEq, Serialize, Deserialize)]
#[serde(untagged)]
pub enum TestOutputItem {
    ExpectedString(String),
    ExpectedStringAndPattern { formatted: String, pattern: String },
}

impl TestOutputItem {
    pub fn expectation(&self) -> &str {
        match self {
            Self::ExpectedString(s) => s,
            Self::ExpectedStringAndPattern { formatted, .. } => formatted,
        }
    }

    pub fn pattern(&self) -> Option<&str> {
        match self {
            Self::ExpectedString(_) => None,
            Self::ExpectedStringAndPattern { pattern, .. } => Some(pattern),
        }
    }
}

pub fn get_options(input: &TestOptions) -> Option<DateTimeFormatterOptions> {
    if let Some(bag) = input.length {
        return Some(bag.into());
    }
    #[cfg(feature = "experimental")]
    if let Some(mut bag) = input.components {
        bag.preferences = input.preferences;
        return Some(bag.into());
    }
    None
=======
    pub values: HashMap<String, String>,
>>>>>>> cc0199a4
}<|MERGE_RESOLUTION|>--- conflicted
+++ resolved
@@ -37,7 +37,6 @@
 #[derive(Debug, Clone, PartialEq, Serialize, Deserialize)]
 pub struct TestOutput {
     // Key is locale, and value is expected test output.
-<<<<<<< HEAD
     pub values: HashMap<String, TestOutputItem>,
 }
 
@@ -62,19 +61,4 @@
             Self::ExpectedStringAndPattern { pattern, .. } => Some(pattern),
         }
     }
-}
-
-pub fn get_options(input: &TestOptions) -> Option<DateTimeFormatterOptions> {
-    if let Some(bag) = input.length {
-        return Some(bag.into());
-    }
-    #[cfg(feature = "experimental")]
-    if let Some(mut bag) = input.components {
-        bag.preferences = input.preferences;
-        return Some(bag.into());
-    }
-    None
-=======
-    pub values: HashMap<String, String>,
->>>>>>> cc0199a4
 }