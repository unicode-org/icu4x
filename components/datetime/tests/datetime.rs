// This file is part of ICU4X. For terms of use, please see the file
// called LICENSE at the top level of the ICU4X source tree
// (online at: https://github.com/unicode-org/icu4x/blob/main/LICENSE ).

mod fixtures;
mod patterns;

use fixtures::TestOutputItem;
use icu_calendar::cal::{
    Buddhist, Chinese, Coptic, Dangi, Ethiopian, EthiopianEraStyle, Gregorian, Hebrew, Hijri,
    HijriTabularEpoch, HijriTabularLeapYears, Indian, Iso, Japanese, JapaneseExtended, Persian,
    Roc,
};
use icu_calendar::AnyCalendarKind;
use icu_datetime::fieldsets::enums::*;
use icu_datetime::scaffold::CldrCalendar;
use icu_datetime::{
    pattern::DateTimePattern, pattern::FixedCalendarDateTimeNames, DateTimeFormatter,
    FixedCalendarDateTimeFormatter,
};
use icu_datetime::{
    preferences::{CalendarAlgorithm, HijriCalendarAlgorithm},
    DateTimeFormatterPreferences,
};
use icu_locale_core::{locale, Locale};
use icu_provider::prelude::*;
use icu_time::{
    zone::{IanaParser, UtcOffset},
    DateTime, TimeZoneInfo, ZonedDateTime,
};
use patterns::{
    dayperiods::{DayPeriodExpectation, DayPeriodTests},
    time_zones::TimeZoneTests,
};
use writeable::{assert_try_writeable_eq, assert_writeable_eq};

fn test_fixture(fixture_name: &str, file: &str) {
    for fx in serde_json::from_str::<fixtures::Fixture>(file)
        .expect("Unable to get fixture.")
        .0
    {
        let field_set = match fx.input.options.semantic {
            Some(semantic) => semantic.build_composite_datetime().unwrap(),
            None => {
                eprintln!("Warning: Skipping test with no semantic skeleton: {fx:?}");
                continue;
            }
        };
        let input = &fx.input.value;

        let description = fx
            .description
            .map(|d| format!("\n  test: {d:?}\n  file: {fixture_name}.json\n"))
            .unwrap_or_else(|| format!("\n  file: {fixture_name}.json\n"));

        for (locale, expected) in fx.output.values {
            let locale =
                Locale::try_from_str(&locale).expect("Expected parseable locale in fixture");
            let prefs = DateTimeFormatterPreferences::from(&locale);

            match prefs
                .calendar_algorithm
                .unwrap_or(CalendarAlgorithm::Gregory)
            {
                CalendarAlgorithm::Buddhist => assert_fixture_element(
                    prefs,
                    Buddhist,
                    input,
                    &expected,
                    field_set,
                    &description,
                ),
                CalendarAlgorithm::Chinese => assert_fixture_element(
                    prefs,
                    Chinese::new(),
                    input,
                    &expected,
                    field_set,
                    &description,
                ),
                CalendarAlgorithm::Coptic => {
                    assert_fixture_element(prefs, Coptic, input, &expected, field_set, &description)
                }
                CalendarAlgorithm::Dangi => assert_fixture_element(
                    prefs,
                    Dangi::new(),
                    input,
                    &expected,
                    field_set,
                    &description,
                ),
                CalendarAlgorithm::Ethiopic => assert_fixture_element(
                    prefs,
                    Ethiopian::new(),
                    input,
                    &expected,
                    field_set,
                    &description,
                ),
                CalendarAlgorithm::Ethioaa => assert_fixture_element(
                    prefs,
                    Ethiopian::new_with_era_style(EthiopianEraStyle::AmeteAlem),
                    input,
                    &expected,
                    field_set,
                    &description,
                ),
                CalendarAlgorithm::Gregory => assert_fixture_element(
                    prefs,
                    Gregorian,
                    input,
                    &expected,
                    field_set,
                    &description,
                ),
                CalendarAlgorithm::Hebrew => {
                    assert_fixture_element(prefs, Hebrew, input, &expected, field_set, &description)
                }
                CalendarAlgorithm::Indian => {
                    assert_fixture_element(prefs, Indian, input, &expected, field_set, &description)
                }
                CalendarAlgorithm::Hijri(Some(HijriCalendarAlgorithm::Civil)) => {
                    assert_fixture_element(
                        prefs,
                        Hijri::new_tabular(
                            HijriTabularLeapYears::TypeII,
                            HijriTabularEpoch::Friday,
                        ),
                        input,
                        &expected,
                        field_set,
                        &description,
                    )
                }
                CalendarAlgorithm::Hijri(Some(HijriCalendarAlgorithm::Rgsa)) => {
                    assert_fixture_element(
                        prefs,
<<<<<<< HEAD
                        Hijri::new_simulated_mecca_always_calculating(),
=======
                        HijriSimulated::new_mecca(),
>>>>>>> ea2d2363
                        input,
                        &expected,
                        field_set,
                        &description,
                    )
                }
                CalendarAlgorithm::Hijri(Some(HijriCalendarAlgorithm::Tbla)) => {
                    assert_fixture_element(
                        prefs,
                        Hijri::new_tabular(
                            HijriTabularLeapYears::TypeII,
                            HijriTabularEpoch::Thursday,
                        ),
                        input,
                        &expected,
                        field_set,
                        &description,
                    )
                }
                CalendarAlgorithm::Hijri(Some(HijriCalendarAlgorithm::Umalqura)) => {
                    assert_fixture_element(
                        prefs,
                        Hijri::new_umm_al_qura(),
                        input,
                        &expected,
                        field_set,
                        &description,
                    )
                }
                CalendarAlgorithm::Japanese if locale.extensions.private.is_empty() => {
                    assert_fixture_element(
                        prefs,
                        Japanese::new(),
                        input,
                        &expected,
                        field_set,
                        &description,
                    )
                }
                // -u-ca-japanese-x-extended
                CalendarAlgorithm::Japanese => assert_fixture_element(
                    prefs,
                    JapaneseExtended::new(),
                    input,
                    &expected,
                    field_set,
                    &description,
                ),
                CalendarAlgorithm::Persian => assert_fixture_element(
                    prefs,
                    Persian,
                    input,
                    &expected,
                    field_set,
                    &description,
                ),
                CalendarAlgorithm::Roc => {
                    assert_fixture_element(prefs, Roc, input, &expected, field_set, &description)
                }
                _ => panic!("datetime test does not support locale {prefs:?}"),
            }
        }
    }
}

fn assert_fixture_element<C>(
    prefs: DateTimeFormatterPreferences,
    calendar: C,
    input: &str,
    expected: &TestOutputItem,
    field_set: CompositeDateTimeFieldSet,
    description: &str,
) where
    C: icu_calendar::Calendar + CldrCalendar + icu_calendar::IntoAnyCalendar + Clone,
    icu_datetime::provider::Baked: DataProvider<<C as CldrCalendar>::YearNamesV1>,
    icu_datetime::provider::Baked: DataProvider<<C as CldrCalendar>::MonthNamesV1>,
    icu_datetime::provider::Baked: DataProvider<<C as CldrCalendar>::SkeletaV1>,
{
    let iso_input = DateTime::try_from_str(input, Iso).unwrap();
    let input = DateTime::try_from_str(input, calendar).unwrap();

    let input = ZonedDateTime {
        date: input.date.clone(),
        time: input.time,
        zone: TimeZoneInfo::utc(),
    };
    let any_input = ZonedDateTime {
        date: input.date.clone().to_any(),
        time: input.time,
        zone: TimeZoneInfo::utc(),
    };
    let iso_any_input = ZonedDateTime {
        date: iso_input.date.to_any(),
        time: iso_input.time,
        zone: TimeZoneInfo::utc(),
    };

    let dtf = FixedCalendarDateTimeFormatter::try_new(prefs, field_set).expect(description);
    let any_dtf = DateTimeFormatter::try_new(prefs, field_set).expect(description);

    let output = dtf.format(&input);
    assert_writeable_eq!(output, expected.expectation(), "{}", description);
    let pattern = output.pattern();

    if let Some(expected_pattern) = expected.pattern() {
        assert_writeable_eq!(pattern, expected_pattern);
    }

    if matches!(
        input.date.calendar().kind(),
        AnyCalendarKind::JapaneseExtended | AnyCalendarKind::HijriSimulatedMecca
    ) {
        // Not supported with FormattableAnyCalendar
        return;
    }

    let any_output = any_dtf.format_same_calendar(&any_input).unwrap();
    assert_writeable_eq!(
        any_output,
        expected.expectation(),
        "(DateTimeFormatter) {}",
        description
    );
    assert_eq!(pattern, any_output.pattern());

    let iso_any_output = any_dtf.format(&iso_any_input);
    assert_writeable_eq!(
        iso_any_output,
        expected.expectation(),
        "(DateTimeFormatter iso conversion) {}",
        description
    );
    assert_eq!(pattern, iso_any_output.pattern());
}

fn test_fixture_with_time_zones(fixture_name: &str, file: &str) {
    for fx in serde_json::from_str::<fixtures::Fixture>(file)
        .expect("Unable to get fixture.")
        .0
    {
        let fset = match fx.input.options.semantic {
            Some(semantic) => semantic.build_composite().unwrap(),
            None => {
                eprintln!("Warning: Skipping test with no semantic skeleton: {fx:?}");
                continue;
            }
        };

        let zoned_datetime =
            ZonedDateTime::try_lenient_from_str(&fx.input.value, Gregorian, IanaParser::new())
                .expect(&fx.input.value);

        let description = match fx.description {
            Some(description) => {
                format!("\n  test: {description:?}\n  file: {fixture_name}.json\n")
            }
            None => format!("\n  file: {fixture_name}.json\n"),
        };
        for (locale, output_value) in fx.output.values {
            let locale: Locale = locale.parse().unwrap();
            let dtf = {
                FixedCalendarDateTimeFormatter::<Gregorian, _>::try_new(locale.into(), fset)
                    .unwrap()
            };
            assert_writeable_eq!(
                dtf.format(&zoned_datetime),
                output_value.expectation(),
                "{}",
                description,
            );
        }
    }
}

#[test]
fn test_dayperiod_patterns() {
    for test in
        serde_json::from_str::<DayPeriodTests>(include_str!("patterns/tests/dayperiods.json"))
            .unwrap()
            .0
    {
        let locale: Locale = test.locale.parse().unwrap();
        for test_case in &test.test_cases {
            for dt_input in &test_case.datetimes {
                let datetime = DateTime::try_from_str(dt_input, Gregorian).unwrap();
                for DayPeriodExpectation { patterns, expected } in &test_case.expectations {
                    for pattern_input in patterns {
                        let parsed_pattern =
                            DateTimePattern::try_from_pattern_str(pattern_input).unwrap();
                        let mut pattern_formatter = FixedCalendarDateTimeNames::<
                            Gregorian,
                            CompositeDateTimeFieldSet,
                        >::try_new(
                            (&locale).into()
                        )
                        .unwrap();
                        let formatted_datetime = pattern_formatter
                            .include_for_pattern(&parsed_pattern)
                            .unwrap()
                            .format(&datetime);
                        assert_try_writeable_eq!(
                            formatted_datetime,
                            *expected,
                            Ok(()),
                            "\n\
                            locale:   `{}`,\n\
                            datetime: `{}`,\n\
                            pattern:  `{}`",
                            locale,
                            dt_input,
                            pattern_input,
                        );
                    }
                }
            }
        }
    }
}

#[test]
fn test_time_zone_format_configs() {
    for test in
        serde_json::from_str::<TimeZoneTests>(include_str!("patterns/tests/time_zones.json"))
            .unwrap()
            .0
    {
        let prefs: DateTimeFormatterPreferences = test.locale.parse::<Locale>().unwrap().into();
        let zoned_datetime =
            ZonedDateTime::try_lenient_from_str(&test.datetime, Gregorian, IanaParser::new())
                .expect(&test.datetime);
        for (pattern_input, expect) in &test.expectations {
            let Some(skeleton) = patterns::time_zones::pattern_to_semantic_skeleton(pattern_input)
            else {
                continue;
            };
            let tzf =
                FixedCalendarDateTimeFormatter::<Gregorian, _>::try_new(prefs, skeleton).unwrap();
            assert_writeable_eq!(
                tzf.format(&zoned_datetime.zone),
                *expect,
                "\n\
                    prefs:  `{:?}`,\n\
                    datetime: `{}`,\n\
                    config: `{:?}`,\n
                    ",
                prefs,
                test.datetime,
                pattern_input,
            );
        }
    }
}

#[test]
fn test_time_zone_format_offset_seconds() {
    use icu_datetime::fieldsets::zone::LocalizedOffsetLong;

    let tzf =
        FixedCalendarDateTimeFormatter::<(), _>::try_new(locale!("en").into(), LocalizedOffsetLong)
            .unwrap();
    assert_writeable_eq!(
        tzf.format(&UtcOffset::try_from_seconds(12).unwrap()),
        "GMT+00:00:12",
    );
}

#[test]
fn test_time_zone_format_offset_fallback() {
    use icu_datetime::fieldsets::zone::LocalizedOffsetLong;

    let tzf =
        FixedCalendarDateTimeFormatter::<(), _>::try_new(locale!("en").into(), LocalizedOffsetLong)
            .unwrap();
    assert_writeable_eq!(
        tzf.format(
            &IanaParser::new()
                .parse("America/Los_Angeles")
                .with_offset(None)
        ),
        "GMT+?",
    );
}

#[test]
fn test_time_zone_patterns() {
    for test in
        serde_json::from_str::<TimeZoneTests>(include_str!("patterns/tests/time_zones.json"))
            .unwrap()
            .0
    {
        let prefs: DateTimeFormatterPreferences = test.locale.parse::<Locale>().unwrap().into();
        let zoned_datetime =
            ZonedDateTime::try_lenient_from_str(&test.datetime, Gregorian, IanaParser::new())
                .expect(&test.datetime);

        for (pattern_input, expect) in &test.expectations {
            let parsed_pattern = DateTimePattern::try_from_pattern_str(pattern_input).unwrap();
            let mut pattern_formatter =
                FixedCalendarDateTimeNames::<Gregorian, ZoneFieldSet>::try_new(prefs).unwrap();
            let formatted_datetime = pattern_formatter
                .include_for_pattern(&parsed_pattern)
                .unwrap()
                .format(&zoned_datetime);
            assert_writeable_eq!(
                writeable::adapters::LossyWrap(formatted_datetime),
                *expect,
                "\n\
                    prefs:  `{:?}`,\n\
                    datetime: `{}`,\n\
                    pattern:  `{}`",
                prefs,
                test.datetime,
                pattern_input,
            );
        }
    }
}

#[test]
fn test_length_fixtures() {
    test_fixture("lengths", include_str!("fixtures/tests/lengths.json"));
    test_fixture_with_time_zones(
        "lengths_with_zones",
        include_str!("fixtures/tests/lengths_with_zones.json"),
    );
    test_fixture_with_time_zones(
        "lengths_with_zones_from_pdt",
        include_str!("fixtures/tests/lengths_with_zones_from_pdt.json"),
    );
}

#[test]
fn test_japanese() {
    test_fixture("japanese", include_str!("fixtures/tests/japanese.json"));
}

#[test]
fn test_lengths_with_preferences() {
    test_fixture(
        "lengths_with_preferences",
        include_str!("fixtures/tests/lengths_with_preferences.json"),
    );
}

/// Tests simple component::Bag.
#[test]
fn test_components() {
    test_fixture("components", include_str!("fixtures/tests/components.json"));
}

/// Tests component::Bag configurations that have exact matches to CLDR skeletons.
#[test]
fn test_components_exact_matches() {
    test_fixture(
        "components-exact-matches",
        include_str!("fixtures/tests/components-exact-matches.json"),
    );
}

#[test]
fn test_components_hour_cycle() {
    test_fixture(
        "components_hour_cycle",
        include_str!("fixtures/tests/components_hour_cycle.json"),
    );
}

/// Tests that time zones are included, which rely on the append items mechanism.
#[test]
fn test_components_with_zones() {
    test_fixture_with_time_zones(
        "components_with_zones",
        include_str!("fixtures/tests/components_with_zones.json"),
    );
}

/// Tests that component::Bags can adjust for width differences in the final pattern.
#[test]
fn test_components_width_differences() {
    test_fixture(
        "components-width-differences",
        include_str!("fixtures/tests/components-width-differences.json"),
    );
}

/// Tests that combine component::Bags options that don't exactly match a pattern.
#[test]
fn test_components_partial_matches() {
    test_fixture(
        "components-partial-matches",
        include_str!("fixtures/tests/components-partial-matches.json"),
    );
}

/// Tests that component::Bags can combine a date skeleton, and a time skeleton.
#[test]
fn test_components_combine_datetime() {
    test_fixture(
        "components-combine-datetime",
        include_str!("fixtures/tests/components-combine-datetime.json"),
    );
}<|MERGE_RESOLUTION|>--- conflicted
+++ resolved
@@ -135,11 +135,7 @@
                 CalendarAlgorithm::Hijri(Some(HijriCalendarAlgorithm::Rgsa)) => {
                     assert_fixture_element(
                         prefs,
-<<<<<<< HEAD
-                        Hijri::new_simulated_mecca_always_calculating(),
-=======
-                        HijriSimulated::new_mecca(),
->>>>>>> ea2d2363
+                        Hijri::new_simulated_mecca(),
                         input,
                         &expected,
                         field_set,
