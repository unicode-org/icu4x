--- conflicted
+++ resolved
@@ -173,17 +173,12 @@
 ) where
     A: AsCalendar,
     A::Calendar: CldrCalendar,
-<<<<<<< HEAD
-    A::Calendar: IncludedInAnyCalendar,
+    A::Calendar: IntoAnyCalendar,
     // Bounds for testdata to support the calendar
     icu_testdata::UnstableDataProvider:
         DataProvider<<A::Calendar as CldrCalendar>::DateSymbolsV1Marker>,
     icu_testdata::UnstableDataProvider:
         DataProvider<<A::Calendar as CldrCalendar>::DateLengthsV1Marker>,
-=======
-    A::Calendar: IntoAnyCalendar,
-    D: BufferProvider,
->>>>>>> af635e22
 {
     let any_input = input_value.to_any();
     let iso_any_input = input_iso.to_any();
