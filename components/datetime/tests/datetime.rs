// This file is part of ICU4X. For terms of use, please see the file
// called LICENSE at the top level of the ICU4X source tree
// (online at: https://github.com/unicode-org/icu4x/blob/main/LICENSE ).

mod fixtures;
mod patterns;

use fixtures::TestOutputItem;
use icu_calendar::{
    any_calendar::{AnyCalendarKind, IntoAnyCalendar},
    buddhist::Buddhist,
    chinese::Chinese,
    coptic::Coptic,
    dangi::Dangi,
    ethiopian::{Ethiopian, EthiopianEraStyle},
    hebrew::Hebrew,
    indian::Indian,
    islamic::IslamicCivil,
    islamic::IslamicObservational,
    islamic::IslamicTabular,
    islamic::IslamicUmmAlQura,
    japanese::{Japanese, JapaneseExtended},
    persian::Persian,
    roc::Roc,
    AsCalendar, Calendar, DateTime, Gregorian, Iso,
};
use icu_datetime::{
    neo::{NeoFormatter, TypedNeoFormatter},
    neo_pattern::DateTimePattern,
    neo_skeleton::{NeoSkeleton, NeoTimeZoneSkeleton},
    options::preferences::{self, HourCycle},
    TypedDateTimeNames,
};
use icu_datetime::{neo_skeleton::NeoDateTimeSkeleton, CldrCalendar, DateTimeWriteError};
use icu_locale_core::{
    extensions::unicode::{key, value, Value},
    locale, LanguageIdentifier, Locale,
};
use icu_provider::prelude::*;
use icu_timezone::{CustomTimeZone, CustomZonedDateTime};
use patterns::{
    dayperiods::{DayPeriodExpectation, DayPeriodTests},
    time_zones::{TimeZoneExpectation, TimeZoneFormatterConfig, TimeZoneTests},
};
use writeable::{assert_try_writeable_eq, assert_writeable_eq};

mod mock;

fn apply_preference_bag_to_locale(preferences: preferences::Bag, locale: &mut Locale) {
    const H11: Value = value!("h11");
    const H12: Value = value!("h12");
    const H23: Value = value!("h23");
    const H24: Value = value!("h24");
    if let Some(hour_cycle) = preferences.hour_cycle {
        let value = match hour_cycle {
            HourCycle::H11 => H11,
            HourCycle::H12 => H12,
            HourCycle::H23 => H23,
            HourCycle::H24 => H24,
        };
        locale.extensions.unicode.keywords.set(key!("hc"), value);
    }
}

fn test_fixture(fixture_name: &str, file: &str) {
    for fx in serde_json::from_str::<fixtures::Fixture>(file)
        .expect("Unable to get fixture.")
        .0
    {
        let japanese = Japanese::new();
        let japanext = JapaneseExtended::new();
        let skeleton = match fx.input.options.semantic {
            Some(semantic) => semantic,
            None => {
                eprintln!("Warning: Skipping test with no semantic skeleton: {fx:?}");
                continue;
            }
        };
        let input_value = mock::parse_gregorian_from_str(&fx.input.value);
        let input_buddhist = input_value.to_calendar(Buddhist);
        let input_chinese = input_value.to_calendar(Chinese::new());
        let input_coptic = input_value.to_calendar(Coptic);
        let input_dangi = input_value.to_calendar(Dangi::new());
        let input_ethiopian = input_value.to_calendar(Ethiopian::new());
        let input_ethioaa =
            input_value.to_calendar(Ethiopian::new_with_era_style(EthiopianEraStyle::AmeteAlem));
        let input_hebrew = input_value.to_calendar(Hebrew);
        let input_indian = input_value.to_calendar(Indian);
        let input_islamic_civil = input_value.to_calendar(IslamicCivil);
        let input_islamic_observational =
            input_value.to_calendar(IslamicObservational::new_always_calculating());
        let input_islamic_tabular = input_value.to_calendar(IslamicTabular);
        let input_islamic_umm_al_qura =
            input_value.to_calendar(IslamicUmmAlQura::new_always_calculating());
        let input_iso = input_value.to_calendar(Iso);
        let input_japanese = input_value.to_calendar(japanese);
        let input_japanext = input_value.to_calendar(japanext);
        let input_persian = input_value.to_calendar(Persian);
        let input_roc = input_value.to_calendar(Roc);

        let description = match fx.description {
            Some(description) => {
                format!("\n  test: {description:?}\n  file: {fixture_name}.json\n")
            }
            None => format!("\n  file: {fixture_name}.json\n"),
        };
        for (locale, output_value) in fx.output.values {
            let mut locale =
                Locale::try_from_str(&locale).expect("Expected parseable locale in fixture");
            if let Some(preferences) = fx.input.options.preferences {
                apply_preference_bag_to_locale(preferences, &mut locale);
            }
            if let Some(kind) = AnyCalendarKind::get_for_locale(&locale) {
                match kind {
                    AnyCalendarKind::Buddhist => assert_fixture_element(
                        &locale,
                        &input_buddhist,
                        &input_iso,
                        &output_value,
                        skeleton,
                        &description,
                    ),
                    AnyCalendarKind::Chinese => assert_fixture_element(
                        &locale,
                        &input_chinese,
                        &input_iso,
                        &output_value,
                        skeleton,
                        &description,
                    ),
                    AnyCalendarKind::Coptic => assert_fixture_element(
                        &locale,
                        &input_coptic,
                        &input_iso,
                        &output_value,
                        skeleton,
                        &description,
                    ),
                    AnyCalendarKind::Dangi => assert_fixture_element(
                        &locale,
                        &input_dangi,
                        &input_iso,
                        &output_value,
                        skeleton,
                        &description,
                    ),
                    AnyCalendarKind::Ethiopian => assert_fixture_element(
                        &locale,
                        &input_ethiopian,
                        &input_iso,
                        &output_value,
                        skeleton,
                        &description,
                    ),
                    AnyCalendarKind::EthiopianAmeteAlem => assert_fixture_element(
                        &locale,
                        &input_ethioaa,
                        &input_iso,
                        &output_value,
                        skeleton,
                        &description,
                    ),
                    AnyCalendarKind::Hebrew => assert_fixture_element(
                        &locale,
                        &input_hebrew,
                        &input_iso,
                        &output_value,
                        skeleton,
                        &description,
                    ),
                    AnyCalendarKind::Indian => assert_fixture_element(
                        &locale,
                        &input_indian,
                        &input_iso,
                        &output_value,
                        skeleton,
                        &description,
                    ),
                    AnyCalendarKind::IslamicCivil => assert_fixture_element(
                        &locale,
                        &input_islamic_civil,
                        &input_iso,
                        &output_value,
                        skeleton,
                        &description,
                    ),
                    AnyCalendarKind::IslamicObservational => assert_fixture_element(
                        &locale,
                        &input_islamic_observational,
                        &input_iso,
                        &output_value,
                        skeleton,
                        &description,
                    ),
                    AnyCalendarKind::IslamicTabular => assert_fixture_element(
                        &locale,
                        &input_islamic_tabular,
                        &input_iso,
                        &output_value,
                        skeleton,
                        &description,
                    ),
                    AnyCalendarKind::IslamicUmmAlQura => assert_fixture_element(
                        &locale,
                        &input_islamic_umm_al_qura,
                        &input_iso,
                        &output_value,
                        skeleton,
                        &description,
                    ),
                    AnyCalendarKind::Japanese => assert_fixture_element(
                        &locale,
                        &input_japanese,
                        &input_iso,
                        &output_value,
                        skeleton,
                        &description,
                    ),
                    AnyCalendarKind::JapaneseExtended => assert_fixture_element(
                        &locale,
                        &input_japanext,
                        &input_iso,
                        &output_value,
                        skeleton,
                        &description,
                    ),
                    AnyCalendarKind::Persian => assert_fixture_element(
                        &locale,
                        &input_persian,
                        &input_iso,
                        &output_value,
                        skeleton,
                        &description,
                    ),
                    AnyCalendarKind::Roc => assert_fixture_element(
                        &locale,
                        &input_roc,
                        &input_iso,
                        &output_value,
                        skeleton,
                        &description,
                    ),
                    _ => panic!("datetime test does not support locale {locale:?}"),
                }
            } else {
                assert_fixture_element(
                    &locale,
                    &input_value,
                    &input_iso,
                    &output_value,
                    skeleton,
                    &description,
                )
            }
        }
    }
}

fn assert_fixture_element<A>(
    locale: &Locale,
    input_value: &DateTime<A>,
    input_iso: &DateTime<Iso>,
    output_value: &TestOutputItem,
    skeleton: NeoSkeleton,
    description: &str,
) where
    A: AsCalendar + Clone,
    A::Calendar: CldrCalendar,
    A::Calendar: IntoAnyCalendar,
    icu_datetime::provider::Baked: DataProvider<<A::Calendar as CldrCalendar>::YearNamesV1Marker>,
    icu_datetime::provider::Baked: DataProvider<<A::Calendar as CldrCalendar>::MonthNamesV1Marker>,
    icu_datetime::provider::Baked: DataProvider<<A::Calendar as CldrCalendar>::SkeletaV1Marker>,
{
    assert!(
        input_value.date.calendar().any_calendar_kind().is_some(),
        "{} does not specify its AsCalendarKind",
        input_value.date.calendar().debug_name()
    );

    let input_value = CustomZonedDateTime {
        date: input_value.date.clone(),
        time: input_value.time,
        zone: CustomTimeZone::utc(),
    };
    let input_iso = CustomZonedDateTime {
        date: input_iso.date,
        time: input_iso.time,
        zone: CustomTimeZone::utc(),
    };

    let any_input = CustomZonedDateTime {
        date: input_value.date.to_any(),
        time: input_value.time,
        zone: CustomTimeZone::utc(),
    };
    let iso_any_input = CustomZonedDateTime {
        date: input_iso.date.to_any(),
        time: input_iso.time,
        zone: CustomTimeZone::utc(),
    };

    let dtf =
        TypedNeoFormatter::try_new_with_components(&locale.into(), skeleton).expect(description);

    let any_dtf =
        NeoFormatter::try_new_with_components(&locale.into(), skeleton).expect(description);

    let actual1 = dtf.format(&input_value);
    assert_try_writeable_eq!(
        actual1,
        output_value.expectation(),
        Ok(()),
        "{}",
        description
    );

    let actual2 = any_dtf.strict_format(&any_input).unwrap();
    assert_try_writeable_eq!(
        actual2,
        output_value.expectation(),
        Ok(()),
        "(DateTimeFormatter) {}",
        description
    );

    let actual3 = any_dtf.convert_and_format(&iso_any_input);
    assert_try_writeable_eq!(
        actual3,
        output_value.expectation(),
        Ok(()),
        "(DateTimeFormatter iso conversion) {}",
        description
    );

    let pattern = actual1.pattern();
    assert_eq!(pattern, actual2.pattern());
    assert_eq!(pattern, actual3.pattern());

    if let Some(expected_pattern) = output_value.pattern() {
        assert_writeable_eq!(pattern, expected_pattern);
    }
}

fn test_fixture_with_time_zones(fixture_name: &str, file: &str) {
    for fx in serde_json::from_str::<fixtures::Fixture>(file)
        .expect("Unable to get fixture.")
        .0
    {
        let skeleton = match fx.input.options.semantic {
            Some(semantic) => semantic,
            None => {
                eprintln!("Warning: Skipping test with no semantic skeleton: {fx:?}");
                continue;
            }
        };

        let zoned_datetime = mock::parse_zoned_gregorian_from_str(&fx.input.value);

        let description = match fx.description {
            Some(description) => {
                format!("\n  test: {description:?}\n  file: {fixture_name}.json\n")
            }
            None => format!("\n  file: {fixture_name}.json\n"),
        };
        for (locale, output_value) in fx.output.values {
            let mut locale: Locale = locale.parse().unwrap();
            if let Some(preferences) = fx.input.options.preferences {
                apply_preference_bag_to_locale(preferences, &mut locale);
            }
            let dtf = {
                TypedNeoFormatter::<Gregorian, _>::try_new_with_components(&locale.into(), skeleton)
                    .unwrap()
            };
            assert_try_writeable_eq!(
                dtf.format(&zoned_datetime),
                output_value.expectation(),
                Ok(()),
                "{}",
                description
            );
        }
    }
}

#[test]
fn test_dayperiod_patterns() {
    for test in
        serde_json::from_str::<DayPeriodTests>(include_str!("patterns/tests/dayperiods.json"))
            .unwrap()
            .0
    {
        let locale: Locale = test.locale.parse().unwrap();
        for test_case in &test.test_cases {
            for dt_input in &test_case.datetimes {
                let datetime = mock::parse_gregorian_from_str(dt_input);
                for DayPeriodExpectation { patterns, expected } in &test_case.expectations {
                    for pattern_input in patterns {
                        let parsed_pattern =
                            DateTimePattern::try_from_pattern_str(pattern_input).unwrap();
                        let mut pattern_formatter =
                            TypedDateTimeNames::<Gregorian, NeoDateTimeSkeleton>::try_new(
                                &(&locale).into(),
                            )
                            .unwrap();
                        let formatted_datetime = pattern_formatter
                            .include_for_pattern(&parsed_pattern)
                            .unwrap()
                            .format(&datetime);
                        assert_try_writeable_eq!(
                            formatted_datetime,
                            *expected,
                            Ok(()),
                            "\n\
                            locale:   `{}`,\n\
                            datetime: `{}`,\n\
                            pattern:  `{}`",
                            locale,
                            dt_input,
                            pattern_input,
                        );
                    }
                }
            }
        }
    }
}

#[test]
fn test_time_zone_format_configs() {
    for test in
        serde_json::from_str::<TimeZoneTests>(include_str!("patterns/tests/time_zones.json"))
            .unwrap()
            .0
    {
        let data_locale: DataLocale = test.locale.parse::<LanguageIdentifier>().unwrap().into();
        let zoned_datetime = mock::parse_zoned_gregorian_from_str(&test.datetime);
        for TimeZoneExpectation {
            patterns: _,
            configs,
            expected,
        } in &test.expectations
        {
            for &config_input in configs {
                if matches!(config_input, TimeZoneFormatterConfig::Iso8601(_, _, _)) {
                    // TODO: ISO-8601 not yet supported via Semantic Skeleton
                    continue;
                }
                let skeleton = config_input.to_semantic_skeleton();
                for expect in expected {
                    let tzf = TypedNeoFormatter::<Gregorian, _>::try_new_with_components(
                        &data_locale,
                        skeleton,
                    )
                    .unwrap();
                    assert_try_writeable_eq!(
                        tzf.format(&zoned_datetime.zone),
                        *expect,
                        Ok(()),
                        "\n\
                    locale:   `{}`,\n\
                    datetime: `{}`,\n\
                    config: `{:?}`,\n
                    ",
                        data_locale,
                        test.datetime,
                        config_input,
                    );
                }
            }
        }
    }
}

#[test]
fn test_time_zone_format_offset_not_set_debug_assert_panic() {
    use icu_datetime::{
        neo_marker::NeoTimeZoneOffsetMarker, neo_skeleton::NeoSkeletonLength, DateTimeWriteError,
        NeverCalendar,
    };

<<<<<<< HEAD
    let time_zone = CustomTimeZone::from_str("America/Los_Angeles");
    let tzf = TypedNeoFormatter::<NeverCalendar, NeoTimeZoneOffsetMarker>::try_new(
=======
    let time_zone = CustomTimeZone::try_from_str("America/Los_Angeles").unwrap();
    let tzf = TypedNeoFormatter::<NeverCalendar, _>::try_new(
>>>>>>> 378a0e74
        &locale!("en").into(),
        NeoTimeZoneOffsetMarker::with_length(NeoSkeletonLength::Medium),
    )
    .unwrap();
    assert_try_writeable_eq!(
        tzf.format(&time_zone),
        "{GMT+?}",
        Err(DateTimeWriteError::MissingZoneSymbols)
    );
}

#[test]
fn test_time_zone_patterns() {
    for test in
        serde_json::from_str::<TimeZoneTests>(include_str!("patterns/tests/time_zones.json"))
            .unwrap()
            .0
    {
        let locale: Locale = test.locale.parse().unwrap();
        let zoned_datetime = mock::parse_zoned_gregorian_from_str(&test.datetime);

        for TimeZoneExpectation {
            patterns,
            configs: _,
            expected,
        } in &test.expectations
        {
            for pattern_input in patterns {
                if pattern_input == "VVV" {
                    // TODO(#5658): 'VVV' format not yet supported
                    continue;
                }
                let parsed_pattern = DateTimePattern::try_from_pattern_str(pattern_input).unwrap();
                for expect in expected.iter() {
                    let mut pattern_formatter =
                        TypedDateTimeNames::<Gregorian, NeoTimeZoneSkeleton>::try_new(
                            &(&locale).into(),
                        )
                        .unwrap();
                    let formatted_datetime = pattern_formatter
                        .include_for_pattern(&parsed_pattern)
                        .unwrap()
                        .format(&zoned_datetime);
                    let expected_result = if expect.starts_with('{') {
                        Err(DateTimeWriteError::MissingZoneSymbols)
                    } else {
                        Ok(())
                    };
                    assert_try_writeable_eq!(
                        formatted_datetime,
                        *expect,
                        expected_result,
                        "\n\
                    locale:   `{}`,\n\
                    datetime: `{}`,\n\
                    pattern:  `{}`",
                        locale,
                        test.datetime,
                        pattern_input,
                    );
                }
            }
        }
    }
}

#[test]
fn test_length_fixtures() {
    test_fixture("lengths", include_str!("fixtures/tests/lengths.json"));
    test_fixture_with_time_zones(
        "lengths_with_zones",
        include_str!("fixtures/tests/lengths_with_zones.json"),
    );
    test_fixture_with_time_zones(
        "lengths_with_zones_from_pdt",
        include_str!("fixtures/tests/lengths_with_zones_from_pdt.json"),
    );
}

#[test]
fn test_japanese() {
    test_fixture("japanese", include_str!("fixtures/tests/japanese.json"));
}

#[test]
fn test_lengths_with_preferences() {
    test_fixture(
        "lengths_with_preferences",
        include_str!("fixtures/tests/lengths_with_preferences.json"),
    );
}

/// Tests simple component::Bag.
#[test]
fn test_components() {
    test_fixture("components", include_str!("fixtures/tests/components.json"));
}

/// Tests component::Bag configurations that have exact matches to CLDR skeletons.
#[test]
fn test_components_exact_matches() {
    test_fixture(
        "components-exact-matches",
        include_str!("fixtures/tests/components-exact-matches.json"),
    );
}

#[test]
fn test_components_hour_cycle() {
    test_fixture(
        "components_hour_cycle",
        include_str!("fixtures/tests/components_hour_cycle.json"),
    );
}

/// Tests that time zones are included, which rely on the append items mechanism.
#[test]
fn test_components_with_zones() {
    test_fixture_with_time_zones(
        "components_with_zones",
        include_str!("fixtures/tests/components_with_zones.json"),
    );
}

/// Tests that component::Bags can adjust for width differences in the final pattern.
#[test]
fn test_components_width_differences() {
    test_fixture(
        "components-width-differences",
        include_str!("fixtures/tests/components-width-differences.json"),
    );
}

/// Tests that combine component::Bags options that don't exactly match a pattern.
#[test]
fn test_components_partial_matches() {
    test_fixture(
        "components-partial-matches",
        include_str!("fixtures/tests/components-partial-matches.json"),
    );
}

/// Tests that component::Bags can combine a date skeleton, and a time skeleton.
#[test]
fn test_components_combine_datetime() {
    test_fixture(
        "components-combine-datetime",
        include_str!("fixtures/tests/components-combine-datetime.json"),
    );
}<|MERGE_RESOLUTION|>--- conflicted
+++ resolved
@@ -478,13 +478,8 @@
         NeverCalendar,
     };
 
-<<<<<<< HEAD
     let time_zone = CustomTimeZone::from_str("America/Los_Angeles");
-    let tzf = TypedNeoFormatter::<NeverCalendar, NeoTimeZoneOffsetMarker>::try_new(
-=======
-    let time_zone = CustomTimeZone::try_from_str("America/Los_Angeles").unwrap();
     let tzf = TypedNeoFormatter::<NeverCalendar, _>::try_new(
->>>>>>> 378a0e74
         &locale!("en").into(),
         NeoTimeZoneOffsetMarker::with_length(NeoSkeletonLength::Medium),
     )
