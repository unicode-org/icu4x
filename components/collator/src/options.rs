--- conflicted
+++ resolved
@@ -430,34 +430,6 @@
     /// "case".
     ///
     /// See [the ICU guide](https://unicode-org.github.io/icu/userguide/collation/concepts.html#caselevel).
-<<<<<<< HEAD
-    ///
-    /// ```
-    /// use icu_collator::*;
-    ///
-    /// let mut options = CollatorOptions::new();
-    /// options.set_strength(Some(Strength::Tertiary));
-    /// let tertiary = Collator::try_new_unstable(
-    ///     &icu_testdata::unstable(),
-    ///     &Default::default(),
-    ///     options,
-    /// )
-    /// .unwrap();
-    /// // The first string starts with full-width a
-    /// assert_eq!(tertiary.compare("ａa", "aA"), core::cmp::Ordering::Greater);
-    ///
-    /// options.set_case_level(Some(true));
-    /// let tertiary_and_case = Collator::try_new_unstable(
-    ///     &icu_testdata::unstable(),
-    ///     &Default::default(),
-    ///     options,
-    /// )
-    /// .unwrap();
-    /// // The first string starts with full-width a
-    /// // TODO!!!!
-    /// ```
-=======
->>>>>>> 90db7c6a
     pub fn set_case_level(&mut self, case_level: Option<bool>) {
         self.0 &= !CollatorOptions::CASE_LEVEL_MASK;
         if let Some(case_level) = case_level {
