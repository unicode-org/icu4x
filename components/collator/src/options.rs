--- conflicted
+++ resolved
@@ -28,7 +28,6 @@
     /// use icu_collator::*;
     ///
     /// let mut options = CollatorOptions::new();
-<<<<<<< HEAD
     /// options.set_strength(Some(Strength::Primary));
     /// let collator = Collator::try_new_unstable(
     ///     &icu_testdata::unstable(),
@@ -37,15 +36,6 @@
     /// )
     /// .unwrap();
     /// assert_eq!(collator.compare("E", "é"), core::cmp::Ordering::Equal);
-=======
-    /// options.strength = Some(Strength::Primary);
-    /// let collator =
-    ///   Collator::try_new_with_buffer_provider(&data_provider,
-    ///                     &Default::default(),
-    ///                     options).unwrap();
-    /// assert_eq!(collator.compare("E", "é"),
-    ///            core::cmp::Ordering::Equal);
->>>>>>> faec6f17
     /// ```
     Primary = 0,
 
@@ -57,7 +47,6 @@
     /// use icu_collator::*;
     ///
     /// let mut options = CollatorOptions::new();
-<<<<<<< HEAD
     /// options.set_strength(Some(Strength::Secondary));
     /// let collator = Collator::try_new_unstable(
     ///     &icu_testdata::unstable(),
@@ -70,23 +59,6 @@
     /// assert_eq!(collator.compare("あ", "ア"), core::cmp::Ordering::Equal);
     /// assert_eq!(collator.compare("ァ", "ア"), core::cmp::Ordering::Equal);
     /// assert_eq!(collator.compare("ア", "ｱ"), core::cmp::Ordering::Equal);
-=======
-    /// options.strength = Some(Strength::Secondary);
-    /// let collator =
-    ///   Collator::try_new_with_buffer_provider(&data_provider,
-    ///                     &Default::default(),
-    ///                     options).unwrap();
-    /// assert_eq!(collator.compare("E", "e"),
-    ///            core::cmp::Ordering::Equal);
-    /// assert_eq!(collator.compare("e", "é"),
-    ///            core::cmp::Ordering::Less);
-    /// assert_eq!(collator.compare("あ", "ア"),
-    ///            core::cmp::Ordering::Equal);
-    /// assert_eq!(collator.compare("ァ", "ア"),
-    ///            core::cmp::Ordering::Equal);
-    /// assert_eq!(collator.compare("ア", "ｱ"),
-    ///            core::cmp::Ordering::Equal);
->>>>>>> faec6f17
     /// ```
     Secondary = 1,
 
