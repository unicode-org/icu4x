// This file is part of ICU4X. For terms of use, please see the file
// called LICENSE at the top level of the ICU4X source tree
// (online at: https://github.com/unicode-org/icu4x/blob/main/LICENSE ).

// Various collation-related algorithms and constants in this file are
// adapted from ICU4C and, therefore, are subject to the ICU license as
// described in LICENSE.

//! This module holds the `Collator` struct whose `compare_impl()` contains
//! the comparison of collation element sequences.

use crate::elements::{
    CollationElement, CollationElements, NonPrimary, JAMO_COUNT, NO_CE, NO_CE_PRIMARY,
    NO_CE_SECONDARY, NO_CE_TERTIARY, OPTIMIZED_DIACRITICS_MAX_COUNT, QUATERNARY_MASK,
};
use crate::options::CollatorOptionsBitField;
use crate::provider::CollationDataV1;
use crate::provider::CollationDiacriticsV1;
use crate::provider::CollationDiacriticsV1Marker;
use crate::provider::CollationJamoV1;
use crate::provider::CollationJamoV1Marker;
use crate::provider::CollationMetadataV1Marker;
use crate::provider::CollationReorderingV1;
use crate::provider::CollationReorderingV1Marker;
use crate::provider::CollationRootV1Marker;
use crate::provider::CollationSpecialPrimariesV1;
use crate::provider::CollationSpecialPrimariesV1Marker;
use crate::provider::CollationTailoringV1Marker;
use crate::{AlternateHandling, CollatorOptions, MaxVariable, ResolvedCollatorOptions, Strength};
use core::cmp::Ordering;
use core::convert::TryFrom;
use icu_normalizer::provider::CanonicalDecompositionDataV2Marker;
use icu_normalizer::provider::CanonicalDecompositionTablesV1Marker;
use icu_normalizer::provider::DecompositionDataV2;
use icu_normalizer::provider::DecompositionTablesV1;
use icu_normalizer::Decomposition;
use icu_provider::prelude::*;
use smallvec::SmallVec;
use utf16_iter::Utf16CharsEx;
use utf8_iter::Utf8CharsEx;
use zerovec::ule::AsULE;

const MERGE_SEPARATOR_PRIMARY: u32 = 0x02000000; // for U+FFFE

struct AnyQuaternaryAccumulator(u32);

impl AnyQuaternaryAccumulator {
    #[inline(always)]
    pub fn new() -> Self {
        AnyQuaternaryAccumulator(0)
    }
    #[inline(always)]
    pub fn accumulate(&mut self, non_primary: NonPrimary) {
        self.0 |= non_primary.bits()
    }
    #[inline(always)]
    pub fn has_quaternary(&self) -> bool {
        self.0 & u32::from(QUATERNARY_MASK) != 0
    }
}

/// Holder struct for payloads that are locale-dependent. (For code
/// reuse between owned and borrowed cases.)
#[derive(Debug)]
struct LocaleSpecificDataHolder {
    tailoring: Option<DataPayload<CollationTailoringV1Marker>>,
    diacritics: DataPayload<CollationDiacriticsV1Marker>,
    reordering: Option<DataPayload<CollationReorderingV1Marker>>,
    merged_options: CollatorOptionsBitField,
    lithuanian_dot_above: bool,
}

icu_locale_core::preferences::define_preferences!(
    /// The preferences for collation.
    [Copy]
    CollatorPreferences,
    {
        /// The collation type. This corresponds to the `-u-co` BCP-47 tag.
        collation_type: icu_locale_core::preferences::extensions::unicode::keywords::CollationType
    }
);

impl LocaleSpecificDataHolder {
    /// The constructor code reused between owned and borrowed cases.
    fn try_new_unstable_internal<D>(
        provider: &D,
        prefs: CollatorPreferences,
        options: CollatorOptions,
    ) -> Result<Self, DataError>
    where
        D: DataProvider<CollationTailoringV1Marker>
            + DataProvider<CollationDiacriticsV1Marker>
            + DataProvider<CollationMetadataV1Marker>
            + DataProvider<CollationReorderingV1Marker>
            + ?Sized,
    {
        let marker_attributes = prefs
            .collation_type
            .as_ref()
            // all collation types are valid marker attributes
            .map(|c| DataMarkerAttributes::from_str_or_panic(c.as_str()))
            .unwrap_or_default();

<<<<<<< HEAD
        let data_locale = CollationTailoringV1Marker::make_locale(prefs.locale_prefs);
        let id = DataIdentifierCow::from_borrowed_and_owned(marker_attributes, data_locale);
=======
        let data_locale = DataLocale::from_preferences_locale::<CollationTailoringV1Marker>(
            prefs.locale_preferences,
        );
        let id = DataIdentifierCow::from_borrowed_and_owned(marker_attributes, data_locale.clone());
>>>>>>> 2d305ffc

        let req = DataRequest {
            id: id.as_borrowed(),
            metadata: {
                let mut metadata = DataRequestMetadata::default();
                metadata.silent = true;
                metadata
            },
        };

        let fallback_id =
            DataIdentifierCow::from_borrowed_and_owned(Default::default(), data_locale);

        let fallback_req = DataRequest {
            id: fallback_id.as_borrowed(),
            ..Default::default()
        };

        let metadata_payload: DataPayload<crate::provider::CollationMetadataV1Marker> = provider
            .load(req)
            .or_else(|_| provider.load(fallback_req))?
            .payload;

        let metadata = metadata_payload.get();

        let tailoring: Option<DataPayload<crate::provider::CollationTailoringV1Marker>> =
            if metadata.tailored() {
                Some(
                    provider
                        .load(req)
                        .or_else(|_| provider.load(fallback_req))?
                        .payload,
                )
            } else {
                None
            };

        let reordering: Option<DataPayload<crate::provider::CollationReorderingV1Marker>> =
            if metadata.reordering() {
                Some(
                    provider
                        .load(req)
                        .or_else(|_| provider.load(fallback_req))?
                        .payload,
                )
            } else {
                None
            };

        if let Some(reordering) = &reordering {
            if reordering.get().reorder_table.len() != 256 {
                return Err(
                    DataError::custom("invalid").with_marker(CollationReorderingV1Marker::INFO)
                );
            }
        }

        let tailored_diacritics = metadata.tailored_diacritics();
        let diacritics: DataPayload<CollationDiacriticsV1Marker> = provider
            .load(if tailored_diacritics {
                req
            } else {
                Default::default()
            })?
            .payload;

        if tailored_diacritics {
            // In the tailored case we accept a shorter table in which case the tailoring is
            // responsible for supplying the missing values in the trie.
            // As of June 2022, none of the collations actually use a shortened table.
            // Vietnamese and Ewe load a full-length alternative table and the rest use
            // the default one.
            if diacritics.get().secondaries.len() > OPTIMIZED_DIACRITICS_MAX_COUNT {
                return Err(
                    DataError::custom("invalid").with_marker(CollationDiacriticsV1Marker::INFO)
                );
            }
        } else if diacritics.get().secondaries.len() != OPTIMIZED_DIACRITICS_MAX_COUNT {
            return Err(DataError::custom("invalid").with_marker(CollationDiacriticsV1Marker::INFO));
        }

        let mut altered_defaults = CollatorOptionsBitField::default();

        if metadata.alternate_shifted() {
            altered_defaults.set_alternate_handling(Some(AlternateHandling::Shifted));
        }
        if metadata.backward_second_level() {
            altered_defaults.set_backward_second_level(Some(true));
        }

        altered_defaults.set_case_first(Some(metadata.case_first()));
        altered_defaults.set_max_variable(Some(metadata.max_variable()));

        let mut merged_options = CollatorOptionsBitField::from(options);
        merged_options.set_defaults(altered_defaults);

        Ok(LocaleSpecificDataHolder {
            tailoring,
            diacritics,
            merged_options,
            reordering,
            lithuanian_dot_above: metadata.lithuanian_dot_above(),
        })
    }
}

/// Compares strings according to culturally-relevant ordering.
#[derive(Debug)]
pub struct Collator {
    special_primaries: Option<DataPayload<CollationSpecialPrimariesV1Marker>>,
    root: DataPayload<CollationRootV1Marker>,
    tailoring: Option<DataPayload<CollationTailoringV1Marker>>,
    jamo: DataPayload<CollationJamoV1Marker>,
    diacritics: DataPayload<CollationDiacriticsV1Marker>,
    options: CollatorOptionsBitField,
    reordering: Option<DataPayload<CollationReorderingV1Marker>>,
    decompositions: DataPayload<CanonicalDecompositionDataV2Marker>,
    tables: DataPayload<CanonicalDecompositionTablesV1Marker>,
    lithuanian_dot_above: bool,
}

impl Collator {
    /// Constructs a borrowed version of this type for more efficient querying.
    pub fn as_borrowed(&self) -> CollatorBorrowed {
        CollatorBorrowed {
            special_primaries: self.special_primaries.as_ref().map(|s| s.get()),
            root: self.root.get(),
            tailoring: self.tailoring.as_ref().map(|s| s.get()),
            jamo: self.jamo.get(),
            diacritics: self.diacritics.get(),
            options: self.options,
            reordering: self.reordering.as_ref().map(|s| s.get()),
            decompositions: self.decompositions.get(),
            tables: self.tables.get(),
            lithuanian_dot_above: self.lithuanian_dot_above,
        }
    }

    /// Creates `CollatorBorrowed` for the given locale and options from compiled data.
    #[cfg(feature = "compiled_data")]
    pub fn try_new(
        prefs: CollatorPreferences,
        options: CollatorOptions,
    ) -> Result<CollatorBorrowed<'static>, DataError> {
        CollatorBorrowed::try_new(prefs, options)
    }

    icu_provider::gen_any_buffer_data_constructors!(
        (prefs: CollatorPreferences, options: CollatorOptions) -> error: DataError,
        functions: [
            try_new: skip,
            try_new_with_any_provider,
            try_new_with_buffer_provider,
            try_new_unstable,
            Self
        ]
    );

    #[doc = icu_provider::gen_any_buffer_unstable_docs!(UNSTABLE, Self::try_new)]
    pub fn try_new_unstable<D>(
        provider: &D,
        prefs: CollatorPreferences,
        options: CollatorOptions,
    ) -> Result<Self, DataError>
    where
        D: DataProvider<CollationSpecialPrimariesV1Marker>
            + DataProvider<CollationRootV1Marker>
            + DataProvider<CollationTailoringV1Marker>
            + DataProvider<CollationDiacriticsV1Marker>
            + DataProvider<CollationJamoV1Marker>
            + DataProvider<CollationMetadataV1Marker>
            + DataProvider<CollationReorderingV1Marker>
            + DataProvider<CanonicalDecompositionDataV2Marker>
            + DataProvider<CanonicalDecompositionTablesV1Marker>
            + ?Sized,
    {
        Self::try_new_unstable_internal(
            provider,
            provider.load(Default::default())?.payload,
            provider.load(Default::default())?.payload,
            provider.load(Default::default())?.payload,
            provider.load(Default::default())?.payload,
            || provider.load(Default::default()).map(|r| r.payload),
            prefs,
            options,
        )
    }

    #[allow(clippy::too_many_arguments)]
    fn try_new_unstable_internal<D>(
        provider: &D,
        root: DataPayload<CollationRootV1Marker>,
        decompositions: DataPayload<CanonicalDecompositionDataV2Marker>,
        tables: DataPayload<CanonicalDecompositionTablesV1Marker>,
        jamo: DataPayload<CollationJamoV1Marker>,
        special_primaries: impl FnOnce() -> Result<
            DataPayload<CollationSpecialPrimariesV1Marker>,
            DataError,
        >,
        prefs: CollatorPreferences,
        options: CollatorOptions,
    ) -> Result<Self, DataError>
    where
        D: DataProvider<CollationRootV1Marker>
            + DataProvider<CollationTailoringV1Marker>
            + DataProvider<CollationDiacriticsV1Marker>
            + DataProvider<CollationMetadataV1Marker>
            + DataProvider<CollationReorderingV1Marker>
            + ?Sized,
    {
        let locale_dependent =
            LocaleSpecificDataHolder::try_new_unstable_internal(provider, prefs, options)?;

        // TODO: redesign Korean search collation handling
        if jamo.get().ce32s.len() != JAMO_COUNT {
            return Err(DataError::custom("invalid").with_marker(CollationJamoV1Marker::INFO));
        }

        let special_primaries = if locale_dependent.merged_options.alternate_handling()
            == AlternateHandling::Shifted
            || locale_dependent.merged_options.numeric()
        {
            let special_primaries = special_primaries()?;
            // `variant_count` isn't stable yet:
            // https://github.com/rust-lang/rust/issues/73662
            if special_primaries.get().last_primaries.len() <= (MaxVariable::Currency as usize) {
                return Err(DataError::custom("invalid")
                    .with_marker(CollationSpecialPrimariesV1Marker::INFO));
            }
            Some(special_primaries)
        } else {
            None
        };

        Ok(Collator {
            special_primaries,
            root,
            tailoring: locale_dependent.tailoring,
            jamo,
            diacritics: locale_dependent.diacritics,
            options: locale_dependent.merged_options,
            reordering: locale_dependent.reordering,
            decompositions,
            tables,
            lithuanian_dot_above: locale_dependent.lithuanian_dot_above,
        })
    }
}

/// Compares strings according to culturally-relevant ordering,
/// borrowed version.
#[derive(Debug)]
pub struct CollatorBorrowed<'a> {
    special_primaries: Option<&'a CollationSpecialPrimariesV1<'a>>,
    root: &'a CollationDataV1<'a>,
    tailoring: Option<&'a CollationDataV1<'a>>,
    jamo: &'a CollationJamoV1<'a>,
    diacritics: &'a CollationDiacriticsV1<'a>,
    options: CollatorOptionsBitField,
    reordering: Option<&'a CollationReorderingV1<'a>>,
    decompositions: &'a DecompositionDataV2<'a>,
    tables: &'a DecompositionTablesV1<'a>,
    lithuanian_dot_above: bool,
}

impl CollatorBorrowed<'static> {
    /// Creates a collator for the given locale and options from compiled data.
    #[cfg(feature = "compiled_data")]
    pub fn try_new(
        prefs: CollatorPreferences,
        options: CollatorOptions,
    ) -> Result<Self, DataError> {
        // These are assigned to locals in order to keep the code after these assignments
        // copypaste-compatible with `Collator::try_new_unstable_internal`.

        let provider = &crate::provider::Baked;
        let decompositions =
            icu_normalizer::provider::Baked::SINGLETON_CANONICAL_DECOMPOSITION_DATA_V2_MARKER;
        let tables =
            icu_normalizer::provider::Baked::SINGLETON_CANONICAL_DECOMPOSITION_TABLES_V1_MARKER;
        let root = crate::provider::Baked::SINGLETON_COLLATION_ROOT_V1_MARKER;
        let jamo = crate::provider::Baked::SINGLETON_COLLATION_JAMO_V1_MARKER;

        let locale_dependent =
            LocaleSpecificDataHolder::try_new_unstable_internal(provider, prefs, options)?;

        // TODO: redesign Korean search collation handling
        if jamo.ce32s.len() != JAMO_COUNT {
            return Err(DataError::custom("invalid").with_marker(CollationJamoV1Marker::INFO));
        }

        let special_primaries = if locale_dependent.merged_options.alternate_handling()
            == AlternateHandling::Shifted
            || locale_dependent.merged_options.numeric()
        {
            let special_primaries =
                crate::provider::Baked::SINGLETON_COLLATION_SPECIAL_PRIMARIES_V1_MARKER;
            // `variant_count` isn't stable yet:
            // https://github.com/rust-lang/rust/issues/73662
            if special_primaries.last_primaries.len() <= (MaxVariable::Currency as usize) {
                return Err(DataError::custom("invalid")
                    .with_marker(CollationSpecialPrimariesV1Marker::INFO));
            }
            Some(special_primaries)
        } else {
            None
        };

        // Attribute belongs closer to `unwrap`, but
        // https://github.com/rust-lang/rust/issues/15701
        #[allow(clippy::unwrap_used)]
        Ok(CollatorBorrowed {
            special_primaries,
            root,
            // Unwrap is OK, because we know we have the baked provider.
            tailoring: locale_dependent.tailoring.map(|s| s.get_static().unwrap()),
            jamo,
            // Unwrap is OK, because we know we have the baked provider.
            diacritics: locale_dependent.diacritics.get_static().unwrap(),
            options: locale_dependent.merged_options,
            // Unwrap is OK, because we know we have the baked provider.
            reordering: locale_dependent.reordering.map(|s| s.get_static().unwrap()),
            decompositions,
            tables,
            lithuanian_dot_above: locale_dependent.lithuanian_dot_above,
        })
    }

    /// Cheaply converts a [`CollatorBorrowed<'static>`] into a [`Collator`].
    ///
    /// Note: Due to branching and indirection, using [`Collator`] might inhibit some
    /// compile-time optimizations that are possible with [`CollatorBorrowed`].
    pub const fn static_to_owned(self) -> Collator {
        Collator {
            special_primaries: if let Some(s) = self.special_primaries {
                // `map` not available in const context
                Some(DataPayload::from_static_ref(s))
            } else {
                None
            },
            root: DataPayload::from_static_ref(self.root),
            tailoring: if let Some(s) = self.tailoring {
                // `map` not available in const context
                Some(DataPayload::from_static_ref(s))
            } else {
                None
            },
            jamo: DataPayload::from_static_ref(self.jamo),
            diacritics: DataPayload::from_static_ref(self.diacritics),
            options: self.options,
            reordering: if let Some(s) = self.reordering {
                // `map` not available in const context
                Some(DataPayload::from_static_ref(s))
            } else {
                None
            },
            decompositions: DataPayload::from_static_ref(self.decompositions),
            tables: DataPayload::from_static_ref(self.tables),
            lithuanian_dot_above: self.lithuanian_dot_above,
        }
    }
}

impl CollatorBorrowed<'_> {
    /// The resolved options showing how the default options, the requested options,
    /// and the options from locale data were combined.
    pub fn resolved_options(&self) -> ResolvedCollatorOptions {
        self.options.into()
    }

    /// Compare potentially ill-formed UTF-16 slices. Unpaired surrogates
    /// are compared as if each one was a REPLACEMENT CHARACTER.
    pub fn compare_utf16(&self, left: &[u16], right: &[u16]) -> Ordering {
        // TODO(#2010): Identical prefix skipping not implemented.
        let ret = self.compare_impl(left.chars(), right.chars());
        if self.options.strength() == Strength::Identical && ret == Ordering::Equal {
            return Decomposition::new(left.chars(), self.decompositions, self.tables).cmp(
                Decomposition::new(right.chars(), self.decompositions, self.tables),
            );
        }
        ret
    }

    /// Compare guaranteed well-formed UTF-8 slices.
    pub fn compare(&self, left: &str, right: &str) -> Ordering {
        // TODO(#2010): Identical prefix skipping not implemented.
        let ret = self.compare_impl(left.chars(), right.chars());
        if self.options.strength() == Strength::Identical && ret == Ordering::Equal {
            return Decomposition::new(left.chars(), self.decompositions, self.tables).cmp(
                Decomposition::new(right.chars(), self.decompositions, self.tables),
            );
        }
        ret
    }

    /// Compare potentially well-formed UTF-8 slices. Ill-formed input is compared
    /// as if errors had been replaced with REPLACEMENT CHARACTERs according
    /// to the WHATWG Encoding Standard.
    pub fn compare_utf8(&self, left: &[u8], right: &[u8]) -> Ordering {
        // TODO(#2010): Identical prefix skipping not implemented.
        let ret = self.compare_impl(left.chars(), right.chars());
        if self.options.strength() == Strength::Identical && ret == Ordering::Equal {
            return Decomposition::new(left.chars(), self.decompositions, self.tables).cmp(
                Decomposition::new(right.chars(), self.decompositions, self.tables),
            );
        }
        ret
    }

    fn compare_impl<I: Iterator<Item = char>>(&self, left_chars: I, right_chars: I) -> Ordering {
        let tailoring: &CollationDataV1 = if let Some(tailoring) = &self.tailoring {
            tailoring
        } else {
            // If the root collation is valid for the locale,
            // use the root as the tailoring so that reads from the
            // tailoring always succeed.
            //
            // TODO(#2011): Do we instead want to have an untailored
            // copypaste of the iterator that omits the tailoring
            // branches for performance at the expense of code size
            // and having to maintain both a tailoring-capable and
            // a tailoring-incapable version of the iterator?
            // Or, in order not to flip the branch prediction around,
            // should we have a no-op tailoring that contains a
            // specially-crafted CodePointTrie that always returns
            // a FALLBACK_CE32 after a single branch?
            self.root
        };

        // Sadly, it looks like variable CEs and backward second level
        // require us to store the full 64-bit CEs instead of storing only
        // the NonPrimary part.
        //
        // TODO(#2008): Consider having two monomorphizations of this method:
        // one that can deal with variables shifted to quaternary and
        // backward second level and another that doesn't support that
        // and only stores `NonPrimary` in `left_ces` and `right_ces`
        // with double the number of stack allocated elements.

        // TODO(#2007): figure out a proper stack buffer length for these
        let mut left_ces: SmallVec<[CollationElement; 8]> = SmallVec::new();
        let mut right_ces: SmallVec<[CollationElement; 8]> = SmallVec::new();

        // The algorithm comes from CollationCompare::compareUpToQuaternary in ICU4C.

        let mut any_variable = false;
        // Attribute belongs closer to `unwrap`, but
        // https://github.com/rust-lang/rust/issues/15701
        #[allow(clippy::unwrap_used)]
        let variable_top = if self.options.alternate_handling() == AlternateHandling::NonIgnorable {
            0
        } else {
            // +1 so that we can use "<" and primary ignorables test out early.
            self.special_primaries
                .as_ref()
                // `unwrap()` is OK, because we've ensured in the constructor that value
                // is `Some` if we have alternate handling.
                .unwrap()
                .last_primary_for_group(self.options.max_variable())
                + 1
        };

        // Attribute belongs on inner expression, but
        // https://github.com/rust-lang/rust/issues/15701
        #[allow(clippy::unwrap_used)]
        let numeric_primary = if self.options.numeric() {
            Some(
                self.special_primaries
                    .as_ref()
                    // `unwrap` is OK, because we've ensured `Some` in the constructor
                    .unwrap()
                    .numeric_primary,
            )
        } else {
            None
        };

        // Attribute belongs on inner expression, but
        // https://github.com/rust-lang/rust/issues/15701
        #[allow(clippy::unwrap_used)]
        let mut left = CollationElements::new(
            left_chars,
            self.root,
            tailoring,
            <&[<u32 as AsULE>::ULE; JAMO_COUNT]>::try_from(self.jamo.ce32s.as_ule_slice()).unwrap(), // `unwrap` OK, because length already validated
            &self.diacritics.secondaries,
            self.decompositions,
            self.tables,
            numeric_primary,
            self.lithuanian_dot_above,
        );
        // Attribute belongs on inner expression, but
        // https://github.com/rust-lang/rust/issues/15701
        #[allow(clippy::unwrap_used)]
        let mut right = CollationElements::new(
            right_chars,
            self.root,
            tailoring,
            <&[<u32 as AsULE>::ULE; JAMO_COUNT]>::try_from(self.jamo.ce32s.as_ule_slice()).unwrap(), // `unwrap` OK, because length already validated
            &self.diacritics.secondaries,
            self.decompositions,
            self.tables,
            numeric_primary,
            self.lithuanian_dot_above,
        );
        loop {
            let mut left_primary;
            'left_primary_loop: loop {
                let ce = left.next();
                left_primary = ce.primary();
                // TODO(#2008): Consider compiling out the variable handling when we know we aren't
                // shifting variable CEs.
                if !(left_primary < variable_top && left_primary > MERGE_SEPARATOR_PRIMARY) {
                    left_ces.push(ce);
                } else {
                    // Variable CE, shift it to quaternary level.
                    // Ignore all following primary ignorables, and shift further variable CEs.
                    any_variable = true;
                    // Relative to ICU4C, the next line is hoisted out of the following loop
                    // in order to keep the variables called `ce` immutable to make it easier
                    // to reason about each assignment into `ce` resulting in exactly a single
                    // push into `left_ces`.
                    left_ces.push(ce.clone_with_non_primary_zeroed());
                    loop {
                        // This loop is simpler than in ICU4C; unlike in C++, we get to break by label.
                        let ce = left.next();
                        left_primary = ce.primary();
                        if left_primary != 0
                            && !(left_primary < variable_top
                                && left_primary > MERGE_SEPARATOR_PRIMARY)
                        {
                            // Neither a primary ignorable nor a variable CE.
                            left_ces.push(ce);
                            break 'left_primary_loop;
                        }
                        // If `left_primary == 0`, the following line ignores a primary-ignorable.
                        // Otherwise, it shifts a variable CE.
                        left_ces.push(ce.clone_with_non_primary_zeroed());
                    }
                }
                if left_primary != 0 {
                    break;
                }
            }
            let mut right_primary;
            'right_primary_loop: loop {
                let ce = right.next();
                right_primary = ce.primary();
                // TODO(#2008): Consider compiling out the variable handling when we know we aren't
                // shifting variable CEs.
                if !(right_primary < variable_top && right_primary > MERGE_SEPARATOR_PRIMARY) {
                    right_ces.push(ce);
                } else {
                    // Variable CE, shift it to quaternary level.
                    // Ignore all following primary ignorables, and shift further variable CEs.
                    any_variable = true;
                    // Relative to ICU4C, the next line is hoisted out of the following loop
                    // in order to keep the variables called `ce` immutable to make it easier
                    // to reason about each assignment into `ce` resulting in exactly a single
                    // push into `right_ces`.
                    right_ces.push(ce.clone_with_non_primary_zeroed());
                    loop {
                        // This loop is simpler than in ICU4C; unlike in C++, we get to break by label.
                        let ce = right.next();
                        right_primary = ce.primary();
                        if right_primary != 0
                            && !(right_primary < variable_top
                                && right_primary > MERGE_SEPARATOR_PRIMARY)
                        {
                            // Neither a primary ignorable nor a variable CE.
                            right_ces.push(ce);
                            break 'right_primary_loop;
                        }
                        // If `right_primary == 0`, the following line ignores a primary-ignorable.
                        // Otherwise, it shifts a variable CE.
                        right_ces.push(ce.clone_with_non_primary_zeroed());
                    }
                }
                if right_primary != 0 {
                    break;
                }
            }
            if left_primary != right_primary {
                if let Some(reordering) = &self.reordering {
                    left_primary = reordering.reorder(left_primary);
                    right_primary = reordering.reorder(right_primary);
                }
                if left_primary < right_primary {
                    return Ordering::Less;
                }
                return Ordering::Greater;
            }
            if left_primary == NO_CE_PRIMARY {
                break;
            }
        }

        // Sadly, we end up pushing the sentinel value, which means these
        // `SmallVec`s allocate more often than if we didn't actually
        // store the sentinel.
        debug_assert_eq!(left_ces.last(), Some(&NO_CE));
        debug_assert_eq!(right_ces.last(), Some(&NO_CE));

        // Note: `unwrap_or_default` in the iterations below should never
        // actually end up using the "_or_default" part, because the sentinel
        // is in the `SmallVec`s. These could be changed to `unwrap()` if we
        // preferred panic in case of a bug.
        // TODO(#2009): Should we save one slot by not putting the sentinel in
        // the `SmallVec`s? So far, the answer seems "no", as it would complicate
        // the primary comparison above.

        // Compare the buffered secondary & tertiary weights.
        // We might skip the secondary level but continue with the case level
        // which is turned on separately.
        if self.options.strength() >= Strength::Secondary {
            if !self.options.backward_second_level() {
                let mut left_iter = left_ces.iter();
                let mut right_iter = right_ces.iter();
                let mut left_secondary;
                let mut right_secondary;
                loop {
                    loop {
                        left_secondary = left_iter.next().unwrap_or_default().secondary();
                        if left_secondary != 0 {
                            break;
                        }
                    }
                    loop {
                        right_secondary = right_iter.next().unwrap_or_default().secondary();
                        if right_secondary != 0 {
                            break;
                        }
                    }
                    if left_secondary != right_secondary {
                        if left_secondary < right_secondary {
                            return Ordering::Less;
                        }
                        return Ordering::Greater;
                    }
                    if left_secondary == NO_CE_SECONDARY {
                        break;
                    }
                }
            } else {
                let mut left_remaining = &left_ces[..];
                let mut right_remaining = &right_ces[..];
                loop {
                    if left_remaining.is_empty() {
                        debug_assert!(right_remaining.is_empty());
                        break;
                    }
                    let (left_prefix, right_prefix) = {
                        let mut left_iter = left_remaining.iter();
                        loop {
                            let left_primary = left_iter.next().unwrap_or_default().primary();
                            if left_primary != 0 && left_primary <= MERGE_SEPARATOR_PRIMARY {
                                break;
                            }
                            debug_assert_ne!(left_primary, NO_CE_PRIMARY);
                        }
                        let left_new_remaining = left_iter.as_slice();
                        // Index in range by construction
                        #[allow(clippy::indexing_slicing)]
                        let left_prefix =
                            &left_remaining[..left_remaining.len() - 1 - left_new_remaining.len()];
                        left_remaining = left_new_remaining;

                        let mut right_iter = right_remaining.iter();
                        loop {
                            let right_primary = right_iter.next().unwrap_or_default().primary();
                            if right_primary != 0 && right_primary <= MERGE_SEPARATOR_PRIMARY {
                                break;
                            }
                            debug_assert_ne!(right_primary, NO_CE_PRIMARY);
                        }
                        let right_new_remaining = right_iter.as_slice();
                        // Index in range by construction
                        #[allow(clippy::indexing_slicing)]
                        let right_prefix = &right_remaining
                            [..right_remaining.len() - 1 - right_new_remaining.len()];
                        right_remaining = right_new_remaining;

                        (left_prefix, right_prefix)
                    };
                    let mut left_iter = left_prefix.iter();
                    let mut right_iter = right_prefix.iter();

                    let mut left_secondary;
                    let mut right_secondary;
                    loop {
                        loop {
                            left_secondary = left_iter.next_back().unwrap_or_default().secondary();
                            if left_secondary != 0 {
                                break;
                            }
                        }
                        loop {
                            right_secondary =
                                right_iter.next_back().unwrap_or_default().secondary();
                            if right_secondary != 0 {
                                break;
                            }
                        }
                        if left_secondary != right_secondary {
                            if left_secondary < right_secondary {
                                return Ordering::Less;
                            }
                            return Ordering::Greater;
                        }
                        if left_secondary == NO_CE_SECONDARY {
                            break;
                        }
                    }
                }
            }
        }

        if self.options.case_level() {
            if self.options.strength() == Strength::Primary {
                // Primary+caseLevel: Ignore case level weights of primary ignorables.
                // Otherwise we would get a-umlaut > a
                // which is not desirable for accent-insensitive sorting.
                // Check for (lower 32 bits) == 0 as well because variable CEs are stored
                // with only primary weights.
                let mut left_non_primary;
                let mut right_non_primary;
                let mut left_case;
                let mut right_case;
                let mut left_iter = left_ces.iter();
                let mut right_iter = right_ces.iter();
                loop {
                    loop {
                        let ce = left_iter.next().unwrap_or_default();
                        left_non_primary = ce.non_primary();
                        if !ce.either_half_zero() {
                            break;
                        }
                    }
                    left_case = left_non_primary.case();
                    loop {
                        let ce = right_iter.next().unwrap_or_default();
                        right_non_primary = ce.non_primary();
                        if !ce.either_half_zero() {
                            break;
                        }
                    }
                    right_case = right_non_primary.case();
                    // No need to handle NO_CE and MERGE_SEPARATOR specially:
                    // There is one case weight for each previous-level weight,
                    // so level length differences were handled there.
                    if left_case != right_case {
                        if !self.options.upper_first() {
                            if left_case < right_case {
                                return Ordering::Less;
                            }
                            return Ordering::Greater;
                        }
                        if left_case < right_case {
                            return Ordering::Greater;
                        }
                        return Ordering::Less;
                    }
                    if left_non_primary.secondary() == NO_CE_SECONDARY {
                        break;
                    }
                }
            } else {
                // Secondary+caseLevel: By analogy with the above,
                // ignore case level weights of secondary ignorables.
                //
                // Note: A tertiary CE has uppercase case bits (0.0.ut)
                // to keep tertiary+caseFirst well-formed.
                //
                // Tertiary+caseLevel: Also ignore case level weights of secondary ignorables.
                // Otherwise a tertiary CE's uppercase would be no greater than
                // a primary/secondary CE's uppercase.
                // (See UCA well-formedness condition 2.)
                // We could construct a special case weight higher than uppercase,
                // but it's simpler to always ignore case weights of secondary ignorables,
                // turning 0.0.ut into 0.0.0.t.
                // (See LDML Collation, Case Parameters.)
                let mut left_non_primary;
                let mut right_non_primary;
                let mut left_case;
                let mut right_case;
                let mut left_iter = left_ces.iter();
                let mut right_iter = right_ces.iter();
                loop {
                    loop {
                        left_non_primary = left_iter.next().unwrap_or_default().non_primary();
                        if left_non_primary.secondary() != 0 {
                            break;
                        }
                    }
                    left_case = left_non_primary.case();
                    loop {
                        right_non_primary = right_iter.next().unwrap_or_default().non_primary();
                        if right_non_primary.secondary() != 0 {
                            break;
                        }
                    }
                    right_case = right_non_primary.case();
                    // No need to handle NO_CE and MERGE_SEPARATOR specially:
                    // There is one case weight for each previous-level weight,
                    // so level length differences were handled there.
                    if left_case != right_case {
                        if !self.options.upper_first() {
                            if left_case < right_case {
                                return Ordering::Less;
                            }
                            return Ordering::Greater;
                        }
                        if left_case < right_case {
                            return Ordering::Greater;
                        }
                        return Ordering::Less;
                    }
                    if left_non_primary.secondary() == NO_CE_SECONDARY {
                        break;
                    }
                }
            }
        }

        if let Some(tertiary_mask) = self.options.tertiary_mask() {
            let mut any_quaternaries = AnyQuaternaryAccumulator::new();
            let mut left_iter = left_ces.iter();
            let mut right_iter = right_ces.iter();
            loop {
                let mut left_non_primary;
                let mut left_tertiary;
                loop {
                    left_non_primary = left_iter.next().unwrap_or_default().non_primary();
                    any_quaternaries.accumulate(left_non_primary);
                    debug_assert!(
                        left_non_primary.tertiary() != 0 || left_non_primary.case_quaternary() == 0
                    );
                    left_tertiary = left_non_primary.tertiary_case_quarternary(tertiary_mask);
                    if left_tertiary != 0 {
                        break;
                    }
                }

                let mut right_non_primary;
                let mut right_tertiary;
                loop {
                    right_non_primary = right_iter.next().unwrap_or_default().non_primary();
                    any_quaternaries.accumulate(right_non_primary);
                    debug_assert!(
                        right_non_primary.tertiary() != 0
                            || right_non_primary.case_quaternary() == 0
                    );
                    right_tertiary = right_non_primary.tertiary_case_quarternary(tertiary_mask);
                    if right_tertiary != 0 {
                        break;
                    }
                }

                if left_tertiary != right_tertiary {
                    if self.options.upper_first() {
                        // Pass through NO_CE and keep real tertiary weights larger than that.
                        // Do not change the artificial uppercase weight of a tertiary CE (0.0.ut),
                        // to keep tertiary CEs well-formed.
                        // Their case+tertiary weights must be greater than those of
                        // primary and secondary CEs.
                        // Magic numbers from ICU4C.
                        if left_tertiary > NO_CE_TERTIARY {
                            if left_non_primary.secondary() != 0 {
                                left_tertiary ^= 0xC000;
                            } else {
                                left_tertiary += 0x4000;
                            }
                        }
                        if right_tertiary > NO_CE_TERTIARY {
                            if right_non_primary.secondary() != 0 {
                                right_tertiary ^= 0xC000;
                            } else {
                                right_tertiary += 0x4000;
                            }
                        }
                    }
                    if left_tertiary < right_tertiary {
                        return Ordering::Less;
                    }
                    return Ordering::Greater;
                }

                if left_tertiary == NO_CE_TERTIARY {
                    break;
                }
            }
            if !any_variable && !any_quaternaries.has_quaternary() {
                return Ordering::Equal;
            }
        } else {
            return Ordering::Equal;
        }

        if self.options.strength() <= Strength::Tertiary {
            return Ordering::Equal;
        }

        let mut left_iter = left_ces.iter();
        let mut right_iter = right_ces.iter();
        loop {
            let mut left_quaternary;
            loop {
                let ce = left_iter.next().unwrap_or_default();
                if ce.tertiary_ignorable() {
                    left_quaternary = ce.primary();
                } else {
                    left_quaternary = ce.quaternary();
                }
                if left_quaternary != 0 {
                    break;
                }
            }
            let mut right_quaternary;
            loop {
                let ce = right_iter.next().unwrap_or_default();
                if ce.tertiary_ignorable() {
                    right_quaternary = ce.primary();
                } else {
                    right_quaternary = ce.quaternary();
                }
                if right_quaternary != 0 {
                    break;
                }
            }
            if left_quaternary != right_quaternary {
                if let Some(reordering) = &self.reordering {
                    left_quaternary = reordering.reorder(left_quaternary);
                    right_quaternary = reordering.reorder(right_quaternary);
                }
                if left_quaternary < right_quaternary {
                    return Ordering::Less;
                }
                return Ordering::Greater;
            }
            if left_quaternary == NO_CE_PRIMARY {
                break;
            }
        }

        Ordering::Equal
    }
}<|MERGE_RESOLUTION|>--- conflicted
+++ resolved
@@ -101,15 +101,8 @@
             .map(|c| DataMarkerAttributes::from_str_or_panic(c.as_str()))
             .unwrap_or_default();
 
-<<<<<<< HEAD
-        let data_locale = CollationTailoringV1Marker::make_locale(prefs.locale_prefs);
+        let data_locale = CollationTailoringV1Marker::make_locale(prefs.locale_preferences);
         let id = DataIdentifierCow::from_borrowed_and_owned(marker_attributes, data_locale);
-=======
-        let data_locale = DataLocale::from_preferences_locale::<CollationTailoringV1Marker>(
-            prefs.locale_preferences,
-        );
-        let id = DataIdentifierCow::from_borrowed_and_owned(marker_attributes, data_locale.clone());
->>>>>>> 2d305ffc
 
         let req = DataRequest {
             id: id.as_borrowed(),
