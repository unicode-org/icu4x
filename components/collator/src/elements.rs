// This file is part of ICU4X. For terms of use, please see the file
// called LICENSE at the top level of the ICU4X source tree
// (online at: https://github.com/unicode-org/icu4x/blob/main/LICENSE ).

// Various collation-related algorithms and constants in this file are
// adapted from ICU4C and, therefore, are subject to the ICU license as
// described in LICENSE.

//! This module holds the 64-bit `CollationElement` struct used for
//! the actual comparison, the 32-bit `CollationElement32` struct
//! that's used for storage. (Strictly speaking, the storage is
//! `RawBytesULE<4>`.) And the `CollationElements` iterator adapter
//! that turns an iterator over `char` into an iterator over
//! `CollationElement`. (To match the structure of ICU4C, this isn't
//! a real Rust `Iterator`. Instead of signaling end by returning
//! `None`, it signals end by returning `NO_CE`.)
//!
//! This module also declares various constants that are also used
//! by the `comparison` module.

use core::char::REPLACEMENT_CHARACTER;
use icu_collections::char16trie::TrieResult;
use icu_collections::codepointtrie::CodePointTrie;
use icu_normalizer::provider::DecompositionDataV1;
use icu_normalizer::provider::DecompositionTablesV1;
use icu_normalizer::u24::EMPTY_U24;
use icu_normalizer::u24::U24;
use icu_properties::CanonicalCombiningClass;
use smallvec::SmallVec;
use zerovec::ule::AsULE;
use zerovec::ule::RawBytesULE;
use zerovec::ZeroSlice;

use crate::provider::CollationDataV1;

/// Marker that a complex decomposition isn't round-trippable
/// under re-composition.
const NON_ROUND_TRIP_MARKER: u16 = 1;

/// Marker value for U+FDFA in NFKD
const FDFA_MARKER: u16 = 3;

/// Marker for starters that decompose to themselves but may
/// combine backwards under canonical composition.
/// (Main trie only; not used in the supplementary trie.)
const BACKWARD_COMBINING_STARTER_MARKER: u32 = 1;

// Magic marker trie value for characters whose decomposition
// starts with a non-starter. The actual decompostion is
// hard-coded.
const SPECIAL_NON_STARTER_DECOMPOSITION_MARKER: u32 = 2;

/// `u16` version of the previous marker value.
const SPECIAL_NON_STARTER_DECOMPOSITION_MARKER_U16: u16 = 2;

/// Checks if a trie value carries a (non-zero) canonical
/// combining class.
fn trie_value_has_ccc(trie_value: u32) -> bool {
    (trie_value & 0xFFFFFF00) == 0xD800
}

/// Checks if the trie signifies a special non-starter decomposition.
fn trie_value_indicates_special_non_starter_decomposition(trie_value: u32) -> bool {
    trie_value == SPECIAL_NON_STARTER_DECOMPOSITION_MARKER
}

/// Checks if a trie value signifies a character whose decomposition
/// starts with a non-starter.
fn decomposition_starts_with_non_starter(trie_value: u32) -> bool {
    trie_value_has_ccc(trie_value)
        || trie_value_indicates_special_non_starter_decomposition(trie_value)
}

/// Extracts a canonical combining class (possibly zero) from a trie value.
///
/// # Panics
///
/// The trie value must not be one that signifies a special non-starter
/// decomposition. (Debug-only)
fn ccc_from_trie_value(trie_value: u32) -> CanonicalCombiningClass {
    if trie_value_has_ccc(trie_value) {
        CanonicalCombiningClass(trie_value as u8)
    } else {
        debug_assert_ne!(trie_value, SPECIAL_NON_STARTER_DECOMPOSITION_MARKER);
        CanonicalCombiningClass::NotReordered
    }
}

// These constants originate from page 143 of Unicode 14.0
const HANGUL_S_BASE: u32 = 0xAC00;
const HANGUL_L_BASE: u32 = 0x1100;
const HANGUL_V_BASE: u32 = 0x1161;
const HANGUL_T_BASE: u32 = 0x11A7;
const HANGUL_T_COUNT: u32 = 28;
const HANGUL_N_COUNT: u32 = 588;
const HANGUL_S_COUNT: u32 = 11172;

pub(crate) const JAMO_COUNT: usize = 256; // 0x1200 - 0x1100

const COMBINING_DIACRITICS_BASE: usize = 0x0300;
const OPTIMIZED_DIACRITICS_LIMIT: usize = 0x034F;
pub(crate) const OPTIMIZED_DIACRITICS_MAX_COUNT: usize =
    OPTIMIZED_DIACRITICS_LIMIT - COMBINING_DIACRITICS_BASE;

pub(crate) const CASE_MASK: u16 = 0xC000;
pub(crate) const TERTIARY_MASK: u16 = 0x3F3F; // ONLY_TERTIARY_MASK in ICU4C
pub(crate) const QUATERNARY_MASK: u16 = 0xC0;

// A CE32 is special if its low byte is this or greater.
// Impossible case bits 11 mark special CE32s.
// This value itself is used to indicate a fallback to the base collator.
const SPECIAL_CE32_LOW_BYTE: u8 = 0xC0;
const FALLBACK_CE32: CollationElement32 = CollationElement32(SPECIAL_CE32_LOW_BYTE as u32);
const LONG_PRIMARY_CE32_LOW_BYTE: u8 = 0xC1; // SPECIAL_CE32_LOW_BYTE | LONG_PRIMARY_TAG
const COMMON_SECONDARY_CE: u64 = 0x05000000;
const COMMON_TERTIARY_CE: u64 = 0x0500;
const COMMON_SEC_AND_TER_CE: u64 = COMMON_SECONDARY_CE | COMMON_TERTIARY_CE;

const UNASSIGNED_IMPLICIT_BYTE: u8 = 0xFE;

/// Set if there is no match for the single (no-suffix) character itself.
/// This is only possible if there is a prefix.
/// In this case, discontiguous contraction matching cannot add combining marks
/// starting from an empty suffix.
/// The default CE32 is used anyway if there is no suffix match.
// const CONTRACT_SINGLE_CP_NO_MATCH: u32 = 0x100;

/// Set if the first character of every contraction suffix has lccc!=0.
const CONTRACT_NEXT_CCC: u32 = 0x200;
/// Set if any contraction suffix ends with lccc!=0.
const CONTRACT_TRAILING_CCC: u32 = 0x400;
/// Set if at least one contraction suffix contains a starter
const CONTRACT_HAS_STARTER: u32 = 0x800;

// const NO_CE32: CollationElement32 = CollationElement32::const_default();
// constants named NO_CE* : End of input. Only used in runtime code, not stored in data.
pub(crate) const NO_CE: CollationElement = CollationElement::const_default();
pub(crate) const NO_CE_PRIMARY: u32 = 1; // not a left-adjusted weight
                                         // const NO_CE_NON_PRIMARY: NonPrimary = NonPrimary::const_default();
pub(crate) const NO_CE_SECONDARY: u16 = 0x0100;
pub(crate) const NO_CE_TERTIARY: u16 = 0x0100;
const NO_CE_VALUE: u64 =
    ((NO_CE_PRIMARY as u64) << 32) | ((NO_CE_SECONDARY as u64) << 16) | (NO_CE_TERTIARY as u64); // 0x101000100

// See ICU4C collation.h and https://www.unicode.org/reports/tr10/#Trailing_Weights
const FFFD_PRIMARY: u32 = 0xFFFD0000; // U+FFFD
pub(crate) const FFFD_CE_VALUE: u64 = ((FFFD_PRIMARY as u64) << 32) | COMMON_SEC_AND_TER_CE;
pub(crate) const FFFD_CE: CollationElement = CollationElement(FFFD_CE_VALUE);
pub(crate) const FFFD_CE32_VALUE: u32 = 0xFFFD0505;
pub(crate) const FFFD_CE32: CollationElement32 = CollationElement32(FFFD_CE32_VALUE);

pub(crate) const EMPTY_U16: &ZeroSlice<u16> =
    ZeroSlice::<u16>::from_ule_slice(&<u16 as AsULE>::ULE::from_array([]));
const SINGLE_U16: &ZeroSlice<u16> =
    ZeroSlice::<u16>::from_ule_slice(&<u16 as AsULE>::ULE::from_array([0xFFFD]));

const SINGLE_U24_ARR: [u8; 3] = [0xFD, 0xFF, 00];
const SINGLE_U24_SLICE: &[U24] = &[U24(SINGLE_U24_ARR)];
const SINGLE_U24: &ZeroSlice<U24> = unsafe { core::mem::transmute(SINGLE_U24_SLICE) };

/// If `opt` is `Some`, unwrap it. If `None`, panic if debug assertions
/// are enabled and return `default` if debug assertions are not enabled.
///
/// Use this only if the only reason why `opt` could be `None` is bogus
/// data from the provider.
#[inline(always)]
pub(crate) fn unwrap_or_gigo<T>(opt: Option<T>, default: T) -> T {
    if let Some(val) = opt {
        val
    } else {
        // GIGO case
        debug_assert!(false);
        default
    }
}

/// Convert a `u32` _obtained from data provider data_ to `char`.
#[inline(always)]
fn char_from_u32(u: u32) -> char {
    unwrap_or_gigo(core::char::from_u32(u), REPLACEMENT_CHARACTER)
}

/// Convert a `u16` _obtained from data provider data_ to `char`.
#[inline(always)]
fn char_from_u16(u: u16) -> char {
    char_from_u32(u32::from(u))
}

/// Convert a `U24` _obtained from data provider data_ to `char`.
#[inline(always)]
fn char_from_u24(u: U24) -> char {
    char_from_u32(u.into())
}

#[inline(always)]
fn split_first_u16(s: Option<&ZeroSlice<u16>>) -> (char, &ZeroSlice<u16>) {
    if let Some(slice) = s {
        if let Some(first) = slice.first() {
            return (
                char_from_u16(first),
                // `unwrap()` must succeed, because `first()` returned `Some`.
                #[allow(clippy::unwrap_used)]
                slice.get_subslice(1..slice.len()).unwrap(),
            );
        }
    }
    // GIGO case
    debug_assert!(false);
    (REPLACEMENT_CHARACTER, EMPTY_U16)
}

#[inline(always)]
fn split_first_u32(s: Option<&ZeroSlice<U24>>) -> (char, &ZeroSlice<U24>) {
    if let Some(slice) = s {
        if let Some(first) = slice.first() {
            return (
                char_from_u24(first),
                // `unwrap()` must succeed, because `first()` returned `Some`.
                #[allow(clippy::unwrap_used)]
                slice.get_subslice(1..slice.len()).unwrap(),
            );
        }
    }
    // GIGO case
    debug_assert!(false);
    (REPLACEMENT_CHARACTER, EMPTY_U24)
}

#[inline(always)]
fn in_inclusive_range(c: char, start: char, end: char) -> bool {
    u32::from(c).wrapping_sub(u32::from(start)) <= (u32::from(end) - u32::from(start))
}

/// Special-CE32 tags, from bits 3..0 of a special 32-bit CE.
/// Bits 31..8 are available for tag-specific data.
/// Bits  5..4: Reserved. May be used in the future to indicate lccc!=0 and tccc!=0.
#[derive(Eq, PartialEq, Debug)]
#[allow(dead_code)]
#[repr(u8)]
pub(crate) enum Tag {
    /// Fall back to the base collator.
    /// This is the tag value in SPECIAL_CE32_LOW_BYTE and FALLBACK_CE32.
    /// Bits 31..8: Unused, 0.
    Fallback = 0,
    /// Long-primary CE with COMMON_SEC_AND_TER_CE.
    /// Bits 31..8: Three-byte primary.
    LongPrimary = 1,
    /// Long-secondary CE with zero primary.
    /// Bits 31..16: Secondary weight.
    /// Bits 15.. 8: Tertiary weight.
    LongSecondary = 2,
    /// Unused.
    /// May be used in the future for single-byte secondary CEs (SHORT_SECONDARY_TAG),
    /// storing the secondary in bits 31..24, the ccc in bits 23..16,
    /// and the tertiary in bits 15..8.
    Reserved3 = 3,
    /// Latin mini expansions of two simple CEs [pp, 05, tt] [00, ss, 05].
    /// Bits 31..24: Single-byte primary weight pp of the first CE.
    /// Bits 23..16: Tertiary weight tt of the first CE.
    /// Bits 15.. 8: Secondary weight ss of the second CE.
    /// Unused by ICU4X, may get repurposed for jamo expansions is Korean search.
    LatinExpansion = 4,
    /// Points to one or more simple/long-primary/long-secondary 32-bit CE32s.
    /// Bits 31..13: Index into uint32_t table.
    /// Bits 12.. 8: Length=1..31.
    Expansion32 = 5,
    /// Points to one or more 64-bit CEs.
    /// Bits 31..13: Index into CE table.
    /// Bits 12.. 8: Length=1..31.
    Expansion = 6,
    /// Builder data, used only in the CollationDataBuilder, not in runtime data.
    ///
    /// If bit 8 is 0: Builder context, points to a list of context-sensitive mappings.
    /// Bits 31..13: Index to the builder's list of ConditionalCE32 for this character.
    /// Bits 12.. 9: Unused, 0.
    ///
    /// If bit 8 is 1 (IS_BUILDER_JAMO_CE32): Builder-only jamoCE32 value.
    /// The builder fetches the Jamo CE32 from the trie.
    /// Bits 31..13: Jamo code point.
    /// Bits 12.. 9: Unused, 0.
    BuilderData = 7,
    /// Points to prefix trie.
    /// Bits 31..13: Index into prefix/contraction data.
    /// Bits 12.. 8: Unused, 0.
    Prefix = 8,
    /// Points to contraction data.
    /// Bits 31..13: Index into prefix/contraction data.
    /// Bits 12..11: Unused, 0.
    /// Bit      10: CONTRACT_TRAILING_CCC flag.
    /// Bit       9: CONTRACT_NEXT_CCC flag.
    /// Bit       8: CONTRACT_SINGLE_CP_NO_MATCH flag.
    Contraction = 9,
    /// Decimal digit.
    /// Bits 31..13: Index into uint32_t table for non-numeric-collation CE32.
    /// Bit      12: Unused, 0.
    /// Bits 11.. 8: Digit value 0..9.
    Digit = 10,
    /// Tag for U+0000, for moving the NUL-termination handling
    /// from the regular fastpath into specials-handling code.
    /// Bits 31..8: Unused, 0.
    /// Not used by ICU4X.
    U0000 = 11,
    /// Tag for a Hangul syllable.
    /// Bits 31..9: Unused, 0.
    /// Bit      8: HANGUL_NO_SPECIAL_JAMO flag.
    /// Not used by ICU4X, may get reused for compressing Hanja expansions.
    Hangul = 12,
    /// Tag for a lead surrogate code unit.
    /// Optional optimization for UTF-16 string processing.
    /// Bits 31..10: Unused, 0.
    ///       9.. 8: =0: All associated supplementary code points are unassigned-implict.
    ///              =1: All associated supplementary code points fall back to the base data.
    ///              else: (Normally 2) Look up the data for the supplementary code point.
    /// Not used by ICU4X.
    LeadSurrogate = 13,
    /// Tag for CEs with primary weights in code point order.
    /// Bits 31..13: Index into CE table, for one data "CE".
    /// Bits 12.. 8: Unused, 0.
    ///
    /// This data "CE" has the following bit fields:
    /// Bits 63..32: Three-byte primary pppppp00.
    ///      31.. 8: Start/base code point of the in-order range.
    ///           7: Flag isCompressible primary.
    ///       6.. 0: Per-code point primary-weight increment.
    Offset = 14,
    /// Implicit CE tag. Compute an unassigned-implicit CE.
    /// All bits are set (UNASSIGNED_CE32=0xffffffff).
    Implicit = 15,
}

/// A compressed form of a collation element as stored in the collation
/// data.
///
/// A `CollationElement32` can be "normal" or "special".
/// Bits 7 and 6 are case bits for the "normal" case and setting
/// both is an impossible case bit combination. Hence, "special"
/// `CollationElement32`s are marked by setting both case bits
/// to 1. This is equivalent with the low byte being less than
/// `SPECIAL_CE32_LOW_BYTE` (0xC0, i.e. 0b11000000) in the "normal"
/// case and equal to or greater in the "special" case.
///
/// For the normal case:
/// Bits: 31..16: Primary weight
/// Bits: 15..8: Secondary weight
/// Bits:  7..6: Case bits (cannot both be 1 simultaneously)
/// Bits:  5..0: The high part of the discontiguous tertiary weight
/// (The quaternary weight and the low part of the discontiguous
/// tertiary weight are zero.)
///
/// For the special case:
/// Bits 31..8: tag-specific; see the documention for `Tag`.
/// Bits  7..6: The specialness marker; both bits set to 1
/// Bits  5..4: Reserved. May be used in the future to indicate lccc!=0 and tccc!=0.
/// Bits  3..0: the tag (bit-compatible with `Tag`)
#[derive(Copy, Clone, PartialEq, Debug)]
pub(crate) struct CollationElement32(u32);

impl CollationElement32 {
    #[inline(always)]
    pub fn new(bits: u32) -> Self {
        CollationElement32(bits)
    }

    #[inline(always)]
    pub fn new_from_ule(ule: RawBytesULE<4>) -> Self {
        CollationElement32(u32::from_unaligned(ule))
    }

    #[inline(always)]
    fn low_byte(&self) -> u8 {
        self.0 as u8
    }

    #[inline(always)]
    fn tag_checked(&self) -> Option<Tag> {
        let t = self.low_byte();
        if t < SPECIAL_CE32_LOW_BYTE {
            None
        } else {
            Some(self.tag())
        }
    }

    /// Returns the tag if this element is special.
    /// Non-specialness should first be checked by seeing if either
    /// `to_ce_simple_or_long_primary()` or `to_ce_self_contained()`
    /// returns non-`None`.
    ///
    /// # Panics
    ///
    /// Panics in debug mode if called on a non-special element.
    #[inline(always)]
    pub(crate) fn tag(&self) -> Tag {
        debug_assert!(self.low_byte() >= SPECIAL_CE32_LOW_BYTE);
        // By construction, the byte being transmuted to the enum is within
        // the value space of the enum, so the transmute cannot be UB.
        unsafe { core::mem::transmute(self.low_byte() & 0xF) }
    }

    /// Expands to 64 bits if the expansion is to a single 64-bit collation
    /// element and is not a long-secondary expansion.
    #[inline(always)]
    pub fn to_ce_simple_or_long_primary(self) -> Option<CollationElement> {
        let t = self.low_byte();
        if t < SPECIAL_CE32_LOW_BYTE {
            // Not special
            let as64 = u64::from(self.0);
            Some(CollationElement::new(
                ((as64 & 0xFFFF0000) << 32) | ((as64 & 0xFF00) << 16) | (u64::from(t) << 8),
            ))
        } else if t == LONG_PRIMARY_CE32_LOW_BYTE {
            let as64 = u64::from(self.0);
            Some(CollationElement::new(
                ((as64 - u64::from(t)) << 32) | COMMON_SEC_AND_TER_CE,
            ))
        } else {
            // Could still be long secondary (or not self-contained at all).
            // See `to_ce_self_contained()`.
            None
        }
    }

    /// Expands to 64 bits if the expansion is to a single 64-bit collation
    /// element.
    #[inline(always)]
    pub fn to_ce_self_contained(self) -> Option<CollationElement> {
        if let Some(ce) = self.to_ce_simple_or_long_primary() {
            return Some(ce);
        }
        if self.tag() == Tag::LongSecondary {
            Some(CollationElement::new(u64::from(self.0 & 0xffffff00)))
        } else {
            None
        }
    }

    /// Expands to 64 bits if the expansion is to a single 64-bit collation
    /// element or otherwise returns the collation element for U+FFFD.
    #[inline(always)]
    pub fn to_ce_self_contained_or_gigo(self) -> CollationElement {
        unwrap_or_gigo(self.to_ce_self_contained(), FFFD_CE)
    }

    /// Gets the length from this element.
    ///
    /// # Panics
    ///
    /// In debug builds if this element doesn't have a length.
    #[inline(always)]
    pub fn len(&self) -> usize {
        debug_assert!(self.tag() == Tag::Expansion32 || self.tag() == Tag::Expansion);
        ((self.0 >> 8) & 31) as usize
    }

    /// Gets the index from this element.
    ///
    /// # Panics
    ///
    /// In debug builds if this element doesn't have an index.
    #[inline(always)]
    pub fn index(&self) -> usize {
        debug_assert!(
            self.tag() == Tag::Expansion32
                || self.tag() == Tag::Expansion
                || self.tag() == Tag::Contraction
                || self.tag() == Tag::Digit
                || self.tag() == Tag::Prefix
                || self.tag() == Tag::Offset
        );
        (self.0 >> 13) as usize
    }

    #[inline(always)]
    pub fn digit(&self) -> u8 {
        debug_assert!(self.tag() == Tag::Digit);
        ((self.0 >> 8) & 0xF) as u8
    }

    #[inline(always)]
    pub fn every_suffix_starts_with_combining(&self) -> bool {
        debug_assert!(self.tag() == Tag::Contraction);
        (self.0 & CONTRACT_NEXT_CCC) != 0
    }
    #[inline(always)]
    pub fn at_least_one_suffix_contains_starter(&self) -> bool {
        debug_assert!(self.tag() == Tag::Contraction);
        (self.0 & CONTRACT_HAS_STARTER) != 0
    }
    #[inline(always)]
    pub fn at_least_one_suffix_ends_with_non_starter(&self) -> bool {
        debug_assert!(self.tag() == Tag::Contraction);
        (self.0 & CONTRACT_TRAILING_CCC) != 0
    }
}

impl Default for CollationElement32 {
    fn default() -> Self {
        CollationElement32(1) // NO_CE32
    }
}

/// A collation element is a 64-bit value.
///
/// Bits 63..32 are the primary weight.
/// Bits 31..16 are the secondary weight.
/// Bits 15..14 are the case bits.
/// Bits 13..8 and 5..0 are the (bitwise discontiguous) tertiary weight.
/// Bits 7..6 the quaternary weight.
#[derive(Copy, Clone, Debug, PartialEq)]
pub(crate) struct CollationElement(u64);

impl CollationElement {
    #[inline(always)]
    pub fn new(bits: u64) -> Self {
        CollationElement(bits)
    }

    #[inline(always)]
    pub fn new_from_primary(primary: u32) -> Self {
        CollationElement((u64::from(primary) << 32) | COMMON_SEC_AND_TER_CE)
    }

    #[inline(always)]
    pub fn new_from_secondary(secondary: u16) -> Self {
        CollationElement((u64::from(secondary) << 16) | COMMON_TERTIARY_CE)
    }

    #[inline(always)]
    pub fn new_implicit_from_char(c: char) -> Self {
        // Collation::unassignedPrimaryFromCodePoint
        // Create a gap before U+0000. Use c-1 for [first unassigned].
        let mut c_with_offset = u32::from(c) + 1;
        // Fourth byte: 18 values, every 14th byte value (gap of 13).
        let mut primary: u32 = 2 + (c_with_offset % 18) * 14;
        c_with_offset /= 18;
        // Third byte: 254 values
        primary |= (2 + (c_with_offset % 254)) << 8;
        c_with_offset /= 254;
        // Second byte: 251 values 04..FE excluding the primary compression bytes.
        primary |= (4 + (c_with_offset % 251)) << 16;
        // One lead byte covers all code points (c < 0x1182B4 = 1*251*254*18).
        primary |= u32::from(UNASSIGNED_IMPLICIT_BYTE) << 24;
        CollationElement::new_from_primary(primary)
    }

    #[inline(always)]
    pub fn clone_with_non_primary_zeroed(&self) -> Self {
        CollationElement(self.0 & 0xFFFFFFFF00000000)
    }

    /// Get the primary weight
    #[inline(always)]
    pub fn primary(&self) -> u32 {
        (self.0 >> 32) as u32
    }

    /// Get the non-primary weights
    #[inline(always)]
    pub fn non_primary(&self) -> NonPrimary {
        NonPrimary::new(self.0 as u32)
    }

    /// Get the secondary weight
    #[inline(always)]
    pub fn secondary(&self) -> u16 {
        self.non_primary().secondary()
    }
    #[inline(always)]
    pub fn quaternary(&self) -> u32 {
        self.non_primary().quaternary()
    }
    #[inline(always)]
    pub fn tertiary_ignorable(&self) -> bool {
        self.non_primary().tertiary_ignorable()
    }
    #[inline(always)]
    pub fn either_half_zero(&self) -> bool {
        self.primary() == 0 || (self.0 as u32) == 0
    }

    #[inline(always)]
    pub const fn const_default() -> CollationElement {
        CollationElement(NO_CE_VALUE) // NO_CE
    }
}

impl Default for CollationElement {
    #[inline(always)]
    fn default() -> Self {
        CollationElement(NO_CE_VALUE) // NO_CE
    }
}

impl Default for &CollationElement {
    #[inline(always)]
    fn default() -> Self {
        &CollationElement(NO_CE_VALUE) // NO_CE
    }
}

/// The purpose of grouping the non-primary bits
/// into a struct is to allow for a future optimization
/// that specializes code over whether storage for primary
/// weights is needed or not. (I.e. whether to specialize
/// on `CollationElement` or `NonPrimary`.)
#[derive(Copy, Clone, PartialEq, Debug)]
pub(crate) struct NonPrimary(u32);

impl NonPrimary {
    /// Constructor
    pub fn new(bits: u32) -> Self {
        NonPrimary(bits)
    }
    /// Get the bits
    pub fn bits(&self) -> u32 {
        self.0
    }
    /// Get the secondary weight
    #[inline(always)]
    pub fn secondary(&self) -> u16 {
        (self.0 >> 16) as u16
    }
    /// Get the case bits as the high two bits of a u16
    #[inline(always)]
    pub fn case(&self) -> u16 {
        (self.0 as u16) & CASE_MASK
    }
    /// Get the tertiary weight as u16 with the high
    /// two bits of each half zeroed.
    #[inline(always)]
    pub fn tertiary(&self) -> u16 {
        (self.0 as u16) & TERTIARY_MASK
    }
    #[inline(always)]
    pub fn tertiary_ignorable(&self) -> bool {
        (self.0 as u16) <= NO_CE_TERTIARY
    }
    /// Get the quaternary weight in the original
    /// storage bit positions with the other bits
    /// set to one.
    #[inline(always)]
    pub fn quaternary(&self) -> u32 {
        self.0 | !(QUATERNARY_MASK as u32)
    }
    /// Get any combination of tertiary, case, and quaternary
    /// by mask.
    #[inline(always)]
    pub fn tertiary_case_quarternary(&self, mask: u16) -> u16 {
        debug_assert!((mask & CASE_MASK) == CASE_MASK || (mask & CASE_MASK) == 0);
        debug_assert!((mask & TERTIARY_MASK) == TERTIARY_MASK || (mask & TERTIARY_MASK) == 0);
        debug_assert!((mask & QUATERNARY_MASK) == QUATERNARY_MASK || (mask & QUATERNARY_MASK) == 0);
        (self.0 as u16) & mask
    }

    #[inline(always)]
    pub fn case_quaternary(&self) -> u16 {
        (self.0 as u16) & (CASE_MASK | QUATERNARY_MASK)
    }
}

impl Default for NonPrimary {
    #[inline(always)]
    fn default() -> Self {
        NonPrimary(0x01000100) // Low 32 bits of NO_CE
    }
}

/// This struct makes the handling of the `upcoming` buffer
/// easily so that trie lookups are done at most once. However,
/// when `upcoming[0]` is an undecomposed starter, we don't
/// need the ccc yet, and when lookahead has already done the
/// trie lookups, we don't need `trie_value`, as it is implied
/// by ccc.
///
<<<<<<< HEAD
/// TODO: This struct carries redundant information, and
=======
/// TODO(#2386): This struct carries redundant information, and
>>>>>>> c2be4f22
/// `upcoming` should be split into a buffer of `CharacterAndClass`
///  and an `Option<CharacterAndTrieValue>`, but that refactoring
/// isn't 100% necessary, so focusing on data format stability
/// for 1.0.
///
/// (Deliberately non-`Copy`, because `CharacterAndClass` is
/// non-`Copy`.)
#[derive(Debug, Clone)]
struct CharacterAndClassAndTrieValue {
    c_and_c: CharacterAndClass,
    trie_val: u32,
}

impl CharacterAndClassAndTrieValue {
    pub fn new_with_non_decomposing_starter(c: char) -> Self {
        CharacterAndClassAndTrieValue {
            c_and_c: CharacterAndClass::new(c, CanonicalCombiningClass::NotReordered),
            trie_val: 0,
        }
    }
    pub fn new_with_non_zero_ccc(c: char, ccc: CanonicalCombiningClass) -> Self {
        CharacterAndClassAndTrieValue {
            c_and_c: CharacterAndClass::new(c, ccc),
            trie_val: 0xD800 | u32::from(ccc.0),
        }
    }
    pub fn new_with_non_special_decomposition_trie_val(c: char, trie_val: u32) -> Self {
        debug_assert!(!trie_value_indicates_special_non_starter_decomposition(
            trie_val
        ));
        CharacterAndClassAndTrieValue {
            c_and_c: CharacterAndClass::new_with_trie_value(c, trie_val),
            trie_val,
        }
    }
    pub fn new_with_trie_val(c: char, trie_val: u32) -> Self {
        if !trie_value_indicates_special_non_starter_decomposition(trie_val) {
            CharacterAndClassAndTrieValue {
                c_and_c: CharacterAndClass::new_with_trie_value(c, trie_val),
                trie_val,
            }
        } else {
            CharacterAndClassAndTrieValue {
                c_and_c: CharacterAndClass::new(c, CanonicalCombiningClass(0xFF)),
                trie_val,
            }
        }
    }
    pub fn decomposition_starts_with_non_starter(&self) -> bool {
        decomposition_starts_with_non_starter(self.trie_val)
    }

    fn character(&self) -> char {
        self.c_and_c.character()
    }

    fn ccc(&self) -> CanonicalCombiningClass {
        let ret = self.c_and_c.ccc();
        debug_assert_ne!(ret, CanonicalCombiningClass(0xFF));
        ret
    }
}

/// Pack a `char` and a `CanonicalCombiningClass` in
/// 32 bits (the former in the lower 24 bits and the
/// latter in the high 8 bits). The latter can be
/// initialized to 0xFF upon creation, in which case
/// it can be actually set later by calling
/// `set_ccc_from_trie_if_not_already_set`. This is
/// a micro optimization to avoid the Canonical
/// Combining Class trie lookup when there is only
/// one combining character in a sequence. This type
/// is intentionally non-`Copy` to get compiler help
/// in making sure that the class is set on the
/// instance on which it is intended to be set
/// and not on a temporary copy.
///
/// Note that 0xFF is won't be assigned to an actual
/// canonical combining class per definition D104
/// in The Unicode Standard.
#[derive(Debug, Clone)]
struct CharacterAndClass(u32);

impl CharacterAndClass {
    pub fn new(c: char, ccc: CanonicalCombiningClass) -> Self {
        CharacterAndClass(u32::from(c) | (u32::from(ccc.0) << 24))
    }
    pub fn new_with_placeholder(c: char) -> Self {
        CharacterAndClass(u32::from(c) | ((0xFF) << 24))
    }
    pub fn new_with_trie_value(c: char, trie_value: u32) -> Self {
        Self::new(c, ccc_from_trie_value(trie_value))
    }
    pub fn character(&self) -> char {
        // Safe, because the low 24 bits came from a `char`
        // originally.
        unsafe { char::from_u32_unchecked(self.0 & 0xFFFFFF) }
    }
    pub fn ccc(&self) -> CanonicalCombiningClass {
        CanonicalCombiningClass((self.0 >> 24) as u8)
    }
    pub fn character_and_ccc(&self) -> (char, CanonicalCombiningClass) {
        (self.character(), self.ccc())
    }
    pub fn set_ccc_from_trie_if_not_already_set(&mut self, trie: &CodePointTrie<u32>) {
        if self.0 >> 24 != 0xFF {
            return;
        }
        let scalar = self.0 & 0xFFFFFF;
        self.0 = ((ccc_from_trie_value(trie.get_u32(scalar)).0 as u32) << 24) | scalar;
    }
}

/// Iterator that transforms an iterator over `char` into an iterator
/// over `CollationElement` with a tailoring.
/// Not a real Rust iterator: Instead of `None` uses `NO_CE` to indicate
/// end of iteration to optimize comparison.
pub(crate) struct CollationElements<'data, I>
where
    I: Iterator<Item = char>,
{
    iter: I,
    /// Already computed but not yet returned `CollationElement`s.
    pending: SmallVec<[CollationElement; 6]>, // TODO(#2005): Figure out good length
    /// The index of the next item to be returned from `pending`. The purpose
    /// of this index is to avoid moving the rest of the items.
    pending_pos: usize,
    /// The characters most previously seen (or never-matching placeholders)
    /// CLDR, as of 40, has two kinds of prefixes:
    /// Prefixes that contain a single starter
    /// Prefixes that contain a starter followed by either U+3099 or U+309A
    /// Last-pushed is at index 0 and previously-pushed at index 1
    prefix: [char; 2],
    /// `upcoming` holds the characters that have already been read from
    /// `iter` but haven't yet been mapped to `CollationElement`s.
    ///
    /// Typically, `upcoming` holds one character and corresponds semantically
    /// to `pending_unnormalized_starter` in `icu_normalizer::Decomposition`.
    /// This is why there isn't a move avoidance optimization similar to
    /// `pending_pos` above for this buffer. A complex decomposition, a
    /// Hangul syllable followed by a non-starter, or lookahead can cause
    /// `pending` to hold more than one `char`.
    ///
    /// Invariant: `upcoming` is allowed to become empty only after `iter`
    /// has been exhausted.
    ///
    /// Invariant: (Checked by `debug_assert!`) At the start of `next()` call,
    /// if `upcoming` isn't empty (with `iter` having been exhausted), the
    /// first `char` in `upcoming` must have its decompostion start with a
    /// starter.
    upcoming: SmallVec<[CharacterAndClassAndTrieValue; 10]>, // TODO(#2005): Figure out good length; longest contraction suffix in CLDR 40 is 7 characters long
    /// The root collation data.
    root: &'data CollationDataV1<'data>,
    /// Tailoring if applicable.
    tailoring: &'data CollationDataV1<'data>,
    /// The `CollationElement32` mapping for the Hangul Jamo block.
    ///
    /// Note: in ICU4C the jamo table contains only modern jamo. Here, the jamo table contains the whole Unicode block.
    jamo: &'data [<u32 as AsULE>::ULE; JAMO_COUNT],
    /// The `CollationElement32` mapping for the Combining Diacritical Marks block.
    diacritics: &'data ZeroSlice<u16>,
    /// NFD main trie.
    trie: &'data CodePointTrie<'data, u32>,
    /// NFD complex decompositions on the BMP
    scalars16: &'data ZeroSlice<u16>,
    /// NFD complex decompositions on supplementary planes
    scalars32: &'data ZeroSlice<U24>,
    /// If numeric mode is enabled, the 8 high bits of the numeric primary.
    /// `None` if disabled.
    numeric_primary: Option<u8>,
    /// Whether the Lithuanian combining dot above handling is enabled.
    lithuanian_dot_above: bool,
    #[cfg(debug_assertions)]
    /// Whether `iter` has been exhausted
    iter_exhausted: bool,
}

impl<'data, I> CollationElements<'data, I>
where
    I: Iterator<Item = char>,
{
    #[allow(clippy::too_many_arguments)]
    pub fn new(
        delegate: I,
        root: &'data CollationDataV1,
        tailoring: &'data CollationDataV1,
        jamo: &'data [<u32 as AsULE>::ULE; JAMO_COUNT],
        diacritics: &'data ZeroSlice<u16>,
        decompositions: &'data DecompositionDataV1,
        tables: &'data DecompositionTablesV1,
        numeric_primary: Option<u8>,
        lithuanian_dot_above: bool,
    ) -> Self {
        let mut u = SmallVec::new();
        u.push(CharacterAndClassAndTrieValue::new_with_non_decomposing_starter('\u{FFFF}')); // Make sure the process always begins with a starter
        let mut ret = CollationElements::<I> {
            iter: delegate,
            pending: SmallVec::new(),
            pending_pos: 0,
            prefix: ['\u{FFFF}'; 2],
            upcoming: u,
            root,
            tailoring,
            jamo,
            diacritics,
            trie: &decompositions.trie,
            scalars16: &tables.scalars16,
            scalars32: &tables.scalars24,
            numeric_primary,
            lithuanian_dot_above,
            #[cfg(debug_assertions)]
            iter_exhausted: false,
        };
        let _ = ret.next(); // Remove the placeholder starter
        ret
    }

    fn iter_next(&mut self) -> Option<CharacterAndClassAndTrieValue> {
        let c = self.iter.next()?;
        let trie_val = self.trie.get(u32::from(c));
        Some(CharacterAndClassAndTrieValue::new_with_trie_val(
            c, trie_val,
        ))
    }

    fn next_internal(&mut self) -> Option<CharacterAndClassAndTrieValue> {
        if self.upcoming.is_empty() {
            return None;
        }
        let ret = self.upcoming.remove(0);
        if self.upcoming.is_empty() {
            if let Some(c) = self.iter_next() {
                self.upcoming.push(c);
            } else {
                #[cfg(debug_assertions)]
                {
                    self.iter_exhausted = true;
                }
            }
        }
        Some(ret)
    }

    fn maybe_gather_combining(&mut self) {
        if self.upcoming.len() != 1 {
            return;
        }
        // index has to be in range due to the check above.
        // rewriting with `get()` would result in two checks.
        #[allow(clippy::indexing_slicing)]
        if !self.upcoming[0].decomposition_starts_with_non_starter() {
            return;
        }
        // We now have a single character that decomposes to start with
        // a non-starter. Decompose it and assign the real canonical combining class.
        let first = self.upcoming.remove(0);
        let _ = self.push_decomposed_combining(first);
        // Not using `while let` to be able to set `iter_exhausted`
        loop {
            if let Some(ch) = self.iter_next() {
                if ch.decomposition_starts_with_non_starter() {
                    let _ = self.push_decomposed_combining(ch);
                } else {
                    // Got a new starter
                    self.upcoming.push(ch);
                    break;
                }
            } else {
                #[cfg(debug_assertions)]
                {
                    self.iter_exhausted = true;
                }
                break;
            }
        }
    }

    fn push_decomposed_combining(&mut self, c: CharacterAndClassAndTrieValue) -> usize {
        if !trie_value_indicates_special_non_starter_decomposition(c.trie_val) {
            debug_assert!(trie_value_has_ccc(c.trie_val));
            self.upcoming.push(c);
            return 1;
        }

        // The Tibetan special cases are starters that decompose into non-starters.
        match c.character() {
            '\u{0340}' => {
                // COMBINING GRAVE TONE MARK
                self.upcoming
                    .push(CharacterAndClassAndTrieValue::new_with_non_zero_ccc(
                        '\u{0300}',
                        CanonicalCombiningClass::Above,
                    ));
                1
            }
            '\u{0341}' => {
                // COMBINING ACUTE TONE MARK
                self.upcoming
                    .push(CharacterAndClassAndTrieValue::new_with_non_zero_ccc(
                        '\u{0301}',
                        CanonicalCombiningClass::Above,
                    ));
                1
            }
            '\u{0343}' => {
                // COMBINING GREEK KORONIS
                self.upcoming
                    .push(CharacterAndClassAndTrieValue::new_with_non_zero_ccc(
                        '\u{0313}',
                        CanonicalCombiningClass::Above,
                    ));
                1
            }
            '\u{0344}' => {
                // COMBINING GREEK DIALYTIKA TONOS
                self.upcoming
                    .push(CharacterAndClassAndTrieValue::new_with_non_zero_ccc(
                        '\u{0308}',
                        CanonicalCombiningClass::Above,
                    ));
                self.upcoming
                    .push(CharacterAndClassAndTrieValue::new_with_non_zero_ccc(
                        '\u{0301}',
                        CanonicalCombiningClass::Above,
                    ));
                2
            }
            '\u{0F73}' => {
                // TIBETAN VOWEL SIGN II
                self.upcoming
                    .push(CharacterAndClassAndTrieValue::new_with_non_zero_ccc(
                        '\u{0F71}',
                        CanonicalCombiningClass::CCC129,
                    ));
                self.upcoming
                    .push(CharacterAndClassAndTrieValue::new_with_non_zero_ccc(
                        '\u{0F72}',
                        CanonicalCombiningClass::CCC130,
                    ));
                2
            }
            '\u{0F75}' => {
                // TIBETAN VOWEL SIGN UU
                self.upcoming
                    .push(CharacterAndClassAndTrieValue::new_with_non_zero_ccc(
                        '\u{0F71}',
                        CanonicalCombiningClass::CCC129,
                    ));
                self.upcoming
                    .push(CharacterAndClassAndTrieValue::new_with_non_zero_ccc(
                        '\u{0F74}',
                        CanonicalCombiningClass::CCC132,
                    ));
                2
            }
            '\u{0F81}' => {
                // TIBETAN VOWEL SIGN REVERSED II
                self.upcoming
                    .push(CharacterAndClassAndTrieValue::new_with_non_zero_ccc(
                        '\u{0F71}',
                        CanonicalCombiningClass::CCC129,
                    ));
                self.upcoming
                    .push(CharacterAndClassAndTrieValue::new_with_non_zero_ccc(
                        '\u{0F80}',
                        CanonicalCombiningClass::CCC130,
                    ));
                2
            }
            _ => {
                // GIGO case
                debug_assert!(false);
                0
            }
        }
    }

    // Decomposes `c`, pushes it to `self.upcoming` (unless the character is
    // a Hangul syllable; Hangul isn't allowed to participate in contractions),
    // gathers the following combining characters from `self.iter` and the following starter.
    // Sorts the combining characters and leaves the starter at the end
    // unnormalized. The trailing unnormalized starter doesn't get appended if
    // `self.iter` is exhausted.
    fn push_decomposed_and_gather_combining(&mut self, c: CharacterAndClassAndTrieValue) {
        let mut search_start_combining = false;
        let old_len = self.upcoming.len();
        // Not inserting early returns below to keep the same structure
        // as in the ce32 mapping code.

        // Hangul syllable check omitted, because it's fine not to decompose
        // Hangul syllables in lookahead, because Hangul isn't allowed to
        // participate in contractions, and the trie default is that a character
        // is its own decomposition.
        let decomposition = c.trie_val;
        if decomposition <= BACKWARD_COMBINING_STARTER_MARKER {
            // The character is its own decomposition (or Hangul syllable)
            // Set the Canonical Combining Class to zero
            self.upcoming.push(
                CharacterAndClassAndTrieValue::new_with_non_decomposing_starter(c.character()),
            );
        } else {
            let trail_or_complex = (decomposition >> 16) as u16;
            let lead = decomposition as u16;
            if lead > NON_ROUND_TRIP_MARKER && trail_or_complex != 0 {
                // Decomposition into two BMP characters: starter and non-starter
                self.upcoming.push(
                    CharacterAndClassAndTrieValue::new_with_non_decomposing_starter(char_from_u16(
                        lead,
                    )),
                );
                let low_c = char_from_u16(trail_or_complex);
                let trie_value = self.trie.get(u32::from(low_c));
                self.upcoming.push(
                    CharacterAndClassAndTrieValue::new_with_non_special_decomposition_trie_val(
                        low_c, trie_value,
                    ),
                );
            } else if lead > NON_ROUND_TRIP_MARKER {
                debug_assert_ne!(
                    lead, FDFA_MARKER,
                    "How come U+FDFA NFKD marker seen in NFD?"
                );
                if (lead & 0xFF00) == 0xD800 {
                    // We're at the end of the stream, so we aren't dealing with the
                    // next undecomposed starter but are dealing with an
                    // already-decomposed non-starter. Just put it back.
                    self.upcoming.push(c);
                    // Make the assertion conditional to make CI happy.
                    #[cfg(debug_assertions)]
                    debug_assert!(self.iter_exhausted);
                } else {
                    debug_assert_ne!(lead, SPECIAL_NON_STARTER_DECOMPOSITION_MARKER_U16);
                    // Decomposition into one BMP character
                    self.upcoming.push(
                        CharacterAndClassAndTrieValue::new_with_non_decomposing_starter(
                            char_from_u16(lead),
                        ),
                    );
                }
            } else {
                // Complex decomposition
                // Format for 16-bit value:
                // 15..13: length minus two for 16-bit case and length minus one for
                //         the 32-bit case. Length 8 needs to fit in three bits in
                //         the 16-bit case, and this way the value is future-proofed
                //         up to 9 in the 16-bit case. Zero is unused and length one
                //         in the 16-bit case goes directly into the trie.
                //     12: 1 if all trailing characters are guaranteed non-starters,
                //         0 if no guarantees about non-starterness.
                //         Note: The bit choice is this way around to allow for
                //         dynamically falling back to not having this but instead
                //         having one more bit for length by merely choosing
                //         different masks.
                //  11..0: Start offset in storage. If less than the length of
                //         scalars16, the offset is into scalars16. Otherwise,
                //         the offset minus the length of scalars16 is an offset
                //         into scalars32.
                let offset = usize::from(trail_or_complex & 0xFFF);
                if offset < self.scalars16.len() {
                    let len = usize::from(trail_or_complex >> 13) + 2;
                    for u in unwrap_or_gigo(
                        self.scalars16.get_subslice(offset..offset + len),
                        SINGLE_U16, // single instead of empty for consistency with the other code path
                    )
                    .iter()
                    {
                        let ch = char_from_u16(u);
                        let trie_value = self.trie.get(u32::from(ch));
                        self.upcoming
                            .push(CharacterAndClassAndTrieValue::new_with_non_special_decomposition_trie_val(ch, trie_value));
                    }
                } else {
                    let len = usize::from(trail_or_complex >> 13) + 1;
                    let offset32 = offset - self.scalars16.len();
                    for u in unwrap_or_gigo(
                        self.scalars32.get_subslice(offset32..offset32 + len),
                        SINGLE_U24, // single instead of empty for consistency with the other code path
                    )
                    .iter()
                    {
                        let ch = char_from_u24(u);
                        let trie_value = self.trie.get(u32::from(ch));
                        self.upcoming
                            .push(CharacterAndClassAndTrieValue::new_with_non_special_decomposition_trie_val(ch, trie_value));
                    }
                }
                search_start_combining = trail_or_complex & 0x1000 == 0;
            }
        }
        let start_combining = if search_start_combining {
            // The decomposition contains starters. As of Unicode 14,
            // There are two possible patterns:
            // BMP: starter, starter, non-starter
            // Plane 1: starter, starter.
            // However, for forward compatility, support any combination
            // and search for the last starter.
            let mut i = self.upcoming.len() - 1;
            loop {
                if let Some(ch) = self.upcoming.get(i) {
                    if ch.decomposition_starts_with_non_starter() {
                        i -= 1;
                        continue;
                    }
                    break;
                }
                // GIGO case
                debug_assert!(false);
                // This will wrap to zero below
                i = usize::MAX;
                break;
            }
            i + 1
        } else {
            old_len + 1
        };
        let mut end_combining = start_combining;
        // Not using `while let` to be able to set `iter_exhausted`
        loop {
            if let Some(ch) = self.iter_next() {
                if ch.decomposition_starts_with_non_starter() {
                    end_combining += self.push_decomposed_combining(ch);
                } else {
                    // Got a new starter
                    self.upcoming.push(ch);
                    break;
                }
            } else {
                #[cfg(debug_assertions)]
                {
                    self.iter_exhausted = true;
                }
                break;
            }
        }
        // Perhaps there is a better borrow checker idiom than a function
        // call for indicating that `upcoming` and `ccc` are disjoint and don't
        // overlap. However, this works.
        // Indices are in range by construction, so indexing is OK.
        #[allow(clippy::indexing_slicing)]
        self.upcoming[start_combining..end_combining].sort_by_key(|c| c.ccc());
    }

    // Assumption: `pos` starts from zero and increases one by one.
    // Indexing is OK, because we check against `len()` and the `pos`
    // increases one by one by construction.
    #[allow(clippy::indexing_slicing)]
    fn look_ahead(&mut self, pos: usize) -> Option<CharacterAndClassAndTrieValue> {
        if pos + 1 == self.upcoming.len() {
            let c = self.upcoming.remove(pos);
            self.push_decomposed_and_gather_combining(c);
            Some(self.upcoming[pos].clone())
        } else if pos == self.upcoming.len() {
            if let Some(c) = self.iter_next() {
                debug_assert!(
                    false,
                    "The `upcoming` queue should be empty when iteration `pos` at the end"
                );
                self.push_decomposed_and_gather_combining(c);
                Some(self.upcoming[pos].clone())
            } else {
                #[cfg(debug_assertions)]
                {
                    self.iter_exhausted = true;
                }
                None
            }
        } else {
            Some(self.upcoming[pos].clone())
        }
    }

    fn is_next_decomposition_starts_with_starter(&self) -> bool {
        if let Some(c_c_tv) = self.upcoming.first() {
            !c_c_tv.decomposition_starts_with_non_starter()
        } else {
            true
        }
    }

    fn prepend_and_sort_non_starter_prefix_of_suffix(&mut self, c: CharacterAndClassAndTrieValue) {
        // Add one for the insertion afterwards.
        let end = 1 + {
            let mut iter = self.upcoming.iter().enumerate();
            loop {
                if let Some((i, ch)) = iter.next() {
                    if !ch.decomposition_starts_with_non_starter() {
                        break i;
                    }
                } else {
                    #[cfg(debug_assertions)]
                    {
                        self.iter_exhausted = true;
                    }
                    break self.upcoming.len();
                }
            }
        };
        let start = if c.decomposition_starts_with_non_starter() {
            0
        } else {
            1
        };
        self.upcoming.insert(0, c);
        // Indices in range by construction
        #[allow(clippy::indexing_slicing)]
        {
            let slice: &mut [CharacterAndClassAndTrieValue] = &mut self.upcoming[start..end];
            slice.sort_by_key(|cc| cc.ccc());
        };
    }

    fn prefix_push(&mut self, c: char) {
        self.prefix[1] = self.prefix[0];
        self.prefix[0] = c;
    }

    /// Micro optimization for doing a simpler write when
    /// we know the most recent character was a non-starter
    /// that is not a kana voicing mark.
    fn mark_prefix_unmatchable(&mut self) {
        self.prefix[0] = '\u{FFFF}';
    }

    pub fn next(&mut self) -> CollationElement {
        debug_assert!(self.is_next_decomposition_starts_with_starter());
        if let Some(&ret) = self.pending.get(self.pending_pos) {
            self.pending_pos += 1;
            if self.pending_pos == self.pending.len() {
                self.pending.clear();
                self.pending_pos = 0;
            }
            return ret;
        }
        debug_assert_eq!(self.pending_pos, 0);
        if let Some(c_c_tv) = self.next_internal() {
            let mut c = c_c_tv.character();
            let mut ce32;
            let mut data: &CollationDataV1 = self.tailoring;
            let mut combining_characters: SmallVec<[CharacterAndClass; 7]> = SmallVec::new(); // TODO(#2005): Figure out good length

            // Betting that fusing the NFD algorithm into this one at the
            // expense of the repetitiveness below, the common cases become
            // fast in a way that offsets the lack of the canonical closure.
            // The wall of code before the "Slow path" is an attempt to
            // optimize based on that bet.
            let hangul_offset = u32::from(c).wrapping_sub(HANGUL_S_BASE); // SIndex in the spec
            if hangul_offset >= HANGUL_S_COUNT {
                let decomposition = c_c_tv.trie_val;
                if decomposition <= BACKWARD_COMBINING_STARTER_MARKER {
                    // The character is its own decomposition
                    let jamo_index = (c as usize).wrapping_sub(HANGUL_L_BASE as usize);
                    // Attribute belongs on an inner expression, but
                    // https://github.com/rust-lang/rust/issues/15701
                    #[allow(clippy::indexing_slicing)]
                    if jamo_index >= self.jamo.len() {
                        ce32 = data.ce32_for_char(c);
                        if ce32 == FALLBACK_CE32 {
                            data = self.root;
                            ce32 = data.ce32_for_char(c);
                        }
                    } else {
                        // The purpose of reading the CE32 from the jamo table instead
                        // of the trie even in this case is to make it unnecessary
                        // for all search collation tries to carry a copy of the Hangul
                        // part of the search root. Instead, all non-Korean tailorings
                        // can use a shared copy of the non-Korean search jamo table.
                        //
                        // TODO(#1941): This isn't actually true with the current jamo
                        // search expansions!

                        // TODO(#1941): Instead of having different jamo CE32 table for
                        // "search" collations, we could instead decompose the archaic
                        // jamo to the modern approximation sequences here and then map
                        // those by looking up the modern jamo from the normal root.

                        // We need to set data to root, because archaic jamo refer to
                        // the root.
                        data = self.root;
                        // Index in range by construction above. Not using `get` with
                        // `if let` in order to put the likely branch first.
                        ce32 = CollationElement32::new_from_ule(self.jamo[jamo_index]);
                    }
                    if self.is_next_decomposition_starts_with_starter() {
                        if let Some(ce) = ce32.to_ce_simple_or_long_primary() {
                            self.prefix_push(c);
                            return ce;
                        } else if ce32.tag() == Tag::Contraction
                            && ce32.every_suffix_starts_with_combining()
                        {
                            // Avoid falling onto the slow path e.g. that letters that
                            // may contract with a diacritic when we know that it won't
                            // contract with the next character.
                            let default = data.get_default(ce32.index());
                            if let Some(ce) = default.to_ce_simple_or_long_primary() {
                                self.prefix_push(c);
                                return ce;
                            }
                        }
                        // TODO(2003): Figure out if it would be an optimization to
                        // handle `Implicit` and `Offset` tags here.
                    }
                } else {
                    let trail_or_complex = (decomposition >> 16) as u16;
                    let lead = decomposition as u16;
                    if lead > NON_ROUND_TRIP_MARKER && trail_or_complex != 0 {
                        // Decomposition into two BMP characters: starter and non-starter
                        c = char_from_u16(lead);
                        ce32 = data.ce32_for_char(c);
                        if ce32 == FALLBACK_CE32 {
                            data = self.root;
                            ce32 = data.ce32_for_char(c);
                        }
                        let combining = char_from_u16(trail_or_complex);
                        if self.is_next_decomposition_starts_with_starter() {
                            let diacritic_index =
                                (trail_or_complex as usize).wrapping_sub(COMBINING_DIACRITICS_BASE);
                            if let Some(secondary) = self.diacritics.get(diacritic_index) {
                                debug_assert!(trail_or_complex != 0x0344, "Should never have COMBINING GREEK DIALYTIKA TONOS here, since it should have decomposed further.");
                                if let Some(ce) = ce32.to_ce_simple_or_long_primary() {
                                    let ce_for_combining =
                                        CollationElement::new_from_secondary(secondary);
                                    self.pending.push(ce_for_combining);
                                    self.mark_prefix_unmatchable();
                                    return ce;
                                }
                                if ce32.tag() == Tag::Contraction
                                    && ce32.every_suffix_starts_with_combining()
                                {
                                    let (default, mut trie) =
                                        data.get_default_and_trie(ce32.index());
                                    match trie.next(combining) {
                                        TrieResult::NoMatch | TrieResult::NoValue => {
                                            if let Some(ce) = default.to_ce_simple_or_long_primary()
                                            {
                                                let ce_for_combining =
                                                    CollationElement::new_from_secondary(secondary);
                                                self.pending.push(ce_for_combining);
                                                self.mark_prefix_unmatchable();
                                                return ce;
                                            }
                                        }
                                        TrieResult::Intermediate(trie_ce32) => {
                                            if !ce32.at_least_one_suffix_contains_starter() {
                                                if let Some(ce) =
                                                    CollationElement32::new(trie_ce32 as u32)
                                                        .to_ce_simple_or_long_primary()
                                                {
                                                    self.mark_prefix_unmatchable();
                                                    return ce;
                                                }
                                            }
                                        }
                                        TrieResult::FinalValue(trie_ce32) => {
                                            if let Some(ce) =
                                                CollationElement32::new(trie_ce32 as u32)
                                                    .to_ce_simple_or_long_primary()
                                            {
                                                self.mark_prefix_unmatchable();
                                                return ce;
                                            }
                                        }
                                    }
                                }
                            }
                        }
                        combining_characters
                            .push(CharacterAndClass::new_with_placeholder(combining));
                    } else if lead > NON_ROUND_TRIP_MARKER {
                        debug_assert_ne!(lead, 1, "How come U+FDFA NFKD marker seen in NFD?");
                        debug_assert_ne!(lead, 2, "How come non-starter marker seen here?");
                        // Decomposition into one BMP character
                        c = char_from_u16(lead);
                        ce32 = data.ce32_for_char(c);
                        if ce32 == FALLBACK_CE32 {
                            data = self.root;
                            ce32 = data.ce32_for_char(c);
                        }
                        if self.is_next_decomposition_starts_with_starter() {
                            if let Some(ce) = ce32.to_ce_simple_or_long_primary() {
                                self.prefix_push(c);
                                return ce;
                            }
                        }
                    } else {
                        // Complex decomposition
                        // Format for 16-bit value:
                        // 15..13: length minus two for 16-bit case and length minus one for
                        //         the 32-bit case. Length 8 needs to fit in three bits in
                        //         the 16-bit case, and this way the value is future-proofed
                        //         up to 9 in the 16-bit case. Zero is unused and length one
                        //         in the 16-bit case goes directly into the trie.
                        //     12: 1 if all trailing characters are guaranteed non-starters,
                        //         0 if no guarantees about non-starterness.
                        //         Note: The bit choice is this way around to allow for
                        //         dynamically falling back to not having this but instead
                        //         having one more bit for length by merely choosing
                        //         different masks.
                        //  11..0: Start offset in storage. If less than the length of
                        //         scalars16, the offset is into scalars16. Otherwise,
                        //         the offset minus the length of scalars16 is an offset
                        //         into scalars32.
                        let offset = usize::from(trail_or_complex & 0xFFF);
                        if offset < self.scalars16.len() {
                            let len = usize::from(trail_or_complex >> 13) + 2;
                            let (starter, tail) =
                                split_first_u16(self.scalars16.get_subslice(offset..offset + len));
                            c = starter;
                            if trail_or_complex & 0x1000 != 0 {
                                for u in tail.iter() {
                                    let char_from_u = char_from_u16(u);
                                    let trie_value = self.trie.get(u32::from(char_from_u));
                                    let ccc = ccc_from_trie_value(trie_value);
                                    combining_characters
                                        .push(CharacterAndClass::new(char_from_u, ccc));
                                }
                            } else {
                                let mut it = tail.iter();
                                while let Some(u) = it.next() {
                                    let ch = char_from_u16(u);
                                    let ccc = ccc_from_trie_value(self.trie.get(u32::from(ch)));
                                    if ccc != CanonicalCombiningClass::NotReordered {
                                        // As of Unicode 14, this branch is never taken.
                                        // It exist for forward compatibility.
                                        combining_characters.push(CharacterAndClass::new(ch, ccc));
                                        continue;
                                    }

                                    // At this point, we might have a single newly-read
                                    // combining character in self.upcoming. In that case, we
                                    // need to buffer up the upcoming combining characters, too,
                                    // in order to make `prepend_and_sort_non_starter_prefix_of_suffix`
                                    // sort the right characters.
                                    self.maybe_gather_combining();

                                    while let Some(u) = it.next_back() {
                                        let tail_char = char_from_u16(u);
                                        let trie_value = self.trie.get(u32::from(tail_char));
                                        self.prepend_and_sort_non_starter_prefix_of_suffix(CharacterAndClassAndTrieValue::new_with_non_special_decomposition_trie_val(tail_char, trie_value));
                                    }
                                    self.prepend_and_sort_non_starter_prefix_of_suffix(CharacterAndClassAndTrieValue::new_with_non_decomposing_starter(ch));
                                    break;
                                }
                            }
                        } else {
                            let len = usize::from(trail_or_complex >> 13) + 1;
                            let offset32 = offset - self.scalars16.len();
                            let (starter, tail) = split_first_u32(
                                self.scalars32.get_subslice(offset32..offset32 + len),
                            );
                            c = starter;
                            if trail_or_complex & 0x1000 != 0 {
                                for u in tail.iter() {
                                    let char_from_u = char_from_u24(u);
                                    let trie_value = self.trie.get(u32::from(char_from_u));
                                    let ccc = ccc_from_trie_value(trie_value);
                                    combining_characters
                                        .push(CharacterAndClass::new(char_from_u, ccc));
                                }
                            } else {
                                let mut it = tail.iter();
                                while let Some(u) = it.next() {
                                    let ch = char_from_u24(u);
                                    let ccc = ccc_from_trie_value(self.trie.get(u32::from(ch)));
                                    if ccc != CanonicalCombiningClass::NotReordered {
                                        // As of Unicode 14, this branch is never taken.
                                        // It exist for forward compatibility.
                                        combining_characters.push(CharacterAndClass::new(ch, ccc));
                                        continue;
                                    }
                                    // At this point, we might have a single newly-read
                                    // combining character in self.upcoming. In that case, we
                                    // need to buffer up the upcoming combining characters, too,
                                    // in order to make `prepend_and_sort_non_starter_prefix_of_suffix`
                                    // sort the right characters.
                                    self.maybe_gather_combining();

                                    while let Some(u) = it.next_back() {
                                        let tail_char = char_from_u24(u);
                                        let trie_value = self.trie.get(u32::from(tail_char));
                                        self.prepend_and_sort_non_starter_prefix_of_suffix(CharacterAndClassAndTrieValue::new_with_non_special_decomposition_trie_val(tail_char, trie_value));
                                    }
                                    self.prepend_and_sort_non_starter_prefix_of_suffix(CharacterAndClassAndTrieValue::new_with_non_decomposing_starter(ch));
                                    break;
                                }
                            }
                        }
                        ce32 = data.ce32_for_char(c);
                        if ce32 == FALLBACK_CE32 {
                            data = self.root;
                            ce32 = data.ce32_for_char(c);
                        }
                    }
                }
            } else {
                // Hangul syllable
                // The math here comes from page 144 of Unicode 14.0
                let l = hangul_offset / HANGUL_N_COUNT;
                let v = (hangul_offset % HANGUL_N_COUNT) / HANGUL_T_COUNT;
                let t = hangul_offset % HANGUL_T_COUNT;

                // No prefix matches on Hangul
                self.mark_prefix_unmatchable();
                // Indexing OK, because indices in range by construction
                #[allow(clippy::indexing_slicing)]
                if self.is_next_decomposition_starts_with_starter() {
                    // TODO(#1941): Assuming self-contained CE32s is OK for the root,
                    // but not currently OK for search collation, which at this time
                    // do not support tailored Hangul.
                    self.pending.push(
                        CollationElement32::new_from_ule(
                            self.jamo[(HANGUL_V_BASE - HANGUL_L_BASE + v) as usize],
                        )
                        .to_ce_self_contained_or_gigo(),
                    );
                    if t != 0 {
                        self.pending.push(
                            CollationElement32::new_from_ule(
                                self.jamo[(HANGUL_T_BASE - HANGUL_L_BASE + t) as usize],
                            )
                            .to_ce_self_contained_or_gigo(),
                        );
                    }
                    return CollationElement32::new_from_ule(self.jamo[l as usize])
                        .to_ce_self_contained_or_gigo();
                }

                // Uphold the invariant that the upcoming character is a starter (or end of stream)
                // at the start of the next `next()` call. We uphold this invariant by leaving the
                // last jamo unmapped to `CollationElement` in `pending` and instead prepend it to
                // `upcoming`.
                //
                // The `unsafe` blocks are OK, because the value is by construction in the Hangul
                // jamo block, which is in the scalar value range.
                //
                // Indexing OK, because indices in range by construction
                #[allow(clippy::indexing_slicing)]
                if t != 0 {
                    self.pending.push(
                        CollationElement32::new_from_ule(
                            self.jamo[(HANGUL_V_BASE - HANGUL_L_BASE + v) as usize],
                        )
                        .to_ce_self_contained_or_gigo(),
                    );
                    self.upcoming.insert(
                        0,
                        CharacterAndClassAndTrieValue::new_with_non_decomposing_starter(unsafe {
                            core::char::from_u32_unchecked(HANGUL_T_BASE + t)
                        }),
                    );
                } else {
                    self.upcoming.insert(
                        0,
                        CharacterAndClassAndTrieValue::new_with_non_decomposing_starter(unsafe {
                            core::char::from_u32_unchecked(HANGUL_V_BASE + v)
                        }),
                    );
                }

                // Indexing OK, because indices in range by construction
                #[allow(clippy::indexing_slicing)]
                return CollationElement32::new_from_ule(self.jamo[l as usize])
                    .to_ce_self_contained_or_gigo();
            }
            let mut may_have_contracted_starter = false;
            // Slow path
            self.collect_combining(&mut combining_characters);
            // Now:
            // c is the starter character
            // ce32 is the CollationElement32 for the starter
            // combining_characters contains all the combining characters before
            // the next starter sorted by combining class.
            let mut looked_ahead = 0;
            let mut drain_from_upcoming = 0;
            'outer: loop {
                'ce32loop: loop {
                    // TODO(#2002): Ensure that the CE32 flavors in this loop are checked in the optimal
                    // order given their frequency in real workloads.
                    if let Some(ce) = ce32.to_ce_self_contained() {
                        self.pending.push(ce);
                        break 'ce32loop;
                    } else {
                        match ce32.tag() {
                            Tag::Expansion32 => {
                                let ce32s = data.get_ce32s(ce32.index(), ce32.len());
                                for u in ce32s.iter() {
                                    self.pending.push(
                                        CollationElement32::new(u).to_ce_self_contained_or_gigo(),
                                    );
                                }
                                break 'ce32loop;
                            }
                            Tag::Expansion => {
                                let ces = data.get_ces(ce32.index(), ce32.len());
                                for u in ces.iter() {
                                    self.pending.push(CollationElement::new(u));
                                }
                                break 'ce32loop;
                            }
                            Tag::Prefix => {
                                let (default, mut trie) = data.get_default_and_trie(ce32.index());
                                ce32 = default;
                                for &ch in self.prefix.iter() {
                                    match trie.next(ch) {
                                        TrieResult::NoValue => {}
                                        TrieResult::NoMatch => {
                                            continue 'ce32loop;
                                        }
                                        TrieResult::Intermediate(ce32_i) => {
                                            ce32 = CollationElement32::new(ce32_i as u32);
                                        }
                                        TrieResult::FinalValue(ce32_i) => {
                                            ce32 = CollationElement32::new(ce32_i as u32);
                                            continue 'ce32loop;
                                        }
                                    }
                                }
                                continue 'ce32loop;
                            }
                            Tag::Contraction => {
                                let every_suffix_starts_with_combining =
                                    ce32.every_suffix_starts_with_combining();
                                let at_least_one_suffix_contains_starter =
                                    ce32.at_least_one_suffix_contains_starter();
                                let at_least_one_suffix_ends_with_non_starter =
                                    ce32.at_least_one_suffix_ends_with_non_starter();
                                let (default, mut trie) = data.get_default_and_trie(ce32.index());
                                ce32 = default;
                                if every_suffix_starts_with_combining
                                    && combining_characters.is_empty()
                                {
                                    continue 'ce32loop;
                                }
                                let mut longest_matching_state = trie.clone();
                                let mut longest_matching_index = 0;
                                let mut attempt = 0;
                                let mut i = 0;
                                let mut most_recent_skipped_ccc =
                                    CanonicalCombiningClass::NotReordered;
                                // TODO(#2001): Pending removals will in practice be small numbers.
                                // What if we made the item smaller than usize?
                                let mut pending_removals: SmallVec<[usize; 1]> = SmallVec::new();
                                while let Some((character, ccc)) =
                                    combining_characters.get(i).map(|c| c.character_and_ccc())
                                {
                                    match (most_recent_skipped_ccc < ccc, trie.next(character)) {
                                        (true, TrieResult::Intermediate(ce32_i)) => {
                                            let _ = combining_characters.remove(i);
                                            while let Some(idx) = pending_removals.pop() {
                                                combining_characters.remove(idx);
                                                i -= 1; // Adjust for the shortening
                                            }
                                            attempt = 0;
                                            longest_matching_index = i;
                                            longest_matching_state = trie.clone();
                                            ce32 = CollationElement32::new(ce32_i as u32);
                                        }
                                        (true, TrieResult::FinalValue(ce32_i)) => {
                                            let _ = combining_characters.remove(i);
                                            while let Some(idx) = pending_removals.pop() {
                                                combining_characters.remove(idx);
                                            }
                                            ce32 = CollationElement32::new(ce32_i as u32);
                                            continue 'ce32loop;
                                        }
                                        (_, TrieResult::NoValue) => {
                                            pending_removals.push(i);
                                            i += 1;
                                        }
                                        _ => {
                                            pending_removals.clear();
                                            most_recent_skipped_ccc = ccc;
                                            attempt += 1;
                                            i = longest_matching_index + attempt;
                                            trie = longest_matching_state.clone();
                                        }
                                    }
                                }
                                if !(at_least_one_suffix_contains_starter
                                    && combining_characters.is_empty())
                                {
                                    continue 'ce32loop;
                                }
                                // Let's just set this flag here instead of trying to make
                                // it more granular and, therefore, more error-prone.
                                // After all, this flag is just about optimizing away one
                                // `CodePointInversionList` check in the common case.
                                may_have_contracted_starter = true;
                                debug_assert!(pending_removals.is_empty());
                                loop {
                                    let ahead = self.look_ahead(looked_ahead);
                                    looked_ahead += 1;
                                    if let Some(ch) = ahead {
                                        match trie.next(ch.character()) {
                                            TrieResult::NoValue => {}
                                            TrieResult::NoMatch => {
                                                if !at_least_one_suffix_ends_with_non_starter {
                                                    continue 'ce32loop;
                                                }
                                                if !ch.decomposition_starts_with_non_starter() {
                                                    continue 'ce32loop;
                                                }
                                                // The last-checked character is non-starter
                                                // and at least one contraction suffix ends
                                                // with a non-starter. Try a discontiguous
                                                // match.
                                                trie = longest_matching_state.clone();
                                                // For clarity, mint a new set of variables that
                                                // behave consistently with the
                                                // `combining_characters` case
                                                let mut longest_matching_index = 0;
                                                let mut attempt = 0;
                                                let mut i = 0;
                                                most_recent_skipped_ccc = ch.ccc();
                                                loop {
                                                    let ahead = self.look_ahead(looked_ahead + i);
                                                    if let Some(ch) = ahead {
                                                        let ccc = ch.ccc();
                                                        if ccc
                                                            == CanonicalCombiningClass::NotReordered
                                                        {
                                                            // If we came here, we had an intervening non-matching
                                                            // non-starter, after which we cannot contract another
                                                            // starter anymore.
                                                            continue 'ce32loop;
                                                        }
                                                        match (
                                                            most_recent_skipped_ccc < ccc,
                                                            trie.next(ch.character()),
                                                        ) {
                                                            (
                                                                true,
                                                                TrieResult::Intermediate(ce32_i),
                                                            ) => {
                                                                let _ = self
                                                                    .upcoming
                                                                    .remove(looked_ahead + i);
                                                                while let Some(idx) =
                                                                    pending_removals.pop()
                                                                {
                                                                    self.upcoming
                                                                        .remove(looked_ahead + idx);
                                                                    i -= 1; // Adjust for the shortening
                                                                }
                                                                attempt = 0;
                                                                longest_matching_index = i;
                                                                longest_matching_state =
                                                                    trie.clone();
                                                                ce32 = CollationElement32::new(
                                                                    ce32_i as u32,
                                                                );
                                                            }
                                                            (
                                                                true,
                                                                TrieResult::FinalValue(ce32_i),
                                                            ) => {
                                                                let _ = self
                                                                    .upcoming
                                                                    .remove(looked_ahead + i);
                                                                while let Some(idx) =
                                                                    pending_removals.pop()
                                                                {
                                                                    self.upcoming
                                                                        .remove(looked_ahead + idx);
                                                                }
                                                                ce32 = CollationElement32::new(
                                                                    ce32_i as u32,
                                                                );
                                                                continue 'ce32loop;
                                                            }
                                                            (_, TrieResult::NoValue) => {
                                                                pending_removals.push(i);
                                                                i += 1;
                                                            }
                                                            _ => {
                                                                pending_removals.clear();
                                                                most_recent_skipped_ccc = ccc;
                                                                attempt += 1;
                                                                i = longest_matching_index
                                                                    + attempt;
                                                                trie =
                                                                    longest_matching_state.clone();
                                                            }
                                                        }
                                                    } else {
                                                        continue 'ce32loop;
                                                    }
                                                }
                                            }
                                            TrieResult::Intermediate(ce32_i) => {
                                                longest_matching_state = trie.clone();
                                                drain_from_upcoming = looked_ahead;
                                                ce32 = CollationElement32::new(ce32_i as u32);
                                            }
                                            TrieResult::FinalValue(ce32_i) => {
                                                drain_from_upcoming = looked_ahead;
                                                ce32 = CollationElement32::new(ce32_i as u32);
                                                continue 'ce32loop;
                                            }
                                        }
                                    } else {
                                        continue 'ce32loop;
                                    }
                                }
                                // Unreachable
                            }
                            Tag::Digit => {
                                if let Some(high_bits) = self.numeric_primary {
                                    let mut digits: SmallVec<[u8; 8]> = SmallVec::new(); // TODO(#2005): Figure out good length
                                    digits.push(ce32.digit());
                                    let numeric_primary = u32::from(high_bits) << 24;
                                    if combining_characters.is_empty() {
                                        // Numeric collation doesn't work with combining
                                        // characters applied to the digits.
                                        // It's unclear if reading from the tailoring first
                                        // is needed for practical purposes, since it doesn't
                                        // make much sense to tailor the numeric value of digits.
                                        // Performing the usual fallback pattern anyway just in
                                        // case.
                                        may_have_contracted_starter = true;
                                        while let Some(upcoming) = self.look_ahead(looked_ahead) {
                                            looked_ahead += 1;
                                            ce32 =
                                                self.tailoring.ce32_for_char(upcoming.character());
                                            if ce32 == FALLBACK_CE32 {
                                                ce32 =
                                                    self.root.ce32_for_char(upcoming.character());
                                            }
                                            if ce32.tag_checked() != Some(Tag::Digit) {
                                                break;
                                            }
                                            drain_from_upcoming = looked_ahead;
                                            digits.push(ce32.digit());
                                        }
                                    }
                                    // Skip leading zeros
                                    let mut zeros = 0;
                                    while let Some(&digit) = digits.get(zeros) {
                                        if digit != 0 {
                                            break;
                                        }
                                        zeros += 1;
                                    }
                                    if zeros == digits.len() {
                                        // All zeros, keep a zero
                                        zeros = digits.len() - 1;
                                    }
                                    // Index in range by construction above
                                    #[allow(clippy::indexing_slicing)]
                                    let mut remaining = &digits[zeros..];
                                    while !remaining.is_empty() {
                                        // Numeric CEs are generated for segments of
                                        // up to 254 digits.
                                        let (head, tail) = if remaining.len() > 254 {
                                            remaining.split_at(254)
                                        } else {
                                            (remaining, &b""[..])
                                        };
                                        remaining = tail;
                                        // From ICU4C CollationIterator::appendNumericSegmentCEs
                                        if head.len() <= 7 {
                                            let mut digit_iter = head.iter();
                                            // `unwrap` succeeds, because we always have at least one
                                            // digit to even start numeric processing.
                                            #[allow(clippy::unwrap_used)]
                                            let mut value = u32::from(*digit_iter.next().unwrap());
                                            for &digit in digit_iter {
                                                value *= 10;
                                                value += u32::from(digit);
                                            }
                                            // Primary weight second byte values:
                                            //     74 byte values   2.. 75 for small numbers in two-byte primary weights.
                                            //     40 byte values  76..115 for medium numbers in three-byte primary weights.
                                            //     16 byte values 116..131 for large numbers in four-byte primary weights.
                                            //    124 byte values 132..255 for very large numbers with 4..127 digit pairs.
                                            let mut first_byte = 2u32;
                                            let mut num_bytes = 74u32;
                                            if value < num_bytes {
                                                self.pending.push(
                                                    CollationElement::new_from_primary(
                                                        numeric_primary
                                                            | ((first_byte + value) << 16),
                                                    ),
                                                );
                                                continue;
                                            }
                                            value -= num_bytes;
                                            first_byte += num_bytes;
                                            num_bytes = 40;
                                            if value < num_bytes * 254 {
                                                // Three-byte primary for 74..10233=74+40*254-1, good for year numbers and more.
                                                self.pending.push(
                                                    CollationElement::new_from_primary(
                                                        numeric_primary
                                                            | ((first_byte + value / 254) << 16)
                                                            | ((2 + value % 254) << 8),
                                                    ),
                                                );
                                                continue;
                                            }
                                            value -= num_bytes * 254;
                                            first_byte += num_bytes;
                                            num_bytes = 16;
                                            if value < num_bytes * 254 * 254 {
                                                // Four-byte primary for 10234..1042489=10234+16*254*254-1.
                                                let mut primary =
                                                    numeric_primary | (2 + value % 254);
                                                value /= 254;
                                                primary |= (2 + value % 254) << 8;
                                                value /= 254;
                                                primary |= (first_byte + value % 254) << 16;
                                                self.pending.push(
                                                    CollationElement::new_from_primary(primary),
                                                );
                                                continue;
                                            }
                                            // original value > 1042489
                                        }
                                        debug_assert!(head.len() >= 7);
                                        // The second primary byte value 132..255 indicates the number of digit pairs (4..127),
                                        // then we generate primary bytes with those pairs.
                                        // Omit trailing 00 pairs.
                                        // Decrement the value for the last pair.

                                        // Set the exponent. 4 pairs->132, 5 pairs->133, ..., 127 pairs->255.
                                        let mut len = head.len();
                                        let num_pairs = (len as u32 + 1) / 2; // as u32 OK, because capped to 254
                                        let mut primary =
                                            numeric_primary | ((132 - 4 + num_pairs) << 16);
                                        // Find the length without trailing 00 pairs.
                                        //
                                        // The indexing below is within bounds due to the following:
                                        //
                                        // * We skipped leading zeros.
                                        // * If `len == 2`: The loop condition is false, because
                                        //   `head[len - 2]` isn't a leading zero.
                                        // * If `len == 1`: The loop condition is false, because
                                        //   `head[len - 1]` isn't a leading zero, and `&&`
                                        //   short-circuts, so the `head[len - 2]` access doesn't
                                        //   occur.
                                        #[allow(clippy::indexing_slicing)]
                                        while head[len - 1] == 0 && head[len - 2] == 0 {
                                            len -= 2;
                                        }
                                        // Read the first pair
                                        // Index in bounds by construction above.
                                        #[allow(clippy::indexing_slicing)]
                                        let mut digit_iter = head[..len].iter();
                                        // `unwrap` succeeds by construction
                                        #[allow(clippy::unwrap_used)]
                                        let mut pair = if len & 1 == 1 {
                                            // Only "half a pair" if we have an odd number of digits.
                                            u32::from(*digit_iter.next().unwrap())
                                        } else {
                                            u32::from(*digit_iter.next().unwrap()) * 10
                                                + u32::from(*digit_iter.next().unwrap())
                                        };
                                        pair = 11 + 2 * pair;
                                        let mut shift = 8u32;
                                        while let (Some(&left), Some(&right)) =
                                            (digit_iter.next(), digit_iter.next())
                                        {
                                            if shift == 0 {
                                                primary |= pair;
                                                self.pending.push(
                                                    CollationElement::new_from_primary(primary),
                                                );
                                                primary = numeric_primary;
                                                shift = 16;
                                            } else {
                                                primary |= pair << shift;
                                                shift -= 8;
                                            }
                                            pair =
                                                11 + 2 * (u32::from(left) * 10 + u32::from(right));
                                        }
                                        primary |= (pair - 1) << shift;
                                        self.pending
                                            .push(CollationElement::new_from_primary(primary));
                                    }
                                    break 'ce32loop;
                                }
                                ce32 = data.get_ce32(ce32.index());
                                continue 'ce32loop;
                            }
                            Tag::Offset => {
                                self.pending.push(data.ce_from_offset_ce32(c, ce32));
                                break 'ce32loop;
                            }
                            Tag::Implicit => {
                                self.pending
                                    .push(CollationElement::new_implicit_from_char(c));
                                break 'ce32loop;
                            }
                            Tag::Fallback
                            | Tag::Reserved3
                            | Tag::LongPrimary
                            | Tag::LongSecondary
                            | Tag::BuilderData
                            | Tag::LeadSurrogate
                            | Tag::LatinExpansion
                            | Tag::U0000
                            | Tag::Hangul => {
                                debug_assert!(false);
                                // GIGO case
                                self.pending.push(FFFD_CE);
                                break 'ce32loop;
                            }
                        }
                    }
                }
                self.prefix_push(c);
                'combining_outer: loop {
                    debug_assert!(drain_from_upcoming == 0 || combining_characters.is_empty());
                    let mut i = 0;
                    'combining: while let Some(ch) =
                        combining_characters.get(i).map(|c| c.character())
                    {
                        c = ch;
                        let diacritic_index = (c as usize).wrapping_sub(COMBINING_DIACRITICS_BASE);
                        if let Some(secondary) = self.diacritics.get(diacritic_index) {
                            // TODO(#2006): unlikely annotation
                            if c == '\u{0307}' && self.lithuanian_dot_above {
                                if let Some(next_c) =
                                    combining_characters.get(i + 1).map(|c| c.character())
                                {
                                    if next_c == '\u{0300}'
                                        || next_c == '\u{0301}'
                                        || next_c == '\u{0303}'
                                    {
                                        // Lithuanian contracts COMBINING DOT ABOVE with three other diacritics of the
                                        // same combining class such that the COMBINING DOT ABOVE is ignored for
                                        // collation. Since the combining class is the same, it's valid to simply
                                        // look at the next character in `combining_characters`.
                                        i += 1;
                                        continue 'combining;
                                    }
                                }
                            }
                            self.pending
                                .push(CollationElement::new_from_secondary(secondary));
                            self.mark_prefix_unmatchable();
                            i += 1;
                            continue 'combining;
                        }
                        // `c` is not a table-optimized diacritic.
                        // Not bothering to micro optimize away the move of the remaining
                        // part of `combining_characters`.
                        let _ = combining_characters.drain(..=i);
                        data = self.tailoring;
                        ce32 = data.ce32_for_char(c);
                        if ce32 == FALLBACK_CE32 {
                            data = self.root;
                            ce32 = data.ce32_for_char(c);
                        }
                        continue 'outer;
                    }
                    // Note: The borrow checker didn't like the iterator formulation
                    // for the loop below, because the `Drain` would have kept `self`
                    // mutable borrowed when trying to call `prefix_push`. To change
                    // this, `prefix` and `prefix_push` would need to be refactored
                    // into a struct.
                    i = 0;
                    while i < drain_from_upcoming {
                        // By construction, `drain_from_upcoming` doesn't exceed `upcoming.len()`
                        #[allow(clippy::indexing_slicing)]
                        let ch = self.upcoming[i].character();
                        self.prefix_push(ch);
                        i += 1;
                    }
                    // TODO(#2004): The above makes prefix out of sync when starter-contracting
                    // contractions use `pending_removals` instead of `drain_from_upcoming`.
                    // Do there exist prefixes that overlap contraction suffixes?
                    // At least as of CLDR 40, the two possible non-starters in prefixes,
                    // kana voicing marks, shouldn't be participating in Brahmic contractions.
                    let _ = self.upcoming.drain(..drain_from_upcoming);
                    if self.upcoming.is_empty() {
                        // Make the assertion conditional to make CI happy.
                        #[cfg(debug_assertions)]
                        debug_assert!(self.iter_exhausted || may_have_contracted_starter);
                        if let Some(c_c_tv) = self.iter_next() {
                            self.upcoming.push(c_c_tv);
                        } else {
                            #[cfg(debug_assertions)]
                            {
                                self.iter_exhausted = true;
                            }
                        }
                    }
                    if may_have_contracted_starter {
                        may_have_contracted_starter = false;
                        if !self.is_next_decomposition_starts_with_starter() {
                            // We need to loop back and process another round of
                            // non-starters in order to maintain the invariant of
                            // `upcoming` on the next call to `next()`.
                            drain_from_upcoming = 0;
                            self.collect_combining(&mut combining_characters);
                            continue 'combining_outer;
                        }
                    }
                    // By construction, we have at least on pending CE by now.
                    #[allow(clippy::indexing_slicing)]
                    let ret = self.pending[0];
                    debug_assert_eq!(self.pending_pos, 0);
                    if self.pending.len() == 1 {
                        self.pending.clear();
                    } else {
                        self.pending_pos = 1;
                    }
                    return ret;
                }
            }
        } else {
            NO_CE
        }
    }

    #[inline(always)]
    fn collect_combining(&mut self, combining_characters: &mut SmallVec<[CharacterAndClass; 7]>) {
        while !self.is_next_decomposition_starts_with_starter() {
            // `unwrap` is OK, because `!self.is_next_decomposition_starts_with_starter()`
            // means the `unwrap()` must succeed.
            #[allow(clippy::unwrap_used)]
            let combining = self.next_internal().unwrap().c_and_c;
            let combining_c = combining.character();
            if !in_inclusive_range(combining_c, '\u{0340}', '\u{0F81}') {
                combining_characters.push(combining);
            } else {
                // The Tibetan special cases are starters that decompose into non-starters.
                match combining_c {
                    '\u{0340}' => {
                        // COMBINING GRAVE TONE MARK
                        combining_characters.push(CharacterAndClass::new(
                            '\u{0300}',
                            CanonicalCombiningClass::Above,
                        ));
                    }
                    '\u{0341}' => {
                        // COMBINING ACUTE TONE MARK
                        combining_characters.push(CharacterAndClass::new(
                            '\u{0301}',
                            CanonicalCombiningClass::Above,
                        ));
                    }
                    '\u{0343}' => {
                        // COMBINING GREEK KORONIS
                        combining_characters.push(CharacterAndClass::new(
                            '\u{0313}',
                            CanonicalCombiningClass::Above,
                        ));
                    }
                    '\u{0344}' => {
                        // COMBINING GREEK DIALYTIKA TONOS
                        combining_characters.push(CharacterAndClass::new(
                            '\u{0308}',
                            CanonicalCombiningClass::Above,
                        ));
                        combining_characters.push(CharacterAndClass::new(
                            '\u{0301}',
                            CanonicalCombiningClass::Above,
                        ));
                    }
                    '\u{0F73}' => {
                        // TIBETAN VOWEL SIGN II
                        combining_characters.push(CharacterAndClass::new(
                            '\u{0F71}',
                            CanonicalCombiningClass::CCC129,
                        ));
                        combining_characters.push(CharacterAndClass::new(
                            '\u{0F72}',
                            CanonicalCombiningClass::CCC130,
                        ));
                    }
                    '\u{0F75}' => {
                        // TIBETAN VOWEL SIGN UU
                        combining_characters.push(CharacterAndClass::new(
                            '\u{0F71}',
                            CanonicalCombiningClass::CCC129,
                        ));
                        combining_characters.push(CharacterAndClass::new(
                            '\u{0F74}',
                            CanonicalCombiningClass::CCC132,
                        ));
                    }
                    '\u{0F81}' => {
                        // TIBETAN VOWEL SIGN REVERSED II
                        combining_characters.push(CharacterAndClass::new(
                            '\u{0F71}',
                            CanonicalCombiningClass::CCC129,
                        ));
                        combining_characters.push(CharacterAndClass::new(
                            '\u{0F80}',
                            CanonicalCombiningClass::CCC130,
                        ));
                    }
                    _ => {
                        combining_characters.push(combining);
                    }
                };
            }
        }
        if combining_characters.len() > 1 {
            // This optimizes away the class lookup when len() == 1.
            // Unclear if this micro optimization is worthwhile.
            // In any case, we store the CanonicalCombiningClass in order to
            // avoid having to look it up again when deciding whether to proceed
            // with a discontiguous match. As a side effect, it also means that
            // duplicate lookups aren't needed if the sort below happens to compare
            // an item more than once.
            combining_characters
                .iter_mut()
                .for_each(|cc| cc.set_ccc_from_trie_if_not_already_set(self.trie));
            combining_characters.sort_by_key(|cc| cc.ccc());
        }
    }
}<|MERGE_RESOLUTION|>--- conflicted
+++ resolved
@@ -672,11 +672,7 @@
 /// trie lookups, we don't need `trie_value`, as it is implied
 /// by ccc.
 ///
-<<<<<<< HEAD
-/// TODO: This struct carries redundant information, and
-=======
 /// TODO(#2386): This struct carries redundant information, and
->>>>>>> c2be4f22
 /// `upcoming` should be split into a buffer of `CharacterAndClass`
 ///  and an `Option<CharacterAndTrieValue>`, but that refactoring
 /// isn't 100% necessary, so focusing on data format stability
