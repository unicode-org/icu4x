--- conflicted
+++ resolved
@@ -68,21 +68,6 @@
 }
 
 #[test]
-<<<<<<< HEAD
-fn test_basic() {
-    let data_provider = icu_testdata::get_provider();
-
-    let mut options = CollatorOptions::new();
-    options.strength = Some(Strength::Quaternary);
-
-    let collator: Collator =
-        Collator::try_new_unstable(&data_provider, &Default::default(), options).unwrap();
-    assert_eq!(collator.compare("ac", "äb"), Ordering::Greater);
-}
-
-#[test]
-=======
->>>>>>> 780a04bd
 fn test_implicit_unihan() {
     // Adapted from `CollationTest::TestImplicits()` in collationtest.cpp of ICU4C.
     // The radical-stroke order of the characters tested agrees with their code point
@@ -1132,33 +1117,6 @@
 }
 
 #[test]
-<<<<<<< HEAD
-fn test_numeric_off() {
-    let data_provider = icu_testdata::get_provider();
-
-    let mut options = CollatorOptions::new();
-    options.numeric = Some(Numeric::Off);
-
-    let collator: Collator =
-        Collator::try_new_unstable(&data_provider, &Default::default(), options).unwrap();
-    assert_eq!(collator.compare("a10b", "a2b"), Ordering::Less);
-}
-
-#[test]
-fn test_numeric_on() {
-    let data_provider = icu_testdata::get_provider();
-
-    let mut options = CollatorOptions::new();
-    options.numeric = Some(Numeric::On);
-
-    let collator: Collator =
-        Collator::try_new_unstable(&data_provider, &Default::default(), options).unwrap();
-    assert_eq!(collator.compare("a10b", "a2b"), Ordering::Greater);
-}
-
-#[test]
-=======
->>>>>>> 780a04bd
 fn test_numeric_long() {
     let data_provider = icu_testdata::get_provider();
 
