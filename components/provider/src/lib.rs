// This file is part of ICU4X. For terms of use, please see the file
// called LICENSE at the top level of the ICU4X source tree
// (online at: https://github.com/unicode-org/icu4x/blob/master/LICENSE ).
//! `icu_provider` is one of the [`ICU4X`] components.
//!
//! It defines traits and structs for transmitting data through the ICU4X locale data pipeline.
//! The primary trait is [`DataProvider`]. It has one method, which transforms a [`Request`] into
//! a [`Response`]:
//!
//! ```ignore
//! fn load_payload(&self, req: &DataRequest) -> Result<DataResponse<'d>, DataError>
//! ```
//!
//! A [`Request`] contains a [`ResourceKey`] (a composition of a [`Category`] and sub-category, e.g.,
//! "plurals/cardinal@1") and [`ResourceOptions`] (a language identifier and optional variant, e.g.,
//! "fr") being requested. The Response contains the data payload corresponding to the Request.
//!
//! The most common types required for ICU4X [`DataProvider`] are included via the prelude:
//!
//! ```
//! use icu_provider::prelude::*;
//! ```
//!
//! ## Concrete Implementations of Data Providers
//!
//! Any object implementing [`DataProvider`] can be used to supply ICU4X with locale data. ICU4X ships
//! with some pre-built data providers:
//!
//! - [`CldrJsonDataProvider`](../icu_provider_cldr/transform/struct.CldrJsonDataProvider.html) reads structured
//!   data directly from CLDR source files.
//! - [`FsDataProvider`](../icu_provider_fs/struct.FsDataProvider.html) reads structured data from the
//!   filesystem. It can also write out that filesystem structure. More efficient than CldrJsonDataProvider.
//!
//! This crate also contains some concrete implementations for testing purposes:
//!
//! - [`InvariantDataProvider`] returns fixed data that does not vary by locale.
//! - [`StructProvider`] wraps a particular instance of a struct and returns it.
//! - [`HelloWorldProvider`] returns "hello world" strings in several languages.
//!
//! ## Additional Traits
//!
//! ### `IterableDataProvider`
//!
//! Data providers can implement [`IterableDataProvider`], allowing iteration over all [`ResourceOptions`]
//! instances supported for a certain key in the data provider.
//!
//! For more information, see the `iter` module.
//!
//! ### `ErasedDataProvider`
//!
//! The [`DataProvider`] trait has a type argument corresponding to the type being loaded. A peer
//! trait [`ErasedDataProvider`] removes the type argument, using runtime type checking instead.
//!
//! Since [`ErasedDataProvider`] is not specific to a single type, it can be useful for:
//!
//! - Caches
//! - Bulk data operations
//! - Transforming from one format to another
//!
//! ## Types and Lifetimes
//!
//! All types `T` compatible with `Cow` and `Debug` can be passed through the data provider.
//!
//! Most DataProvider traits take a lifetime argument `'d`. This represents the lifetime of data
//! returned by the DataProvider.
//!
//! DataProvider returns data in the form of a `Cow<'d, T>`, where `'d` is the lifetime of the data
//! if it is borrowed, and `T` is constrained by `T: 'd` such that if the data is owned, it may not
//! have any fields whose lifetime subceeds `'d`.
//!
//! When using `ErasedDataProvider`, the following additional requirements are placed on `T`:
//!
//! - `T: 'static`, since `T` must be compatible with `Any`
//! - `serde::Deserialize` and `serde::Serialize`, allowing for type-agnostic (de)serialization
//! - `Default`, allowing `InvariantDataProvider` to work
//!
//! [`ICU4X`]: ../icu/index.html
//! [`DataProvider`]: data_provider::DataProvider
//! [`Request`]: data_provider::DataRequest
//! [`Response`]: data_provider::DataResponse
//! [`ResourceKey`]: resource::ResourceKey
//! [`Category`]: resource::ResourceCategory
//! [`ResourceOptions`]: resource::ResourceOptions
//! [`IterableDataProvider`]: iter::IterableDataProvider
//! [`InvariantDataProvider`]: inv::InvariantDataProvider
//! [`StructProvider`]: struct_provider::StructProvider
//! [`HelloWorldProvider`]: hello_world::HelloWorldProvider
//! [`ErasedDataProvider`]: erased::ErasedDataProvider

pub mod data_provider;
#[macro_use]
<<<<<<< HEAD
pub mod data_key;
mod data_provider;
mod error;
=======
pub mod resource;
#[macro_use]
pub mod erased;
#[cfg(feature = "hello_world")]
pub mod hello_world;
pub mod inv;
>>>>>>> d9347aa4
pub mod iter;
pub mod struct_provider;
pub mod structs;

mod error;

pub use error::Error as DataError;

pub mod prelude {
    //! Core selection of APIs and structures for `DataProvider`.
    pub use crate::data_provider::DataProvider;
    pub use crate::data_provider::DataRequest;
    pub use crate::data_provider::DataResponse;
    pub use crate::data_provider::DataResponseMetadata;
    pub use crate::error::Error as DataError;
    pub use crate::iter::IterableDataProvider;
    pub use crate::iter::KeyedDataProvider;
    pub use crate::resource::ResourceCategory;
    pub use crate::resource::ResourceKey;
    pub use crate::resource::ResourceOptions;
    pub use crate::resource::ResourcePath;
}

// Also include the same symbols at the top level for selective inclusion
pub use prelude::*;<|MERGE_RESOLUTION|>--- conflicted
+++ resolved
@@ -89,18 +89,12 @@
 
 pub mod data_provider;
 #[macro_use]
-<<<<<<< HEAD
-pub mod data_key;
-mod data_provider;
-mod error;
-=======
 pub mod resource;
 #[macro_use]
 pub mod erased;
 #[cfg(feature = "hello_world")]
 pub mod hello_world;
 pub mod inv;
->>>>>>> d9347aa4
 pub mod iter;
 pub mod struct_provider;
 pub mod structs;
