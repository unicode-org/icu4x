--- conflicted
+++ resolved
@@ -21,15 +21,11 @@
 #[non_exhaustive]
 #[derive(PartialEq, Eq, Copy, Clone, Debug)]
 pub enum ResourceCategory {
-    Dates,
     Icu4x,
     LikelySubtags,
     Plurals,
-<<<<<<< HEAD
     Dates,
     Uniset,
-=======
->>>>>>> e609a54f
     PrivateUse(TinyStr4),
 }
 
@@ -37,15 +33,11 @@
     /// Gets or builds a string form of this `ResourceCategory`.
     pub fn as_str(&self) -> Cow<'static, str> {
         match self {
-            Self::Dates => Cow::Borrowed("dates"),
             Self::Icu4x => Cow::Borrowed("icu4x"),
             Self::LikelySubtags => Cow::Borrowed("likelysubtags"),
             Self::Plurals => Cow::Borrowed("plurals"),
-<<<<<<< HEAD
             Self::Dates => Cow::Borrowed("dates"),
             Self::Uniset => Cow::Borrowed("uniset"),
-=======
->>>>>>> e609a54f
             Self::PrivateUse(id) => {
                 let mut result = String::from("x-");
                 result.push_str(id.as_str());
@@ -102,15 +94,12 @@
     (plurals, $sub_category:literal, $version:tt) => {
         $crate::resource_key!($crate::ResourceCategory::Plurals, $sub_category, $version)
     };
-<<<<<<< HEAD
     (dates, $sub_category:literal, $version:tt) => {
         $crate::resource_key!($crate::ResourceCategory::Dates, $sub_category, $version)
     };
     (uniset, $sub_category:literal, $version:tt) => {
         $crate::resource_key!($crate::ResourceCategory::Uniset, $sub_category, $version)
     };
-=======
->>>>>>> e609a54f
     (x, $pu:literal, $sub_category:literal, $version:tt) => {
         $crate::resource_key!(
             $crate::ResourceCategory::PrivateUse($crate::resource::tinystr4!($pu)),
