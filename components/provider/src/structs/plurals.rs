--- conflicted
+++ resolved
@@ -14,16 +14,9 @@
 /// Plural rule strings conforming to UTS 35 syntax. Includes separate fields for five of the six
 /// standard plural forms. If none of the rules match, the "other" category is assumed.
 ///
-<<<<<<< HEAD
-/// More information: https://unicode.org/reports/tr35/tr35-numbers.html#Language_Plural_Rules
+/// More information: <https://unicode.org/reports/tr35/tr35-numbers.html#Language_Plural_Rules>
 #[derive(Debug, PartialEq, Clone, Deserialize, Serialize, Default)]
 pub struct PluralRuleStringsV1<'s> {
-=======
-/// More information: <https://unicode.org/reports/tr35/tr35-numbers.html#Language_Plural_Rules>
-#[derive(Debug, PartialEq, Clone, Deserialize, Serialize)]
-#[cfg_attr(feature = "invariant", derive(Default))]
-pub struct PluralRuleStringsV1 {
->>>>>>> 90f7381e
     #[cfg_attr(
         not(feature = "serialize_none"),
         serde(skip_serializing_if = "Option::is_none")
