// This file is part of ICU4X. For terms of use, please see the file
// called LICENSE at the top level of the ICU4X source tree
// (online at: https://github.com/unicode-org/icu4x/blob/main/LICENSE ).

use std::collections::HashMap;
use std::convert::{TryFrom, TryInto};

use icu_locid::extensions::private;
use icu_locid::extensions::transform;
use icu_locid::extensions::unicode;
use icu_locid::extensions::Extensions;
use icu_locid::{subtags, LanguageIdentifier, Locale, ParserError};
use serde::Deserialize;

#[derive(Debug, Deserialize, Clone)]
pub struct LocaleIdentifier {
    #[serde(rename = "type")]
    pub field_type: String,
    pub identifier: String,
}

#[derive(Debug, Deserialize, Clone)]
pub struct LocaleExtensionUnicode {
    #[serde(default)]
    keywords: HashMap<String, Option<String>>,
    #[serde(default)]
    attributes: Vec<String>,
}

#[derive(Debug, Deserialize, Clone)]
pub struct LocaleExtensionTransform {
    tlang: Option<String>,
    #[serde(default)]
    tfields: HashMap<String, Option<String>>,
}

#[derive(Debug, Deserialize, Clone)]
pub struct LocaleExtensions {
    unicode: Option<LocaleExtensionUnicode>,
    transform: Option<LocaleExtensionTransform>,
    #[serde(default)]
    private: Vec<String>,
    _other: Option<String>,
}

impl TryFrom<LocaleExtensions> for Extensions {
    type Error = ParserError;

    fn try_from(input: LocaleExtensions) -> Result<Self, Self::Error> {
        let mut ext = Extensions::default();
        if let Some(unicode) = input.unicode {
            ext.unicode.keywords = unicode
                .keywords
                .iter()
                .map(|(k, v)| {
                    (
                        unicode::Key::try_from_bytes(k.as_bytes()).expect("Parsing key failed."),
                        v.as_ref().map_or(
                            unicode::Value::try_from_bytes(b"").expect("Failed to parse Value"),
                            |v| {
                                unicode::Value::try_from_bytes(v.as_bytes())
                                    .expect("Parsing type failed.")
                            },
                        ),
                    )
                })
                .collect();
            let v: Vec<unicode::Attribute> = unicode
                .attributes
                .iter()
                .map(|v| {
                    unicode::Attribute::try_from_bytes(v.as_bytes())
                        .expect("Parsing attribute failed.")
                })
                .collect();
            ext.unicode.attributes = unicode::Attributes::from_vec_unchecked(v);
        }
        if let Some(transform) = input.transform {
            ext.transform.fields = transform
                .tfields
                .iter()
                .map(|(k, v)| {
                    (
                        transform::Key::try_from_bytes(k.as_bytes()).expect("Parsing key failed."),
                        v.as_ref()
                            .map(|v| {
                                transform::Value::try_from_bytes(v.as_bytes())
                                    .expect("Parsing value failed.")
                            })
                            .expect("Value cannot be empty."),
                    )
                })
                .collect();

            if let Some(tlang) = transform.tlang {
                ext.transform.lang = Some(tlang.parse().expect("Failed to parse tlang."));
            }
        }
        let v: Vec<private::Subtag> = input
            .private
            .iter()
<<<<<<< HEAD
            .map(|v| private::Subtag::from_bytes(v.as_bytes()).expect("Failed to add field."))
=======
            .map(|v| private::Key::try_from_bytes(v.as_bytes()).expect("Failed to add field."))
>>>>>>> dbb02a18
            .collect();
        ext.private = private::Private::from_vec_unchecked(v);
        Ok(ext)
    }
}

#[derive(Debug, Deserialize, Clone)]
pub struct LocaleSubtags {
    #[serde(rename = "type")]
    pub field_type: String,
    pub language: Option<String>,
    pub script: Option<String>,
    pub region: Option<String>,
    #[serde(default)]
    pub variants: Vec<String>,
    pub extensions: Option<LocaleExtensions>,
}

#[derive(Debug, Deserialize, Clone)]
pub struct LocaleError {
    pub error: String,
    pub text: String,
}

#[derive(Debug, Deserialize, Clone)]
#[serde(untagged)]
#[allow(clippy::large_enum_variant)] // test code
pub enum LocaleInfo {
    String(String),
    Error(LocaleError),
    Identifier(LocaleIdentifier),
    Object(LocaleSubtags),
}

impl TryFrom<LocaleInfo> for LanguageIdentifier {
    type Error = ParserError;

    fn try_from(input: LocaleInfo) -> Result<Self, Self::Error> {
        match input {
            LocaleInfo::String(s) => s.parse(),
            LocaleInfo::Error(e) => Err(e.into()),
            LocaleInfo::Identifier(ident) => ident.try_into(),
            LocaleInfo::Object(o) => o.try_into(),
        }
    }
}

impl TryFrom<LocaleInfo> for Locale {
    type Error = ParserError;

    fn try_from(input: LocaleInfo) -> Result<Self, Self::Error> {
        match input {
            LocaleInfo::String(s) => s.parse(),
            LocaleInfo::Error(e) => Err(e.into()),
            LocaleInfo::Identifier(ident) => ident.try_into(),
            LocaleInfo::Object(o) => o.try_into(),
        }
    }
}

impl TryFrom<LocaleIdentifier> for LanguageIdentifier {
    type Error = ParserError;

    fn try_from(input: LocaleIdentifier) -> Result<Self, Self::Error> {
        LanguageIdentifier::try_from_locale_bytes(input.identifier.as_bytes())
    }
}

impl TryFrom<LocaleIdentifier> for Locale {
    type Error = ParserError;

    fn try_from(input: LocaleIdentifier) -> Result<Self, Self::Error> {
        Locale::try_from_bytes(input.identifier.as_bytes())
    }
}

impl TryFrom<LocaleSubtags> for LanguageIdentifier {
    type Error = ParserError;

    fn try_from(subtags: LocaleSubtags) -> Result<Self, Self::Error> {
        let language = if let Some(lang) = subtags.language {
            lang.parse().expect("Failed to parse language subtag")
        } else {
            subtags::Language::default()
        };
        let script = subtags
            .script
            .map(|s| s.parse().expect("Failed to parse script subtag."));
        let region = subtags
            .region
            .map(|s| s.parse().expect("Failed to parse region subtag."));
        let variants = subtags
            .variants
            .iter()
            .map(|v| v.parse().expect("Failed to parse variant subtag."))
            .collect::<Vec<_>>();
        Ok(LanguageIdentifier {
            language,
            script,
            region,
            variants: subtags::Variants::from_vec_unchecked(variants),
        })
    }
}

impl TryFrom<LocaleSubtags> for Locale {
    type Error = ParserError;

    fn try_from(subtags: LocaleSubtags) -> Result<Self, Self::Error> {
        let language = if let Some(lang) = subtags.language {
            lang.parse().expect("Failed to parse language subtag")
        } else {
            subtags::Language::default()
        };
        let script = subtags
            .script
            .map(|s| s.parse().expect("Failed to parse script subtag."));
        let region = subtags
            .region
            .map(|s| s.parse().expect("Failed to parse region subtag."));
        let variants = subtags
            .variants
            .iter()
            .map(|v| v.parse().expect("Failed to parse variant subtag."))
            .collect::<Vec<_>>();
        let extensions = if let Some(e) = subtags.extensions {
            e.try_into().expect("Failed to parse extensions.")
        } else {
            Extensions::default()
        };
        Ok(Locale {
            id: LanguageIdentifier {
                language,
                script,
                region,
                variants: subtags::Variants::from_vec_unchecked(variants),
            },
            extensions,
        })
    }
}

impl From<LocaleError> for ParserError {
    fn from(e: LocaleError) -> Self {
        match e.error.as_str() {
            "InvalidLanguage" => ParserError::InvalidLanguage,
            "InvalidSubtag" => ParserError::InvalidSubtag,
            "InvalidExtension" => ParserError::InvalidExtension,
            _ => unreachable!("Unknown error name"),
        }
    }
}

#[derive(Debug, Deserialize)]
pub struct LocaleTest {
    pub input: LocaleInfo,
    pub output: LocaleInfo,
}<|MERGE_RESOLUTION|>--- conflicted
+++ resolved
@@ -99,11 +99,7 @@
         let v: Vec<private::Subtag> = input
             .private
             .iter()
-<<<<<<< HEAD
-            .map(|v| private::Subtag::from_bytes(v.as_bytes()).expect("Failed to add field."))
-=======
-            .map(|v| private::Key::try_from_bytes(v.as_bytes()).expect("Failed to add field."))
->>>>>>> dbb02a18
+            .map(|v| private::Subtag::try_from_bytes(v.as_bytes()).expect("Failed to add field."))
             .collect();
         ext.private = private::Private::from_vec_unchecked(v);
         Ok(ext)
