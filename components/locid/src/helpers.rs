// This file is part of ICU4X. For terms of use, please see the file
// called LICENSE at the top level of the ICU4X source tree
// (online at: https://github.com/unicode-org/icu4x/blob/main/LICENSE ).

use core::iter::FromIterator;

use alloc::vec;
use alloc::vec::Vec;
use litemap::store::*;

/// Internal: A vector that supports no-allocation, constant values if length 0 or 1.
#[derive(Debug, Clone, PartialEq, Eq, Hash, PartialOrd, Ord)]
pub(crate) enum ShortVec<T> {
    Empty,
    Single(T),
    Multi(Vec<T>),
}

impl<T> ShortVec<T> {
    #[inline]
    pub const fn new() -> Self {
        Self::Empty
    }

    #[inline]
    pub const fn new_single(item: T) -> Self {
        Self::Single(item)
    }

    pub fn push(&mut self, item: T) {
        *self = match core::mem::replace(self, Self::Empty) {
            ShortVec::Empty => ShortVec::Single(item),
            ShortVec::Single(prev_item) => ShortVec::Multi(vec![prev_item, item]),
            ShortVec::Multi(mut items) => {
                items.push(item);
                ShortVec::Multi(items)
            }
        };
    }

    #[inline]
    pub fn as_slice(&self) -> &[T] {
        match self {
            ShortVec::Empty => &[],
            ShortVec::Single(v) => core::slice::from_ref(v),
            ShortVec::Multi(v) => v.as_slice(),
        }
    }

    #[inline]
    pub fn as_mut_slice(&mut self) -> &mut [T] {
        match self {
            ShortVec::Empty => &mut [],
            ShortVec::Single(v) => core::slice::from_mut(v),
            ShortVec::Multi(v) => v.as_mut_slice(),
        }
    }

    #[inline]
    pub const fn single(&self) -> Option<&T> {
        match self {
            ShortVec::Single(v) => Some(v),
            _ => None,
        }
    }

    #[inline]
    pub fn len(&self) -> usize {
        match self {
            ShortVec::Empty => 0,
            ShortVec::Single(_) => 1,
            ShortVec::Multi(ref v) => v.len(),
        }
    }

    pub fn insert(&mut self, index: usize, elt: T) {
        assert!(
            index <= self.len(),
            "insertion index (is {}) should be <= len (is {})",
            index,
            self.len()
        );

        *self = match core::mem::replace(self, ShortVec::Empty) {
            ShortVec::Empty => ShortVec::Single(elt),
            ShortVec::Single(item) => {
                let items = if index == 0 {
                    vec![elt, item]
                } else {
                    vec![item, elt]
                };
                ShortVec::Multi(items)
            }
            ShortVec::Multi(mut items) => {
                items.insert(index, elt);
                ShortVec::Multi(items)
            }
        }
    }

    pub fn remove(&mut self, index: usize) -> T {
        assert!(
            index < self.len(),
            "removal index (is {}) should be < len (is {})",
            index,
            self.len()
        );

        let (replaced, removed_item) = match core::mem::replace(self, ShortVec::Empty) {
            ShortVec::Empty => unreachable!(),
            ShortVec::Single(v) => (ShortVec::Empty, v),
            ShortVec::Multi(mut v) => {
                let removed_item = v.remove(index);
                match v.len() {
                    #[allow(clippy::unwrap_used)]
                    // we know that the vec has exactly one element left
                    1 => (ShortVec::Single(v.pop().unwrap()), removed_item),
                    // v has atleast 2 elements, create a Multi variant
                    _ => (ShortVec::Multi(v), removed_item),
                }
            }
        };
        *self = replaced;
        removed_item
    }

    #[inline]
    pub fn clear(&mut self) {
        let _ = core::mem::replace(self, ShortVec::Empty);
    }
}

impl<T> From<Vec<T>> for ShortVec<T> {
    fn from(v: Vec<T>) -> Self {
        match v.len() {
            0 => ShortVec::Empty,
            #[allow(clippy::unwrap_used)] // we know that the vec is not empty
            1 => ShortVec::Single(v.into_iter().next().unwrap()),
            _ => ShortVec::Multi(v),
        }
    }
}

impl<T> Default for ShortVec<T> {
    fn default() -> Self {
        ShortVec::Empty
    }
}

<<<<<<< HEAD
macro_rules! impl_tinystr_subtag {
    (
        $(#[$doc:meta])*
        $name:ident,
        $($full_name:ident)::+,
        $macro_name:ident,
        $len_start:literal..=$len_end:literal,
        $tinystr_ident:ident,
        $validate:expr,
        $normalize:expr,
        $is_normalized:expr,
        $error:ident,
        [$good_example:literal $(,$more_good_examples:literal)*],
        [$bad_example:literal $(, $more_bad_examples:literal)*],
    ) => {
        #[derive(Debug, PartialEq, Eq, Clone, Hash, PartialOrd, Ord, Copy)]
        #[cfg_attr(feature = "serde", derive(serde::Serialize))]
        #[repr(transparent)]
        $(#[$doc])*
        pub struct $name(tinystr::TinyAsciiStr<$len_end>);

        impl $name {
            /// A constructor which takes a UTF-8 slice, parses it and
            #[doc = concat!("produces a well-formed [`", stringify!($name), "`].")]
            ///
            /// # Examples
            ///
            /// ```
            #[doc = concat!("use icu_locid::", stringify!($($full_name)::+), ";")]
            ///
            #[doc = concat!("assert!(", stringify!($name), "::from_bytes(b", stringify!($good_example), ").is_ok());")]
            #[doc = concat!("assert!(", stringify!($name), "::from_bytes(b", stringify!($bad_example), ").is_err());")]
            /// ```
            pub const fn from_bytes(v: &[u8]) -> Result<Self, crate::parser::errors::ParserError> {
                Self::from_bytes_manual_slice(v, 0, v.len())
            }

            /// Equivalent to [`from_bytes(bytes[start..end])`](Self::from_bytes),
            /// but callable in a `const` context (which range indexing is not).
            pub const fn from_bytes_manual_slice(
                v: &[u8],
                start: usize,
                end: usize,
            ) -> Result<Self, crate::parser::errors::ParserError> {
                let slen = end - start;

                #[allow(clippy::double_comparisons)] // if len_start == len_end
                if slen < $len_start || slen > $len_end {
                    return Err(crate::parser::errors::ParserError::$error);
                }

                match tinystr::TinyAsciiStr::from_bytes_manual_slice(v, start, end) {
                    // The TinyAsciiStr's length might be less than the slice's, so we have to check again
                    Ok($tinystr_ident) if $tinystr_ident.len() >= $len_start && $validate => Ok(Self($normalize)),
                    _ => Err(crate::parser::errors::ParserError::$error),
                }
            }

            #[doc = concat!("Safely creates a [`", stringify!($name), "`] from its raw format")]
            /// as returned by [`Self::into_raw`]. Unlike [`Self::from_bytes`],
            /// this constructor only takes normalized values.
            pub fn try_from_raw(
                v: [u8; $len_end],
            ) -> Result<Self, crate::parser::errors::ParserError> {
                let $tinystr_ident = tinystr::TinyAsciiStr::<$len_end>::try_from_raw(v)
                    .map_err(|_| crate::parser::errors::ParserError::$error)?;
                if $tinystr_ident.len() >= $len_start && $is_normalized {
                    Ok(Self($tinystr_ident))
                } else {
                    Err(crate::parser::errors::ParserError::$error)
                }
            }

            #[doc = concat!("Unsafely creates a [`", stringify!($name), "`] from its raw format")]
            /// as returned by [`Self::into_raw`]. Unlike [`Self::from_bytes`],
            /// this constructor only takes normalized values.
            ///
            /// # Safety
            ///
            /// This function is safe iff [`Self::try_from_raw`] returns an `Ok`. This is the case
            /// for inputs that are correctly normalized.
            pub const unsafe fn from_raw_unchecked(v: [u8; $len_end]) -> Self {
                Self(tinystr::TinyAsciiStr::from_bytes_unchecked(v))
            }

            /// Deconstructs into a raw format to be consumed by
            /// [`from_raw_unchecked`](Self::from_raw_unchecked()) or
            /// [`try_from_raw`](Self::try_from_raw()).
            pub const fn into_raw(self) -> [u8; $len_end] {
                *self.0.all_bytes()
            }

            #[inline]
            /// A helper function for displaying as a `&str`.
            pub const fn as_str(&self) -> &str {
                self.0.as_str()
            }

            /// Compare with BCP-47 bytes.
            ///
            /// The return value is equivalent to what would happen if you first converted
            /// `self` to a BCP-47 string and then performed a byte comparison.
            ///
            /// This function is case-sensitive and results in a *total order*, so it is appropriate for
            /// binary search. The only argument producing [`Ordering::Equal`](core::cmp::Ordering::Equal)
            /// is `self.to_string().as_bytes()`.
            #[inline]
            pub fn strict_cmp(&self, other: &[u8]) -> core::cmp::Ordering {
                self.as_str().as_bytes().cmp(other)
            }

            /// Compare with a potentially unnormalized BCP-47 string.
            ///
            /// The return value is equivalent to what would happen if you first parsed the
            /// BCP-47 string and then performed a structucal comparison.
            ///
            #[inline]
            pub fn normalizing_eq(&self, other: &str) -> bool {
                self.as_str().eq_ignore_ascii_case(other)
            }
        }

        impl core::str::FromStr for $name {
            type Err = crate::parser::errors::ParserError;

            fn from_str(source: &str) -> Result<Self, Self::Err> {
                Self::from_bytes(source.as_bytes())
            }
        }

        impl<'l> From<&'l $name> for &'l str {
            fn from(input: &'l $name) -> Self {
                input.as_str()
            }
        }

        impl From<$name> for tinystr::TinyAsciiStr<$len_end> {
            fn from(input: $name) -> Self {
                input.0
            }
        }

        impl core::fmt::Display for $name {
=======
impl<T> FromIterator<T> for ShortVec<T> {
    fn from_iter<I: IntoIterator<Item = T>>(iter: I) -> Self {
        iter.into_iter().collect::<Vec<_>>().into()
    }
}

impl<K, V> StoreConstEmpty<K, V> for ShortVec<(K, V)> {
    const EMPTY: ShortVec<(K, V)> = ShortVec::Empty;
}

impl<K, V> Store<K, V> for ShortVec<(K, V)> {
    #[inline]
    fn lm_len(&self) -> usize {
        self.len()
    }

    #[inline]
    fn lm_is_empty(&self) -> bool {
        matches!(self, ShortVec::Empty)
    }

    #[inline]
    fn lm_get(&self, index: usize) -> Option<(&K, &V)> {
        self.as_slice().get(index).map(|elt| (&elt.0, &elt.1))
    }

    #[inline]
    fn lm_last(&self) -> Option<(&K, &V)> {
        match self {
            ShortVec::Empty => None,
            ShortVec::Single(v) => Some(v),
            ShortVec::Multi(v) => v.as_slice().last(),
        }
        .map(|elt| (&elt.0, &elt.1))
    }

    #[inline]
    fn lm_binary_search_by<F>(&self, mut cmp: F) -> Result<usize, usize>
    where
        F: FnMut(&K) -> core::cmp::Ordering,
    {
        self.as_slice().binary_search_by(|(k, _)| cmp(k))
    }
}

impl<K, V> StoreMut<K, V> for ShortVec<(K, V)> {
    fn lm_with_capacity(_capacity: usize) -> Self {
        ShortVec::Empty
    }

    // ShortVec supports reserving capacity for additional elements only if we have already allocated a vector
    fn lm_reserve(&mut self, additional: usize) {
        if let ShortVec::Multi(ref mut v) = self {
            v.reserve(additional)
        }
    }

    fn lm_get_mut(&mut self, index: usize) -> Option<(&K, &mut V)> {
        self.as_mut_slice()
            .get_mut(index)
            .map(|elt| (&elt.0, &mut elt.1))
    }

    fn lm_push(&mut self, key: K, value: V) {
        self.push((key, value))
    }

    fn lm_insert(&mut self, index: usize, key: K, value: V) {
        self.insert(index, (key, value))
    }

    fn lm_remove(&mut self, index: usize) -> (K, V) {
        self.remove(index)
    }

    fn lm_clear(&mut self) {
        self.clear();
    }
}

impl<'a, K: 'a, V: 'a> StoreIterable<'a, K, V> for ShortVec<(K, V)> {
    type KeyValueIter =
        core::iter::Map<core::slice::Iter<'a, (K, V)>, for<'r> fn(&'r (K, V)) -> (&'r K, &'r V)>;

    fn lm_iter(&'a self) -> Self::KeyValueIter {
        self.as_slice().iter().map(|elt| (&elt.0, &elt.1))
    }
}

impl<K, V> StoreFromIterator<K, V> for ShortVec<(K, V)> {}

#[test]
fn test_shortvec_impl() {
    litemap::testing::check_store::<ShortVec<(u32, u64)>>();
}

macro_rules! impl_writeable_for_single_subtag {
    ($type:tt, $sample:literal) => {
        impl core::fmt::Display for $type {
>>>>>>> 9e95b1dd
            fn fmt(&self, f: &mut core::fmt::Formatter) -> core::fmt::Result {
                f.write_str(&self.0)
            }
        }

        impl writeable::Writeable for $name {
            fn write_to<W: core::fmt::Write + ?Sized>(&self, sink: &mut W) -> core::fmt::Result {
                sink.write_str(self.as_str())
            }
            #[inline]
            fn write_len(&self) -> writeable::LengthHint {
                writeable::LengthHint::exact(self.0.len())
            }
        }


        #[doc = concat!("A macro allowing for compile-time construction of valid [`", stringify!($name), "`] subtags.")]
        ///
        /// # Examples
        ///
        /// Parsing errors don't have to be handled at runtime:
        /// ```
        /// assert_eq!(
        #[doc = concat!("  icu_locid::", stringify!($macro_name), "!(", stringify!($good_example) ,"),")]
        #[doc = concat!("  ", stringify!($good_example), ".parse::<icu_locid::", stringify!($($full_name)::+),">().unwrap()")]
        /// );
        /// ```
        ///
        /// Invalid input is a compile failure:
        /// ```compile_fail
        #[doc = concat!("icu_locid::", stringify!($macro_name), "!(", stringify!($bad_example) ,"),")]
        /// ```
        ///
        #[doc = concat!("[`", stringify!($name), "`]: crate::", stringify!($($full_name)::+))]
        #[macro_export]
        macro_rules! $macro_name {
            ($string:literal) => {{
                use $crate::$($full_name)::+;
                const R: $name =
                    match $name::from_bytes($string.as_bytes()) {
                        Ok(r) => r,
                        #[allow(clippy::panic)] // const context
                        _ => panic!(concat!("Invalid ", stringify!($name), ": ", $string)),
                    };
                R
            }};
        }

        #[cfg(feature = "databake")]
        impl databake::Bake for $name {
            fn bake(&self, env: &databake::CrateEnv) -> databake::TokenStream {
                env.insert("icu_locid");
                let string = self.as_str();
                databake::quote! {::icu_locid::$macro_name!(#string) }
            }
        }

        #[test]
        fn test_construction() {
            let maybe = $name::from_bytes($good_example.as_bytes());
            assert!(maybe.is_ok());
            assert_eq!(maybe, $name::try_from_raw(maybe.unwrap().into_raw()));
            assert_eq!(maybe.unwrap().as_str(), $good_example);
            $(
                let maybe = $name::from_bytes($more_good_examples.as_bytes());
                assert!(maybe.is_ok());
                assert_eq!(maybe, $name::try_from_raw(maybe.unwrap().into_raw()));
                assert_eq!(maybe.unwrap().as_str(), $more_good_examples);
            )*
            assert!($name::from_bytes($bad_example.as_bytes()).is_err());
            $(
                assert!($name::from_bytes($more_bad_examples.as_bytes()).is_err());
            )*
        }

        #[test]
        fn test_writeable() {
            writeable::assert_writeable_eq!(&$good_example.parse::<$name>().unwrap(), $good_example);
            $(
                writeable::assert_writeable_eq!($more_good_examples.parse::<$name>().unwrap(), $more_good_examples);
            )*
        }

        #[cfg(feature = "serde")]
        impl<'de> serde::Deserialize<'de> for $name {
            fn deserialize<D>(deserializer: D) -> Result<Self, D::Error>
            where
                D: serde::de::Deserializer<'de>,
            {
                struct Visitor;

                impl<'de> serde::de::Visitor<'de> for Visitor {
                    type Value = $name;

                    fn expecting(
                        &self,
                        formatter: &mut core::fmt::Formatter<'_>,
                    ) -> core::fmt::Result {
                        write!(formatter, "a valid BCP-47 {}", stringify!($name))
                    }

                    fn visit_str<E: serde::de::Error>(self, s: &str) -> Result<Self::Value, E> {
                        s.parse().map_err(serde::de::Error::custom)
                    }
                }

                if deserializer.is_human_readable() {
                    deserializer.deserialize_string(Visitor)
                } else {
                    Self::try_from_raw(serde::de::Deserialize::deserialize(deserializer)?)
                        .map_err(serde::de::Error::custom)
                }
            }
        }

        // Safety checklist for ULE:
        //
        // 1. Must not include any uninitialized or padding bytes (true since transparent over a ULE).
        // 2. Must have an alignment of 1 byte (true since transparent over a ULE).
        // 3. ULE::validate_byte_slice() checks that the given byte slice represents a valid slice.
        // 4. ULE::validate_byte_slice() checks that the given byte slice has a valid length.
        // 5. All other methods must be left with their default impl.
        // 6. Byte equality is semantic equality.
        #[cfg(feature = "zerovec")]
        unsafe impl zerovec::ule::ULE for $name {
            fn validate_byte_slice(bytes: &[u8]) -> Result<(), zerovec::ZeroVecError> {
                let it = bytes.chunks_exact(core::mem::size_of::<Self>());
                if !it.remainder().is_empty() {
                    return Err(zerovec::ZeroVecError::length::<Self>(bytes.len()));
                }
                for v in it {
                    // The following can be removed once `array_chunks` is stabilized.
                    let mut a = [0; core::mem::size_of::<Self>()];
                    a.copy_from_slice(v);
                    if Self::try_from_raw(a).is_err() {
                        return Err(zerovec::ZeroVecError::parse::<Self>());
                    }
                }
                Ok(())
            }
        }

        #[cfg(feature = "zerovec")]
        impl zerovec::ule::AsULE for $name {
            type ULE = Self;
            fn to_unaligned(self) -> Self::ULE {
                self
            }
            fn from_unaligned(unaligned: Self::ULE) -> Self {
                unaligned
            }
        }

        #[cfg(feature = "zerovec")]
        impl<'a> zerovec::maps::ZeroMapKV<'a> for $name {
            type Container = zerovec::ZeroVec<'a, $name>;
            type Slice = zerovec::ZeroSlice<$name>;
            type GetType = $name;
            type OwnedType = $name;
        }
    };
}

macro_rules! impl_writeable_for_each_subtag_str_no_test {
    ($type:tt) => {
        impl core::fmt::Display for $type {
            fn fmt(&self, f: &mut core::fmt::Formatter) -> core::fmt::Result {
                writeable::Writeable::write_to(self, f)
            }
        }

        impl writeable::Writeable for $type {
            fn write_to<W: core::fmt::Write + ?Sized>(&self, sink: &mut W) -> core::fmt::Result {
                let mut initial = true;
                self.for_each_subtag_str(&mut |subtag| {
                    if initial {
                        initial = false;
                    } else {
                        sink.write_char('-')?;
                    }
                    sink.write_str(subtag)
                })
            }

            #[inline]
            fn write_len(&self) -> writeable::LengthHint {
                let mut result = writeable::LengthHint::exact(0);
                let mut initial = true;
                self.for_each_subtag_str::<core::convert::Infallible, _>(&mut |subtag| {
                    if initial {
                        initial = false;
                    } else {
                        result += 1;
                    }
                    result += subtag.len();
                    Ok(())
                })
                .expect("infallible");
                result
            }
        }
    };
}

macro_rules! impl_writeable_for_subtag_list {
    ($type:tt, $sample1:literal, $sample2:literal) => {
        impl_writeable_for_each_subtag_str_no_test!($type);

        #[test]
        fn test_writeable() {
            writeable::assert_writeable_eq!(&$type::default(), "");
            writeable::assert_writeable_eq!(
                &$type::from_vec_unchecked(alloc::vec![$sample1.parse().unwrap()]),
                $sample1,
            );
            writeable::assert_writeable_eq!(
                &$type::from_vec_unchecked(alloc::vec![
                    $sample1.parse().unwrap(),
                    $sample2.parse().unwrap()
                ]),
                core::concat!($sample1, "-", $sample2),
            );
        }
    };
}

macro_rules! impl_writeable_for_tinystr_list {
    ($type:tt, $if_empty:literal, $sample1:literal, $sample2:literal) => {
        impl_writeable_for_each_subtag_str_no_test!($type);

        #[test]
        fn test_writeable() {
            writeable::assert_writeable_eq!(
                &$type::from_vec_unchecked(vec![$sample1.parse().unwrap()]),
                $sample1,
            );
            writeable::assert_writeable_eq!(
                &$type::from_vec_unchecked(vec![
                    $sample1.parse().unwrap(),
                    $sample2.parse().unwrap()
                ]),
                core::concat!($sample1, "-", $sample2),
            );
        }
    };
}

macro_rules! impl_writeable_for_key_value {
    ($type:tt, $key1:literal, $value1:literal, $key2:literal, $expected2:literal) => {
        impl_writeable_for_each_subtag_str_no_test!($type);

        #[test]
        fn test_writeable() {
            writeable::assert_writeable_eq!(&$type::default(), "");
            writeable::assert_writeable_eq!(
                &$type::from_tuple_vec(vec![($key1.parse().unwrap(), $value1.parse().unwrap())]),
                core::concat!($key1, "-", $value1),
            );
            writeable::assert_writeable_eq!(
                &$type::from_tuple_vec(vec![
                    ($key1.parse().unwrap(), $value1.parse().unwrap()),
                    ($key2.parse().unwrap(), "true".parse().unwrap())
                ]),
                core::concat!($key1, "-", $value1, "-", $expected2),
            );
        }
    };
}<|MERGE_RESOLUTION|>--- conflicted
+++ resolved
@@ -147,7 +147,102 @@
     }
 }
 
-<<<<<<< HEAD
+impl<T> FromIterator<T> for ShortVec<T> {
+    fn from_iter<I: IntoIterator<Item = T>>(iter: I) -> Self {
+        iter.into_iter().collect::<Vec<_>>().into()
+    }
+}
+
+impl<K, V> StoreConstEmpty<K, V> for ShortVec<(K, V)> {
+    const EMPTY: ShortVec<(K, V)> = ShortVec::Empty;
+}
+
+impl<K, V> Store<K, V> for ShortVec<(K, V)> {
+    #[inline]
+    fn lm_len(&self) -> usize {
+        self.len()
+    }
+
+    #[inline]
+    fn lm_is_empty(&self) -> bool {
+        matches!(self, ShortVec::Empty)
+    }
+
+    #[inline]
+    fn lm_get(&self, index: usize) -> Option<(&K, &V)> {
+        self.as_slice().get(index).map(|elt| (&elt.0, &elt.1))
+    }
+
+    #[inline]
+    fn lm_last(&self) -> Option<(&K, &V)> {
+        match self {
+            ShortVec::Empty => None,
+            ShortVec::Single(v) => Some(v),
+            ShortVec::Multi(v) => v.as_slice().last(),
+        }
+        .map(|elt| (&elt.0, &elt.1))
+    }
+
+    #[inline]
+    fn lm_binary_search_by<F>(&self, mut cmp: F) -> Result<usize, usize>
+    where
+        F: FnMut(&K) -> core::cmp::Ordering,
+    {
+        self.as_slice().binary_search_by(|(k, _)| cmp(k))
+    }
+}
+
+impl<K, V> StoreMut<K, V> for ShortVec<(K, V)> {
+    fn lm_with_capacity(_capacity: usize) -> Self {
+        ShortVec::Empty
+    }
+
+    // ShortVec supports reserving capacity for additional elements only if we have already allocated a vector
+    fn lm_reserve(&mut self, additional: usize) {
+        if let ShortVec::Multi(ref mut v) = self {
+            v.reserve(additional)
+        }
+    }
+
+    fn lm_get_mut(&mut self, index: usize) -> Option<(&K, &mut V)> {
+        self.as_mut_slice()
+            .get_mut(index)
+            .map(|elt| (&elt.0, &mut elt.1))
+    }
+
+    fn lm_push(&mut self, key: K, value: V) {
+        self.push((key, value))
+    }
+
+    fn lm_insert(&mut self, index: usize, key: K, value: V) {
+        self.insert(index, (key, value))
+    }
+
+    fn lm_remove(&mut self, index: usize) -> (K, V) {
+        self.remove(index)
+    }
+
+    fn lm_clear(&mut self) {
+        self.clear();
+    }
+}
+
+impl<'a, K: 'a, V: 'a> StoreIterable<'a, K, V> for ShortVec<(K, V)> {
+    type KeyValueIter =
+        core::iter::Map<core::slice::Iter<'a, (K, V)>, for<'r> fn(&'r (K, V)) -> (&'r K, &'r V)>;
+
+    fn lm_iter(&'a self) -> Self::KeyValueIter {
+        self.as_slice().iter().map(|elt| (&elt.0, &elt.1))
+    }
+}
+
+impl<K, V> StoreFromIterator<K, V> for ShortVec<(K, V)> {}
+
+#[test]
+fn test_shortvec_impl() {
+    litemap::testing::check_store::<ShortVec<(u32, u64)>>();
+}
+
 macro_rules! impl_tinystr_subtag {
     (
         $(#[$doc:meta])*
@@ -291,107 +386,6 @@
         }
 
         impl core::fmt::Display for $name {
-=======
-impl<T> FromIterator<T> for ShortVec<T> {
-    fn from_iter<I: IntoIterator<Item = T>>(iter: I) -> Self {
-        iter.into_iter().collect::<Vec<_>>().into()
-    }
-}
-
-impl<K, V> StoreConstEmpty<K, V> for ShortVec<(K, V)> {
-    const EMPTY: ShortVec<(K, V)> = ShortVec::Empty;
-}
-
-impl<K, V> Store<K, V> for ShortVec<(K, V)> {
-    #[inline]
-    fn lm_len(&self) -> usize {
-        self.len()
-    }
-
-    #[inline]
-    fn lm_is_empty(&self) -> bool {
-        matches!(self, ShortVec::Empty)
-    }
-
-    #[inline]
-    fn lm_get(&self, index: usize) -> Option<(&K, &V)> {
-        self.as_slice().get(index).map(|elt| (&elt.0, &elt.1))
-    }
-
-    #[inline]
-    fn lm_last(&self) -> Option<(&K, &V)> {
-        match self {
-            ShortVec::Empty => None,
-            ShortVec::Single(v) => Some(v),
-            ShortVec::Multi(v) => v.as_slice().last(),
-        }
-        .map(|elt| (&elt.0, &elt.1))
-    }
-
-    #[inline]
-    fn lm_binary_search_by<F>(&self, mut cmp: F) -> Result<usize, usize>
-    where
-        F: FnMut(&K) -> core::cmp::Ordering,
-    {
-        self.as_slice().binary_search_by(|(k, _)| cmp(k))
-    }
-}
-
-impl<K, V> StoreMut<K, V> for ShortVec<(K, V)> {
-    fn lm_with_capacity(_capacity: usize) -> Self {
-        ShortVec::Empty
-    }
-
-    // ShortVec supports reserving capacity for additional elements only if we have already allocated a vector
-    fn lm_reserve(&mut self, additional: usize) {
-        if let ShortVec::Multi(ref mut v) = self {
-            v.reserve(additional)
-        }
-    }
-
-    fn lm_get_mut(&mut self, index: usize) -> Option<(&K, &mut V)> {
-        self.as_mut_slice()
-            .get_mut(index)
-            .map(|elt| (&elt.0, &mut elt.1))
-    }
-
-    fn lm_push(&mut self, key: K, value: V) {
-        self.push((key, value))
-    }
-
-    fn lm_insert(&mut self, index: usize, key: K, value: V) {
-        self.insert(index, (key, value))
-    }
-
-    fn lm_remove(&mut self, index: usize) -> (K, V) {
-        self.remove(index)
-    }
-
-    fn lm_clear(&mut self) {
-        self.clear();
-    }
-}
-
-impl<'a, K: 'a, V: 'a> StoreIterable<'a, K, V> for ShortVec<(K, V)> {
-    type KeyValueIter =
-        core::iter::Map<core::slice::Iter<'a, (K, V)>, for<'r> fn(&'r (K, V)) -> (&'r K, &'r V)>;
-
-    fn lm_iter(&'a self) -> Self::KeyValueIter {
-        self.as_slice().iter().map(|elt| (&elt.0, &elt.1))
-    }
-}
-
-impl<K, V> StoreFromIterator<K, V> for ShortVec<(K, V)> {}
-
-#[test]
-fn test_shortvec_impl() {
-    litemap::testing::check_store::<ShortVec<(u32, u64)>>();
-}
-
-macro_rules! impl_writeable_for_single_subtag {
-    ($type:tt, $sample:literal) => {
-        impl core::fmt::Display for $type {
->>>>>>> 9e95b1dd
             fn fmt(&self, f: &mut core::fmt::Formatter) -> core::fmt::Result {
                 f.write_str(&self.0)
             }
