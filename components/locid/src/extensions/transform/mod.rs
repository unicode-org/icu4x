--- conflicted
+++ resolved
@@ -117,7 +117,6 @@
         self.lang.is_none() && self.fields.is_empty()
     }
 
-<<<<<<< HEAD
     /// Clears the transform extension, effectively removing it from the locale.
     ///
     /// # Examples
@@ -134,12 +133,7 @@
         self.fields.clear();
     }
 
-    pub(crate) fn try_from_iter<'a>(
-        iter: &mut Peekable<impl Iterator<Item = &'a [u8]>>,
-    ) -> Result<Self, ParserError> {
-=======
     pub(crate) fn try_from_iter(iter: &mut SubtagIterator) -> Result<Self, ParserError> {
->>>>>>> a67c3c09
         let mut tlang = None;
         let mut tfields = vec![];
 
