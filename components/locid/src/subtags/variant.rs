--- conflicted
+++ resolved
@@ -59,13 +59,9 @@
         if slen < *VARIANT_LENGTH.start() || *VARIANT_LENGTH.end() < slen {
             return Err(ParserError::InvalidSubtag);
         }
-<<<<<<< HEAD
-
+
+        #[allow(clippy::indexing_slicing)] // TODO(#1668) Clippy exceptions need docs or fixing.
         if slen == VARIANT_NUM_ALPHA_LENGTH && !v[start].is_ascii_digit() {
-=======
-        #[allow(clippy::indexing_slicing)] // TODO(#1668) Clippy exceptions need docs or fixing.
-        if slen == VARIANT_NUM_ALPHA_LENGTH && !v[0].is_ascii_digit() {
->>>>>>> 4c700aa9
             return Err(ParserError::InvalidSubtag);
         }
 
