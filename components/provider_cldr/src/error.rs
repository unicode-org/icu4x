// This file is part of ICU4X. For terms of use, please see the file
// called LICENSE at the top level of the ICU4X source tree
// (online at: https://github.com/unicode-org/icu4x/blob/main/LICENSE ).
<<<<<<< HEAD
use icu_locid::LanguageIdentifier;
=======

>>>>>>> 7c82cb37
use std::error;
use std::fmt;
use std::path::{Path, PathBuf};

#[cfg(feature = "download")]
use crate::download;

#[non_exhaustive]
#[derive(Debug)]
pub enum Error {
    Io(std::io::Error, Option<PathBuf>),
    Json(serde_json::error::Error, Option<PathBuf>),
    Custom(String, Option<LanguageIdentifier>),
    MissingSource(MissingSourceError),
    #[cfg(feature = "download")]
    Download(download::Error),
    Poison,
}

#[derive(Debug, PartialEq, Copy, Clone)]
pub struct MissingSourceError {
    pub src: &'static str,
}

impl fmt::Display for MissingSourceError {
    fn fmt(&self, f: &mut fmt::Formatter) -> fmt::Result {
        write!(f, "Missing CLDR data source: {}", self.src)
    }
}

/// To help with debugging, I/O errors should be paired with a file path.
/// If a path is unavailable, create the error directly: `Error::Io(err, None)`
impl<P: AsRef<Path>> From<(std::io::Error, P)> for Error {
    fn from(pieces: (std::io::Error, P)) -> Self {
        Self::Io(pieces.0, Some(pieces.1.as_ref().to_path_buf()))
    }
}

/// To help with debugging, JSON errors should be paired with a file path.
/// If a path is unavailable, create the error directly: `Error::Json(err, None)`
impl<P: AsRef<Path>> From<(serde_json::error::Error, P)> for Error {
    fn from(pieces: (serde_json::error::Error, P)) -> Self {
        Self::Json(pieces.0, Some(pieces.1.as_ref().to_path_buf()))
    }
}

/// To help with debugging, string errors should be paired with a locale.
/// If a locale is unavailable, create the error directly: `Error::Custom(err, None)`
impl<L: AsRef<LanguageIdentifier>> From<(String, L)> for Error {
    fn from(pieces: (String, L)) -> Self {
        Self::Custom(pieces.0, Some(pieces.1.as_ref().clone()))
    }
}

/// To help with debugging, string errors should be paired with a locale.
/// If a locale is unavailable, create the error directly: `Error::Custom(err, None)`
impl<L: AsRef<LanguageIdentifier>> From<(&'static str, L)> for Error {
    fn from(pieces: (&'static str, L)) -> Self {
        Self::Custom(pieces.0.to_string(), Some(pieces.1.as_ref().clone()))
    }
}

impl From<MissingSourceError> for Error {
    fn from(err: MissingSourceError) -> Self {
        Self::MissingSource(err)
    }
}

#[cfg(feature = "download")]
impl From<download::Error> for Error {
    fn from(err: download::Error) -> Error {
        match err {
            download::Error::Io(err, path) => Error::Io(err, path),
            _ => Error::Download(err),
        }
    }
}

impl fmt::Display for Error {
    fn fmt(&self, f: &mut fmt::Formatter) -> fmt::Result {
        match self {
            Self::Io(err, Some(path)) => write!(f, "{}: {:?}", err, path),
            Self::Io(err, None) => err.fmt(f),
            Self::Json(err, Some(path)) => write!(f, "JSON error: {}: {:?}", err, path),
            Self::Json(err, None) => write!(f, "JSON error: {}", err),
            Self::Custom(s, Some(langid)) => write!(f, "{}: {:?}", s, langid),
            Self::Custom(s, None) => write!(f, "{}", s),
            Self::MissingSource(err) => err.fmt(f),
            #[cfg(feature = "download")]
            Self::Download(err) => err.fmt(f),
            Self::Poison => write!(f, "poisoned lock on CLDR provider"),
        }
    }
}

impl error::Error for Error {
    fn source(&self) -> Option<&(dyn std::error::Error + 'static)> {
        match self {
            Self::Io(err, _) => Some(err),
            Self::Json(err, _) => Some(err),
            #[cfg(feature = "download")]
            Self::Download(err) => Some(err),
            _ => None,
        }
    }
}<|MERGE_RESOLUTION|>--- conflicted
+++ resolved
@@ -1,11 +1,8 @@
 // This file is part of ICU4X. For terms of use, please see the file
 // called LICENSE at the top level of the ICU4X source tree
 // (online at: https://github.com/unicode-org/icu4x/blob/main/LICENSE ).
-<<<<<<< HEAD
+
 use icu_locid::LanguageIdentifier;
-=======
-
->>>>>>> 7c82cb37
 use std::error;
 use std::fmt;
 use std::path::{Path, PathBuf};
