--- conflicted
+++ resolved
@@ -108,8 +108,6 @@
             .clone()
             .join(format!("cldr-numbers-{}", self.suffix)))
     }
-<<<<<<< HEAD
-=======
 }
 
 #[cfg(test)]
@@ -118,5 +116,4 @@
         cldr_json_root: icu_testdata::paths::cldr_json_root(),
         suffix: "full",
     }
->>>>>>> 2d6664a3
 }