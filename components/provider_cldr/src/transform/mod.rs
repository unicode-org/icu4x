// This file is part of ICU4X. For terms of use, please see the file
// called LICENSE at the top level of the ICU4X source tree
// (online at: https://github.com/unicode-org/icu4x/blob/main/LICENSE ).

mod dates;
mod likelysubtags;
mod numbers;
mod plurals;

pub use dates::DatesProvider;
pub use likelysubtags::LikelySubtagsProvider;
pub use numbers::NumbersProvider;
pub use plurals::PluralsProvider;

use crate::support::LazyCldrProvider;
use crate::CldrPaths;
use icu_provider::erased::*;
use icu_provider::iter::{IterableDataProviderCore, KeyedDataProvider};
use icu_provider::prelude::*;
use icu_provider::serde::SerdeSeDataStruct;

/// Returns a list of all ResourceKeys that this provider can produce.
pub fn get_all_resc_keys() -> Vec<ResourceKey> {
    let mut result: Vec<ResourceKey> = vec![];
    result.extend(&dates::ALL_KEYS);
    result.extend(&likelysubtags::ALL_KEYS);
    result.extend(&numbers::ALL_KEYS);
    result.extend(&plurals::ALL_KEYS);
    result
}

#[derive(Debug)]
pub struct CldrJsonDataProvider<'a, 'd> {
    pub cldr_paths: &'a dyn CldrPaths,
    dates: LazyCldrProvider<DatesProvider<'d>>,
    likelysubtags: LazyCldrProvider<LikelySubtagsProvider<'d>>,
    numbers: LazyCldrProvider<NumbersProvider>,
    plurals: LazyCldrProvider<PluralsProvider<'d>>,
}

impl<'a, 'd> CldrJsonDataProvider<'a, 'd> {
    pub fn new(cldr_paths: &'a dyn CldrPaths) -> Self {
        CldrJsonDataProvider {
            cldr_paths,
            dates: Default::default(),
            likelysubtags: Default::default(),
            numbers: Default::default(),
            plurals: Default::default(),
        }
    }
}

impl<'a, 'd> ErasedDataProvider<'d> for CldrJsonDataProvider<'a, 'd> {
    fn load_erased(
        &self,
        req: &DataRequest,
    ) -> Result<DataResponse<'d, dyn ErasedDataStruct>, DataError> {
        if let Some(result) = self.dates.try_load_payload(req, self.cldr_paths)? {
            return Ok(result);
        }
        if let Some(result) = self.likelysubtags.try_load_payload(req, self.cldr_paths)? {
            return Ok(result);
        }
        if let Some(result) = self.plurals.try_load_payload(req, self.cldr_paths)? {
            return Ok(result);
        }
        Err(DataError::UnsupportedResourceKey(req.resource_path.key))
    }
}

impl<'a, 'd, 's: 'd> DataProvider<'d, dyn SerdeSeDataStruct<'s> + 's>
    for CldrJsonDataProvider<'a, 'd>
{
    fn load_payload(
        &self,
        req: &DataRequest,
    ) -> Result<DataResponse<'d, dyn SerdeSeDataStruct<'s> + 's>, DataError> {
        if let Some(result) = self.dates.try_load_serde(req, self.cldr_paths)? {
            return Ok(result);
        }
        if let Some(result) = self.likelysubtags.try_load_serde(req, self.cldr_paths)? {
            return Ok(result);
        }
<<<<<<< HEAD
        if let Some(result) = self.numbers.try_load(req, receiver, self.cldr_paths)? {
            return Ok(result);
        }
        if let Some(result) = self.plurals.try_load(req, receiver, self.cldr_paths)? {
=======
        if let Some(result) = self.plurals.try_load_serde(req, self.cldr_paths)? {
>>>>>>> 7c82cb37
            return Ok(result);
        }
        Err(DataError::UnsupportedResourceKey(req.resource_path.key))
    }
}

impl<'a, 'd> IterableDataProviderCore for CldrJsonDataProvider<'a, 'd> {
    fn supported_options_for_key(
        &self,
        resc_key: &ResourceKey,
    ) -> Result<Box<dyn Iterator<Item = ResourceOptions>>, DataError> {
        if let Some(resp) = self
            .dates
            .try_supported_options(resc_key, self.cldr_paths)?
        {
            return Ok(resp);
        }
        if let Some(resp) = self
            .likelysubtags
            .try_supported_options(resc_key, self.cldr_paths)?
        {
            return Ok(resp);
        }
        if let Some(resp) = self
            .numbers
            .try_supported_options(resc_key, self.cldr_paths)?
        {
            return Ok(resp);
        }
        if let Some(resp) = self
            .plurals
            .try_supported_options(resc_key, self.cldr_paths)?
        {
            return Ok(resp);
        }
        Err(DataError::UnsupportedResourceKey(*resc_key))
    }
}

impl<'a, 'd> KeyedDataProvider for CldrJsonDataProvider<'a, 'd> {
    fn supports_key(resc_key: &ResourceKey) -> Result<(), DataError> {
        PluralsProvider::supports_key(resc_key)
            .or_else(|err| DatesProvider::or_else_supports_key(err, resc_key))
    }
}<|MERGE_RESOLUTION|>--- conflicted
+++ resolved
@@ -81,14 +81,10 @@
         if let Some(result) = self.likelysubtags.try_load_serde(req, self.cldr_paths)? {
             return Ok(result);
         }
-<<<<<<< HEAD
-        if let Some(result) = self.numbers.try_load(req, receiver, self.cldr_paths)? {
+        if let Some(result) = self.numbers.try_load_serde(req, self.cldr_paths)? {
             return Ok(result);
         }
-        if let Some(result) = self.plurals.try_load(req, receiver, self.cldr_paths)? {
-=======
         if let Some(result) = self.plurals.try_load_serde(req, self.cldr_paths)? {
->>>>>>> 7c82cb37
             return Ok(result);
         }
         Err(DataError::UnsupportedResourceKey(req.resource_path.key))
