// This file is part of ICU4X. For terms of use, please see the file
// called LICENSE at the top level of the ICU4X source tree
// (online at: https://github.com/unicode-org/icu4x/blob/main/LICENSE ).

//! The collection of code for locale canonicalization.

use crate::provider::*;
use alloc::string::ToString;
use alloc::vec;
use alloc::vec::Vec;
use core::mem;
use icu_locid::{
    extensions::unicode::{Key, Value},
    subtags, LanguageIdentifier, Locale,
};
use icu_provider::prelude::*;
use tinystr::{tinystr, TinyAsciiStr};

/// Used to track the result of a canonicalization operation that potentially modifies its argument in place.
#[derive(Debug, PartialEq)]
pub enum CanonicalizationResult {
    /// The canonicalization operation modified the locale.
    Modified,
    /// The canonicalization operation did not modify the locale.
    Unmodified,
}

/// LocaleCanonicalizer implementation.
///
/// The LocaleCanonicalizer provides methods to canonicalize Locales and
/// LanguageIdentifiers based upon [`CLDR`] data.
///
/// It currently supports locale canonicalization based upon the canonicalization
/// algorithm from [`UTS #35: Unicode LDML 3. LocaleId Canonicalization`].
///
/// It also supports the `minimize` and `maximize` likely subtags algorithms
/// as described in [`UTS #35: Unicode LDML 3. Likely Subtags`].
///
/// The maximize method potentially updates a passed in locale in place
/// depending up the results of running the 'Add Likely Subtags' algorithm
/// from [`UTS #35: Unicode LDML 3. Likely Subtags`].
///
/// This minimize method returns a new Locale that is the result of running the
/// 'Remove Likely Subtags' algorithm from [`UTS #35: Unicode LDML 3. Likely Subtags`].
///
/// # Examples
///
/// ```
/// use icu_locale_canonicalizer::{CanonicalizationResult, LocaleCanonicalizer};
/// use icu_locid::Locale;
///
/// let provider = icu_testdata::get_provider();
/// let lc = LocaleCanonicalizer::new(&provider)
///     .expect("create failed");
///
/// let mut locale : Locale = "ja-Latn-fonipa-hepburn-heploc".parse()
///     .expect("parse failed");
/// assert_eq!(lc.canonicalize(&mut locale), CanonicalizationResult::Modified);
/// assert_eq!(locale.to_string(), "ja-Latn-alalc97-fonipa");
/// ```
///
/// ```
/// use icu_locale_canonicalizer::{CanonicalizationResult, LocaleCanonicalizer};
/// use icu_locid::Locale;
///
/// let provider = icu_testdata::get_provider();
/// let lc = LocaleCanonicalizer::new(&provider)
///     .expect("create failed");
///
/// let mut locale : Locale = "zh-CN".parse()
///     .expect("parse failed");
/// assert_eq!(lc.maximize(&mut locale), CanonicalizationResult::Modified);
/// assert_eq!(locale.to_string(), "zh-Hans-CN");
///
/// let mut locale : Locale = "zh-Hant-TW".parse()
///     .expect("parse failed");
/// assert_eq!(lc.maximize(&mut locale), CanonicalizationResult::Unmodified);
/// assert_eq!(locale.to_string(), "zh-Hant-TW");
/// ```
///
/// ```
/// use icu_locale_canonicalizer::{CanonicalizationResult, LocaleCanonicalizer};
/// use icu_locid::Locale;
///
/// let provider = icu_testdata::get_provider();
/// let lc = LocaleCanonicalizer::new(&provider)
///     .expect("create failed");
///
/// let mut locale : Locale = "zh-Hans-CN".parse()
///     .expect("parse failed");
/// assert_eq!(lc.minimize(&mut locale), CanonicalizationResult::Modified);
/// assert_eq!(locale.to_string(), "zh");
///
/// let mut locale : Locale = "zh".parse()
///     .expect("parse failed");
/// assert_eq!(lc.minimize(&mut locale), CanonicalizationResult::Unmodified);
/// assert_eq!(locale.to_string(), "zh");
/// ```
///
/// [`ICU4X`]: ../icu/index.html
/// [`CLDR`]: http://cldr.unicode.org/
/// [`UTS #35: Unicode LDML 3. Likely Subtags`]: https://www.unicode.org/reports/tr35/#Likely_Subtags.
/// [`UTS #35: Unicode LDML 3. LocaleId Canonicalization`]: http://unicode.org/reports/tr35/#LocaleId_Canonicalization,
pub struct LocaleCanonicalizer {
    /// Data to support canonicalization.
    aliases: DataPayload<AliasesV1Marker>,
    /// Data to support likely subtags maximize and minimize.
    likely_subtags: DataPayload<LikelySubtagsV1Marker>,
    /// Extension keys that require canonicalization.
    extension_keys: Vec<Key>,
}

#[inline]
fn uts35_rule_matches(source: &Locale, ruletype: &LanguageIdentifier) -> bool {
    (ruletype.language.is_empty() || ruletype.language == source.id.language)
        && (ruletype.script.is_none() || ruletype.script == source.id.script)
        && (ruletype.region.is_none() || ruletype.region == source.id.region)
        && (ruletype.variants.is_empty()
            || ruletype
                .variants
                .iter()
                .all(|v| source.id.variants.contains(v)))
}

fn uts35_replacement(
    source: &mut Locale,
    ruletype_has_language: bool,
    ruletype_has_script: bool,
    ruletype_has_region: bool,
    ruletype_variants: Option<&subtags::Variants>,
    replacement: &LanguageIdentifier,
) {
    if ruletype_has_language || (source.id.language.is_empty() && !replacement.language.is_empty())
    {
        source.id.language = replacement.language;
    }
    if ruletype_has_script || (source.id.script.is_none() && replacement.script.is_some()) {
        source.id.script = replacement.script;
    }
    if ruletype_has_region || (source.id.region.is_none() && replacement.region.is_some()) {
        source.id.region = replacement.region;
    }
    if let Some(ruletype_variants) = ruletype_variants {
        // The rule matches if the ruletype variants are a subset of the source variants.
        // This means ja-Latn-fonipa-hepburn-heploc matches against the rule for
        // hepburn-heploc and is canonicalized to ja-Latn-alalc97-fonipa
        let mut variants: Vec<subtags::Variant> = source
            .id
            .variants
            .iter()
            .filter(|x| !ruletype_variants.contains(x))
            .copied()
            .collect();
        for variant in replacement.variants.iter() {
            variants.push(*variant);
        }
        variants.sort();
        variants.dedup();
        source.id.variants = subtags::Variants::from_vec_unchecked(variants);
    }
}

#[inline]
fn uts35_check_language_rules(
    locale: &mut Locale,
    alias_data: &DataPayload<AliasesV1Marker>,
) -> CanonicalizationResult {
    if !locale.id.language.is_empty() {
        let lang: TinyAsciiStr<3> = locale.id.language.into();
        let replacement = if lang.len() == 2 {
            alias_data
                .get()
                .language_len2
                .binary_search_by_key(&lang.resize(), |alias| alias.0)
                .ok()
                .map(|index| &alias_data.get().language_len2[index].1)
        } else {
            alias_data
                .get()
                .language_len3
                .binary_search_by_key(&lang, |alias| alias.0)
                .ok()
                .map(|index| &alias_data.get().language_len3[index].1)
        };

<<<<<<< HEAD
        if let Ok(index) = aliases.binary_search_by_key(&lang, |alias| alias.0) {
            #[allow(clippy::indexing_slicing)]
            // TODO(#1668) Clippy exceptions need docs or fixing.
            uts35_replacement(locale, true, false, false, None, &aliases[index].1);
=======
        if let Some(replacement) = replacement {
            uts35_replacement(locale, true, false, false, None, replacement);
>>>>>>> 0fe7baee
            return CanonicalizationResult::Modified;
        }
    }

    CanonicalizationResult::Unmodified
}

#[inline]
fn update_langid(
    entry: &LanguageIdentifier,
    langid: &mut LanguageIdentifier,
) -> CanonicalizationResult {
    let mut modified = false;

    if langid.language.is_empty() && !entry.language.is_empty() {
        langid.language = entry.language;
        modified = true;
    }

    if langid.script.is_none() && entry.script.is_some() {
        langid.script = entry.script;
        modified = true;
    }

    if langid.region.is_none() && entry.region.is_some() {
        langid.region = entry.region;
        modified = true;
    }

    if modified {
        CanonicalizationResult::Modified
    } else {
        CanonicalizationResult::Unmodified
    }
}

macro_rules! maximize_locale {
    ( $langid:ident, $table:expr, $key:expr ) => {{
        if let Some(language_identifier) = $table.get(&&$key) {
            return update_langid(language_identifier, $langid);
        }
    }};
    ( $langid:ident, $table:expr, $key1:expr, $key2:expr ) => {{
        if let Some(language_identifier) = $table.get(&($key1, $key2)) {
            return update_langid(language_identifier, $langid);
        }
    }};
}

impl LocaleCanonicalizer {
    /// A constructor which takes a [`ResourceProvider`] and creates a [`LocaleCanonicalizer`].
    pub fn new<P>(provider: &P) -> Result<LocaleCanonicalizer, DataError>
    where
        P: ResourceProvider<AliasesV1Marker> + ResourceProvider<LikelySubtagsV1Marker> + ?Sized,
    {
        // The `rg` region override and `sd` regional subdivision keys may contain
        // language codes that require canonicalization.
        let extension_keys = vec![
            Key::from_tinystr_unchecked(tinystr!(2, "rg")),
            Key::from_tinystr_unchecked(tinystr!(2, "sd")),
        ];
        let aliases: DataPayload<AliasesV1Marker> = provider
            .load_resource(&DataRequest::default())?
            .take_payload()?;

        let likely_subtags: DataPayload<LikelySubtagsV1Marker> = provider
            .load_resource(&DataRequest::default())?
            .take_payload()?;

        Ok(LocaleCanonicalizer {
            aliases,
            likely_subtags,
            extension_keys,
        })
    }

    /// The canonicalize method potentially updates a passed in locale in place
    /// depending up the results of running the canonicalization algorithm
    /// from <http://unicode.org/reports/tr35/#LocaleId_Canonicalization>.
    ///
    /// Some BCP47 canonicalization data is not part of the CLDR json package. Because
    /// of this, some canonicalizations are not performed, e.g. the canonicalization of
    /// `und-u-ca-islamicc` to `und-u-ca-islamic-civil`. This will be fixed in a future
    /// release once the missing data has been added to the CLDR json data.
    ///
    /// # Examples
    ///
    /// ```
    /// use icu_locale_canonicalizer::{CanonicalizationResult, LocaleCanonicalizer};
    /// use icu_locid::Locale;
    ///
    /// let provider = icu_testdata::get_provider();
    /// let lc = LocaleCanonicalizer::new(&provider)
    ///     .expect("create failed");
    ///
    /// let mut locale : Locale = "ja-Latn-fonipa-hepburn-heploc".parse()
    ///     .expect("parse failed");
    /// assert_eq!(lc.canonicalize(&mut locale), CanonicalizationResult::Modified);
    /// assert_eq!(locale.to_string(), "ja-Latn-alalc97-fonipa");
    /// ```
    ///
    pub fn canonicalize(&self, locale: &mut Locale) -> CanonicalizationResult {
        let mut result = CanonicalizationResult::Unmodified;

        // This loops until we get a 'fixed point', where applying the rules do not
        // result in any more changes.
        loop {
            let language_aliases = if locale.id.variants.is_empty() {
                &self.aliases.get().language
            } else {
                &self.aliases.get().language_variants
            };

            // This is a linear search due to the ordering imposed by the canonicalization
            // rules, where rules with more variants should be considered first. With the
            // current data in CLDR, we will only do this for locales which have variants,
            // and there are fewer than 20 rules to consider. In benchmarking, the run
            // time of this loop was negligible.
            let mut matched = false;
            for rule in language_aliases.iter() {
                if uts35_rule_matches(locale, &rule.0) {
                    uts35_replacement(
                        locale,
                        !rule.0.language.is_empty(),
                        rule.0.script.is_some(),
                        rule.0.region.is_some(),
                        Some(&rule.0.variants),
                        &rule.1,
                    );
                    result = CanonicalizationResult::Modified;
                    matched = true;
                    break;
                }
            }

            if matched {
                continue;
            }

            if !locale.id.language.is_empty() {
                // If the region is specified, check sgn-region rules first
                if let Some(region) = locale.id.region {
                    if locale.id.language == "sgn" {
                        if let Ok(index) = self
                            .aliases
                            .get()
                            .sgn_region
                            .binary_search_by_key(&region.into(), |alias| alias.0)
                        {
                            #[allow(clippy::indexing_slicing)]
                            // TODO(#1668) Clippy exceptions need docs or fixing.
                            uts35_replacement(
                                locale,
                                true,
                                false,
                                true,
                                None,
                                &self.aliases.get().sgn_region[index].1,
                            );
                            result = CanonicalizationResult::Modified;
                            continue;
                        }
                    }
                }

                if uts35_check_language_rules(locale, &self.aliases)
                    == CanonicalizationResult::Modified
                {
                    result = CanonicalizationResult::Modified;
                    continue;
                }
            }

            if let Some(script) = locale.id.script {
                if let Ok(index) = self
                    .aliases
                    .get()
                    .script
                    .binary_search_by_key(&script.into(), |alias| alias.0)
                {
                    #[allow(clippy::indexing_slicing)]
                    // TODO(#1668) Clippy exceptions need docs or fixing.
                    if let Ok(replacement) = self.aliases.get().script[index].1.parse() {
                        locale.id.script = Some(replacement);
                        result = CanonicalizationResult::Modified;
                        continue;
                    }
                }
            }

            if let Some(region) = locale.id.region {
                let replacement = if region.is_alphabetic() {
                    let region: TinyAsciiStr<3> = region.into();
                    self.aliases
                        .get()
                        .region_alpha
                        .binary_search_by_key(&region.resize(), |alias| alias.0)
                        .ok()
                        .map(|index| self.aliases.get().region_alpha[index].1)
                } else {
                    self.aliases
                        .get()
                        .region_num
                        .binary_search_by_key(&region.into(), |alias| alias.0)
                        .ok()
                        .map(|index| self.aliases.get().region_num[index].1)
                };

<<<<<<< HEAD
                if let Ok(index) =
                    region_aliases.binary_search_by_key(&region.into(), |alias| alias.0)
                {
                    #[allow(clippy::indexing_slicing)]
                    // TODO(#1668) Clippy exceptions need docs or fixing.
                    if let Ok(replacement) = region_aliases[index].1.parse() {
=======
                if let Some(replacement) = replacement {
                    if let Ok(replacement) = replacement.parse() {
>>>>>>> 0fe7baee
                        locale.id.region = Some(replacement);
                        result = CanonicalizationResult::Modified;
                        continue;
                    }
                }

                if let Ok(index) = self
                    .aliases
                    .get()
                    .complex_region
                    .binary_search_by_key(&region.into(), |alias| alias.0)
                {
                    #[allow(clippy::indexing_slicing)]
                    // TODO(#1668) Clippy exceptions need docs or fixing.
                    let rule = &self.aliases.get().complex_region[index];

                    let mut for_likely = LanguageIdentifier {
                        language: locale.id.language,
                        script: locale.id.script,
                        region: None,
                        variants: subtags::Variants::default(),
                    };

                    let replacement =
                        if self.maximize(&mut for_likely) == CanonicalizationResult::Modified {
                            if let Some(likely_region) = for_likely.region {
                                let as_tinystr: TinyAsciiStr<3> = likely_region.into();
                                if let Some(region) =
                                    rule.1.iter().find(|region| as_tinystr == **region)
                                {
                                    region
                                } else {
                                    #[allow(clippy::indexing_slicing)]
                                    // TODO(#1668) Clippy exceptions need docs or fixing.
                                    &rule.1[0]
                                }
                            } else {
                                #[allow(clippy::indexing_slicing)]
                                // TODO(#1668) Clippy exceptions need docs or fixing.
                                &rule.1[0]
                            }
                        } else {
                            #[allow(clippy::indexing_slicing)]
                            // TODO(#1668) Clippy exceptions need docs or fixing.
                            &rule.1[0]
                        };
                    if let Ok(replacement) = replacement.parse::<subtags::Region>() {
                        locale.id.region = Some(replacement);
                        result = CanonicalizationResult::Modified;
                        continue;
                    }
                }
            }

            if !locale.id.variants.is_empty() {
                let mut modified = Vec::new();
                let mut unmodified = Vec::new();
                for variant in locale.id.variants.iter() {
                    let variant_as_tinystr: TinyAsciiStr<8> = (*variant).into();
                    if let Ok(index) = self
                        .aliases
                        .get()
                        .variant
                        .binary_search_by_key(&variant_as_tinystr, |alias| alias.0)
                    {
                        #[allow(clippy::indexing_slicing)]
                        // TODO(#1668) Clippy exceptions need docs or fixing.
                        if let Ok(updated) = subtags::Variant::from_bytes(
                            self.aliases.get().variant[index].1.as_bytes(),
                        ) {
                            modified.push(updated);
                        }
                    } else {
                        unmodified.push(variant);
                    }
                }

                if !modified.is_empty() {
                    for variant in unmodified {
                        modified.push(*variant);
                    }
                    modified.sort();
                    modified.dedup();
                    locale.id.variants = subtags::Variants::from_vec_unchecked(modified);
                    result = CanonicalizationResult::Modified;
                    continue;
                }
            }

            // Nothing matched in this iteration, we're done.
            break;
        }

        // Handle Locale extensions in their own loops, because these rules do not interact
        // with each other.
        if let Some(lang) = &locale.extensions.transform.lang {
            let mut tlang: Locale = lang.clone().into();
            let mut matched = false;
            loop {
                if uts35_check_language_rules(&mut tlang, &self.aliases)
                    == CanonicalizationResult::Modified
                {
                    result = CanonicalizationResult::Modified;
                    matched = true;
                    continue;
                }

                break;
            }

            if matched {
                locale.extensions.transform.lang = Some(tlang.id);
            }
        }

        for key in self.extension_keys.iter() {
            if let Some(value) = locale.extensions.unicode.keywords.get_mut(key) {
                if let Ok(value_as_tinystr) = value.to_string().parse::<TinyAsciiStr<7>>() {
                    if let Ok(index) = self
                        .aliases
                        .get()
                        .subdivision
                        .binary_search_by_key(&value_as_tinystr, |alias| alias.0)
                    {
                        #[allow(clippy::indexing_slicing)]
                        // TODO(#1668) Clippy exceptions need docs or fixing.
                        if let Ok(modified_value) =
                            Value::from_bytes(self.aliases.get().subdivision[index].1.as_bytes())
                        {
                            *value = modified_value;
                            result = CanonicalizationResult::Modified;
                        }
                    }
                }
            }
        }

        result
    }

    /// The maximize method potentially updates a passed in locale in place
    /// depending up the results of running the 'Add Likely Subtags' algorithm
    /// from <https://www.unicode.org/reports/tr35/#Likely_Subtags>.
    ///
    /// If the result of running the algorithm would result in a new locale, the
    /// locale argument is updated in place to match the result, and the method
    /// returns [`CanonicalizationResult::Modified`]. Otherwise, the method
    /// returns [`CanonicalizationResult::Unmodified`] and the locale argument is
    /// unchanged.
    ///
    /// # Examples
    ///
    /// ```
    /// use icu_locale_canonicalizer::{CanonicalizationResult, LocaleCanonicalizer};
    /// use icu_locid::Locale;
    ///
    /// let provider = icu_testdata::get_provider();
    /// let lc = LocaleCanonicalizer::new(&provider)
    ///     .expect("create failed");
    ///
    /// let mut locale : Locale = "zh-CN".parse()
    ///     .expect("parse failed");
    /// assert_eq!(lc.maximize(&mut locale), CanonicalizationResult::Modified);
    /// assert_eq!(locale.to_string(), "zh-Hans-CN");
    ///
    /// let mut locale : Locale = "zh-Hant-TW".parse()
    ///     .expect("parse failed");
    /// assert_eq!(lc.maximize(&mut locale), CanonicalizationResult::Unmodified);
    /// assert_eq!(locale.to_string(), "zh-Hant-TW");
    /// ```
    pub fn maximize<T: AsMut<LanguageIdentifier>>(&self, mut langid: T) -> CanonicalizationResult {
        let langid = langid.as_mut();
        let data = self.likely_subtags.get();

        if !langid.language.is_empty() && langid.script.is_some() && langid.region.is_some() {
            return CanonicalizationResult::Unmodified;
        }

        if !langid.language.is_empty() {
            if let Some(region) = langid.region {
                maximize_locale!(
                    langid,
                    data.language_region,
                    langid.language.into(),
                    region.into()
                );
            }
            if let Some(script) = langid.script {
                maximize_locale!(
                    langid,
                    data.language_script,
                    langid.language.into(),
                    script.into()
                );
            }
            maximize_locale!(langid, data.language, langid.language.into());
        }
        if let Some(script) = langid.script {
            if let Some(region) = langid.region {
                maximize_locale!(langid, data.script_region, script.into(), region.into());
            }
            maximize_locale!(langid, data.script, script.into());
        }
        if let Some(region) = langid.region {
            maximize_locale!(langid, data.region, region.into());
        }
        update_langid(&data.und, langid)
    }

    /// This returns a new Locale that is the result of running the
    /// 'Remove Likely Subtags' algorithm from
    /// <https://www.unicode.org/reports/tr35/#Likely_Subtags>.
    ///
    /// If the result of running the algorithm would result in a new locale, the
    /// locale argument is updated in place to match the result, and the method
    /// returns [`CanonicalizationResult::Modified`]. Otherwise, the method
    /// returns [`CanonicalizationResult::Unmodified`] and the locale argument is
    /// unchanged.
    ///
    /// # Examples
    ///
    /// ```
    /// use icu_locale_canonicalizer::{CanonicalizationResult, LocaleCanonicalizer};
    /// use icu_locid::Locale;
    ///
    /// let provider = icu_testdata::get_provider();
    /// let lc = LocaleCanonicalizer::new(&provider)
    ///     .expect("creation failed");
    ///
    /// let mut locale : Locale = "zh-Hans-CN".parse()
    ///     .expect("parse failed");
    /// assert_eq!(lc.minimize(&mut locale), CanonicalizationResult::Modified);
    /// assert_eq!(locale.to_string(), "zh");
    ///
    /// let mut locale : Locale = "zh".parse()
    ///     .expect("parse failed");
    /// assert_eq!(lc.minimize(&mut locale), CanonicalizationResult::Unmodified);
    /// assert_eq!(locale.to_string(), "zh");
    /// ```
    pub fn minimize<T: AsMut<LanguageIdentifier>>(&self, mut langid: T) -> CanonicalizationResult {
        let langid = langid.as_mut();

        let mut max = langid.clone();
        self.maximize(&mut max);
        let variants = mem::take(&mut max.variants);
        max.variants.clear();
        let mut trial = max.clone();

        trial.script = None;
        trial.region = None;
        self.maximize(&mut trial);
        if trial == max {
            if langid.language != max.language || langid.script.is_some() || langid.region.is_some()
            {
                if langid.language != max.language {
                    langid.language = max.language
                }
                if langid.script.is_some() {
                    langid.script = None;
                }
                if langid.region.is_some() {
                    langid.region = None;
                }
                langid.variants = variants;
                return CanonicalizationResult::Modified;
            } else {
                return CanonicalizationResult::Unmodified;
            }
        }

        trial.script = None;
        trial.region = max.region;
        self.maximize(&mut trial);
        if trial == max {
            if langid.language != max.language
                || langid.script.is_some()
                || langid.region != max.region
            {
                if langid.language != max.language {
                    langid.language = max.language
                }
                if langid.script.is_some() {
                    langid.script = None;
                }
                if langid.region != max.region {
                    langid.region = max.region;
                }
                langid.variants = variants;
                return CanonicalizationResult::Modified;
            } else {
                return CanonicalizationResult::Unmodified;
            }
        }

        trial.script = max.script;
        trial.region = None;
        self.maximize(&mut trial);
        if trial == max {
            if langid.language != max.language
                || langid.script != max.script
                || langid.region.is_some()
            {
                if langid.language != max.language {
                    langid.language = max.language
                }
                if langid.script != max.script {
                    langid.script = max.script;
                }
                if langid.region.is_some() {
                    langid.region = None;
                }
                langid.variants = variants;
                return CanonicalizationResult::Modified;
            } else {
                return CanonicalizationResult::Unmodified;
            }
        }

        if langid.language != max.language
            || langid.script != max.script
            || langid.region != max.region
        {
            if langid.language != max.language {
                langid.language = max.language
            }
            if langid.script != max.script {
                langid.script = max.script;
            }
            if langid.region != max.region {
                langid.region = max.region;
            }
            CanonicalizationResult::Modified
        } else {
            CanonicalizationResult::Unmodified
        }
    }
}

#[test]
fn test_uts35_rule_matches() {
    assert!(uts35_rule_matches(
        &"ja".parse().unwrap(),
        &LanguageIdentifier::und()
    ));

    assert!(uts35_rule_matches(
        &"und-heploc-hepburn".parse().unwrap(),
        &"und-hepburn".parse().unwrap()
    ));

    assert!(uts35_rule_matches(
        &"ja-heploc-hepburn".parse().unwrap(),
        &"und-hepburn".parse().unwrap()
    ));

    assert!(!uts35_rule_matches(
        &"ja-hepburn".parse().unwrap(),
        &"und-hepburn-heploc".parse().unwrap()
    ));
}

#[test]
fn test_uts35_replacement() {
    let mut locale = "ja-Latn-fonipa-hepburn-heploc".parse().unwrap();
    let ruletype: LanguageIdentifier = "und-hepburn-heploc".parse().unwrap();
    uts35_replacement(
        &mut locale,
        !ruletype.language.is_empty(),
        ruletype.script.is_some(),
        ruletype.region.is_some(),
        Some(&ruletype.variants),
        &"und-alalc97".parse().unwrap(),
    );
    assert_eq!(locale, "ja-Latn-alalc97-fonipa".parse::<Locale>().unwrap());

    let mut locale = "sgn-DD".parse().unwrap();
    let ruletype: LanguageIdentifier = "und-DD".parse().unwrap();
    uts35_replacement(
        &mut locale,
        !ruletype.language.is_empty(),
        ruletype.script.is_some(),
        ruletype.region.is_some(),
        Some(&ruletype.variants),
        &"und-DE".parse().unwrap(),
    );
    assert_eq!(locale, "sgn-DE".parse::<Locale>().unwrap());

    let mut locale = "sgn-DE".parse().unwrap();
    let ruletype: LanguageIdentifier = "sgn-DE".parse().unwrap();
    uts35_replacement(
        &mut locale,
        !ruletype.language.is_empty(),
        ruletype.script.is_some(),
        ruletype.region.is_some(),
        None,
        &"gsg".parse().unwrap(),
    );
    assert_eq!(locale, "gsg".parse::<Locale>().unwrap());
}<|MERGE_RESOLUTION|>--- conflicted
+++ resolved
@@ -183,15 +183,8 @@
                 .map(|index| &alias_data.get().language_len3[index].1)
         };
 
-<<<<<<< HEAD
-        if let Ok(index) = aliases.binary_search_by_key(&lang, |alias| alias.0) {
-            #[allow(clippy::indexing_slicing)]
-            // TODO(#1668) Clippy exceptions need docs or fixing.
-            uts35_replacement(locale, true, false, false, None, &aliases[index].1);
-=======
         if let Some(replacement) = replacement {
             uts35_replacement(locale, true, false, false, None, replacement);
->>>>>>> 0fe7baee
             return CanonicalizationResult::Modified;
         }
     }
@@ -400,17 +393,8 @@
                         .map(|index| self.aliases.get().region_num[index].1)
                 };
 
-<<<<<<< HEAD
-                if let Ok(index) =
-                    region_aliases.binary_search_by_key(&region.into(), |alias| alias.0)
-                {
-                    #[allow(clippy::indexing_slicing)]
-                    // TODO(#1668) Clippy exceptions need docs or fixing.
-                    if let Ok(replacement) = region_aliases[index].1.parse() {
-=======
                 if let Some(replacement) = replacement {
                     if let Ok(replacement) = replacement.parse() {
->>>>>>> 0fe7baee
                         locale.id.region = Some(replacement);
                         result = CanonicalizationResult::Modified;
                         continue;
