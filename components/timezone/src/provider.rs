--- conflicted
+++ resolved
@@ -46,11 +46,8 @@
     impl_bcp47_to_iana_map_v1_marker!(Baked);
     impl_iana_to_bcp47_map_v3_marker!(Baked);
     impl_metazone_period_v1_marker!(Baked);
-<<<<<<< HEAD
     impl_windows_zones_to_bcp47_map_v1_marker!(Baked);
-=======
     impl_zone_offset_period_v1_marker!(Baked);
->>>>>>> 53a5fd6a
 };
 
 #[cfg(feature = "datagen")]
@@ -59,11 +56,8 @@
     MetazonePeriodV1Marker::INFO,
     names::Bcp47ToIanaMapV1Marker::INFO,
     names::IanaToBcp47MapV3Marker::INFO,
-<<<<<<< HEAD
     windows::WindowsZonesToBcp47MapV1Marker::INFO,
-=======
     ZoneOffsetPeriodV1Marker::INFO,
->>>>>>> 53a5fd6a
 ];
 
 /// TimeZone ID in BCP47 format
