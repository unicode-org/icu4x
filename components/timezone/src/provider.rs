// This file is part of ICU4X. For terms of use, please see the file
// called LICENSE at the top level of the ICU4X source tree
// (online at: https://github.com/unicode-org/icu4x/blob/main/LICENSE ).

// Provider structs must be stable
#![allow(clippy::exhaustive_structs, clippy::exhaustive_enums)]

//! 🚧 \[Unstable\] Data provider struct definitions for this ICU4X component.
//!
//! <div class="stab unstable">
//! 🚧 This code is considered unstable; it may change at any time, in breaking or non-breaking ways,
//! including in SemVer minor releases. While the serde representation of data structs is guaranteed
//! to be stable, their Rust representation might not be. Use with caution.
//! </div>
//!
//! Read more about data providers: [`icu_provider`]

use core::str::FromStr;
use icu_provider::prelude::*;
use tinystr::TinyAsciiStr;
use zerovec::ule::{AsULE, ULE};
use zerovec::{ZeroMap2d, ZeroSlice, ZeroVec};

pub mod names;

#[cfg(feature = "compiled_data")]
#[derive(Debug)]
/// Baked data
///
/// <div class="stab unstable">
/// 🚧 This code is considered unstable; it may change at any time, in breaking or non-breaking ways,
/// including in SemVer minor releases. In particular, the `DataProvider` implementations are only
/// guaranteed to match with this version's `*_unstable` providers. Use with caution.
/// </div>
pub struct Baked;

#[cfg(feature = "compiled_data")]
const _: () = {
    pub mod icu {
        pub use crate as timezone;
    }
<<<<<<< HEAD
    icu_timezone_data::impl_time_zone_bcp47_to_iana_v1!(Baked);
    icu_timezone_data::impl_time_zone_iana_to_bcp47_v1!(Baked);
=======
    icu_timezone_data::make_provider!(Baked);
>>>>>>> 6905a012
    icu_timezone_data::impl_time_zone_metazone_period_v1!(Baked);
};

/// TimeZone ID in BCP47 format
///
/// <div class="stab unstable">
/// 🚧 This code is considered unstable; it may change at any time, in breaking or non-breaking ways,
/// including in SemVer minor releases. While the serde representation of data structs is guaranteed
/// to be stable, their Rust representation might not be. Use with caution.
/// </div>
#[repr(transparent)]
#[derive(Debug, Clone, Copy, Eq, Ord, PartialEq, PartialOrd, yoke::Yokeable, ULE, Hash)]
#[cfg_attr(feature = "datagen", derive(serde::Serialize, databake::Bake), databake(path = icu_timezone::provider))]
#[cfg_attr(feature = "serde", derive(serde::Deserialize))]
pub struct TimeZoneBcp47Id(pub TinyAsciiStr<8>);

impl FromStr for TimeZoneBcp47Id {
    type Err = tinystr::TinyStrError;
    fn from_str(s: &str) -> Result<Self, Self::Err> {
        TinyAsciiStr::from_str(s).map(Into::into)
    }
}

impl From<TinyAsciiStr<8>> for TimeZoneBcp47Id {
    fn from(s: TinyAsciiStr<8>) -> Self {
        Self(s)
    }
}

impl From<TimeZoneBcp47Id> for TinyAsciiStr<8> {
    fn from(other: TimeZoneBcp47Id) -> Self {
        other.0
    }
}

impl AsULE for TimeZoneBcp47Id {
    type ULE = Self;

    #[inline]
    fn to_unaligned(self) -> Self::ULE {
        self
    }

    #[inline]
    fn from_unaligned(unaligned: Self::ULE) -> Self {
        unaligned
    }
}

impl<'a> zerovec::maps::ZeroMapKV<'a> for TimeZoneBcp47Id {
    type Container = ZeroVec<'a, TimeZoneBcp47Id>;
    type Slice = ZeroSlice<TimeZoneBcp47Id>;
    type GetType = TimeZoneBcp47Id;
    type OwnedType = TimeZoneBcp47Id;
}

/// Metazone ID in a compact format
///
/// <div class="stab unstable">
/// 🚧 This code is considered unstable; it may change at any time, in breaking or non-breaking ways,
/// including in SemVer minor releases. While the serde representation of data structs is guaranteed
/// to be stable, their Rust representation might not be. Use with caution.
/// </div>
#[repr(transparent)]
#[derive(Debug, Clone, Copy, Eq, Ord, PartialEq, PartialOrd, yoke::Yokeable, ULE, Hash)]
#[cfg_attr(feature = "datagen", derive(serde::Serialize, databake::Bake), databake(path = icu_timezone::provider))]
#[cfg_attr(feature = "serde", derive(serde::Deserialize))]
pub struct MetazoneId(pub TinyAsciiStr<4>);

impl From<TinyAsciiStr<4>> for MetazoneId {
    fn from(s: TinyAsciiStr<4>) -> Self {
        Self(s)
    }
}

impl From<MetazoneId> for TinyAsciiStr<4> {
    fn from(other: MetazoneId) -> Self {
        other.0
    }
}

impl FromStr for MetazoneId {
    type Err = tinystr::TinyStrError;
    fn from_str(s: &str) -> Result<Self, Self::Err> {
        TinyAsciiStr::from_str(s).map(Into::into)
    }
}

impl AsULE for MetazoneId {
    type ULE = Self;

    #[inline]
    fn to_unaligned(self) -> Self::ULE {
        self
    }

    #[inline]
    fn from_unaligned(unaligned: Self::ULE) -> Self {
        unaligned
    }
}

impl<'a> zerovec::maps::ZeroMapKV<'a> for MetazoneId {
    type Container = ZeroVec<'a, MetazoneId>;
    type Slice = ZeroSlice<MetazoneId>;
    type GetType = MetazoneId;
    type OwnedType = MetazoneId;
}

/// An ICU4X mapping to the metazones at a given period.
/// See CLDR-JSON metaZones.json for more context.
///
/// <div class="stab unstable">
/// 🚧 This code is considered unstable; it may change at any time, in breaking or non-breaking ways,
/// including in SemVer minor releases. While the serde representation of data structs is guaranteed
/// to be stable, their Rust representation might not be. Use with caution.
/// </div>
#[icu_provider::data_struct(marker(
    MetazonePeriodV1Marker,
    "time_zone/metazone_period@1",
    singleton
))]
#[derive(PartialEq, Debug, Clone, Default)]
#[cfg_attr(
    feature = "datagen",
    derive(serde::Serialize, databake::Bake),
    databake(path = icu_timezone::provider),
)]
#[cfg_attr(feature = "serde", derive(serde::Deserialize))]
#[yoke(prove_covariance_manually)]
pub struct MetazonePeriodV1<'data>(
    /// The default mapping between period and metazone id. The second level key is a wall-clock time represented as the number of minutes since the local unix epoch. It represents when the metazone started to be used.
    #[cfg_attr(feature = "serde", serde(borrow))]
    pub ZeroMap2d<'data, TimeZoneBcp47Id, i32, Option<MetazoneId>>,
);<|MERGE_RESOLUTION|>--- conflicted
+++ resolved
@@ -39,12 +39,9 @@
     pub mod icu {
         pub use crate as timezone;
     }
-<<<<<<< HEAD
+    icu_timezone_data::make_provider!(Baked);
     icu_timezone_data::impl_time_zone_bcp47_to_iana_v1!(Baked);
     icu_timezone_data::impl_time_zone_iana_to_bcp47_v1!(Baked);
-=======
-    icu_timezone_data::make_provider!(Baked);
->>>>>>> 6905a012
     icu_timezone_data::impl_time_zone_metazone_period_v1!(Baked);
 };
 
