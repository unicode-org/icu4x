--- conflicted
+++ resolved
@@ -44,147 +44,4 @@
             local_time: None,
         }
     }
-<<<<<<< HEAD
-
-    /// Parse a [`CustomTimeZone`] from a UTF-8 string representing a UTC offset
-    /// or an IANA time zone identifier.
-    ///
-    /// This is a convenience constructor that uses compiled data. For a custom data provider,
-    /// use [`UtcOffset`] or [`TimeZoneIdMapper`] directly.
-    ///
-    /// To parse from an IXDTF string, use [`CustomZonedDateTime::try_iso_from_str`].
-    ///
-    /// ✨ *Enabled with the `compiled_data` Cargo feature.*
-    ///
-    /// # Examples
-    ///
-    /// ```
-    /// use icu::timezone::CustomTimeZone;
-    /// use icu::timezone::UtcOffset;
-    ///
-    /// let tz0: CustomTimeZone = CustomTimeZone::from_str("Z");
-    /// let tz1: CustomTimeZone = CustomTimeZone::from_str("+02");
-    /// let tz2: CustomTimeZone = CustomTimeZone::from_str("-0230");
-    /// let tz3: CustomTimeZone = CustomTimeZone::from_str("+02:30");
-    ///
-    /// assert_eq!(tz0.offset.map(UtcOffset::to_seconds), Some(0));
-    /// assert_eq!(tz1.offset.map(UtcOffset::to_seconds), Some(7200));
-    /// assert_eq!(tz2.offset.map(UtcOffset::to_seconds), Some(-9000));
-    /// assert_eq!(tz3.offset.map(UtcOffset::to_seconds), Some(9000));
-    /// ```
-    ///
-    /// [`CustomZonedDateTime::try_iso_from_str`]: crate::CustomZonedDateTime::try_iso_from_str
-    #[cfg(feature = "compiled_data")]
-    #[inline]
-    #[allow(clippy::should_implement_trait)] // does implement trait
-    pub fn from_str(s: &str) -> Self {
-        Self::from_utf8(s.as_bytes())
-    }
-
-    /// See [`Self::from_str`]
-    #[cfg(feature = "compiled_data")]
-    pub fn from_utf8(code_units: &[u8]) -> Self {
-        if let Ok(offset) = UtcOffset::try_from_utf8(code_units) {
-            return Self {
-                offset: Some(offset),
-                time_zone_id: TimeZoneBcp47Id::unknown(),
-                metazone_id: None,
-                zone_variant: None,
-            };
-        }
-        let mapper = TimeZoneIdMapper::new();
-        Self {
-            offset: None,
-            time_zone_id: mapper.as_borrowed().iana_bytes_to_bcp47(code_units),
-            metazone_id: None,
-            zone_variant: None,
-        }
-    }
-
-    /// Infer the metazone ID.
-    ///
-    /// # Examples
-    ///
-    /// ```
-    /// use icu::calendar::DateTime;
-    /// use icu::timezone::MetazoneId;
-    /// use icu::timezone::TimeZoneBcp47Id;
-    /// use icu::timezone::CustomTimeZone;
-    /// use icu::timezone::MetazoneCalculator;
-    /// use tinystr::tinystr;
-    ///
-    /// let mzc = MetazoneCalculator::new();
-    /// let mut tz = CustomTimeZone::new_with_bcp47_id(TimeZoneBcp47Id(tinystr!(8, "gugum")));
-    /// tz.maybe_calculate_metazone(
-    ///     &mzc,
-    ///     &DateTime::try_new_iso(1971, 10, 31, 2, 0, 0).unwrap(),
-    /// );
-    /// assert_eq!(tz.metazone_id.unwrap(), Some(MetazoneId(tinystr!(4, "guam"))));
-    /// ```
-    pub fn maybe_calculate_metazone(
-        &mut self,
-        metazone_calculator: &MetazoneCalculator,
-        local_datetime: &DateTime<Iso>,
-    ) -> &mut Self {
-        self.metazone_id = Some(
-            metazone_calculator.compute_metazone_from_time_zone(self.time_zone_id, local_datetime),
-        );
-        self
-    }
-
-    /// Infer the zone variant.
-    ///
-    /// # Examples
-    ///
-    /// ```
-    /// use icu::calendar::DateTime;
-    /// use icu::timezone::ZoneVariant;
-    /// use icu::timezone::TimeZoneBcp47Id;
-    /// use icu::timezone::CustomTimeZone;
-    /// use icu::timezone::ZoneOffsetCalculator;
-    /// use tinystr::tinystr;
-    ///
-    /// let zoc = ZoneOffsetCalculator::new();
-    /// let mut tz = CustomTimeZone {
-    ///     offset: Some("+10".parse().expect("Failed to parse a UTC offset.")),
-    ///     time_zone_id: TimeZoneBcp47Id(tinystr!(8, "gugum")),
-    ///     metazone_id: None,
-    ///     zone_variant: None,
-    /// };
-    /// tz.maybe_calculate_zone_variant(
-    ///     &zoc,
-    ///     &DateTime::try_new_iso(1971, 10, 31, 2, 0, 0).unwrap(),
-    /// );
-    /// assert_eq!(tz.zone_variant, Some(ZoneVariant::standard()));
-    /// ```
-    pub fn maybe_calculate_zone_variant(
-        &mut self,
-        zone_offset_calculator: &ZoneOffsetCalculator,
-        local_datetime: &DateTime<Iso>,
-    ) -> &mut Self {
-        if let Some(offset) = self.offset {
-            if let Some((std, dst)) = zone_offset_calculator
-                .compute_offsets_from_time_zone(self.time_zone_id, local_datetime)
-            {
-                if offset == std {
-                    self.zone_variant = Some(ZoneVariant::standard());
-                } else if Some(offset) == dst {
-                    self.zone_variant = Some(ZoneVariant::daylight());
-                }
-            }
-        }
-        self
-    }
-}
-
-#[cfg(feature = "compiled_data")]
-impl core::str::FromStr for CustomTimeZone {
-    type Err = core::convert::Infallible;
-
-    #[inline]
-    fn from_str(s: &str) -> Result<Self, Self::Err> {
-        Ok(Self::from_str(s))
-    }
-=======
->>>>>>> 835aacbf
 }