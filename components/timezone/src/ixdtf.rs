--- conflicted
+++ resolved
@@ -150,7 +150,6 @@
     fn try_location_only_from_ixdtf_record(
         ixdtf_record: &IxdtfParseRecord,
     ) -> Result<Self, ParseError> {
-<<<<<<< HEAD
         // [America/Los_Angeles]
         let IxdtfParseRecord {
             offset: None,
@@ -228,41 +227,6 @@
                         ZoneVariant::daylight()
                     } else {
                         return Err(ParseError::InvalidOffsetError);
-=======
-        match record {
-            TimeZoneRecord::Name(iana_identifier) => {
-                let mapper = TimeZoneIdMapper::new();
-                let time_zone_id = mapper.as_borrowed().iana_bytes_to_bcp47(iana_identifier);
-
-                let mut zone_variant = None;
-                let mut local_time = None;
-                if let (Some(date), Some(time)) = (date, time) {
-                    let iso = DateTime::<Iso>::try_new_iso(
-                        date.year,
-                        date.month,
-                        date.day,
-                        time.hour,
-                        time.minute,
-                        time.second,
-                    )?;
-                    if let Some(offset) = offset {
-                        zone_variant = Some(
-                            if let Some((std_offset, dst_offset)) = ZoneOffsetCalculator::new()
-                                .compute_offsets_from_time_zone(time_zone_id, &iso)
-                            {
-                                if offset == std_offset {
-                                    ZoneVariant::standard()
-                                } else if Some(offset) == dst_offset {
-                                    ZoneVariant::daylight()
-                                } else {
-                                    return Err(ParseError::InvalidOffsetError);
-                                }
-                            } else {
-                                debug_assert_eq!(time_zone_id.0.as_str(), "unk");
-                                ZoneVariant::standard()
-                            },
-                        );
->>>>>>> 058bf81f
                     }
                 }
                 None => {
