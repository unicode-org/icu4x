# icu_timezone [![crates.io](https://img.shields.io/crates/v/icu_timezone)](https://crates.io/crates/icu_timezone)

<!-- cargo-rdme start -->

Types for resolving and manipulating time zones.

## Fields

In ICU4X, a [formattable time zone](TimeZoneInfo) consists of four different fields:

1. The time zone ID
2. The offset from UTC
3. The zone variant, representing concepts such as Standard, Summer, Daylight, and Ramadan time
4. A timestamp, as time zone names can change over time

### Time Zone

The time zone ID corresponds to a time zone from the time zone database. The time zone ID
usually corresponds to the largest city in the time zone.

There are two mostly-interchangeable standards for time zone IDs:

1. IANA time zone IDs, like `"America/Chicago"`
2. BCP-47 time zone IDs, like `"uschi"`

ICU4X uses BCP-47 time zone IDs for all of its APIs. To get a BCP-47 time zone from an
IANA time zone, use [`TimeZoneIdMapper`].

### UTC Offset

The UTC offset precisely states the time difference between the time zone in question and
Coordinated Universal Time (UTC).

In localized strings, it is often rendered as "UTC-6", meaning 6 hours less than UTC (some locales
use the term "GMT" instead of "UTC").

### Zone Variant

Many zones use different names and offsets in the summer than in the winter. In ICU4X,
this is called the _zone variant_.

CLDR has two zone variants, named `"standard"` and `"daylight"`. However, the mapping of these
variants to specific observed offsets varies from time zone to time zone, and they may not
consistently represent winter versus summer time.

Note: It is optional (not required) to set the zone variant when constructing a
[`TimeZoneInfo`]. Therefore, the list of possible variants does not include a generic variant
to represent the lack of a preference.

## Examples

```rust
use icu::calendar::DateTime;
use icu::timezone::TimeZoneInfo;
use icu::timezone::UtcOffset;
use icu::timezone::TimeZoneBcp47Id;
use icu::timezone::TimeZoneIdMapper;
use tinystr::{tinystr, TinyAsciiStr};

let mapper = TimeZoneIdMapper::new();
// Create a time zone for America/Chicago at UTC-6:
let mut time_zone = TimeZoneInfo {
    time_zone_id: mapper.as_borrowed().iana_to_bcp47("America/Chicago"),
    offset: Some("-0600".parse().unwrap()),
    ..TimeZoneInfo::unknown()
};

// Alternatively, set it directly from the BCP-47 ID
assert_eq!(time_zone.time_zone_id, TimeZoneBcp47Id(tinystr!(8, "uschi")));
<<<<<<< HEAD

// Compute the metazone at January 1, 2022:
let mzc = MetazoneCalculator::new();
let datetime = DateTime::try_new_iso(2022, 1, 1, 0, 0, 0).unwrap();
time_zone.maybe_calculate_metazone(&mzc, &datetime);

assert_eq!("amce", time_zone.metazone_id.unwrap().unwrap().0.as_str());
=======
>>>>>>> 835aacbf
```

<!-- cargo-rdme end -->

## More Information

For more information on development, authorship, contributing etc. please visit [`ICU4X home page`](https://github.com/unicode-org/icu4x).<|MERGE_RESOLUTION|>--- conflicted
+++ resolved
@@ -67,16 +67,6 @@
 
 // Alternatively, set it directly from the BCP-47 ID
 assert_eq!(time_zone.time_zone_id, TimeZoneBcp47Id(tinystr!(8, "uschi")));
-<<<<<<< HEAD
-
-// Compute the metazone at January 1, 2022:
-let mzc = MetazoneCalculator::new();
-let datetime = DateTime::try_new_iso(2022, 1, 1, 0, 0, 0).unwrap();
-time_zone.maybe_calculate_metazone(&mzc, &datetime);
-
-assert_eq!("amce", time_zone.metazone_id.unwrap().unwrap().0.as_str());
-=======
->>>>>>> 835aacbf
 ```
 
 <!-- cargo-rdme end -->
