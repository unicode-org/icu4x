// This file is part of ICU4X. For terms of use, please see the file
// called LICENSE at the top level of the ICU4X source tree
// (online at: https://github.com/unicode-org/icu4x/blob/main/LICENSE ).

//! `icu` is the main meta-crate of the `ICU4X` project.
//!
//! It provides a comprehensive selection of functionality found in
//! [International Components for Unicode](http://icu.unicode.org/)
//! in their canonical configurations intended to enable software
//! internationalization capabilities.
//!
//! This crate exists to collect the most important functionality for users
//! together in one place.
//! It does not bring any unique functionality, but rather,
//! it re-exports the relevant crates as modules.
//! The exported crate corresponding to each module is also
//! available in a stand-alone manner, i.e. `icu::list` as `icu_list`.
//!
//! # Data Management
//!
//! Most internationalization algorithms are data-driven based on surveys of locale experts.
//! ICU4X offers multiple ways to manage locale data: many clients can start by using the
//! extensive data compiled into the library, while users with additional requirements can
//! provide data explicitly using [`DataProvider`]s.
//!
//! ## Compiled data
//!
//! Compiled data is exposed through idiomatic Rust constructors like `new` or `try_new`:
//!
//! ```
//! use icu::datetime::DateTimeFormatter;
//! use icu::locid::locale;
//!
//! let dtf = DateTimeFormatter::try_new(
//!     &locale!("es-US").into(),
//!     Default::default(),
//! )
//! .expect("compiled data should include 'es-US'");
//! ```
//!
//! Clients using compiled data benefit from simple code and optimal zero-cost data loading. Additionally,
//! ICU4X's APIs are designed such that dead-code elimination can optimize away unused compiled data.
//!
//! By default, most of the data available in [CLDR] is included. Users can customize data by using
//! the `icu4x-datagen` tool (with the `-⁠-format mod` flag) to, for example, select a smaller set of
//! locales, and then compiling with the `ICU4X_DATA_DIR` variable.
//!
//! ## Explicit data
//!
//! Powerful data management is possible with [`DataProvider`]s, which are passed to ICU4X APIs via
//! special constructors:
//!
//! ```no_run
//! use icu::datetime::DateTimeFormatter;
//! use icu::locid::locale;
//! use icu_provider_adapters::fallback::LocaleFallbackProvider;
//! use icu_provider_blob::BlobDataProvider;
//!
//! let data: Box<[u8]> = todo!();
//!
//! let provider = BlobDataProvider::try_new_from_blob(data)
//!     .expect("data should be valid");
//!
//! let provider =
//!     LocaleFallbackProvider::try_new_with_buffer_provider(provider)
//!         .expect("provider should include fallback data");
//!
//! let dtf = DateTimeFormatter::try_new_with_buffer_provider(
//!     &provider,
//!     &locale!("es-US").into(),
//!     Default::default(),
//! )
//! .expect("data should include 'es-US', 'es', or 'und'");
//! ```
//!
//! Explicit data management can be used if the compiled-data constructors are too limiting. It allows:
//! * Accessing data without fallback
//! * Custom [`DataProvider`]s backed by sources like the operating system
//! * Lazily loading or updating data from I/O
//! * Composing data providers from different sources
//! * Manually including/excluding data
//! * ... and more. See our [data management tutorial]
//!
//! The following [`DataProvider`]s are available in separate crates:
//! * [`BlobDataProvider`]: deserializes data from an in-memory blob, which can be updated at runtime.
//! * `BakedDataProvider`: a code-generated provider that contains the data directly in Rust code. This is the
//!   same provider that is used internally by compiled data.
//! * [`FsDataProvider`]: uses a file system tree of Serde files. This is mostly useful for development and
//!   not recommended in production for performance reasons.
//! * [`icu_provider_adapters`]: this crate contains provider adapters to combine providers,
//!   provide additional functionality such as locale fallback, and more.
//!
//! The data that is required by these providers (in `BakedDataProvider`'s case, the provider itself) can be
//! generated and customized using the [`icu4x-datagen`] tool.
//!
//! # Features
//!
//! ICU4X components share a set of common Cargo features that control whether core pieces of
//! functionality are compiled. These features are:
//!
//! - `compiled_data` (default): Whether to include compiled data. Without this flag, only constructors with
//!    explicit `provider` arguments are available.
//! - `std`: Whether to include `std` support. Without this Cargo feature, `icu` is `#[no_std]`-compatible.
//! - `sync`: makes most ICU4X objects implement `Send + Sync`. Has a small performance impact when used with non-static data.
//! - `logging`: Enables logging through the `log` crate.
//! - `serde`: Activates `serde` implementations for core library types, such as [`Locale`], as well
//!    as `*_with_buffer_provider` constructors for explicit data management.
//!
//! The following Cargo features are only available on the individual crates, but not on this meta-crate:
//!
//! - `datagen`: Whether to implement functionality that is only required during data generation.
//! - `bench`: Whether to enable exhaustive benchmarks. This can be enabled on individual crates
//!   when running `cargo bench`.
//!
//! # Experimental modules
//!
//! Experimental, unstable functionality can be found in the `icu_experimental` crate. The modules in that crate
//! are on track to be eventually stabilized into this crate.
//!
//!
//! [CLDR]: http://cldr.unicode.org/
//! [`DataProvider`]: icu_provider::DataProvider
//! [`DataPayload`]: icu_provider::DataPayload
//! [`FsDataProvider`]: https://docs.rs/icu_provider_fs/latest/icu_provider_fs/struct.FsDataProvider.html
//! [`BlobDataProvider`]: https://docs.rs/icu_provider_blob/latest/icu_provider_blob/struct.BlobDataProvider.html
//! [`icu_provider_adapters`]: https://docs.rs/icu_provider_adapters/latest/icu_provider_adapters/
//! [`icu_datagen`]: https://docs.rs/icu_datagen/latest/icu_datagen/
//! [`Locale`]: crate::locid::Locale
//! [`SymbolsV1`]: crate::decimal::provider::DecimalSymbolsV1
//! [`icu4x-datagen`]: https://docs.rs/icu_datagen/latest/icu_datagen/
//! [data management tutorial]: https://github.com/unicode-org/icu4x/blob/main/docs/tutorials/data_provider.md#loading-additional-data-at-runtime

// https://github.com/unicode-org/icu4x/blob/main/docs/process/boilerplate.md#library-annotations
#![cfg_attr(not(any(test, feature = "std")), no_std)]
#![cfg_attr(
    not(test),
    deny(
        clippy::indexing_slicing,
        clippy::unwrap_used,
        clippy::expect_used,
        clippy::panic,
        clippy::exhaustive_structs,
        clippy::exhaustive_enums,
        missing_debug_implementations,
    )
)]
#![warn(missing_docs)]

#[cfg(doc)]
// Needed for intra-doc link to work, since icu_provider is otherwise never mentioned in this crate
extern crate icu_provider;

#[doc(inline)]
pub use icu_calendar as calendar;

#[doc(inline)]
pub use icu_casemap as casemap;

#[doc(inline)]
pub use icu_collator as collator;

#[doc(inline)]
pub use icu_datetime as datetime;

#[doc(inline)]
pub use icu_decimal as decimal;

#[doc(inline)]
pub use icu_list as list;

#[doc(inline)]
pub use icu_locid_transform as locid_transform;

#[doc(inline)]
pub use icu_locid as locid;

#[doc(inline)]
pub use icu_normalizer as normalizer;

#[doc(inline)]
pub use icu_plurals as plurals;

#[doc(inline)]
pub use icu_properties as properties;

#[doc(inline)]
pub use icu_collections as collections;

#[doc(inline)]
pub use icu_segmenter as segmenter;

#[doc(inline)]
<<<<<<< HEAD
pub use icu_timezone as timezone;

#[cfg(feature = "icu_displaynames")]
#[doc(inline)]
pub use icu_displaynames as displaynames;

#[cfg(feature = "icu_personnames")]
#[doc(inline)]
pub use icu_personnames as personnames;

#[cfg(feature = "icu_relativetime")]
#[doc(inline)]
pub use icu_relativetime as relativetime;

#[cfg(feature = "icu_compactdecimal")]
#[doc(inline)]
pub use icu_compactdecimal as compactdecimal;

#[cfg(feature = "icu_transliterate")]
#[doc(inline)]
pub use icu_transliterate as transliterate;
=======
pub use icu_timezone as timezone;
>>>>>>> 7053d17b
<|MERGE_RESOLUTION|>--- conflicted
+++ resolved
@@ -190,28 +190,4 @@
 pub use icu_segmenter as segmenter;
 
 #[doc(inline)]
-<<<<<<< HEAD
-pub use icu_timezone as timezone;
-
-#[cfg(feature = "icu_displaynames")]
-#[doc(inline)]
-pub use icu_displaynames as displaynames;
-
-#[cfg(feature = "icu_personnames")]
-#[doc(inline)]
-pub use icu_personnames as personnames;
-
-#[cfg(feature = "icu_relativetime")]
-#[doc(inline)]
-pub use icu_relativetime as relativetime;
-
-#[cfg(feature = "icu_compactdecimal")]
-#[doc(inline)]
-pub use icu_compactdecimal as compactdecimal;
-
-#[cfg(feature = "icu_transliterate")]
-#[doc(inline)]
-pub use icu_transliterate as transliterate;
-=======
-pub use icu_timezone as timezone;
->>>>>>> 7053d17b
+pub use icu_timezone as timezone;