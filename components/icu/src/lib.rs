--- conflicted
+++ resolved
@@ -124,122 +124,8 @@
 #[doc(inline)]
 pub use icu_normalizer as normalizer;
 
-<<<<<<< HEAD
-pub mod properties {
-    //! Unicode properties
-    //!
-    //! This API provides definitions of [Unicode Properties] and functions for
-    //! retrieving property data in an appropriate data structure.
-    //!
-    //! APIs that return a [`CodePointSet`] exist for binary properties and certain enumerated
-    //! properties. See the [`sets`] module for more details.
-    //!
-    //! APIs that return a [`CodePointTrie`] exist for certain enumerated properties. See the
-    //! [`maps`] module for more details.
-    //!
-    //! # Examples
-    //!
-    //! ## Property data as `CodePointSet`s
-    //!
-    //! ```
-    //! use icu::properties::{maps, sets, GeneralCategory};
-    //!
-    //! let provider = icu_testdata::get_provider();
-    //!
-    //! // A binary property as a `CodePointSet`
-    //!
-    //! let data = sets::get_emoji(&provider).expect("The data should be valid");
-    //! let emoji = data.as_borrowed();
-    //!
-    //! assert!(emoji.contains('🎃')); // U+1F383 JACK-O-LANTERN
-    //! assert!(!emoji.contains('木')); // U+6728
-    //!
-    //! // An individual enumerated property value as a `CodePointSet`
-    //!
-    //! let data = maps::get_general_category(&provider).expect("The data should be valid");
-    //! let gc = data.as_borrowed();
-    //! let line_sep = gc.get_set_for_value(GeneralCategory::LineSeparator);
-    //!
-    //! assert!(line_sep.contains_u32(0x2028));
-    //! assert!(!line_sep.contains_u32(0x2029));
-    //! ```
-    //!
-    //! ## Property data as `CodePointTrie`s
-    //!
-    //! ```
-    //! use icu::properties::{maps, Script};
-    //!
-    //! let provider = icu_testdata::get_provider();
-    //!
-    //! let data = maps::get_script(&provider).expect("The data should be valid");
-    //! let script = data.as_borrowed();
-    //!
-    //! assert_eq!(script.get('🎃'), Script::Common); // U+1F383 JACK-O-LANTERN
-    //! assert_eq!(script.get('木'), Script::Han); // U+6728
-    //! ```
-    //!
-    //! ## Property data for `Script` and `Script_Extensions`
-    //!
-    //! ```
-    //! use icu::properties::{script, Script};
-    //!
-    //! let provider = icu_testdata::get_provider();
-    //!
-    //! let payload = script::get_script_with_extensions(&provider).expect("The data should be valid");
-    //! let data_struct = payload.get();
-    //! let swe = &data_struct.data;
-    //!
-    //! // get the `Script` property value
-    //! assert_eq!(swe.get_script_val(0x0650), Script::Inherited); // U+0650 ARABIC KASRA
-    //! assert_eq!(swe.get_script_val(0x0660), Script::Arabic); // U+0660 ARABIC-INDIC DIGIT ZERO
-    //!
-    //! // get the `Script_Extensions` property value
-    //! assert_eq!(
-    //!     swe.get_script_extensions_val(0x0640) // U+0640 ARABIC TATWEEL
-    //!         .iter()
-    //!         .collect::<Vec<Script>>(),
-    //!     vec![
-    //!         Script::Arabic,
-    //!         Script::Syriac,
-    //!         Script::Mandaic,
-    //!         Script::Manichaean,
-    //!         Script::PsalterPahlavi,
-    //!         Script::Adlam,
-    //!         Script::HanifiRohingya,
-    //!         Script::Sogdian,
-    //!         Script::OldUyghur
-    //!     ]
-    //! );
-    //! assert_eq!(
-    //!     swe.get_script_extensions_val('௫' as u32) // U+0BEB TAMIL DIGIT FIVE
-    //!         .iter()
-    //!         .collect::<Vec<Script>>(),
-    //!     vec![Script::Tamil, Script::Grantha]
-    //! );
-    //!
-    //! // check containment of a `Script` value in the `Script_Extensions` value
-    //! // U+0650 ARABIC KASRA
-    //! assert!(swe.has_script(0x0650, Script::Arabic));
-    //! assert!(swe.has_script(0x0650, Script::Syriac));
-    //!
-    //! // get a `CodePointSet` for when `Script` value is contained in `Script_Extensions` value
-    //! let syriac = swe.get_script_extensions_set(Script::Syriac);
-    //! assert!(syriac.contains_u32(0x0650)); // ARABIC KASRA
-    //! assert!(!syriac.contains_u32(0x0660)); // ARABIC-INDIC DIGIT ZERO
-    //! ```
-    //!
-    //! [`ICU4X`]: ../icu/index.html
-    //! [Unicode Properties]: https://unicode-org.github.io/icu/userguide/strings/properties.html
-    //! [`CodePointSet`]: ../../icu_uniset/struct.CodePointSet.html
-    //! [`sets`]: sets
-    //! [`CodePointTrie`]: ../../icu_codepointtrie/codepointtrie/struct.CodePointTrie.html
-    //! [`maps`]: maps
-    pub use icu_properties::*;
-}
-=======
 #[doc(inline)]
 pub use icu_plurals as plurals;
->>>>>>> c8d77ffd
 
 #[doc(inline)]
 pub use icu_properties as properties;
