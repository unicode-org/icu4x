--- conflicted
+++ resolved
@@ -40,17 +40,12 @@
 icu_properties = { version = "1.0.0", path = "../properties", default-features = false }
 icu_timezone = { version = "1.0.0", path = "../timezone", default-features = false }
 
-<<<<<<< HEAD
-icu_casemapping = { version = "0.2", path = "../../experimental/casemapping", default-features = false, optional = true }
-icu_segmenter = { version = "1.0.0-alpha1", path = "../../experimental/segmenter", default-features = false, optional = true }
-icu_displaynames = { version = "1.0.0-beta1", path = "../../experimental/displaynames", default-features = false, optional = true }
-=======
 icu_casemapping = { version = "0.7.0", path = "../../experimental/casemapping", default-features = false, optional = true }
 icu_segmenter = { version = "0.7.0", path = "../../experimental/segmenter", default-features = false, optional = true }
+icu_displaynames = { version = "1.0.0-beta1", path = "../../experimental/displaynames", default-features = false, optional = true }
 
 # For docs links
 icu_provider = { version = "1.0.0", path = "../../provider/core", default-features = false }
->>>>>>> ed5f9681
 
 [dev-dependencies]
 icu_testdata = { path = "../../provider/testdata" }
