# This file is part of ICU4X. For terms of use, please see the file
# called LICENSE at the top level of the ICU4X source tree
# (online at: https://github.com/unicode-org/icu4x/blob/main/LICENSE ).

[package]
name = "icu"
description = "International Components for Unicode"
version = "1.1.0"
authors = ["The ICU4X Project Developers"]
edition = "2021"
readme = "README.md"
repository = "https://github.com/unicode-org/icu4x"
license = "Unicode-DFS-2016"
categories = ["internationalization"]
# Keep this in sync with other crates unless there are exceptions
include = [
    "src/**/*",
    "examples/**/*",
    "benches/**/*",
    "tests/**/*",
    "Cargo.toml",
    "LICENSE",
    "README.md"
]

[package.metadata.docs.rs]
all-features = true

[dependencies]
icu_calendar = { version = "1.1.0", path = "../calendar", default-features = false }
icu_collator = { version = "1.1.0", path = "../collator", default-features = false }
icu_collections = { version = "1.1.0", path = "../collections", default-features = false }
icu_datetime = { version = "1.1.0", path = "../datetime", default-features = false }
icu_decimal = { version = "1.1.0", path = "../decimal", default-features = false }
icu_list = { version = "1.1.0", path = "../list", default-features = false }
icu_locid = { version = "1.1.0", path = "../locid", default-features = false }
icu_locid_transform = { version = "1.1.0", path = "../locid_transform", default-features = false }
icu_normalizer = { version = "1.1.0", path = "../normalizer", default-features = false }
icu_plurals = { version = "1.1.0", path = "../plurals", default-features = false }
icu_properties = { version = "1.1.0", path = "../properties", default-features = false }
icu_timezone = { version = "1.1.0", path = "../timezone", default-features = false }

# Experimental components
<<<<<<< HEAD
icu_casemapping = { version = "0.7.0", path = "../../experimental/casemapping", default-features = false, optional = true }
icu_harfbuzz = { version = "0.7.0", path = "../../experimental/harfbuzz", default-features = false, optional = true }
icu_segmenter = { version = "0.7.0", path = "../../experimental/segmenter", default-features = false, optional = true }
icu_displaynames = { version = "0.7.0", path = "../../experimental/displaynames", default-features = false, optional = true }
=======
icu_casemapping = { version = "0.7.1", path = "../../experimental/casemapping", default-features = false, optional = true }
icu_displaynames = { version = "0.8.0", path = "../../experimental/displaynames", default-features = false, optional = true }
>>>>>>> af52317e
icu_relativetime = { version = "0.1.0", path = "../../experimental/relativetime", default-features = false, optional = true }
icu_segmenter = { version = "0.8.0", path = "../../experimental/segmenter", default-features = false, optional = true }

# For docs links
icu_provider = { version = "1.1.0", path = "../../provider/core", default-features = false }

[dev-dependencies]
icu_testdata = { path = "../../provider/testdata" }
writeable = { path = "../../utils/writeable" }

[features]
std = [
    "icu_calendar/std",
    "icu_casemapping?/std",
    "icu_collator/std",
    "icu_collections/std",
    "icu_datetime/std",
    "icu_decimal/std",
    "icu_displaynames?/std",
    "icu_harfbuzz?/std",
    "icu_list/std",
    "icu_locid_transform/std",
    "icu_locid/std",
    "icu_normalizer/std",
    "icu_plurals/std",
    "icu_relativetime?/std",
    "icu_properties/std",
    "icu_segmenter?/std",
    "icu_timezone/std",
]
serde = [
    "icu_calendar/serde",
    "icu_casemapping?/serde",
    "icu_collator/serde",
    "icu_collections/serde",
    "icu_datetime/serde",
    "icu_decimal/serde",
    "icu_displaynames?/serde",
    "icu_harfbuzz?/serde",
    "icu_list/serde",
    "icu_locid_transform/serde",
    "icu_locid/serde",
    "icu_normalizer/serde",
    "icu_plurals/serde",
    "icu_relativetime?/serde",
    "icu_properties/serde",
    "icu_segmenter?/serde",
    "icu_timezone/serde",
]
serde_human = [
    "icu_list/serde_human"
]
icu_datetime_experimental = [
    "icu_datetime/experimental",
]
experimental = [
    "icu_casemapping",
    "icu_datetime_experimental",
    "icu_displaynames",
    "icu_relativetime",
    "icu_segmenter",
]

[package.metadata.cargo-all-features]
# Components are tested individually, and there's no logic in this crate
skip_feature_sets = [[]]

[[example]]
name = "tui"
required-features = ["serde"]<|MERGE_RESOLUTION|>--- conflicted
+++ resolved
@@ -41,15 +41,8 @@
 icu_timezone = { version = "1.1.0", path = "../timezone", default-features = false }
 
 # Experimental components
-<<<<<<< HEAD
-icu_casemapping = { version = "0.7.0", path = "../../experimental/casemapping", default-features = false, optional = true }
-icu_harfbuzz = { version = "0.7.0", path = "../../experimental/harfbuzz", default-features = false, optional = true }
-icu_segmenter = { version = "0.7.0", path = "../../experimental/segmenter", default-features = false, optional = true }
-icu_displaynames = { version = "0.7.0", path = "../../experimental/displaynames", default-features = false, optional = true }
-=======
 icu_casemapping = { version = "0.7.1", path = "../../experimental/casemapping", default-features = false, optional = true }
 icu_displaynames = { version = "0.8.0", path = "../../experimental/displaynames", default-features = false, optional = true }
->>>>>>> af52317e
 icu_relativetime = { version = "0.1.0", path = "../../experimental/relativetime", default-features = false, optional = true }
 icu_segmenter = { version = "0.8.0", path = "../../experimental/segmenter", default-features = false, optional = true }
 
