# This file is part of ICU4X. For terms of use, please see the file
# called LICENSE at the top level of the ICU4X source tree
# (online at: https://github.com/unicode-org/icu4x/blob/main/LICENSE ).

[package]
name = "icu"
description = "International Components for Unicode"
license-file = "LICENSE"

authors.workspace = true
categories.workspace = true
edition.workspace = true
homepage.workspace = true
include.workspace = true
repository.workspace = true
rust-version.workspace = true
version.workspace = true

[package.metadata.docs.rs]
all-features = true

[dependencies]
icu_calendar = { workspace = true }
icu_casemap = { workspace = true }
icu_collator = { workspace = true }
icu_collections = { workspace = true }
icu_datetime = { workspace = true }
icu_decimal = { workspace = true }
icu_list = { workspace = true }
icu_locid = { workspace = true }
icu_locid_transform = { workspace = true }
icu_normalizer = { workspace = true }
icu_plurals = { workspace = true }
icu_properties = { workspace = true }
icu_segmenter = { workspace = true }
icu_timezone = { workspace = true }

<<<<<<< HEAD
# Experimental components
icu_compactdecimal = { workspace = true, optional = true }
icu_displaynames = { workspace = true, optional = true }
icu_personnames = { workspace = true, optional = true }
icu_relativetime = { workspace = true, optional = true }
icu_transliterate = { workspace = true, features = ["compile"], optional = true } # currently only usable with the compile feature

=======
>>>>>>> 7053d17b
# For docs links and features
icu_provider = { workspace = true }

[dev-dependencies]
icu_datetime = { path = "../../components/datetime", features = ["serde"] }
icu_provider_adapters = { path = "../../provider/adapters", features = ["serde"] }
icu_provider_blob = { path = "../../provider/blob" }
writeable = { path = "../../utils/writeable" }

[features]
default = [
    "icu_calendar/default",
    "icu_casemap/default",
    "icu_collator/default",
    "icu_datetime/default",
    "icu_decimal/default",
<<<<<<< HEAD
    "icu_displaynames?/default",
    "icu_personnames?/default",
=======
>>>>>>> 7053d17b
    "icu_list/default",
    "icu_locid_transform/default",
    "icu_normalizer/default",
    "icu_plurals/default",
    "icu_properties/default",
    "icu_segmenter/default",
    "icu_timezone/default",
]
std = [
    "icu_calendar/std",
    "icu_casemap/std",
    "icu_collator/std",
    "icu_collections/std",
    "icu_datetime/std",
    "icu_decimal/std",
<<<<<<< HEAD
    "icu_displaynames?/std",
    "icu_personnames?/std",
=======
>>>>>>> 7053d17b
    "icu_list/std",
    "icu_locid_transform/std",
    "icu_locid/std",
    "icu_normalizer/std",
    "icu_plurals/std",
    "icu_properties/std",
    "icu_segmenter/std",
    "icu_timezone/std",
]
serde = [
    "icu_calendar/serde",
    "icu_casemap/serde",
    "icu_collator/serde",
    "icu_collections/serde",
    "icu_datetime/serde",
    "icu_decimal/serde",
<<<<<<< HEAD
    "icu_displaynames?/serde",
    "icu_personnames?/serde",
=======
>>>>>>> 7053d17b
    "icu_list/serde",
    "icu_locid_transform/serde",
    "icu_locid/serde",
    "icu_normalizer/serde",
    "icu_plurals/serde",
    "icu_properties/serde",
    "icu_segmenter/serde",
    "icu_timezone/serde",
]
compiled_data = [
    "icu_calendar/compiled_data",
    "icu_casemap/compiled_data",
    "icu_collator/compiled_data",
    "icu_datetime/compiled_data",
    "icu_decimal/compiled_data",
<<<<<<< HEAD
    "icu_displaynames?/compiled_data",
    "icu_personnames?/compiled_data",
=======
>>>>>>> 7053d17b
    "icu_list/compiled_data",
    "icu_locid_transform/compiled_data",
    "icu_normalizer/compiled_data",
    "icu_plurals/compiled_data",
    "icu_properties/compiled_data",
    "icu_segmenter/compiled_data",
    "icu_timezone/compiled_data",
]
serde_human = [
    "icu_list/serde_human"
]
icu_datetime_experimental = [
    "icu_datetime/experimental",
]
icu_plurals_experimental = [
    "icu_plurals/experimental"
]
experimental = [
    "icu_datetime_experimental",
<<<<<<< HEAD
    "icu_displaynames",
    "icu_personnames",
=======
>>>>>>> 7053d17b
    "icu_plurals_experimental",
]
sync = ["icu_provider/sync"]
logging = ["icu_provider/logging"]

[package.metadata.cargo-all-features]
# Components are tested individually, and there's no logic in this crate
skip_feature_sets = [[]]

[[example]]
name = "tui"
required-features = ["serde"]<|MERGE_RESOLUTION|>--- conflicted
+++ resolved
@@ -35,16 +35,6 @@
 icu_segmenter = { workspace = true }
 icu_timezone = { workspace = true }
 
-<<<<<<< HEAD
-# Experimental components
-icu_compactdecimal = { workspace = true, optional = true }
-icu_displaynames = { workspace = true, optional = true }
-icu_personnames = { workspace = true, optional = true }
-icu_relativetime = { workspace = true, optional = true }
-icu_transliterate = { workspace = true, features = ["compile"], optional = true } # currently only usable with the compile feature
-
-=======
->>>>>>> 7053d17b
 # For docs links and features
 icu_provider = { workspace = true }
 
@@ -61,11 +51,6 @@
     "icu_collator/default",
     "icu_datetime/default",
     "icu_decimal/default",
-<<<<<<< HEAD
-    "icu_displaynames?/default",
-    "icu_personnames?/default",
-=======
->>>>>>> 7053d17b
     "icu_list/default",
     "icu_locid_transform/default",
     "icu_normalizer/default",
@@ -81,11 +66,6 @@
     "icu_collections/std",
     "icu_datetime/std",
     "icu_decimal/std",
-<<<<<<< HEAD
-    "icu_displaynames?/std",
-    "icu_personnames?/std",
-=======
->>>>>>> 7053d17b
     "icu_list/std",
     "icu_locid_transform/std",
     "icu_locid/std",
@@ -102,11 +82,6 @@
     "icu_collections/serde",
     "icu_datetime/serde",
     "icu_decimal/serde",
-<<<<<<< HEAD
-    "icu_displaynames?/serde",
-    "icu_personnames?/serde",
-=======
->>>>>>> 7053d17b
     "icu_list/serde",
     "icu_locid_transform/serde",
     "icu_locid/serde",
@@ -122,11 +97,6 @@
     "icu_collator/compiled_data",
     "icu_datetime/compiled_data",
     "icu_decimal/compiled_data",
-<<<<<<< HEAD
-    "icu_displaynames?/compiled_data",
-    "icu_personnames?/compiled_data",
-=======
->>>>>>> 7053d17b
     "icu_list/compiled_data",
     "icu_locid_transform/compiled_data",
     "icu_normalizer/compiled_data",
@@ -146,11 +116,6 @@
 ]
 experimental = [
     "icu_datetime_experimental",
-<<<<<<< HEAD
-    "icu_displaynames",
-    "icu_personnames",
-=======
->>>>>>> 7053d17b
     "icu_plurals_experimental",
 ]
 sync = ["icu_provider/sync"]
