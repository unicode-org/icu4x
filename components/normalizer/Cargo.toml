# This file is part of ICU4X. For terms of use, please see the file
# called LICENSE at the top level of the ICU4X source tree
# (online at: https://github.com/unicode-org/icu4x/blob/main/LICENSE ).

[package]
name = "icu_normalizer"
description = "API for normalizing text into Unicode Normalization Forms"

authors.workspace = true
categories.workspace = true
edition.workspace = true
homepage.workspace = true
include.workspace = true
repository.workspace = true
rust-version.workspace = true
version.workspace = true
license.workspace = true

[package.metadata.docs.rs]
all-features = true

[dependencies]
displaydoc = { workspace = true }
icu_collections = { workspace = true }
icu_properties = { workspace = true, optional = true }
<<<<<<< HEAD
icu_provider = { workspace = true, features = ["macros"] }
smallvec = { workspace = true } # alloc
=======
icu_provider = { workspace = true }
smallvec = { workspace = true }
>>>>>>> dabb3441
utf16_iter = { workspace = true, optional = true }
utf8_iter = { workspace = true, optional = true }
write16 = { workspace = true, features = ["alloc"], optional = true }
zerovec = { workspace = true }

databake = { workspace = true, features = ["derive"], optional = true }
serde = { workspace = true, features = ["derive", "alloc"], optional = true }

icu_normalizer_data = { workspace = true, optional = true }

[dev-dependencies]
arraystring = { workspace = true }
arrayvec = { workspace = true }
atoi = { workspace = true }
detone = { workspace = true }
icu = { path = "../../components/icu", default-features = false }
write16 = { workspace = true, features = ["arrayvec"] }

[target.'cfg(not(target_arch = "wasm32"))'.dev-dependencies]
criterion = { workspace = true }

[features]
default = ["compiled_data", "utf8_iter", "utf16_iter"]
serde = ["dep:serde", "icu_collections/serde", "zerovec/serde", "icu_properties?/serde", "icu_provider/serde"]
# n.b. "icu_properties" + "icu_properties?/datagen" is equivalent to "icu_properties/datagen", however
# we specify this explicitly since "optional_dep/feature" is a footgun that leads to us often accidentally enabling features
datagen = ["serde", "dep:databake", "icu_properties", "icu_collections/databake", "zerovec/databake", "icu_properties?/datagen"]
experimental = []
compiled_data = ["dep:icu_normalizer_data", "icu_properties?/compiled_data"]
icu_properties = ["dep:icu_properties"]
# For dealing with UTF16 strings
utf16_iter = ["dep:utf16_iter", "write16"]
# For dealing with potentially ill-formed UTF8 strings
utf8_iter = ["dep:utf8_iter"]

[[bench]]
name = "bench"
harness = false
required-features = ["utf16_iter", "utf8_iter"]<|MERGE_RESOLUTION|>--- conflicted
+++ resolved
@@ -23,13 +23,8 @@
 displaydoc = { workspace = true }
 icu_collections = { workspace = true }
 icu_properties = { workspace = true, optional = true }
-<<<<<<< HEAD
-icu_provider = { workspace = true, features = ["macros"] }
+icu_provider = { workspace = true }
 smallvec = { workspace = true } # alloc
-=======
-icu_provider = { workspace = true }
-smallvec = { workspace = true }
->>>>>>> dabb3441
 utf16_iter = { workspace = true, optional = true }
 utf8_iter = { workspace = true, optional = true }
 write16 = { workspace = true, features = ["alloc"], optional = true }
