--- conflicted
+++ resolved
@@ -1630,315 +1630,5 @@
     normalizer_methods!();
 }
 
-<<<<<<< HEAD
-/// A struct for providing the raw canonical composition operation.
-///
-/// Callers should generally use `ComposingNormalizer` instead of this API.
-/// However, this API is provided for callers such as HarfBuzz that specifically
-/// want access to the raw canonical composition operation e.g. for use in a
-/// glyph-availability-guided custom normalizer.
-pub struct CanonicalComposition {
-    canonical_compositions: DataPayload<CanonicalCompositionsV1Marker>,
-}
-
-impl CanonicalComposition {
-    /// Performs canonical composition (including Hangul) on a pair of
-    /// characters or returns `None` if these characters don't compose.
-    /// Composition exclusions are taken into account.
-    ///
-    /// ```
-    /// let comp = icu_normalizer::CanonicalComposition::try_new_unstable(
-    ///     &icu_testdata::unstable(),
-    /// )
-    /// .unwrap();
-    ///
-    /// assert_eq!(comp.compose('a', 'b'), None); // Just two non-composing starters
-    /// assert_eq!(comp.compose('a', '\u{0308}'), Some('ä'));
-    /// assert_eq!(comp.compose('ẹ', '\u{0302}'), Some('ệ'));
-    /// assert_eq!(comp.compose('𝅗', '𝅥'), None); // Composition exclusion
-    /// assert_eq!(comp.compose('ে', 'া'), Some('ো')); // Second is starter
-    /// assert_eq!(comp.compose('ᄀ', 'ᅡ'), Some('가')); // Hangul LV
-    /// assert_eq!(comp.compose('가', 'ᆨ'), Some('각')); // Hangul LVT
-    /// ```
-    #[inline(always)]
-    pub fn compose(&self, starter: char, second: char) -> Option<char> {
-        compose(
-            self.canonical_compositions
-                .get()
-                .canonical_compositions
-                .iter(),
-            starter,
-            second,
-        )
-    }
-
-    /// Construct from data provider.
-    pub fn try_new_unstable<D>(data_provider: &D) -> Result<Self, NormalizerError>
-    where
-        D: DataProvider<CanonicalCompositionsV1Marker> + ?Sized,
-    {
-        let canonical_compositions: DataPayload<CanonicalCompositionsV1Marker> =
-            data_provider.load(Default::default())?.take_payload()?;
-        Ok(CanonicalComposition {
-            canonical_compositions,
-        })
-    }
-
-    icu_provider::gen_any_buffer_constructors!(locale: skip, options: skip, error: NormalizerError);
-}
-
-/// The outcome of non-recursive canonical decomposition of a character.
-#[allow(clippy::exhaustive_enums)]
-#[derive(Debug, PartialEq, Eq)]
-pub enum Decomposed {
-    /// The character is its own canonical decomposition.
-    Default,
-    /// The character decomposes to a single different character.
-    Singleton(char),
-    /// The character decomposes to two characters.
-    Expansion(char, char),
-}
-
-/// A struct for providing the raw (non-recursive) canonical decomposition operation.
-///
-/// Callers should generally use `DecomposingNormalizer` instead of this API.
-/// However, this API is provided for callers such as HarfBuzz that specifically
-/// want access to non-recursive canonical decomposition e.g. for use in a
-/// glyph-availability-guided custom normalizer.
-pub struct CanonicalDecomposition {
-    decompositions: DataPayload<CanonicalDecompositionDataV1Marker>,
-    tables: DataPayload<CanonicalDecompositionTablesV1Marker>,
-    non_recursive: DataPayload<NonRecursiveDecompositionSupplementV1Marker>,
-}
-
-impl CanonicalDecomposition {
-    /// Performs non-recursive canonical decomposition (including for Hangul).
-    ///
-    /// ```
-    ///     use icu_normalizer::Decomposed;
-    ///     let decomp = icu_normalizer::CanonicalDecomposition::try_new_unstable(&icu_testdata::unstable()).unwrap();
-    ///
-    ///     assert_eq!(decomp.decompose('e'), Decomposed::Default);
-    ///     assert_eq!(
-    ///         decomp.decompose('ệ'),
-    ///         Decomposed::Expansion('ẹ', '\u{0302}')
-    ///     );
-    ///     assert_eq!(decomp.decompose('각'), Decomposed::Expansion('가', 'ᆨ'));
-    ///     assert_eq!(decomp.decompose('\u{212B}'), Decomposed::Singleton('Å')); // ANGSTROM SIGN
-    ///     assert_eq!(decomp.decompose('\u{2126}'), Decomposed::Singleton('Ω')); // OHM SIGN
-    ///     assert_eq!(decomp.decompose('\u{1F71}'), Decomposed::Singleton('ά')); // oxia
-    /// ```
-    #[inline]
-    pub fn decompose(&self, c: char) -> Decomposed {
-        let lvt = u32::from(c).wrapping_sub(HANGUL_S_BASE);
-        if lvt >= HANGUL_S_COUNT {
-            return self.decompose_non_hangul(c);
-        }
-        let t = lvt % HANGUL_T_COUNT;
-        if t == 0 {
-            let l = lvt / HANGUL_N_COUNT;
-            let v = (lvt % HANGUL_N_COUNT) / HANGUL_T_COUNT;
-            // Safe because values known to be in range
-            return Decomposed::Expansion(
-                unsafe { char::from_u32_unchecked(HANGUL_L_BASE + l) },
-                unsafe { char::from_u32_unchecked(HANGUL_V_BASE + v) },
-            );
-        }
-        let lv = lvt - t;
-        // Safe because values known to be in range
-        Decomposed::Expansion(
-            unsafe { char::from_u32_unchecked(HANGUL_S_BASE + lv) },
-            unsafe { char::from_u32_unchecked(HANGUL_T_BASE + t) },
-        )
-    }
-
-    /// Performs non-recursive canonical decomposition except Hangul syllables
-    /// are reported as `Decomposed::Default`.
-    #[inline(always)]
-    fn decompose_non_hangul(&self, c: char) -> Decomposed {
-        let decomposition = self.decompositions.get().trie.get(u32::from(c));
-        if decomposition == 0 {
-            return Decomposed::Default;
-        }
-        // The loop is only broken out of as goto forward
-        #[allow(clippy::never_loop)]
-        loop {
-            let high = (decomposition >> 16) as u16;
-            let low = decomposition as u16;
-            if high != 0 && low != 0 {
-                // Decomposition into two BMP characters: starter and non-starter
-                if in_inclusive_range(c, '\u{1F71}', '\u{1FFB}') {
-                    // Look in the other trie due to oxia singleton
-                    // mappings to corresponding character with tonos.
-                    break;
-                } else if c == '\u{212B}' {
-                    // ANGSTROM SIGN
-                    return Decomposed::Singleton('\u{00C5}');
-                }
-                return Decomposed::Expansion(char_from_u16(high), char_from_u16(low));
-            }
-            if high != 0 {
-                // Decomposition into one BMP character or non-starter
-                debug_assert_ne!(high, 1, "How come we got the U+FDFA NFKD marker here?");
-                if high == 2 {
-                    // Non-starter
-                    if !in_inclusive_range(c, '\u{0340}', '\u{0F81}') {
-                        return Decomposed::Default;
-                    }
-                    return match c {
-                        '\u{0340}' => {
-                            // COMBINING GRAVE TONE MARK
-                            Decomposed::Singleton('\u{0300}')
-                        }
-                        '\u{0341}' => {
-                            // COMBINING ACUTE TONE MARK
-                            Decomposed::Singleton('\u{0301}')
-                        }
-                        '\u{0343}' => {
-                            // COMBINING GREEK KORONIS
-                            Decomposed::Singleton('\u{0313}')
-                        }
-                        '\u{0344}' => {
-                            // COMBINING GREEK DIALYTIKA TONOS
-                            Decomposed::Expansion('\u{0308}', '\u{0301}')
-                        }
-                        '\u{0F73}' => {
-                            // TIBETAN VOWEL SIGN II
-                            Decomposed::Expansion('\u{0F71}', '\u{0F72}')
-                        }
-                        '\u{0F75}' => {
-                            // TIBETAN VOWEL SIGN UU
-                            Decomposed::Expansion('\u{0F71}', '\u{0F74}')
-                        }
-                        '\u{0F81}' => {
-                            // TIBETAN VOWEL SIGN REVERSED II
-                            Decomposed::Expansion('\u{0F71}', '\u{0F80}')
-                        }
-                        _ => Decomposed::Default,
-                    };
-                }
-                return Decomposed::Singleton(char_from_u16(high));
-            }
-            // Complex decomposition
-            // Format for 16-bit value:
-            // 15..13: length minus two for 16-bit case and length minus one for
-            //         the 32-bit case. Length 8 needs to fit in three bits in
-            //         the 16-bit case, and this way the value is future-proofed
-            //         up to 9 in the 16-bit case. Zero is unused and length one
-            //         in the 16-bit case goes directly into the trie.
-            //     12: 1 if all trailing characters are guaranteed non-starters,
-            //         0 if no guarantees about non-starterness.
-            //         Note: The bit choice is this way around to allow for
-            //         dynamically falling back to not having this but instead
-            //         having one more bit for length by merely choosing
-            //         different masks.
-            //  11..0: Start offset in storage. The offset is to the logical
-            //         sequence of scalars16, scalars32, supplementary_scalars16,
-            //         supplementary_scalars32.
-            let offset = usize::from(low & 0xFFF);
-            let tables = self.tables.get();
-            if offset < tables.scalars16.len() {
-                if usize::from(low >> 13) != 0 {
-                    // i.e. logical len isn't 2
-                    break;
-                }
-                if let Some(first) = tables.scalars16.get(offset) {
-                    if let Some(second) = tables.scalars16.get(offset + 1) {
-                        // Two BMP starters
-                        return Decomposed::Expansion(char_from_u16(first), char_from_u16(second));
-                    }
-                }
-                // GIGO case
-                debug_assert!(false);
-                return Decomposed::Default;
-            }
-            let len = usize::from(low >> 13) + 1;
-            if len > 2 {
-                break;
-            }
-            let offset24 = offset - tables.scalars16.len();
-            if let Some(first) = tables.scalars24.get(offset24) {
-                let first_c = char_from_u24(first);
-                if len == 1 {
-                    return Decomposed::Singleton(first_c);
-                }
-                if let Some(second) = tables.scalars24.get(offset24 + 1) {
-                    let second_c = char_from_u24(second);
-                    return Decomposed::Expansion(first_c, second_c);
-                }
-            }
-            // GIGO case
-            debug_assert!(false);
-            return Decomposed::Default;
-        }
-        let non_recursive = self.non_recursive.get();
-        let non_recursive_decomposition = non_recursive.trie.get(u32::from(c));
-        if non_recursive_decomposition == 0 {
-            // GIGO case
-            debug_assert!(false);
-            return Decomposed::Default;
-        }
-        let high = (non_recursive_decomposition >> 16) as u16;
-        let low = non_recursive_decomposition as u16;
-        if high != 0 && low != 0 {
-            // Decomposition into two BMP characters
-            return Decomposed::Expansion(char_from_u16(high), char_from_u16(low));
-        }
-        if high != 0 {
-            // Decomposition into one BMP character
-            return Decomposed::Singleton(char_from_u16(high));
-        }
-        // Decomposition into two non-BMP characters
-        // Low is offset into a table plus one to keep it non-zero.
-        let offset = usize::from(low - 1);
-        if let Some(first) = non_recursive.scalars24.get(offset) {
-            if let Some(second) = non_recursive.scalars24.get(offset + 1) {
-                return Decomposed::Expansion(char_from_u24(first), char_from_u24(second));
-            }
-        }
-        // GIGO case
-        debug_assert!(false);
-        Decomposed::Default
-    }
-
-    /// Construct from data provider.
-    pub fn try_new_unstable<D>(data_provider: &D) -> Result<Self, NormalizerError>
-    where
-        D: DataProvider<CanonicalDecompositionDataV1Marker>
-            + DataProvider<CanonicalDecompositionTablesV1Marker>
-            + DataProvider<NonRecursiveDecompositionSupplementV1Marker>
-            + ?Sized,
-    {
-        let decompositions: DataPayload<CanonicalDecompositionDataV1Marker> =
-            data_provider.load(Default::default())?.take_payload()?;
-        let tables: DataPayload<CanonicalDecompositionTablesV1Marker> =
-            data_provider.load(Default::default())?.take_payload()?;
-
-        if tables.get().scalars16.len() + tables.get().scalars24.len() > 0xFFF {
-            // The data is from a future where there exists a normalization flavor whose
-            // complex decompositions take more than 0xFFF but fewer than 0x1FFF code points
-            // of space. If a good use case from such a decomposition flavor arises, we can
-            // dynamically change the bit masks so that the length mask becomes 0x1FFF instead
-            // of 0xFFF and the all-non-starters mask becomes 0 instead of 0x1000. However,
-            // since for now the masks are hard-coded, error out.
-            return Err(NormalizerError::FutureExtension);
-        }
-
-        let non_recursive: DataPayload<NonRecursiveDecompositionSupplementV1Marker> =
-            data_provider.load(Default::default())?.take_payload()?;
-
-        Ok(CanonicalDecomposition {
-            decompositions,
-            tables,
-            non_recursive,
-        })
-    }
-
-    icu_provider::gen_any_buffer_constructors!(locale: skip, options: skip, error: NormalizerError);
-}
-
 #[cfg(test)]
-=======
-#[cfg(all(test, feature = "serde"))]
->>>>>>> c2be4f22
 mod tests;