// This file is part of ICU4X. For terms of use, please see the file
// called LICENSE at the top level of the ICU4X source tree
// (online at: https://github.com/unicode-org/icu4x/blob/main/LICENSE ).

// https://github.com/unicode-org/icu4x/blob/main/docs/process/boilerplate.md#library-annotations
#![cfg_attr(not(any(test, feature = "std")), no_std)]
#![cfg_attr(
    not(test),
    deny(
        clippy::indexing_slicing,
        clippy::unwrap_used,
        clippy::expect_used,
        clippy::panic
    )
)]
#![warn(missing_docs)]

//! `icu_normalizer` is one of the ICU4X components.
//!
//! This API provides necessary functionality for normalizing text into Unicode
//! Normalization Forms.
//!
//! # Implementation notes
//!
//! The normalizer operates on a lazy iterator over Unicode scalar values (Rust `char`) internally
//! and iterating over guaranteed-valid UTF-8, potentially-invalid UTF-8, and potentially-invalid
//! UTF-16 is a step that doesn’t leak into the normalizer internals. UTF errors are treated as
//! U+FFFD.
//!
//! The normalizer data layout is not based on the ICU4C design at all. Instead, the normalization
//! data layout is a clean-slate design optimized for the concept of fusing the NFD decomposition
//! into the collator. That is, the decomposing normalizer is a by-product of the collator-motivated
//! data layout.
//!
//! Notably, the decomposition data structure is optimized for a starter decomposing to itself,
//! which is the most common case, and for a starter decomposing to a starter and a non-starter
//! on the Basic Multilingual Plane. Notably, in this case, the collator makes use of the
//! knowledge that the second character of such a decomposition is a non-starter. Therefore,
//! decomposition into two starters is handled by generic fallback path that looks the
//! decomposion from an array by offset and length instead of baking a BMP starter pair directly
//! into a trie value.
//!
//! The decompositions into non-starters are hard-coded. At present in Unicode, these appear
//! to be special cases falling into three categories:
//!
//! 1. Deprecated combining marks.
//! 2. Particular Tibetan vowel sings.
//! 3. NFKD only: half-width kana voicing marks.
//!
//! Hopefully Unicode never adds more decompositions into non-starters (other than a character
//! decomposing to itself), but if it does, a code update is needed instead of a mere data update.
//!
//! The composing normalizer builds on the decomposing normalizer by performing the canonical
//! composition post-processing per spec. As an optimization, though, the composing normalizer
//! attempts to pass through already-normalized text consisting of starters that never combine
//! backwards and that map to themselves if followed by a character whose decomposition starts
//! with a starter that never combines backwards.
//!
//! As a difference with ICU4C, the composing normalizer has only the simplest possible
//! passthrough (only one inversion list lookup per character in the best case) and the full
//! decompose-then-canonically-compose behavior, whereas ICU4C has other paths between these
//! extremes. The ICU4X collator doesn't make use of the FCD concept at all in order to avoid
//! doing the work of checking whether the FCD condition holds.

extern crate alloc;

pub mod error;
pub mod provider;
pub mod u24;

use crate::error::NormalizerError;
use crate::provider::CanonicalDecompositionDataV1Marker;
use crate::provider::CompatibilityDecompositionSupplementV1Marker;
use crate::provider::DecompositionDataV1;
#[cfg(any(test, feature = "experimental"))]
use crate::provider::Uts46DecompositionSupplementV1Marker;
use alloc::string::String;
use alloc::vec::Vec;
use core::char::REPLACEMENT_CHARACTER;
use icu_char16trie::char16trie::Char16Trie;
use icu_char16trie::char16trie::Char16TrieIterator;
use icu_char16trie::char16trie::TrieResult;
use icu_codepointtrie::CodePointTrie;
use icu_properties::maps::{CodePointMapData, CodePointMapDataBorrowed};
use icu_properties::CanonicalCombiningClass;
use icu_provider::DataPayload;
use icu_provider::DataRequest;
use icu_provider::ResourceProvider;
use icu_uniset::UnicodeSet;
use provider::CanonicalCompositionPassthroughV1Marker;
use provider::CanonicalCompositionsV1Marker;
use provider::CanonicalDecompositionTablesV1Marker;
use provider::CompatibilityCompositionPassthroughV1Marker;
use provider::CompatibilityDecompositionTablesV1Marker;
use provider::CompositionPassthroughV1;
use provider::DecompositionSupplementV1;
use provider::DecompositionTablesV1;
use provider::NonRecursiveDecompositionSupplementV1Marker;
#[cfg(any(test, feature = "experimental"))]
use provider::Uts46CompositionPassthroughV1Marker;
use smallvec::SmallVec;
use u24::EMPTY_U24;
use u24::U24;
use utf16_iter::Utf16CharsEx;
use utf8_iter::Utf8CharsEx;
use zerofrom::ZeroFrom;
use zerovec::ule::AsULE;
use zerovec::ZeroSlice;

enum SupplementPayloadHolder {
    Compatibility(DataPayload<CompatibilityDecompositionSupplementV1Marker>),
    #[cfg(any(test, feature = "experimental"))]
    Uts46(DataPayload<Uts46DecompositionSupplementV1Marker>),
}

impl SupplementPayloadHolder {
    fn get(&self) -> &DecompositionSupplementV1 {
        match self {
            SupplementPayloadHolder::Compatibility(d) => d.get(),
            #[cfg(any(test, feature = "experimental"))]
            SupplementPayloadHolder::Uts46(d) => d.get(),
        }
    }
}

enum PassthroughPayloadHolder {
    Canonical(DataPayload<CanonicalCompositionPassthroughV1Marker>),
    Compatibility(DataPayload<CompatibilityCompositionPassthroughV1Marker>),
    #[cfg(any(test, feature = "experimental"))]
    Uts46(DataPayload<Uts46CompositionPassthroughV1Marker>),
}

impl PassthroughPayloadHolder {
    fn get(&self) -> &CompositionPassthroughV1 {
        match self {
            PassthroughPayloadHolder::Canonical(d) => d.get(),
            PassthroughPayloadHolder::Compatibility(d) => d.get(),
            #[cfg(any(test, feature = "experimental"))]
            PassthroughPayloadHolder::Uts46(d) => d.get(),
        }
    }
}

/// The tail (everything after the first character) of the NFKD form U+FDFA
/// as 16-bit units.
static FDFA_NFKD: [u16; 17] = [
    0x644, 0x649, 0x20, 0x627, 0x644, 0x644, 0x647, 0x20, 0x639, 0x644, 0x64A, 0x647, 0x20, 0x648,
    0x633, 0x644, 0x645,
];

// These constants originate from page 143 of Unicode 14.0
/// Syllable base
const HANGUL_S_BASE: u32 = 0xAC00;
/// Lead jamo base
const HANGUL_L_BASE: u32 = 0x1100;
/// Vowel jamo base
const HANGUL_V_BASE: u32 = 0x1161;
/// Trail jamo base (deliberately off by one to account for the absence of a trail)
const HANGUL_T_BASE: u32 = 0x11A7;
/// Lead jamo count
const HANGUL_L_COUNT: u32 = 19;
/// Vowel jamo count
const HANGUL_V_COUNT: u32 = 21;
/// Trail jamo count (deliberately off by one to account for the absence of a trail)
const HANGUL_T_COUNT: u32 = 28;
/// Vowel jamo count times trail jamo count
const HANGUL_N_COUNT: u32 = 588;
/// Syllable count
const HANGUL_S_COUNT: u32 = 11172;

<<<<<<< HEAD
// Not from spec, one past conjoining trail consonants.
const HANGUL_T_LIMIT: u32 = 0x11C3;
=======
/// One past the conjoining jamo block
const HANGUL_JAMO_LIMIT: u32 = 0x1200;
>>>>>>> cadb6425

/// If `opt` is `Some`, unwrap it. If `None`, panic if debug assertions
/// are enabled and return `default` if debug assertions are not enabled.
///
/// Use this only if the only reason why `opt` could be `None` is bogus
/// data from the provider.
#[inline(always)]
fn unwrap_or_gigo<T>(opt: Option<T>, default: T) -> T {
    if let Some(val) = opt {
        val
    } else {
        // GIGO case
        debug_assert!(false);
        default
    }
}

/// Convert a `u32` _obtained from data provider data_ to `char`.
#[inline(always)]
fn char_from_u32(u: u32) -> char {
    unwrap_or_gigo(core::char::from_u32(u), REPLACEMENT_CHARACTER)
}

/// Convert a `u16` _obtained from data provider data_ to `char`.
#[inline(always)]
fn char_from_u16(u: u16) -> char {
    char_from_u32(u32::from(u))
}

/// Convert a `U24` _obtained from data provider data_ to `char`.
#[inline(always)]
fn char_from_u24(u: U24) -> char {
    char_from_u32(u.into())
}

const EMPTY_U16: &ZeroSlice<u16> =
    ZeroSlice::<u16>::from_ule_slice(&<u16 as AsULE>::ULE::from_array([]));

#[inline(always)]
fn split_first_u16(s: Option<&ZeroSlice<u16>>) -> (char, &ZeroSlice<u16>) {
    if let Some(slice) = s {
        if let Some(first) = slice.first() {
            return (
                char_from_u16(first),
                // `unwrap()` must succeed, because `first()` returned `Some`.
                #[allow(clippy::unwrap_used)]
                slice.get_subslice(1..slice.len()).unwrap(),
            );
        }
    }
    // GIGO case
    debug_assert!(false);
    (REPLACEMENT_CHARACTER, EMPTY_U16)
}

#[inline(always)]
fn split_first_u24(s: Option<&ZeroSlice<U24>>) -> (char, &ZeroSlice<U24>) {
    if let Some(slice) = s {
        if let Some(first) = slice.first() {
            return (
                char_from_u24(first),
                // `unwrap()` must succeed, because `first()` returned `Some`.
                #[allow(clippy::unwrap_used)]
                slice.get_subslice(1..slice.len()).unwrap(),
            );
        }
    }
    // GIGO case
    debug_assert!(false);
    (REPLACEMENT_CHARACTER, EMPTY_U24)
}

#[inline(always)]
fn in_inclusive_range(c: char, start: char, end: char) -> bool {
    u32::from(c).wrapping_sub(u32::from(start)) <= (u32::from(end) - u32::from(start))
}

<<<<<<< HEAD
#[inline(always)]
fn in_range_len(c: char, start: u32, len: u32) -> bool {
    u32::from(c).wrapping_sub(start) < len
}

/// Performs (non-Hangul) canonical composition on a pair of characters
/// or returns `None` if these characters don't compose. Composition
/// exclusions are taken into account.
#[inline(always)]
fn compose_non_hangul(mut iter: Char16TrieIterator, starter: char, second: char) -> Option<char> {
    // To make the trie smaller, the pairs are stored second character first.
    // Given how this method is used in ways where it's known that `second`
    // is or isn't a starter. We could potentially split the trie into two
    // tries depending on whether `second` is a starter.
    match iter.next(second) {
        TrieResult::NoMatch => None,
        TrieResult::NoValue => match iter.next(starter) {
            TrieResult::NoMatch => None,
            TrieResult::FinalValue(i) => {
                if let Some(c) = char::from_u32(i as u32) {
                    Some(c)
                } else {
                    // GIGO case
                    debug_assert!(false);
                    None
                }
            }
            TrieResult::NoValue | TrieResult::Intermediate(_) => {
                // GIGO case
                debug_assert!(false);
                None
            }
        },
        TrieResult::FinalValue(_) | TrieResult::Intermediate(_) => {
            // GIGO case
            debug_assert!(false);
            None
        }
    }
}

=======
>>>>>>> cadb6425
/// Pack a `char` and a `CanonicalCombiningClass` in
/// 32 bits (the former in the lower 24 bits and the
/// latter in the high 8 bits). The latter is
/// initialized to 0 upon creation and can be set
/// by calling `set_ccc_from_trie`. This type is
/// intentionally non-`Copy` to get compiler help
/// in making sure that the class is set on the
/// instance on which it is intended to be set
/// and not on a temporary copy.
///
/// Note: As a micro-optimization, this struct is
/// distinct from the struct of the same name in
/// the collator. They have the opposite default
/// bit pattern for the high 8 bits.
#[derive(Debug)]
struct CharacterAndClass(u32);

impl CharacterAndClass {
    pub fn new(c: char) -> Self {
        // The combining class bits default to zero.
        CharacterAndClass(u32::from(c))
    }
    pub fn character(&self) -> char {
        // Safe, because the low 24 bits came from a `char`.
        unsafe { char::from_u32_unchecked(self.0 & 0xFFFFFF) }
    }
    pub fn ccc(&self) -> CanonicalCombiningClass {
        CanonicalCombiningClass((self.0 >> 24) as u8)
    }
    pub fn character_and_ccc(&self) -> (char, CanonicalCombiningClass) {
        (self.character(), self.ccc())
    }
    pub fn set_ccc_from_trie(
        &mut self,
        ccc_trie: CodePointMapDataBorrowed<CanonicalCombiningClass>,
    ) {
        debug_assert_eq!(self.0 >> 24, 0, "This method has already been called!");
        self.0 |= (ccc_trie.get_u32(self.0).0 as u32) << 24;
    }
}

// This function exists as a borrow check helper.
#[inline(always)]
fn assign_ccc_and_sort_combining(
    slice: &mut [CharacterAndClass],
    combining_start: usize,
    ccc: CodePointMapDataBorrowed<CanonicalCombiningClass>,
) {
    slice.iter_mut().for_each(|cc| cc.set_ccc_from_trie(ccc));
    // Slicing succeeds by construction; we've always ensured that `combining_start`
    // is in permissible range.
    #[allow(clippy::indexing_slicing)]
    slice[combining_start..].sort_by_key(|cc| cc.ccc());
}

// This function exists as a borrow check helper.
#[inline(always)]
fn sort_slice_by_ccc(
    slice: &mut [CharacterAndClass],
    ccc: CodePointMapDataBorrowed<CanonicalCombiningClass>,
) {
    // We don't look up the canonical combining class for starters
    // of for single combining characters between starters. When
    // there's more than one combining character between starters,
    // we look up the canonical combining class for each character
    // exactly once.
    if slice.len() < 2 {
        return;
    }
    slice.iter_mut().for_each(|cc| cc.set_ccc_from_trie(ccc));
    slice.sort_by_key(|cc| cc.ccc());
}

/// An iterator adaptor that turns an `Iterator` over `char` into
/// a lazily-decomposed `char` sequence.
pub struct Decomposition<'data, I>
where
    I: Iterator<Item = char>,
{
    delegate: I,
    buffer: SmallVec<[CharacterAndClass; 17]>, // Enough to hold NFKD for U+FDFA
    /// The index of the next item to be read from `buffer`.
    /// The purpose if this index is to avoid having to move
    /// the rest upon every read.
    buffer_pos: usize,
    // At the start of `next()` if not `None`, this is a pending unnormalized
    // starter. When `Decomposition` appears alone, this is never a non-starter.
    // However, when `Decomposition` appears inside a `Composition`, this
    // may become a non-starter before `decomposing_next()` is called.
    pending: Option<char>, // None at end of stream
    trie: &'data CodePointTrie<'data, u32>,
    supplementary_trie: Option<&'data CodePointTrie<'data, u32>>,
    decomposition_starts_with_non_starter: UnicodeSet<'data>,
    scalars16: &'data ZeroSlice<u16>,
    scalars24: &'data ZeroSlice<U24>,
    supplementary_scalars16: &'data ZeroSlice<u16>,
    supplementary_scalars24: &'data ZeroSlice<U24>,
    ccc: CodePointMapDataBorrowed<'data, CanonicalCombiningClass>,
    half_width_voicing_marks_become_non_starters: bool,
    iota_subscript_becomes_starter: bool,
    has_starter_exceptions: bool,
    /// This set is only used when this `Decomposition` is used inside `Composition`.
    /// Therefore, when this `is_some()`, other things should take `Composition`-specific
    /// actions and when this `is_none()`, `Decomposition`-only optimizations may be
    /// taken.
    ///
    /// Whether `Decomposition`-only mode vs. inside-`Composition` mode should be
    /// a compile-time specialization instead of an `Option` discriminant is a topic
    /// to be revisited.
    ///
    /// As for the semantics of the set itself:
    /// In order to have to check each character only from one set in the
    /// best case, this set combines both the characteristic that a starter
    /// maps to itself if not followed by something that combines backwards
    /// and the characteristic that the character is a starter that never
    /// combines backwards. Therefore, if both the current character and the
    /// next character are in this set, it is OK for `Composition` to pass
    /// the current character through.
    ///
    /// Membership in this set is an optimization, so it's always valid to
    /// omit some characters from this set. As a consequence, multiple
    /// normalization forms whose sets are similar may use the intersection
    /// of their exact sets in order to need to store only the intersection.
    potential_passthrough_and_not_backward_combining: Option<UnicodeSet<'data>>,
    /// The character in `pending` is a in the
    /// `potential_passthrough_and_not_backward_combining` set.
    /// This flag is meaningful only when `pending.is_some()` and
    /// `potential_passthrough_and_not_backward_combining.is_some()`.
    /// That is, this flag is only used in the inside-`Composition` mode.
    pending_is_potential_passthrough_and_not_backward_combining: bool,
}

impl<'data, I> Decomposition<'data, I>
where
    I: Iterator<Item = char>,
{
    /// Constructs a decomposing iterator adapter from a delegate
    /// iterator and references to the necessary data, without
    /// supplementary data.
    ///
    /// Use `DecomposingNormalizer::normalize_iter()` instead unless
    /// there's a good reason to use this constructor directly.
    ///
    /// Public but hidden in order to be able to use this from the
    /// collator.
    #[doc(hidden)]
    pub fn new(
        delegate: I,
        decompositions: &'data DecompositionDataV1,
        tables: &'data DecompositionTablesV1,
        ccc: CodePointMapDataBorrowed<'data, CanonicalCombiningClass>,
    ) -> Self {
        Self::new_with_supplements(delegate, decompositions, None, tables, None, ccc, None)
    }

    /// Constructs a decomposing iterator adapter from a delegate
    /// iterator and references to the necessary data, including
    /// supplementary data.
    ///
    /// Use `DecomposingNormalizer::normalize_iter()` instead unless
    /// there's a good reason to use this constructor directly.
    fn new_with_supplements(
        delegate: I,
        decompositions: &'data DecompositionDataV1,
        supplementary_decompositions: Option<&'data DecompositionSupplementV1>,
        tables: &'data DecompositionTablesV1,
        supplementary_tables: Option<&'data DecompositionTablesV1>,
        ccc: CodePointMapDataBorrowed<'data, CanonicalCombiningClass>,
        potential_passthrough_and_not_backward_combining: Option<UnicodeSet<'data>>,
    ) -> Self {
        let (half_width_voicing_marks_become_non_starters, iota_subscript_becomes_starter) =
            if let Some(supplementary) = supplementary_decompositions {
                (
                    supplementary.half_width_voicing_marks_become_non_starters(),
                    supplementary.iota_subscript_becomes_starter(),
                )
            } else {
                (false, false)
            };
        let mut ret = Decomposition::<I> {
            delegate,
            buffer: SmallVec::new(), // Normalized
            buffer_pos: 0,
            // Initialize with a placeholder starter in case
            // the real stream starts with a non-starter.
            pending: Some('\u{FFFF}'),
            trie: &decompositions.trie,
            supplementary_trie: supplementary_decompositions.map(|s| &s.trie),
            decomposition_starts_with_non_starter: UnicodeSet::zero_from(
                &decompositions.decomposition_starts_with_non_starter,
            ),
            scalars16: &tables.scalars16,
            scalars24: &tables.scalars24,
            supplementary_scalars16: if let Some(supplementary) = supplementary_tables {
                &supplementary.scalars16
            } else {
                EMPTY_U16
            },
            supplementary_scalars24: if let Some(supplementary) = supplementary_tables {
                &supplementary.scalars24
            } else {
                EMPTY_U24
            },
            ccc,
            half_width_voicing_marks_become_non_starters,
            iota_subscript_becomes_starter,
            has_starter_exceptions: half_width_voicing_marks_become_non_starters
                || iota_subscript_becomes_starter,
            potential_passthrough_and_not_backward_combining,
            pending_is_potential_passthrough_and_not_backward_combining: true, // U+FFFF
        };
        let _ = ret.next(); // Remove the U+FFFF placeholder
        ret
    }

    #[inline(always)]
    fn decomposition_starts_with_non_starter(&self, c: char) -> bool {
        if self.has_starter_exceptions {
            if u32::from(c) & !1 == 0xFF9E {
                return self.half_width_voicing_marks_become_non_starters;
            }
            if c == '\u{0345}' {
                return !self.iota_subscript_becomes_starter;
            }
        }
        self.decomposition_starts_with_non_starter.contains(c)
    }

    fn push_decomposition16(
        &mut self,
        low: u16,
        offset: usize,
        slice16: &ZeroSlice<u16>,
    ) -> (char, usize) {
        let len = usize::from(low >> 13) + 2;
        let (starter, tail) = split_first_u16(slice16.get_subslice(offset..offset + len));
        if low & 0x1000 != 0 {
            // All the rest are combining
            for u in tail.iter() {
                self.buffer.push(CharacterAndClass::new(char_from_u16(u)));
            }
            (starter, 0)
        } else {
            let mut i = 0;
            let mut combining_start = 0;
            for u in tail.iter() {
                let ch = char_from_u16(u);
                self.buffer.push(CharacterAndClass::new(ch));
                i += 1;
                if !self.decomposition_starts_with_non_starter(ch) {
                    combining_start = i;
                }
            }
            (starter, combining_start)
        }
    }

    fn push_decomposition32(
        &mut self,
        low: u16,
        offset: usize,
        slice32: &ZeroSlice<U24>,
    ) -> (char, usize) {
        let len = usize::from(low >> 13) + 1;
        let (starter, tail) = split_first_u24(slice32.get_subslice(offset..offset + len));
        if low & 0x1000 != 0 {
            // All the rest are combining
            for u in tail.iter() {
                self.buffer.push(CharacterAndClass::new(char_from_u24(u)));
            }
            (starter, 0)
        } else {
            let mut i = 0;
            let mut combining_start = 0;
            for u in tail.iter() {
                let ch = char_from_u24(u);
                self.buffer.push(CharacterAndClass::new(ch));
                i += 1;
                if !self.decomposition_starts_with_non_starter(ch) {
                    combining_start = i;
                }
            }
            (starter, combining_start)
        }
    }

    fn delegate_next(&mut self) -> Option<char> {
        if let Some(pending) = self.pending.take() {
            debug_assert!(self
                .potential_passthrough_and_not_backward_combining
                .is_some());
            Some(pending)
        } else {
            self.delegate.next()
        }
    }

    fn decomposing_next(&mut self, c: char) -> char {
        let (starter, combining_start) = {
            let hangul_offset = u32::from(c).wrapping_sub(HANGUL_S_BASE); // SIndex in the spec
            if hangul_offset >= HANGUL_S_COUNT {
                let mut decomposition;
                // The loop is only broken out of as goto forward
                #[allow(clippy::never_loop)]
                loop {
                    if let Some(supplementary) = self.supplementary_trie {
                        decomposition = supplementary.get(u32::from(c));
                        if decomposition != 0 {
                            break;
                        }
                    }
                    decomposition = self.trie.get(u32::from(c));
                    break;
                }
                if decomposition == 0 {
                    // The character is its own decomposition
                    (c, 0)
                } else {
                    let high = (decomposition >> 16) as u16;
                    let low = decomposition as u16;
                    if high != 0 && low != 0 {
                        // Decomposition into two BMP characters: starter and non-starter
                        let starter = char_from_u16(high);
                        let combining = char_from_u16(low);
                        self.buffer.push(CharacterAndClass::new(combining));
                        (starter, 0)
                    } else if high != 0 {
                        if high != 1 {
                            // Decomposition into one BMP character
                            let starter = char_from_u16(high);
                            (starter, 0)
                        } else {
                            // Special case for the NFKD form of U+FDFA.
                            for u in FDFA_NFKD {
                                // Safe, because `FDFA_NFKD` is known not to contain
                                // surrogates.
                                self.buffer.push(CharacterAndClass::new(unsafe {
                                    core::char::from_u32_unchecked(u32::from(u))
                                }));
                            }
                            ('\u{0635}', 17)
                        }
                    } else {
                        // Complex decomposition
                        // Format for 16-bit value:
                        // 15..13: length minus two for 16-bit case and length minus one for
                        //         the 32-bit case. Length 8 needs to fit in three bits in
                        //         the 16-bit case, and this way the value is future-proofed
                        //         up to 9 in the 16-bit case. Zero is unused and length one
                        //         in the 16-bit case goes directly into the trie.
                        //     12: 1 if all trailing characters are guaranteed non-starters,
                        //         0 if no guarantees about non-starterness.
                        //         Note: The bit choice is this way around to allow for
                        //         dynamically falling back to not having this but instead
                        //         having one more bit for length by merely choosing
                        //         different masks.
                        //  11..0: Start offset in storage. The offset is to the logical
                        //         sequence of scalars16, scalars32, supplementary_scalars16,
                        //         supplementary_scalars32.
                        let offset = usize::from(low & 0xFFF);
                        if offset < self.scalars16.len() {
                            self.push_decomposition16(low, offset, self.scalars16)
                        } else if offset < self.scalars16.len() + self.scalars24.len() {
                            self.push_decomposition32(
                                low,
                                offset - self.scalars16.len(),
                                self.scalars24,
                            )
                        } else if offset
                            < self.scalars16.len()
                                + self.scalars24.len()
                                + self.supplementary_scalars16.len()
                        {
                            self.push_decomposition16(
                                low,
                                offset - (self.scalars16.len() + self.scalars24.len()),
                                self.supplementary_scalars16,
                            )
                        } else {
                            self.push_decomposition32(
                                low,
                                offset
                                    - (self.scalars16.len()
                                        + self.scalars24.len()
                                        + self.supplementary_scalars16.len()),
                                self.supplementary_scalars24,
                            )
                        }
                    }
                }
            } else {
                // Hangul syllable
                // The math here comes from page 144 of Unicode 14.0
                let l = hangul_offset / HANGUL_N_COUNT;
                let v = (hangul_offset % HANGUL_N_COUNT) / HANGUL_T_COUNT;
                let t = hangul_offset % HANGUL_T_COUNT;

                // The unsafe blocks here are OK, because the values stay
                // within the Hangul jamo block and, therefore, the scalar
                // value range by construction.
                self.buffer.push(CharacterAndClass::new(unsafe {
                    core::char::from_u32_unchecked(HANGUL_V_BASE + v)
                }));
                let first = unsafe { core::char::from_u32_unchecked(HANGUL_L_BASE + l) };
                if t != 0 {
                    self.buffer.push(CharacterAndClass::new(unsafe {
                        core::char::from_u32_unchecked(HANGUL_T_BASE + t)
                    }));
                    (first, 2)
                } else {
                    (first, 1)
                }
            }
        };
        debug_assert!(
            self.potential_passthrough_and_not_backward_combining
                .is_some()
                || self.pending == None
        );
        // Not a `for` loop to avoid holding a mutable reference to `self` across
        // the loop body.
        while let Some(ch) = self.delegate_next() {
            if self.decomposition_starts_with_non_starter(ch) {
                let mapped = if !(in_inclusive_range(ch, '\u{0340}', '\u{0F81}')
                    || (u32::from(ch) & !1 == 0xFF9E))
                {
                    ch
                } else {
                    // The Tibetan special cases are starters that decompose into non-starters.
                    // The same applies to the half-width kana voicing marks in NFKD.
                    //
                    // Logically the canonical combining class of each special case is known
                    // at compile time, but all characters in the buffer are treated the same
                    // when looking up the canonical combining class to avoid a per-character
                    // branch that would only benefit these rare special cases.
                    match ch {
                        '\u{0340}' => {
                            // COMBINING GRAVE TONE MARK
                            '\u{0300}'
                        }
                        '\u{0341}' => {
                            // COMBINING ACUTE TONE MARK
                            '\u{0301}'
                        }
                        '\u{0343}' => {
                            // COMBINING GREEK KORONIS
                            '\u{0313}'
                        }
                        '\u{0344}' => {
                            // COMBINING GREEK DIALYTIKA TONOS
                            self.buffer.push(CharacterAndClass::new('\u{0308}'));
                            '\u{0301}'
                        }
                        '\u{0F73}' => {
                            // TIBETAN VOWEL SIGN II
                            self.buffer.push(CharacterAndClass::new('\u{0F71}'));
                            '\u{0F72}'
                        }
                        '\u{0F75}' => {
                            // TIBETAN VOWEL SIGN UU
                            self.buffer.push(CharacterAndClass::new('\u{0F71}'));
                            '\u{0F74}'
                        }
                        '\u{0F81}' => {
                            // TIBETAN VOWEL SIGN REVERSED II
                            self.buffer.push(CharacterAndClass::new('\u{0F71}'));
                            '\u{0F80}'
                        }
                        '\u{FF9E}' => {
                            // HALFWIDTH KATAKANA VOICED SOUND MARK
                            // Compatibility decomposition only; can't come here
                            // in NFD.
                            '\u{3099}'
                        }
                        '\u{FF9F}' => {
                            // HALFWIDTH KATAKANA SEMI-VOICED SOUND MARK
                            // Compatibility decomposition only; can't come here
                            // in NFD.
                            '\u{309A}'
                        }
                        _ => ch,
                    }
                };
                self.buffer.push(CharacterAndClass::new(mapped));
            } else {
                self.pending = Some(ch);
                if let Some(set) = self
                    .potential_passthrough_and_not_backward_combining
                    .as_ref()
                {
                    self.pending_is_potential_passthrough_and_not_backward_combining =
                        set.contains(ch)
                }
                break;
            }
        }
        if self
            .potential_passthrough_and_not_backward_combining
            .is_some()
        {
            // As part of `Composition`, we have to compute the canonical combining
            // class for every character in `buffer`.
            assign_ccc_and_sort_combining(&mut self.buffer[..], combining_start, self.ccc);
        } else {
            // Slicing succeeds by construction; we've always ensured that `combining_start`
            // is in permissible range.
            #[allow(clippy::indexing_slicing)]
            sort_slice_by_ccc(&mut self.buffer[combining_start..], self.ccc);
        }
        starter
    }
}

impl<'data, I> Iterator for Decomposition<'data, I>
where
    I: Iterator<Item = char>,
{
    type Item = char;

    fn next(&mut self) -> Option<char> {
        if let Some(ret) = self.buffer.get(self.buffer_pos).map(|c| c.character()) {
            self.buffer_pos += 1;
            if self.buffer_pos == self.buffer.len() {
                self.buffer.clear();
                self.buffer_pos = 0;
            }
            return Some(ret);
        }
        debug_assert_eq!(self.buffer_pos, 0);
        let c = self.pending.take()?;
        Some(self.decomposing_next(c))
    }
}

/// An iterator adaptor that turns an `Iterator` over `char` into
/// a lazily-decomposed and then canonically composed `char` sequence.
pub struct Composition<'data, I>
where
    I: Iterator<Item = char>,
{
    /// The decomposing part of the normalizer than operates before
    /// the canonical composition is performed on its output.
    decomposition: Decomposition<'data, I>,
    /// Non-Hangul canonical composition data.
    /// TODO: Experiment if it makes sense to split this into two tries:
    /// One where the second character is a starter and another where
    /// the second character is a non-starter. Upon access, we know the
    /// starterness of the second character anyway.
    canonical_compositions: Char16Trie<'data>,
    /// To make `next()` yield in cases where there's a non-composing
    /// starter in the decomposition buffer, we put it here to let it
    /// wait for the next `next()` call (or a jump forward within the
    /// `next()` call).
    unprocessed_starter: Option<char>,
}

impl<'data, I> Composition<'data, I>
where
    I: Iterator<Item = char>,
{
    fn new(
        decomposition: Decomposition<'data, I>,
        canonical_compositions: Char16Trie<'data>,
    ) -> Self {
        Self {
            decomposition,
            canonical_compositions,
            unprocessed_starter: None,
        }
    }

    /// Performs canonical composition (including Hangul) on a pair of
    /// characters or returns `None` if these characters don't compose.
    /// Composition exclusions are taken into account.
    #[inline]
    pub fn compose(&self, starter: char, second: char) -> Option<char> {
        let v = u32::from(second).wrapping_sub(HANGUL_V_BASE);
        if v >= HANGUL_JAMO_LIMIT - HANGUL_V_BASE {
            return self.compose_non_hangul(starter, second);
        }
        if v < HANGUL_V_COUNT {
            let l = u32::from(starter).wrapping_sub(HANGUL_L_BASE);
            if l < HANGUL_L_COUNT {
                let lv = l * HANGUL_N_COUNT + v * HANGUL_T_COUNT;
                // Safe, because the inputs are known to be in range.
                return Some(unsafe { char::from_u32_unchecked(HANGUL_S_BASE + lv) });
            }
            return None;
        }
        if in_inclusive_range(second, '\u{11A8}', '\u{11C2}') {
            let lv = u32::from(starter).wrapping_sub(HANGUL_S_BASE);
            if lv < HANGUL_S_COUNT && lv % HANGUL_T_COUNT == 0 {
                let lvt = lv + (u32::from(second) - HANGUL_T_BASE);
                // Safe, because the inputs are known to be in range.
                return Some(unsafe { char::from_u32_unchecked(HANGUL_S_BASE + lvt) });
            }
        }
        None
    }

    /// Performs (non-Hangul) canonical composition on a pair of characters
    /// or returns `None` if these characters don't compose. Composition
    /// exclusions are taken into account.
    #[inline(always)]
    fn compose_non_hangul(&self, starter: char, second: char) -> Option<char> {
        compose_non_hangul(self.canonical_compositions.iter(), starter, second)
    }
}

impl<'data, I> Iterator for Composition<'data, I>
where
    I: Iterator<Item = char>,
{
    type Item = char;

    #[inline]
    fn next(&mut self) -> Option<char> {
        let mut undecomposed_starter = '\u{0}'; // The compiler can't figure out that this gets overwritten before use.
        if self.unprocessed_starter.is_none() {
            // The loop is only broken out of as goto forward
            #[allow(clippy::never_loop)]
            loop {
                if let Some((character, ccc)) = self
                    .decomposition
                    .buffer
                    .get(self.decomposition.buffer_pos)
                    .map(|c| c.character_and_ccc())
                {
                    self.decomposition.buffer_pos += 1;
                    if self.decomposition.buffer_pos == self.decomposition.buffer.len() {
                        self.decomposition.buffer.clear();
                        self.decomposition.buffer_pos = 0;
                    }
                    if ccc == CanonicalCombiningClass::NotReordered {
                        // Previous decomposition contains a starter. This must
                        // now become the `unprocessed_starter` for it to have
                        // a chance to compose with the upcoming characters.
                        //
                        // E.g. parenthesized Hangul in NFKC comes through here,
                        // but suitable composition exclusion could exercise this
                        // in NFC.
                        self.unprocessed_starter = Some(character);
                        break; // We already have a starter, so skip taking one from `pending`.
                    }
                    return Some(character);
                }
                debug_assert_eq!(self.decomposition.buffer_pos, 0);
                undecomposed_starter = self.decomposition.pending.take()?;
                if self
                    .decomposition
                    .pending_is_potential_passthrough_and_not_backward_combining
                {
                    // Attribute belongs on inner expression, but
                    // https://github.com/rust-lang/rust/issues/15701
                    #[allow(clippy::unwrap_used)]
                    if let Some(upcoming) = self.decomposition.delegate.next() {
                        self.decomposition.pending = Some(upcoming);
                        // Note: If `upcoming` is not in the set due to its decomposition
                        // starting with a non-starter, we end up checking set membership
                        // again. Bookkeeping to avoid the second check would be possible
                        // but error-prone.
                        //
                        // `unwrap` is OK, because we are in `Composition` and
                        // `potential_passthrough_and_not_backward_combining.is_some()` whenever
                        // `Decomposition` is inside `Composition`.
                        self.decomposition
                            .pending_is_potential_passthrough_and_not_backward_combining = self
                            .decomposition
                            .potential_passthrough_and_not_backward_combining
                            .as_ref()
                            .unwrap()
                            .contains(upcoming);
                        if self
                            .decomposition
                            .pending_is_potential_passthrough_and_not_backward_combining
                        {
                            // Fast-track succeeded!
                            return Some(undecomposed_starter);
                        }
                    } else {
                        // End of stream
                        return Some(undecomposed_starter);
                    }
                }
                break; // Not actually looping
            }
        }
        let mut starter = '\u{0}'; // The compiler can't figure out this gets overwritten before use.

        // The point of having this boolean is to have only one call site to
        // `self.decomposition.decomposing_next`, which is hopefully beneficial for
        // code size under inlining.
        let mut attempt_composition = false;
        loop {
            if let Some(unprocessed) = self.unprocessed_starter.take() {
                debug_assert_eq!(undecomposed_starter, '\u{0}');
                debug_assert_eq!(starter, '\u{0}');
                starter = unprocessed;
            } else {
                debug_assert_eq!(self.decomposition.buffer_pos, 0);
                let next_starter = self.decomposition.decomposing_next(undecomposed_starter);
                if !attempt_composition {
                    starter = next_starter;
                } else if let Some(composed) = self.compose(starter, next_starter) {
                    starter = composed;
                } else {
                    // This is our yield point. We'll pick this up above in the
                    // next call to `next()`.
                    self.unprocessed_starter = Some(next_starter);
                    return Some(starter);
                }
            }
            // Even a Hangul LVT syllable may have decomposed if followed by something that
            // could combine backwards with some other base.
            // `buffer_pos` may be non-zero for NFKC and parenthesized Hangul.
            if let Some(potential) = self.decomposition.buffer.get(self.decomposition.buffer_pos) {
                let potential_c = potential.character();
                let v = u32::from(potential_c).wrapping_sub(HANGUL_V_BASE);
                if v < HANGUL_V_COUNT {
                    // Hangul vowel
                    let l = u32::from(starter).wrapping_sub(HANGUL_L_BASE);
                    if l < HANGUL_L_COUNT {
                        let lv = l * HANGUL_N_COUNT + v * HANGUL_T_COUNT;
                        // Safe, because the inputs are known to be in range.
                        starter = unsafe { char::from_u32_unchecked(HANGUL_S_BASE + lv) };

                        self.decomposition.buffer_pos += 1;
                    }
                }
            }

            if let Some(potential) = self.decomposition.buffer.get(self.decomposition.buffer_pos) {
                let potential_c = potential.character();
                if in_inclusive_range(potential_c, '\u{11A8}', '\u{11C2}') {
                    // Hangul trail
                    let lv = u32::from(starter).wrapping_sub(HANGUL_S_BASE);
                    if lv < HANGUL_S_COUNT && lv % HANGUL_T_COUNT == 0 {
                        let lvt = lv + u32::from(potential_c) - HANGUL_T_BASE;
                        // Safe, because the inputs are known to be in range.
                        starter = unsafe { char::from_u32_unchecked(HANGUL_S_BASE + lvt) };

                        self.decomposition.buffer_pos += 1;
                    }
                }
            }

            // We could skip the loop based on the knowledge that we saw Hangul, but it
            // would only be an optimization in a non-realistic case, so we'll let the loop
            // below try composing stuff with Hangul without success.

            // We first loop by index to avoid moving the contents of `buffer`, but
            // if there's a discontiguous match, we'll start modifying `buffer` instead.
            loop {
                let (character, ccc) = if let Some((character, ccc)) = self
                    .decomposition
                    .buffer
                    .get(self.decomposition.buffer_pos)
                    .map(|c| c.character_and_ccc())
                {
                    (character, ccc)
                } else {
                    self.decomposition.buffer.clear();
                    self.decomposition.buffer_pos = 0;
                    break;
                };
                if let Some(composed) = self.compose_non_hangul(starter, character) {
                    starter = composed;
                    self.decomposition.buffer_pos += 1;
                    continue;
                }
                let mut most_recent_skipped_ccc = ccc;
                {
                    let _ = self
                        .decomposition
                        .buffer
                        .drain(0..self.decomposition.buffer_pos);
                }
                self.decomposition.buffer_pos = 0;
                if most_recent_skipped_ccc == CanonicalCombiningClass::NotReordered {
                    // We failed to compose a starter. Discontiguous match not allowed.
                    // We leave the starter in `buffer` for `next()` to find.
                    return Some(starter);
                }
                let mut i = 1; // We have skipped one non-starter.
                while let Some((character, ccc)) = self
                    .decomposition
                    .buffer
                    .get(i)
                    .map(|c| c.character_and_ccc())
                {
                    if ccc == CanonicalCombiningClass::NotReordered {
                        // Discontiguous match not allowed.
                        return Some(starter);
                    }
                    debug_assert!(ccc >= most_recent_skipped_ccc);
                    if ccc != most_recent_skipped_ccc {
                        if let Some(composed) = self.compose_non_hangul(starter, character) {
                            self.decomposition.buffer.remove(i);
                            starter = composed;
                            continue;
                        }
                    }
                    most_recent_skipped_ccc = ccc;
                    i += 1;
                }
                break;
            }

            debug_assert_eq!(self.decomposition.buffer_pos, 0);

            if !self.decomposition.buffer.is_empty() {
                return Some(starter);
            }
            // Now we need to check if composition with an upcoming starter is possible.
            if let Some(pending_starter) = self.decomposition.pending {
                // We know that `pending_starter` decomposes to start with a starter.
                // Otherwise, it would have been moved to `self.decomposition.buffer`
                // by `self.decomposing_next()`. We do this set lookup here in order
                // to get an opportunity to go back to the fast track.
                // Note that this check has to happen _after_ checking that `pending`
                // holds a character, because this flag isn't defined to be meaningful
                // when `pending` isn't holding a character.
                if self
                    .decomposition
                    .pending_is_potential_passthrough_and_not_backward_combining
                {
                    // Won't combine backwards anyway.
                    return Some(starter);
                }
                undecomposed_starter = pending_starter;
                // The following line is OK, because we're about to loop back
                // to `self.decomposition.decomposing_next(c);`, which will
                // restore the between-`next()`-calls invariant of `pending`
                // before this function returns.
                self.decomposition.pending = None; // Consume what we peeked
                attempt_composition = true;
                continue;
            }
            // End of input
            return Some(starter);
        }
    }
}

macro_rules! normalizer_methods {
    () => {
        /// Normalize a string slice into a `String`.
        pub fn normalize(&self, text: &str) -> String {
            self.normalize_iter(text.chars()).collect()
        }

        /// Check whether a string slice is normalized.
        pub fn is_normalized(&self, text: &str) -> bool {
            self.normalize_iter(text.chars()).eq(text.chars())
        }

        /// Normalize a string slice into a `Write` sink.
        #[cfg(feature = "experimental")]
        pub fn normalize_to<W: core::fmt::Write + ?Sized>(
            &self,
            text: &str,
            sink: &mut W,
        ) -> core::fmt::Result {
            for c in self.normalize_iter(text.chars()) {
                sink.write_char(c)?;
            }
            Ok(())
        }

        /// Normalize a slice of potentially-invalid UTF-16 into a `Vec`.
        ///
        /// Unpaired surrogates are mapped to the REPLACEMENT CHARACTER
        /// before normalizing.
        pub fn normalize_utf16(&self, text: &[u16]) -> Vec<u16> {
            let mut ret = Vec::with_capacity(text.len());
            for c in self.normalize_iter(text.chars()) {
                // This is measurably faster than `encode_utf16`.
                if c <= '\u{FFFF}' {
                    ret.push(c as u16);
                } else {
                    let u = u32::from(c);
                    ret.push((0xD7C0 + (u >> 10)) as u16);
                    ret.push((0xDC00 + (u & 0x3FF)) as u16);
                }
            }
            ret
        }

        /// Normalize a slice of potentially-invalid UTF-16 into a `Write` sink.
        ///
        /// Unpaired surrogates are mapped to the REPLACEMENT CHARACTER
        /// before normalizing.
        #[cfg(feature = "experimental")]
        pub fn normalize_utf16_to<W: core::fmt::Write + ?Sized>(
            &self,
            text: &[u16],
            sink: &mut W,
        ) -> core::fmt::Result {
            for c in self.normalize_iter(text.chars()) {
                sink.write_char(c)?;
            }
            Ok(())
        }

        /// Checks whether a slice of potentially-invalid UTF-16 is normalized.
        ///
        /// Unpaired surrogates are treated as the REPLACEMENT CHARACTER.
        pub fn is_normalized_utf16(&self, text: &[u16]) -> bool {
            self.normalize_iter(text.chars()).eq(text.chars())
        }

        /// Normalize a slice of potentially-invalid UTF-8 into a `String`.
        ///
        /// Errors are mapped to the REPLACEMENT CHARACTER according
        /// to the WHATWG Encoding Standard.
        pub fn normalize_utf8(&self, text: &[u8]) -> String {
            self.normalize_iter(text.chars()).collect()
        }

        /// Normalize a slice of potentially-invalid UTF-8 into a `Write` sink.
        ///
        /// Errors are mapped to the REPLACEMENT CHARACTER according
        /// to the WHATWG Encoding Standard.
        #[cfg(feature = "experimental")]
        pub fn normalize_utf8_to<W: core::fmt::Write + ?Sized>(
            &self,
            text: &[u8],
            sink: &mut W,
        ) -> core::fmt::Result {
            for c in self.normalize_iter(text.chars()) {
                sink.write_char(c)?;
            }
            Ok(())
        }

        /// Check if a slice of potentially-invalid UTF-8 is normalized.
        ///
        /// Errors are mapped to the REPLACEMENT CHARACTER according
        /// to the WHATWG Encoding Standard before checking.
        pub fn is_normalized_utf8(&self, text: &[u8]) -> bool {
            self.normalize_iter(text.chars()).eq(text.chars())
        }
    };
}

/// A normalizer for performing decomposing normalization.
pub struct DecomposingNormalizer {
    decompositions: DataPayload<CanonicalDecompositionDataV1Marker>,
    supplementary_decompositions: Option<SupplementPayloadHolder>,
    tables: DataPayload<CanonicalDecompositionTablesV1Marker>,
    supplementary_tables: Option<DataPayload<CompatibilityDecompositionTablesV1Marker>>,
    ccc: CodePointMapData<CanonicalCombiningClass>,
}

impl DecomposingNormalizer {
    /// NFD constructor.
    pub fn try_new_nfd<D>(data_provider: &D) -> Result<Self, NormalizerError>
    where
        D: ResourceProvider<CanonicalDecompositionDataV1Marker>
            + ResourceProvider<CanonicalDecompositionTablesV1Marker>
            + ResourceProvider<icu_properties::provider::CanonicalCombiningClassV1Marker>
            + ?Sized,
    {
        let decompositions: DataPayload<CanonicalDecompositionDataV1Marker> = data_provider
            .load_resource(&DataRequest::default())?
            .take_payload()?;
        let tables: DataPayload<CanonicalDecompositionTablesV1Marker> = data_provider
            .load_resource(&DataRequest::default())?
            .take_payload()?;

        if tables.get().scalars16.len() + tables.get().scalars24.len() > 0xFFF {
            // The data is from a future where there exists a normalization flavor whose
            // complex decompositions take more than 0xFFF but fewer than 0x1FFF code points
            // of space. If a good use case from such a decomposition flavor arises, we can
            // dynamically change the bit masks so that the length mask becomes 0x1FFF instead
            // of 0xFFF and the all-non-starters mask becomes 0 instead of 0x1000. However,
            // since for now the masks are hard-coded, error out.
            return Err(NormalizerError::FutureExtension);
        }

        let ccc = icu_properties::maps::get_canonical_combining_class(data_provider)?;

        Ok(DecomposingNormalizer {
            decompositions,
            supplementary_decompositions: None,
            tables,
            supplementary_tables: None,
            ccc,
        })
    }

    /// NFKD constructor.
    pub fn try_new_nfkd<D>(data_provider: &D) -> Result<Self, NormalizerError>
    where
        D: ResourceProvider<CanonicalDecompositionDataV1Marker>
            + ResourceProvider<CompatibilityDecompositionSupplementV1Marker>
            + ResourceProvider<CanonicalDecompositionTablesV1Marker>
            + ResourceProvider<CompatibilityDecompositionTablesV1Marker>
            + ResourceProvider<icu_properties::provider::CanonicalCombiningClassV1Marker>
            + ?Sized,
    {
        let decompositions: DataPayload<CanonicalDecompositionDataV1Marker> = data_provider
            .load_resource(&DataRequest::default())?
            .take_payload()?;
        let supplementary_decompositions: DataPayload<
            CompatibilityDecompositionSupplementV1Marker,
        > = data_provider
            .load_resource(&DataRequest::default())?
            .take_payload()?;
        let tables: DataPayload<CanonicalDecompositionTablesV1Marker> = data_provider
            .load_resource(&DataRequest::default())?
            .take_payload()?;
        let supplementary_tables: DataPayload<CompatibilityDecompositionTablesV1Marker> =
            data_provider
                .load_resource(&DataRequest::default())?
                .take_payload()?;

        if tables.get().scalars16.len()
            + tables.get().scalars24.len()
            + supplementary_tables.get().scalars16.len()
            + supplementary_tables.get().scalars24.len()
            > 0xFFF
        {
            // The data is from a future where there exists a normalization flavor whose
            // complex decompositions take more than 0xFFF but fewer than 0x1FFF code points
            // of space. If a good use case from such a decomposition flavor arises, we can
            // dynamically change the bit masks so that the length mask becomes 0x1FFF instead
            // of 0xFFF and the all-non-starters mask becomes 0 instead of 0x1000. However,
            // since for now the masks are hard-coded, error out.
            return Err(NormalizerError::FutureExtension);
        }

        let ccc = icu_properties::maps::get_canonical_combining_class(data_provider)?;

        Ok(DecomposingNormalizer {
            decompositions,
            supplementary_decompositions: Some(SupplementPayloadHolder::Compatibility(
                supplementary_decompositions,
            )),
            tables,
            supplementary_tables: Some(supplementary_tables),
            ccc,
        })
    }

    /// UTS 46 decomposed constructor (testing only)
    ///
    /// This is a special building block normalization for IDNA. It is the decomposed counterpart of
    /// ICU4C's UTS 46 normalization with two exceptions: characters that UTS 46 disallows and
    /// ICU4C maps to U+FFFD and characters that UTS 46 maps to the empty string normalize as in
    /// NFD in this normalization. In both cases, the previous UTS 46 processing before using
    /// normalization is expected to deal with these characters. Making the disallowed characters
    /// behave like this is beneficial to data size, and this normalizer implementation cannot
    /// deal with a character normalizing to the empty string, which doesn't happen in NFD or
    /// NFKD as of Unicode 14.
    ///
    /// Warning: In this normalization, U+0345 COMBINING GREEK YPOGEGRAMMENI exhibits a behavior
    /// that no character in Unicode exhibits in NFD, NFKD, NFC, or NFKC: Case folding turns
    /// U+0345 from a reordered character into a non-reordered character before reordering happens.
    /// Therefore, the output of this normalization may differ for different inputs that are
    /// canonically equivant with each other if they differ by how U+0345 is ordered relative
    /// to other reorderable characters.
    ///
    /// Deliberately private and not available outside the crate.
    #[cfg(any(test, feature = "experimental"))]
    fn try_new_uts46_decomposed_without_ignored_and_disallowed<D>(
        data_provider: &D,
    ) -> Result<Self, NormalizerError>
    where
        D: ResourceProvider<CanonicalDecompositionDataV1Marker>
            + ResourceProvider<Uts46DecompositionSupplementV1Marker>
            + ResourceProvider<CanonicalDecompositionTablesV1Marker>
            + ResourceProvider<CompatibilityDecompositionTablesV1Marker>
            // UTS 46 tables merged into CompatibilityDecompositionTablesV1Marker
            + ResourceProvider<icu_properties::provider::CanonicalCombiningClassV1Marker>
            + ?Sized,
    {
        let decompositions: DataPayload<CanonicalDecompositionDataV1Marker> = data_provider
            .load_resource(&DataRequest::default())?
            .take_payload()?;
        let supplementary_decompositions: DataPayload<Uts46DecompositionSupplementV1Marker> =
            data_provider
                .load_resource(&DataRequest::default())?
                .take_payload()?;
        let tables: DataPayload<CanonicalDecompositionTablesV1Marker> = data_provider
            .load_resource(&DataRequest::default())?
            .take_payload()?;
        let supplementary_tables: DataPayload<CompatibilityDecompositionTablesV1Marker> =
            data_provider
                .load_resource(&DataRequest::default())?
                .take_payload()?;

        if tables.get().scalars16.len()
            + tables.get().scalars24.len()
            + supplementary_tables.get().scalars16.len()
            + supplementary_tables.get().scalars24.len()
            > 0xFFF
        {
            // The data is from a future where there exists a normalization flavor whose
            // complex decompositions take more than 0xFFF but fewer than 0x1FFF code points
            // of space. If a good use case from such a decomposition flavor arises, we can
            // dynamically change the bit masks so that the length mask becomes 0x1FFF instead
            // of 0xFFF and the all-non-starters mask becomes 0 instead of 0x1000. However,
            // since for now the masks are hard-coded, error out.
            return Err(NormalizerError::FutureExtension);
        }

        let ccc = icu_properties::maps::get_canonical_combining_class(data_provider)?;

        Ok(DecomposingNormalizer {
            decompositions,
            supplementary_decompositions: Some(SupplementPayloadHolder::Uts46(
                supplementary_decompositions,
            )),
            tables,
            supplementary_tables: Some(supplementary_tables),
            ccc,
        })
    }

    /// Wraps a delegate iterator into a decomposing iterator
    /// adapter by using the data already held by this normalizer.
    pub fn normalize_iter<I: Iterator<Item = char>>(&self, iter: I) -> Decomposition<I> {
        Decomposition::new_with_supplements(
            iter,
            self.decompositions.get(),
            self.supplementary_decompositions.as_ref().map(|s| s.get()),
            self.tables.get(),
            self.supplementary_tables.as_ref().map(|s| s.get()),
            self.ccc.as_borrowed(),
            None,
        )
    }

    normalizer_methods!();
}

/// A normalizer for performing composing normalization.
pub struct ComposingNormalizer {
    decomposing_normalizer: DecomposingNormalizer,
    canonical_compositions: DataPayload<CanonicalCompositionsV1Marker>,
    potential_passthrough_and_not_backward_combining: PassthroughPayloadHolder,
}

impl ComposingNormalizer {
    /// NFC constructor.
    pub fn try_new_nfc<D>(data_provider: &D) -> Result<Self, NormalizerError>
    where
        D: ResourceProvider<CanonicalDecompositionDataV1Marker>
            + ResourceProvider<CanonicalDecompositionTablesV1Marker>
            + ResourceProvider<CanonicalCompositionsV1Marker>
            + ResourceProvider<CanonicalCompositionPassthroughV1Marker>
            + ResourceProvider<icu_properties::provider::CanonicalCombiningClassV1Marker>
            + ?Sized,
    {
        let decomposing_normalizer = DecomposingNormalizer::try_new_nfd(data_provider)?;

        let canonical_compositions: DataPayload<CanonicalCompositionsV1Marker> = data_provider
            .load_resource(&DataRequest::default())?
            .take_payload()?;
        let potential_passthrough_and_not_backward_combining: DataPayload<
            CanonicalCompositionPassthroughV1Marker,
        > = data_provider
            .load_resource(&DataRequest::default())?
            .take_payload()?;

        Ok(ComposingNormalizer {
            decomposing_normalizer,
            canonical_compositions,
            potential_passthrough_and_not_backward_combining: PassthroughPayloadHolder::Canonical(
                potential_passthrough_and_not_backward_combining,
            ),
        })
    }

    /// NFKC constructor.
    pub fn try_new_nfkc<D>(data_provider: &D) -> Result<Self, NormalizerError>
    where
        D: ResourceProvider<CanonicalDecompositionDataV1Marker>
            + ResourceProvider<CompatibilityDecompositionSupplementV1Marker>
            + ResourceProvider<CanonicalDecompositionTablesV1Marker>
            + ResourceProvider<CompatibilityDecompositionTablesV1Marker>
            + ResourceProvider<CanonicalCompositionsV1Marker>
            + ResourceProvider<CompatibilityCompositionPassthroughV1Marker>
            + ResourceProvider<icu_properties::provider::CanonicalCombiningClassV1Marker>
            + ?Sized,
    {
        let decomposing_normalizer = DecomposingNormalizer::try_new_nfkd(data_provider)?;

        let canonical_compositions: DataPayload<CanonicalCompositionsV1Marker> = data_provider
            .load_resource(&DataRequest::default())?
            .take_payload()?;
        let potential_passthrough_and_not_backward_combining: DataPayload<
            CompatibilityCompositionPassthroughV1Marker,
        > = data_provider
            .load_resource(&DataRequest::default())?
            .take_payload()?;

        Ok(ComposingNormalizer {
            decomposing_normalizer,
            canonical_compositions,
            potential_passthrough_and_not_backward_combining:
                PassthroughPayloadHolder::Compatibility(
                    potential_passthrough_and_not_backward_combining,
                ),
        })
    }

    /// UTS 46 constructor
    ///
    /// This is a special building block normalization for IDNA that implements parts of the Map
    /// step and the following Normalize step. The caller is responsible for performing the
    /// "disallowed", "ignored", and "deviation" parts of the Map step before passing data to
    /// this normalizer such that disallowed and ignored characters aren't passed to this
    /// normalizer.
    ///
    /// This is ICU4C's UTS 46 normalization with two exceptions: characters that UTS 46 disallows
    /// and ICU4C maps to U+FFFD and characters that UTS 46 maps to the empty string normalize as
    /// in NFC in this normalization. Making the disallowed characters behave like this is beneficial
    /// to data size, and this normalizer implementation cannot deal with a character normalizing
    /// to the empty string, which doesn't happen in NFC or NFKC as of Unicode 14.
    ///
    /// Warning: In this normalization, U+0345 COMBINING GREEK YPOGEGRAMMENI exhibits a behavior
    /// that no character in Unicode exhibits in NFD, NFKD, NFC, or NFKC: Case folding turns
    /// U+0345 from a reordered character into a non-reordered character before reordering happens.
    /// Therefore, the output of this normalization may differ for different inputs that are
    /// canonically equivant with each other if they differ by how U+0345 is ordered relative
    /// to other reorderable characters.
    ///
    /// NOTE: This method remains experimental until suitability of this feature as part of
    /// IDNA processing has been demonstrated.
    #[cfg(any(test, feature = "experimental"))]
    pub fn try_new_uts46_without_ignored_and_disallowed<D>(
        data_provider: &D,
    ) -> Result<Self, NormalizerError>
    where
        D: ResourceProvider<CanonicalDecompositionDataV1Marker>
            + ResourceProvider<Uts46DecompositionSupplementV1Marker>
            + ResourceProvider<CanonicalDecompositionTablesV1Marker>
            + ResourceProvider<CompatibilityDecompositionTablesV1Marker>
            // UTS 46 tables merged into CompatibilityDecompositionTablesV1Marker
            + ResourceProvider<CanonicalCompositionsV1Marker>
            + ResourceProvider<Uts46CompositionPassthroughV1Marker>
            + ResourceProvider<icu_properties::provider::CanonicalCombiningClassV1Marker>
            + ?Sized,
    {
        let decomposing_normalizer =
            DecomposingNormalizer::try_new_uts46_decomposed_without_ignored_and_disallowed(
                data_provider,
            )?;

        let canonical_compositions: DataPayload<CanonicalCompositionsV1Marker> = data_provider
            .load_resource(&DataRequest::default())?
            .take_payload()?;
        let potential_passthrough_and_not_backward_combining: DataPayload<
            Uts46CompositionPassthroughV1Marker,
        > = data_provider
            .load_resource(&DataRequest::default())?
            .take_payload()?;

        Ok(ComposingNormalizer {
            decomposing_normalizer,
            canonical_compositions,
            potential_passthrough_and_not_backward_combining: PassthroughPayloadHolder::Uts46(
                potential_passthrough_and_not_backward_combining,
            ),
        })
    }

    /// Wraps a delegate iterator into a composing iterator
    /// adapter by using the data already held by this normalizer.
    pub fn normalize_iter<I: Iterator<Item = char>>(&self, iter: I) -> Composition<I> {
        Composition::new(
            Decomposition::new_with_supplements(
                iter,
                self.decomposing_normalizer.decompositions.get(),
                self.decomposing_normalizer
                    .supplementary_decompositions
                    .as_ref()
                    .map(|s| s.get()),
                self.decomposing_normalizer.tables.get(),
                self.decomposing_normalizer
                    .supplementary_tables
                    .as_ref()
                    .map(|s| s.get()),
                self.decomposing_normalizer.ccc.as_borrowed(),
                Some(ZeroFrom::zero_from(
                    &self
                        .potential_passthrough_and_not_backward_combining
                        .get()
                        .potential_passthrough_and_not_backward_combining,
                )),
            ),
            ZeroFrom::zero_from(&self.canonical_compositions.get().canonical_compositions),
        )
    }

    normalizer_methods!();
}

/// A struct for providing the raw canonical composition operation.
pub struct CanonicalComposition {
    canonical_compositions: DataPayload<CanonicalCompositionsV1Marker>,
}

impl CanonicalComposition {
    /// Performs canonical composition (including Hangul) on a pair of
    /// characters or returns `None` if these characters don't compose.
    /// Composition exclusions are taken into account.
    #[inline]
    pub fn compose(&self, starter: char, second: char) -> Option<char> {
        let v = u32::from(second).wrapping_sub(HANGUL_V_BASE);
        if v >= HANGUL_T_LIMIT - HANGUL_V_BASE {
            return self.compose_non_hangul(starter, second);
        }
        if v < HANGUL_V_COUNT {
            let l = u32::from(starter).wrapping_sub(HANGUL_L_BASE);
            if l < HANGUL_L_COUNT {
                let lv = l * HANGUL_N_COUNT + v * HANGUL_T_COUNT;
                // Safe, because the inputs are known to be in range.
                return Some(unsafe { char::from_u32_unchecked(HANGUL_S_BASE + lv) });
            }
            return None;
        }
        if in_inclusive_range(second, '\u{11A8}', '\u{11C2}') {
            let lv = u32::from(starter).wrapping_sub(HANGUL_S_BASE);
            if lv < HANGUL_S_COUNT && lv % HANGUL_T_COUNT == 0 {
                let lvt = lv + (u32::from(second) - HANGUL_T_BASE);
                // Safe, because the inputs are known to be in range.
                return Some(unsafe { char::from_u32_unchecked(HANGUL_S_BASE + lvt) });
            }
        }
        None
    }

    /// Performs non-Hangul canonical composition on a pair of characters
    /// or returns `None` if these characters don't compose. Composition
    /// exclusions are taken into account. (The return value is `None` with
    /// Hangul arguments.)
    #[inline(always)]
    fn compose_non_hangul(&self, starter: char, second: char) -> Option<char> {
        compose_non_hangul(
            self.canonical_compositions
                .get()
                .canonical_compositions
                .iter(),
            starter,
            second,
        )
    }

    /// Construct from data provider.
    pub fn try_new<D>(data_provider: &D) -> Result<Self, NormalizerError>
    where
        D: ResourceProvider<CanonicalCompositionsV1Marker> + ?Sized,
    {
        let canonical_compositions: DataPayload<CanonicalCompositionsV1Marker> = data_provider
            .load_resource(&DataRequest::default())?
            .take_payload()?;
        Ok(CanonicalComposition {
            canonical_compositions,
        })
    }
}

/// The outcome of non-recursive canonical decomposition of a character.
#[derive(Debug, PartialEq, Eq)]
pub enum Decomposed {
    /// The character is its own canonical decomposition.
    Default,
    /// The character decomposes to a single different character.
    Singleton(char),
    /// The character decomposes to two characters.
    Expansion(char, char),
}

/// A struct for providing the raw (non-recursive) canonical decomposition operation.
pub struct CanonicalDecomposition {
    decompositions: DataPayload<CanonicalDecompositionDataV1Marker>,
    tables: DataPayload<CanonicalDecompositionTablesV1Marker>,
    non_recursive: DataPayload<NonRecursiveDecompositionSupplementV1Marker>,
}

impl CanonicalDecomposition {
    /// Performs non-recursive canonical decomposition.
    #[inline]
    pub fn decompose(&self, c: char) -> Decomposed {
        let lvt = u32::from(c).wrapping_sub(HANGUL_S_BASE);
        if lvt >= HANGUL_S_COUNT {
            return self.decompose_non_hangul(c);
        }
        let t = lvt % HANGUL_T_COUNT;
        if t == 0 {
            let l = lvt / HANGUL_N_COUNT;
            let v = (lvt % HANGUL_N_COUNT) / HANGUL_T_COUNT;
            // Safe because values known to be in range
            return Decomposed::Expansion(
                unsafe { char::from_u32_unchecked(HANGUL_L_BASE + l) },
                unsafe { char::from_u32_unchecked(HANGUL_V_BASE + v) },
            );
        }
        let lv = lvt - t;
        // Safe because values known to be in range
        Decomposed::Expansion(
            unsafe { char::from_u32_unchecked(HANGUL_S_BASE + lv) },
            unsafe { char::from_u32_unchecked(HANGUL_T_BASE + t) },
        )
    }

    /// Performs non-recursive canonical decomposition except Hangul syllables
    /// are reported as `Decomposed::Default`.
    #[inline(always)]
    fn decompose_non_hangul(&self, c: char) -> Decomposed {
        let decomposition = self.decompositions.get().trie.get(u32::from(c));
        if decomposition == 0 {
            return Decomposed::Default;
        }
        // The loop is only broken out of as goto forward
        #[allow(clippy::never_loop)]
        loop {
            let high = (decomposition >> 16) as u16;
            let low = decomposition as u16;
            if high != 0 && low != 0 {
                // Decomposition into two BMP characters: starter and non-starter
                if in_inclusive_range(c, '\u{1F71}', '\u{1FFB}') {
                    // Look in the other trie due to oxia singleton
                    // mappings to corresponding character with tonos.
                    break;
                } else if c == '\u{212B}' {
                    // ANGSTROM SIGN
                    return Decomposed::Singleton('\u{00C5}');
                }
                return Decomposed::Expansion(char_from_u16(high), char_from_u16(low));
            }
            if high != 0 {
                // Decomposition into one BMP character
                return Decomposed::Singleton(char_from_u16(high));
            }
            // Complex decomposition
            // Format for 16-bit value:
            // 15..13: length minus two for 16-bit case and length minus one for
            //         the 32-bit case. Length 8 needs to fit in three bits in
            //         the 16-bit case, and this way the value is future-proofed
            //         up to 9 in the 16-bit case. Zero is unused and length one
            //         in the 16-bit case goes directly into the trie.
            //     12: 1 if all trailing characters are guaranteed non-starters,
            //         0 if no guarantees about non-starterness.
            //         Note: The bit choice is this way around to allow for
            //         dynamically falling back to not having this but instead
            //         having one more bit for length by merely choosing
            //         different masks.
            //  11..0: Start offset in storage. The offset is to the logical
            //         sequence of scalars16, scalars32, supplementary_scalars16,
            //         supplementary_scalars32.
            let offset = usize::from(low & 0xFFF);
            let tables = self.tables.get();
            if offset < tables.scalars16.len() {
                if usize::from(low >> 13) != 0 {
                    // i.e. logical len isn't 2
                    break;
                }
                if let Some(first) = tables.scalars16.get(offset) {
                    if let Some(second) = tables.scalars16.get(offset + 1) {
                        // Two BMP starters
                        return Decomposed::Expansion(char_from_u16(first), char_from_u16(second));
                    }
                }
                // GIGO case
                debug_assert!(false);
                return Decomposed::Default;
            }
            let len = usize::from(low >> 13) + 1;
            if len > 2 {
                break;
            }
            let offset24 = offset - tables.scalars16.len();
            if let Some(first) = tables.scalars24.get(offset24) {
                let first_c = char_from_u24(first);
                if len == 1 {
                    return Decomposed::Singleton(first_c);
                }
                if let Some(second) = tables.scalars24.get(offset24 + 1) {
                    let second_c = char_from_u24(second);
                    return Decomposed::Expansion(first_c, second_c);
                }
            }
            // GIGO case
            debug_assert!(false);
            return Decomposed::Default;
        }
        let non_recursive = self.non_recursive.get();
        let non_recursive_decomposition = non_recursive.trie.get(u32::from(c));
        if non_recursive_decomposition == 0 {
            // GIGO case
            debug_assert!(false);
            return Decomposed::Default;
        }
        let high = (non_recursive_decomposition >> 16) as u16;
        let low = non_recursive_decomposition as u16;
        if high != 0 && low != 0 {
            // Decomposition into two BMP characters
            return Decomposed::Expansion(char_from_u16(high), char_from_u16(low));
        }
        if high != 0 {
            // Decomposition into one BMP character
            return Decomposed::Singleton(char_from_u16(high));
        }
        // Decomposition into two non-BMP characters
        // Low is offset into a table plus one to keep it non-zero.
        let offset = usize::from(low - 1);
        if let Some(first) = non_recursive.scalars24.get(offset) {
            if let Some(second) = non_recursive.scalars24.get(offset + 1) {
                return Decomposed::Expansion(char_from_u24(first), char_from_u24(second));
            }
        }
        // GIGO case
        debug_assert!(false);
        Decomposed::Default
    }

    /// Construct from data provider.
    pub fn try_new<D>(data_provider: &D) -> Result<Self, NormalizerError>
    where
        D: ResourceProvider<CanonicalDecompositionDataV1Marker>
            + ResourceProvider<CanonicalDecompositionTablesV1Marker>
            + ResourceProvider<NonRecursiveDecompositionSupplementV1Marker>
            + ?Sized,
    {
        let decompositions: DataPayload<CanonicalDecompositionDataV1Marker> = data_provider
            .load_resource(&DataRequest::default())?
            .take_payload()?;
        let tables: DataPayload<CanonicalDecompositionTablesV1Marker> = data_provider
            .load_resource(&DataRequest::default())?
            .take_payload()?;

        if tables.get().scalars16.len() + tables.get().scalars24.len() > 0xFFF {
            // The data is from a future where there exists a normalization flavor whose
            // complex decompositions take more than 0xFFF but fewer than 0x1FFF code points
            // of space. If a good use case from such a decomposition flavor arises, we can
            // dynamically change the bit masks so that the length mask becomes 0x1FFF instead
            // of 0xFFF and the all-non-starters mask becomes 0 instead of 0x1000. However,
            // since for now the masks are hard-coded, error out.
            return Err(NormalizerError::FutureExtension);
        }

        let non_recursive: DataPayload<NonRecursiveDecompositionSupplementV1Marker> = data_provider
            .load_resource(&DataRequest::default())?
            .take_payload()?;

        Ok(CanonicalDecomposition {
            decompositions,
            tables,
            non_recursive,
        })
    }
}

#[cfg(all(test, feature = "serde"))]
mod tests;<|MERGE_RESOLUTION|>--- conflicted
+++ resolved
@@ -168,13 +168,8 @@
 /// Syllable count
 const HANGUL_S_COUNT: u32 = 11172;
 
-<<<<<<< HEAD
-// Not from spec, one past conjoining trail consonants.
-const HANGUL_T_LIMIT: u32 = 0x11C3;
-=======
 /// One past the conjoining jamo block
 const HANGUL_JAMO_LIMIT: u32 = 0x1200;
->>>>>>> cadb6425
 
 /// If `opt` is `Some`, unwrap it. If `None`, panic if debug assertions
 /// are enabled and return `default` if debug assertions are not enabled.
@@ -252,16 +247,38 @@
     u32::from(c).wrapping_sub(u32::from(start)) <= (u32::from(end) - u32::from(start))
 }
 
-<<<<<<< HEAD
-#[inline(always)]
-fn in_range_len(c: char, start: u32, len: u32) -> bool {
-    u32::from(c).wrapping_sub(start) < len
+/// Performs canonical composition (including Hangul) on a pair of
+/// characters or returns `None` if these characters don't compose.
+/// Composition exclusions are taken into account.
+#[inline]
+pub fn compose(iter: Char16TrieIterator, starter: char, second: char) -> Option<char> {
+    let v = u32::from(second).wrapping_sub(HANGUL_V_BASE);
+    if v >= HANGUL_JAMO_LIMIT - HANGUL_V_BASE {
+        return compose_non_hangul(iter, starter, second);
+    }
+    if v < HANGUL_V_COUNT {
+        let l = u32::from(starter).wrapping_sub(HANGUL_L_BASE);
+        if l < HANGUL_L_COUNT {
+            let lv = l * HANGUL_N_COUNT + v * HANGUL_T_COUNT;
+            // Safe, because the inputs are known to be in range.
+            return Some(unsafe { char::from_u32_unchecked(HANGUL_S_BASE + lv) });
+        }
+        return None;
+    }
+    if in_inclusive_range(second, '\u{11A8}', '\u{11C2}') {
+        let lv = u32::from(starter).wrapping_sub(HANGUL_S_BASE);
+        if lv < HANGUL_S_COUNT && lv % HANGUL_T_COUNT == 0 {
+            let lvt = lv + (u32::from(second) - HANGUL_T_BASE);
+            // Safe, because the inputs are known to be in range.
+            return Some(unsafe { char::from_u32_unchecked(HANGUL_S_BASE + lvt) });
+        }
+    }
+    None
 }
 
 /// Performs (non-Hangul) canonical composition on a pair of characters
 /// or returns `None` if these characters don't compose. Composition
 /// exclusions are taken into account.
-#[inline(always)]
 fn compose_non_hangul(mut iter: Char16TrieIterator, starter: char, second: char) -> Option<char> {
     // To make the trie smaller, the pairs are stored second character first.
     // Given how this method is used in ways where it's known that `second`
@@ -294,8 +311,6 @@
     }
 }
 
-=======
->>>>>>> cadb6425
 /// Pack a `char` and a `CanonicalCombiningClass` in
 /// 32 bits (the former in the lower 24 bits and the
 /// latter in the high 8 bits). The latter is
@@ -870,30 +885,9 @@
     /// Performs canonical composition (including Hangul) on a pair of
     /// characters or returns `None` if these characters don't compose.
     /// Composition exclusions are taken into account.
-    #[inline]
+    #[inline(always)]
     pub fn compose(&self, starter: char, second: char) -> Option<char> {
-        let v = u32::from(second).wrapping_sub(HANGUL_V_BASE);
-        if v >= HANGUL_JAMO_LIMIT - HANGUL_V_BASE {
-            return self.compose_non_hangul(starter, second);
-        }
-        if v < HANGUL_V_COUNT {
-            let l = u32::from(starter).wrapping_sub(HANGUL_L_BASE);
-            if l < HANGUL_L_COUNT {
-                let lv = l * HANGUL_N_COUNT + v * HANGUL_T_COUNT;
-                // Safe, because the inputs are known to be in range.
-                return Some(unsafe { char::from_u32_unchecked(HANGUL_S_BASE + lv) });
-            }
-            return None;
-        }
-        if in_inclusive_range(second, '\u{11A8}', '\u{11C2}') {
-            let lv = u32::from(starter).wrapping_sub(HANGUL_S_BASE);
-            if lv < HANGUL_S_COUNT && lv % HANGUL_T_COUNT == 0 {
-                let lvt = lv + (u32::from(second) - HANGUL_T_BASE);
-                // Safe, because the inputs are known to be in range.
-                return Some(unsafe { char::from_u32_unchecked(HANGUL_S_BASE + lvt) });
-            }
-        }
-        None
+        compose(self.canonical_compositions.iter(), starter, second)
     }
 
     /// Performs (non-Hangul) canonical composition on a pair of characters
@@ -1605,39 +1599,9 @@
     /// Performs canonical composition (including Hangul) on a pair of
     /// characters or returns `None` if these characters don't compose.
     /// Composition exclusions are taken into account.
-    #[inline]
+    #[inline(always)]
     pub fn compose(&self, starter: char, second: char) -> Option<char> {
-        let v = u32::from(second).wrapping_sub(HANGUL_V_BASE);
-        if v >= HANGUL_T_LIMIT - HANGUL_V_BASE {
-            return self.compose_non_hangul(starter, second);
-        }
-        if v < HANGUL_V_COUNT {
-            let l = u32::from(starter).wrapping_sub(HANGUL_L_BASE);
-            if l < HANGUL_L_COUNT {
-                let lv = l * HANGUL_N_COUNT + v * HANGUL_T_COUNT;
-                // Safe, because the inputs are known to be in range.
-                return Some(unsafe { char::from_u32_unchecked(HANGUL_S_BASE + lv) });
-            }
-            return None;
-        }
-        if in_inclusive_range(second, '\u{11A8}', '\u{11C2}') {
-            let lv = u32::from(starter).wrapping_sub(HANGUL_S_BASE);
-            if lv < HANGUL_S_COUNT && lv % HANGUL_T_COUNT == 0 {
-                let lvt = lv + (u32::from(second) - HANGUL_T_BASE);
-                // Safe, because the inputs are known to be in range.
-                return Some(unsafe { char::from_u32_unchecked(HANGUL_S_BASE + lvt) });
-            }
-        }
-        None
-    }
-
-    /// Performs non-Hangul canonical composition on a pair of characters
-    /// or returns `None` if these characters don't compose. Composition
-    /// exclusions are taken into account. (The return value is `None` with
-    /// Hangul arguments.)
-    #[inline(always)]
-    fn compose_non_hangul(&self, starter: char, second: char) -> Option<char> {
-        compose_non_hangul(
+        compose(
             self.canonical_compositions
                 .get()
                 .canonical_compositions
