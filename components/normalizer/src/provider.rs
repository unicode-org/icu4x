--- conflicted
+++ resolved
@@ -122,10 +122,7 @@
     /// if the next character doesn't combine backwards and that themselves
     /// never combine backwards.
     #[cfg_attr(feature = "serde", serde(borrow))]
-<<<<<<< HEAD
     pub potential_passthrough_and_not_backward_combining: CodePointSet<'data>,
-=======
-    pub potential_passthrough_and_not_backward_combining: UnicodeSet<'data>,
 }
 
 /// Non-recursive canonical decompositions that differ from
@@ -142,5 +139,4 @@
     /// the BMP
     #[cfg_attr(feature = "serde", serde(borrow))]
     pub scalars24: ZeroVec<'data, U24>,
->>>>>>> 6035f58a
 }