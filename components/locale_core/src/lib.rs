--- conflicted
+++ resolved
@@ -75,16 +75,7 @@
 
 pub use langid::LanguageIdentifier;
 pub use locale::Locale;
-<<<<<<< HEAD
-#[allow(deprecated)]
-pub use ordering::SubtagOrderingResult;
 pub use parser::errors::ParseError;
-=======
-pub use parser::errors::ParserError;
-
-#[doc(no_inline)]
-pub use ParserError as Error;
->>>>>>> 3a642090
 
 pub mod extensions;
 #[macro_use]
