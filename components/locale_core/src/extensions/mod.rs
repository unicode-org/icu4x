--- conflicted
+++ resolved
@@ -77,33 +77,22 @@
 }
 
 impl ExtensionType {
-<<<<<<< HEAD
-    pub(crate) const fn try_from_byte(key: u8) -> Result<Self, ParseError> {
-        let key = key.to_ascii_lowercase();
-        match key {
-            b'u' => Ok(Self::Unicode),
-            b't' => Ok(Self::Transform),
-            b'x' => Ok(Self::Private),
-            b'a'..=b'z' => Ok(Self::Other(key)),
-            _ => Err(ParseError::InvalidExtension),
-=======
-    pub(crate) const fn try_from_byte_slice(key: &[u8]) -> Result<Self, ParserError> {
+    pub(crate) const fn try_from_byte_slice(key: &[u8]) -> Result<Self, ParseError> {
         if let [b] = key {
             Self::try_from_byte(*b)
         } else {
-            Err(ParserError::InvalidExtension)
-        }
-    }
-
-    pub(crate) const fn try_from_byte(key: u8) -> Result<Self, ParserError> {
+            Err(ParseError::InvalidExtension)
+        }
+    }
+
+    pub(crate) const fn try_from_byte(key: u8) -> Result<Self, ParseError> {
         let key = key.to_ascii_lowercase();
         match key as char {
             UNICODE_EXT_CHAR => Ok(Self::Unicode),
             TRANSFORM_EXT_CHAR => Ok(Self::Transform),
             PRIVATE_EXT_CHAR => Ok(Self::Private),
             'a'..='z' => Ok(Self::Other(key)),
-            _ => Err(ParserError::InvalidExtension),
->>>>>>> 3a642090
+            _ => Err(ParseError::InvalidExtension),
         }
     }
 
