--- conflicted
+++ resolved
@@ -36,12 +36,8 @@
 #[doc(inline)]
 pub use other::{subtag, Subtag};
 
-<<<<<<< HEAD
+use super::ExtensionType;
 use crate::parser::ParseError;
-=======
-use super::ExtensionType;
-use crate::parser::ParserError;
->>>>>>> 3a642090
 use crate::parser::SubtagIterator;
 use crate::shortvec::ShortBoxSlice;
 
@@ -119,15 +115,15 @@
         Self(ShortBoxSlice::new_single(input))
     }
 
-    pub(crate) fn try_from_bytes(t: &[u8]) -> Result<Self, ParserError> {
+    pub(crate) fn try_from_bytes(t: &[u8]) -> Result<Self, ParseError> {
         let mut iter = SubtagIterator::new(t);
 
-        let ext = iter.next().ok_or(ParserError::InvalidExtension)?;
+        let ext = iter.next().ok_or(ParseError::InvalidExtension)?;
         if let ExtensionType::Private = ExtensionType::try_from_byte_slice(ext)? {
             return Self::try_from_iter(&mut iter);
         }
 
-        Err(ParserError::InvalidExtension)
+        Err(ParseError::InvalidExtension)
     }
 
     /// Empties the [`Private`] list.
@@ -174,7 +170,7 @@
 }
 
 impl FromStr for Private {
-    type Err = ParserError;
+    type Err = ParseError;
 
     fn from_str(source: &str) -> Result<Self, Self::Err> {
         Self::try_from_bytes(source.as_bytes())
