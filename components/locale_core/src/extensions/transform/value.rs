// This file is part of ICU4X. For terms of use, please see the file
// called LICENSE at the top level of the ICU4X source tree
// (online at: https://github.com/unicode-org/icu4x/blob/main/LICENSE ).

use crate::parser::{ParseError, SubtagIterator};
use crate::shortvec::ShortBoxSlice;
use crate::subtags::{subtag, Subtag};
use core::ops::RangeInclusive;
use core::str::FromStr;

/// A value used in a list of [`Fields`](super::Fields).
///
/// The value has to be a sequence of one or more alphanumerical strings
/// separated by `-`.
/// Each part of the sequence has to be no shorter than three characters and no
/// longer than 8.
///
/// # Examples
///
/// ```
/// use icu::locale::extensions::transform::Value;
///
/// "hybrid".parse::<Value>().expect("Valid Value.");
///
/// "hybrid-foobar".parse::<Value>().expect("Valid Value.");
///
/// "no".parse::<Value>().expect_err("Invalid Value.");
/// ```
#[derive(Debug, PartialEq, Eq, Clone, Hash, PartialOrd, Ord, Default)]
pub struct Value(ShortBoxSlice<Subtag>);

const TYPE_LENGTH: RangeInclusive<usize> = 3..=8;
const TRUE_TVALUE: Subtag = subtag!("true");

impl Value {
    /// A constructor which takes a utf8 slice, parses it and
    /// produces a well-formed [`Value`].
    ///
    /// # Examples
    ///
    /// ```
    /// use icu::locale::extensions::transform::Value;
    ///
    /// let value = Value::try_from_bytes(b"hybrid").expect("Parsing failed.");
    /// ```
    pub fn try_from_bytes(input: &[u8]) -> Result<Self, ParseError> {
        let mut v = ShortBoxSlice::default();
        let mut has_value = false;

        for subtag in SubtagIterator::new(input) {
            if !Self::is_type_subtag(subtag) {
                return Err(ParseError::InvalidExtension);
            }
            has_value = true;
<<<<<<< HEAD
            let val = TinyAsciiStr::from_bytes(subtag).map_err(|_| ParseError::InvalidExtension)?;
=======
            let val = Subtag::try_from_bytes(subtag).map_err(|_| ParserError::InvalidExtension)?;
>>>>>>> 3a642090
            if val != TRUE_TVALUE {
                v.push(val);
            }
        }

        if !has_value {
            return Err(ParseError::InvalidExtension);
        }
        Ok(Self(v))
    }

    pub(crate) fn from_short_slice_unchecked(input: ShortBoxSlice<Subtag>) -> Self {
        Self(input)
    }

    pub(crate) fn is_type_subtag(t: &[u8]) -> bool {
        TYPE_LENGTH.contains(&t.len()) && t.iter().all(u8::is_ascii_alphanumeric)
    }

<<<<<<< HEAD
    pub(crate) fn parse_subtag(
        t: &[u8],
    ) -> Result<Option<TinyAsciiStr<{ *TYPE_LENGTH.end() }>>, ParseError> {
        let s = TinyAsciiStr::from_bytes(t).map_err(|_| ParseError::InvalidSubtag)?;
        if !TYPE_LENGTH.contains(&t.len()) || !s.is_ascii_alphanumeric() {
            return Err(ParseError::InvalidExtension);
=======
    pub(crate) fn parse_subtag(t: &[u8]) -> Result<Option<Subtag>, ParserError> {
        if !TYPE_LENGTH.contains(&t.len()) {
            return Err(ParserError::InvalidExtension);
>>>>>>> 3a642090
        }
        let s = Subtag::try_from_bytes(t).map_err(|_| ParserError::InvalidSubtag)?;

        let s = s.to_ascii_lowercase();

        if s == TRUE_TVALUE {
            Ok(None)
        } else {
            Ok(Some(s))
        }
    }

    pub(crate) fn for_each_subtag_str<E, F>(&self, f: &mut F) -> Result<(), E>
    where
        F: FnMut(&str) -> Result<(), E>,
    {
        if self.0.is_empty() {
            f(TRUE_TVALUE.as_str())?;
        } else {
            self.0.iter().map(Subtag::as_str).try_for_each(f)?;
        }
        Ok(())
    }
}

impl FromStr for Value {
    type Err = ParseError;

    fn from_str(source: &str) -> Result<Self, Self::Err> {
        Self::try_from_bytes(source.as_bytes())
    }
}

impl_writeable_for_each_subtag_str_no_test!(Value, selff, selff.0.is_empty() => alloc::borrow::Cow::Borrowed("true"));

#[test]
fn test_writeable() {
    use writeable::assert_writeable_eq;

    let hybrid = "hybrid".parse().unwrap();
    let foobar = "foobar".parse().unwrap();

    assert_writeable_eq!(Value::default(), "true");
    assert_writeable_eq!(
        Value::from_short_slice_unchecked(vec![hybrid].into()),
        "hybrid"
    );
    assert_writeable_eq!(
        Value::from_short_slice_unchecked(vec![hybrid, foobar].into()),
        "hybrid-foobar"
    );
}

#[test]
fn test_short_tvalue() {
    let value = Value::from_str("foo-longstag");
    assert!(value.is_ok());
    let value = value.unwrap();
    assert_eq!(value.0.len(), 2);
    for (s, reference) in value.0.iter().zip(&[subtag!("foo"), subtag!("longstag")]) {
        assert_eq!(s, reference);
    }

    let value = Value::from_str("foo-ba");
    assert!(value.is_err());
}<|MERGE_RESOLUTION|>--- conflicted
+++ resolved
@@ -52,11 +52,7 @@
                 return Err(ParseError::InvalidExtension);
             }
             has_value = true;
-<<<<<<< HEAD
-            let val = TinyAsciiStr::from_bytes(subtag).map_err(|_| ParseError::InvalidExtension)?;
-=======
-            let val = Subtag::try_from_bytes(subtag).map_err(|_| ParserError::InvalidExtension)?;
->>>>>>> 3a642090
+            let val = Subtag::try_from_bytes(subtag).map_err(|_| ParseError::InvalidExtension)?;
             if val != TRUE_TVALUE {
                 v.push(val);
             }
@@ -76,20 +72,11 @@
         TYPE_LENGTH.contains(&t.len()) && t.iter().all(u8::is_ascii_alphanumeric)
     }
 
-<<<<<<< HEAD
-    pub(crate) fn parse_subtag(
-        t: &[u8],
-    ) -> Result<Option<TinyAsciiStr<{ *TYPE_LENGTH.end() }>>, ParseError> {
-        let s = TinyAsciiStr::from_bytes(t).map_err(|_| ParseError::InvalidSubtag)?;
-        if !TYPE_LENGTH.contains(&t.len()) || !s.is_ascii_alphanumeric() {
+    pub(crate) fn parse_subtag(t: &[u8]) -> Result<Option<Subtag>, ParseError> {
+        if !TYPE_LENGTH.contains(&t.len()) {
             return Err(ParseError::InvalidExtension);
-=======
-    pub(crate) fn parse_subtag(t: &[u8]) -> Result<Option<Subtag>, ParserError> {
-        if !TYPE_LENGTH.contains(&t.len()) {
-            return Err(ParserError::InvalidExtension);
->>>>>>> 3a642090
         }
-        let s = Subtag::try_from_bytes(t).map_err(|_| ParserError::InvalidSubtag)?;
+        let s = Subtag::try_from_bytes(t).map_err(|_| ParseError::InvalidSubtag)?;
 
         let s = s.to_ascii_lowercase();
 
