// This file is part of ICU4X. For terms of use, please see the file
// called LICENSE at the top level of the ICU4X source tree
// (online at: https://github.com/unicode-org/icu4x/blob/main/LICENSE ).

//! Unicode Extensions provide information about user preferences in a given locale.
//!
//! The main struct for this extension is [`Unicode`] which contains [`Keywords`] and
//! [`Attributes`].
//!
//!
//! # Examples
//!
//! ```
//! use icu::locale::extensions::unicode::{attribute, key, value, Unicode};
//! use icu::locale::Locale;
//!
//! let loc: Locale = "en-US-u-foobar-hc-h12".parse().expect("Parsing failed.");
//!
//! assert_eq!(
//!     loc.extensions.unicode.keywords.get(&key!("hc")),
//!     Some(&value!("h12"))
//! );
//! assert!(loc
//!     .extensions
//!     .unicode
//!     .attributes
//!     .contains(&attribute!("foobar")));
//! ```
mod attribute;
mod attributes;
mod key;
mod keywords;
mod value;

use core::cmp::Ordering;
use core::str::FromStr;

#[doc(inline)]
pub use attribute::{attribute, Attribute};
pub use attributes::Attributes;
#[doc(inline)]
pub use key::{key, Key};
pub use keywords::Keywords;
#[doc(inline)]
pub use value::{value, Value};

<<<<<<< HEAD
use crate::parser::ParseError;
=======
use super::ExtensionType;
use crate::parser::ParserError;
>>>>>>> 3a642090
use crate::parser::SubtagIterator;

pub(crate) const UNICODE_EXT_CHAR: char = 'u';
pub(crate) const UNICODE_EXT_STR: &str = "u";

/// Unicode Extensions provide information about user preferences in a given locale.
///
/// A list of [`Unicode BCP47 U Extensions`] as defined in [`Unicode Locale
/// Identifier`] specification.
///
/// Unicode extensions provide subtags that specify language and/or locale-based behavior
/// or refinements to language tags, according to work done by the Unicode Consortium.
/// (See [`RFC 6067`] for details).
///
/// [`Unicode BCP47 U Extensions`]: https://unicode.org/reports/tr35/#u_Extension
/// [`RFC 6067`]: https://www.ietf.org/rfc/rfc6067.txt
/// [`Unicode Locale Identifier`]: https://unicode.org/reports/tr35/#Unicode_locale_identifier
///
/// # Examples
///
/// ```
/// use icu::locale::extensions::unicode::{key, value};
/// use icu::locale::Locale;
///
/// let loc: Locale =
///     "de-u-hc-h12-ca-buddhist".parse().expect("Parsing failed.");
///
/// assert_eq!(
///     loc.extensions.unicode.keywords.get(&key!("ca")),
///     Some(&value!("buddhist"))
/// );
/// ```
#[derive(Clone, PartialEq, Eq, Debug, Default, Hash, PartialOrd, Ord)]
#[allow(clippy::exhaustive_structs)] // spec-backed stable datastructure
pub struct Unicode {
    /// The key-value pairs present in this locale extension, with each extension key subtag
    /// associated to its provided value subtag.
    pub keywords: Keywords,
    /// A canonically ordered sequence of single standalone subtags for this locale extension.
    pub attributes: Attributes,
}

impl Unicode {
    /// Returns a new empty map of Unicode extensions. Same as [`default()`](Default::default()), but is `const`.
    ///
    /// # Examples
    ///
    /// ```
    /// use icu::locale::extensions::unicode::Unicode;
    ///
    /// assert_eq!(Unicode::new(), Unicode::default());
    /// ```
    #[inline]
    pub const fn new() -> Self {
        Self {
            keywords: Keywords::new(),
            attributes: Attributes::new(),
        }
    }

    /// Returns [`true`] if there list of keywords and attributes is empty.
    ///
    /// # Examples
    ///
    /// ```
    /// use icu::locale::Locale;
    ///
    /// let loc: Locale = "en-US-u-foo".parse().expect("Parsing failed.");
    ///
    /// assert!(!loc.extensions.unicode.is_empty());
    /// ```
    pub fn is_empty(&self) -> bool {
        self.keywords.is_empty() && self.attributes.is_empty()
    }

    pub(crate) fn try_from_bytes(t: &[u8]) -> Result<Self, ParserError> {
        let mut iter = SubtagIterator::new(t);

        let ext = iter.next().ok_or(ParserError::InvalidExtension)?;
        if let ExtensionType::Unicode = ExtensionType::try_from_byte_slice(ext)? {
            return Self::try_from_iter(&mut iter);
        }

        Err(ParserError::InvalidExtension)
    }

    /// Clears all Unicode extension keywords and attributes, effectively removing
    /// the Unicode extension.
    ///
    /// # Example
    ///
    /// ```
    /// use icu::locale::Locale;
    ///
    /// let mut loc: Locale =
    ///     "und-t-mul-u-hello-ca-buddhist-hc-h12".parse().unwrap();
    /// loc.extensions.unicode.clear();
    /// assert_eq!(loc, "und-t-mul".parse().unwrap());
    /// ```
    pub fn clear(&mut self) {
        self.keywords.clear();
        self.attributes.clear();
    }

    pub(crate) fn as_tuple(&self) -> (&Attributes, &Keywords) {
        (&self.attributes, &self.keywords)
    }

    /// Returns an ordering suitable for use in [`BTreeSet`].
    ///
    /// The ordering may or may not be equivalent to string ordering, and it
    /// may or may not be stable across ICU4X releases.
    ///
    /// [`BTreeSet`]: alloc::collections::BTreeSet
    pub fn total_cmp(&self, other: &Self) -> Ordering {
        self.as_tuple().cmp(&other.as_tuple())
    }

<<<<<<< HEAD
    pub(crate) fn try_from_iter(iter: &mut SubtagIterator) -> Result<Self, ParseError> {
        let mut attributes = ShortBoxSlice::new();

        while let Some(subtag) = iter.peek() {
            if let Ok(attr) = Attribute::try_from_bytes(subtag) {
                if let Err(idx) = attributes.binary_search(&attr) {
                    attributes.insert(idx, attr);
                }
            } else {
                break;
            }
            iter.next();
        }

        let mut keywords = LiteMap::new();

        let mut current_keyword = None;
        let mut current_value = ShortBoxSlice::new();

        while let Some(subtag) = iter.peek() {
            let slen = subtag.len();
            if slen == 2 {
                if let Some(kw) = current_keyword.take() {
                    keywords.try_insert(kw, Value::from_short_slice_unchecked(current_value));
                    current_value = ShortBoxSlice::new();
                }
                current_keyword = Some(Key::try_from_bytes(subtag)?);
            } else if current_keyword.is_some() {
                match Value::parse_subtag(subtag) {
                    Ok(Some(t)) => current_value.push(t),
                    Ok(None) => {}
                    Err(_) => break,
                }
            } else {
                break;
            }
            iter.next();
        }

        if let Some(kw) = current_keyword.take() {
            keywords.try_insert(kw, Value::from_short_slice_unchecked(current_value));
        }
=======
    pub(crate) fn try_from_iter(iter: &mut SubtagIterator) -> Result<Self, ParserError> {
        let attributes = Attributes::try_from_iter(iter)?;
        let keywords = Keywords::try_from_iter(iter)?;
>>>>>>> 3a642090

        // Ensure we've defined at least one attribute or keyword
        if attributes.is_empty() && keywords.is_empty() {
            return Err(ParseError::InvalidExtension);
        }

        Ok(Self {
            keywords,
            attributes,
        })
    }

    pub(crate) fn for_each_subtag_str<E, F>(&self, f: &mut F, with_ext: bool) -> Result<(), E>
    where
        F: FnMut(&str) -> Result<(), E>,
    {
        if !self.is_empty() {
            if with_ext {
                f(UNICODE_EXT_STR)?;
            }
            self.attributes.for_each_subtag_str(f)?;
            self.keywords.for_each_subtag_str(f)?;
        }
        Ok(())
    }
}

impl FromStr for Unicode {
    type Err = ParserError;

    fn from_str(source: &str) -> Result<Self, Self::Err> {
        Self::try_from_bytes(source.as_bytes())
    }
}

writeable::impl_display_with_writeable!(Unicode);

impl writeable::Writeable for Unicode {
    fn write_to<W: core::fmt::Write + ?Sized>(&self, sink: &mut W) -> core::fmt::Result {
        sink.write_char(UNICODE_EXT_CHAR)?;

        if !self.attributes.is_empty() {
            sink.write_char('-')?;
            writeable::Writeable::write_to(&self.attributes, sink)?;
        }
        if !self.keywords.is_empty() {
            sink.write_char('-')?;
            writeable::Writeable::write_to(&self.keywords, sink)?;
        }
        Ok(())
    }

    fn writeable_length_hint(&self) -> writeable::LengthHint {
        if self.is_empty() {
            return writeable::LengthHint::exact(0);
        }
        let mut result = writeable::LengthHint::exact(1);
        if !self.attributes.is_empty() {
            result += writeable::Writeable::writeable_length_hint(&self.attributes) + 1;
        }
        if !self.keywords.is_empty() {
            result += writeable::Writeable::writeable_length_hint(&self.keywords) + 1;
        }
        result
    }
}

#[cfg(test)]
mod tests {
    use super::*;

    #[test]
    fn test_unicode_extension_fromstr() {
        let ue: Unicode = "u-foo-hc-h12".parse().expect("Failed to parse Unicode");
        assert_eq!(ue.to_string(), "u-foo-hc-h12");
    }
}<|MERGE_RESOLUTION|>--- conflicted
+++ resolved
@@ -44,12 +44,8 @@
 #[doc(inline)]
 pub use value::{value, Value};
 
-<<<<<<< HEAD
+use super::ExtensionType;
 use crate::parser::ParseError;
-=======
-use super::ExtensionType;
-use crate::parser::ParserError;
->>>>>>> 3a642090
 use crate::parser::SubtagIterator;
 
 pub(crate) const UNICODE_EXT_CHAR: char = 'u';
@@ -125,15 +121,15 @@
         self.keywords.is_empty() && self.attributes.is_empty()
     }
 
-    pub(crate) fn try_from_bytes(t: &[u8]) -> Result<Self, ParserError> {
+    pub(crate) fn try_from_bytes(t: &[u8]) -> Result<Self, ParseError> {
         let mut iter = SubtagIterator::new(t);
 
-        let ext = iter.next().ok_or(ParserError::InvalidExtension)?;
+        let ext = iter.next().ok_or(ParseError::InvalidExtension)?;
         if let ExtensionType::Unicode = ExtensionType::try_from_byte_slice(ext)? {
             return Self::try_from_iter(&mut iter);
         }
 
-        Err(ParserError::InvalidExtension)
+        Err(ParseError::InvalidExtension)
     }
 
     /// Clears all Unicode extension keywords and attributes, effectively removing
@@ -168,54 +164,9 @@
         self.as_tuple().cmp(&other.as_tuple())
     }
 
-<<<<<<< HEAD
     pub(crate) fn try_from_iter(iter: &mut SubtagIterator) -> Result<Self, ParseError> {
-        let mut attributes = ShortBoxSlice::new();
-
-        while let Some(subtag) = iter.peek() {
-            if let Ok(attr) = Attribute::try_from_bytes(subtag) {
-                if let Err(idx) = attributes.binary_search(&attr) {
-                    attributes.insert(idx, attr);
-                }
-            } else {
-                break;
-            }
-            iter.next();
-        }
-
-        let mut keywords = LiteMap::new();
-
-        let mut current_keyword = None;
-        let mut current_value = ShortBoxSlice::new();
-
-        while let Some(subtag) = iter.peek() {
-            let slen = subtag.len();
-            if slen == 2 {
-                if let Some(kw) = current_keyword.take() {
-                    keywords.try_insert(kw, Value::from_short_slice_unchecked(current_value));
-                    current_value = ShortBoxSlice::new();
-                }
-                current_keyword = Some(Key::try_from_bytes(subtag)?);
-            } else if current_keyword.is_some() {
-                match Value::parse_subtag(subtag) {
-                    Ok(Some(t)) => current_value.push(t),
-                    Ok(None) => {}
-                    Err(_) => break,
-                }
-            } else {
-                break;
-            }
-            iter.next();
-        }
-
-        if let Some(kw) = current_keyword.take() {
-            keywords.try_insert(kw, Value::from_short_slice_unchecked(current_value));
-        }
-=======
-    pub(crate) fn try_from_iter(iter: &mut SubtagIterator) -> Result<Self, ParserError> {
         let attributes = Attributes::try_from_iter(iter)?;
         let keywords = Keywords::try_from_iter(iter)?;
->>>>>>> 3a642090
 
         // Ensure we've defined at least one attribute or keyword
         if attributes.is_empty() && keywords.is_empty() {
@@ -244,7 +195,7 @@
 }
 
 impl FromStr for Unicode {
-    type Err = ParserError;
+    type Err = ParseError;
 
     fn from_str(source: &str) -> Result<Self, Self::Err> {
         Self::try_from_bytes(source.as_bytes())
