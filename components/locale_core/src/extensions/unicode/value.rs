// This file is part of ICU4X. For terms of use, please see the file
// called LICENSE at the top level of the ICU4X source tree
// (online at: https://github.com/unicode-org/icu4x/blob/main/LICENSE ).

use crate::parser::{ParseError, SubtagIterator};
use crate::shortvec::ShortBoxSlice;
use crate::subtags::{subtag, Subtag};
use alloc::vec::Vec;
use core::str::FromStr;

/// A value used in a list of [`Keywords`](super::Keywords).
///
/// The value has to be a sequence of one or more alphanumerical strings
/// separated by `-`.
/// Each part of the sequence has to be no shorter than three characters and no
/// longer than 8.
///
///
/// # Examples
///
/// ```
/// use icu::locale::extensions::unicode::{value, Value};
/// use writeable::assert_writeable_eq;
///
/// assert_writeable_eq!(value!("gregory"), "gregory");
/// assert_writeable_eq!(
///     "islamic-civil".parse::<Value>().unwrap(),
///     "islamic-civil"
/// );
///
/// // The value "true" has the special, empty string representation
/// assert_eq!(value!("true").to_string(), "");
/// ```
#[derive(Debug, PartialEq, Eq, Clone, Hash, PartialOrd, Ord, Default)]
pub struct Value(ShortBoxSlice<Subtag>);

const TRUE_VALUE: Subtag = subtag!("true");

impl Value {
    /// A constructor which takes a utf8 slice, parses it and
    /// produces a well-formed [`Value`].
    ///
    /// # Examples
    ///
    /// ```
    /// use icu::locale::extensions::unicode::Value;
    ///
    /// Value::try_from_bytes(b"buddhist").expect("Parsing failed.");
    /// ```
    pub fn try_from_bytes(input: &[u8]) -> Result<Self, ParseError> {
        let mut v = ShortBoxSlice::new();

        if !input.is_empty() {
            for chunk in SubtagIterator::new(input) {
                let subtag = Subtag::try_from_bytes(chunk)?;
                if subtag != TRUE_VALUE {
                    v.push(subtag);
                }
            }
        }
        Ok(Self(v))
    }

<<<<<<< HEAD
    /// Const constructor for when the value contains only a single subtag.
    ///
    /// # Examples
    ///
    /// ```
    /// use icu::locale::extensions::unicode::Value;
    ///
    /// Value::try_from_single_subtag(b"buddhist").expect("valid subtag");
    /// Value::try_from_single_subtag(b"#####").expect_err("invalid subtag");
    /// Value::try_from_single_subtag(b"foo-bar").expect_err("not a single subtag");
    /// ```
    pub const fn try_from_single_subtag(subtag: &[u8]) -> Result<Self, ParseError> {
        match Self::subtag_from_bytes(subtag) {
            Err(_) => Err(ParseError::InvalidExtension),
            Ok(option) => Ok(Self::from_tinystr(option)),
        }
    }

=======
>>>>>>> 3a642090
    #[doc(hidden)]
    pub const fn as_single_subtag(&self) -> Option<&Subtag> {
        self.0.single()
    }

    #[doc(hidden)]
    pub fn as_subtags_slice(&self) -> &[Subtag] {
        &self.0
    }

    #[doc(hidden)]
    pub const fn from_subtag(subtag: Option<Subtag>) -> Self {
        match subtag {
            None | Some(TRUE_VALUE) => Self(ShortBoxSlice::new()),
            Some(val) => Self(ShortBoxSlice::new_single(val)),
        }
    }

    /// A constructor which takes a pre-sorted list of [`Value`] elements.
    ///
    ///
    /// # Examples
    ///
    /// ```
    /// use icu::locale::extensions::unicode::Value;
    /// use icu::locale::subtags::subtag;
    ///
    /// let subtag1 = subtag!("foobar");
    /// let subtag2 = subtag!("testing");
    /// let mut v = vec![subtag1, subtag2];
    /// v.sort();
    /// v.dedup();
    ///
    /// let value = Value::from_vec_unchecked(v);
    /// ```
    ///
    /// Notice: For performance- and memory-constrained environments, it is recommended
    /// for the caller to use [`binary_search`](slice::binary_search) instead of [`sort`](slice::sort)
    /// and [`dedup`](Vec::dedup()).
    pub fn from_vec_unchecked(input: Vec<Subtag>) -> Self {
        Self(input.into())
    }

<<<<<<< HEAD
    #[doc(hidden)]
    pub const fn subtag_from_bytes(bytes: &[u8]) -> Result<Option<TinyAsciiStr<8>>, ParseError> {
        Self::parse_subtag_from_bytes_manual_slice(bytes, 0, bytes.len())
    }

    pub(crate) fn parse_subtag(t: &[u8]) -> Result<Option<TinyAsciiStr<8>>, ParseError> {
=======
    pub(crate) fn from_short_slice_unchecked(input: ShortBoxSlice<Subtag>) -> Self {
        Self(input)
    }

    pub(crate) fn parse_subtag(t: &[u8]) -> Result<Option<Subtag>, ParserError> {
>>>>>>> 3a642090
        Self::parse_subtag_from_bytes_manual_slice(t, 0, t.len())
    }

    pub(crate) const fn parse_subtag_from_bytes_manual_slice(
        bytes: &[u8],
        start: usize,
        end: usize,
<<<<<<< HEAD
    ) -> Result<Option<TinyAsciiStr<8>>, ParseError> {
        let slice_len = end - start;
        if slice_len > *VALUE_LENGTH.end() || slice_len < *VALUE_LENGTH.start() {
            return Err(ParseError::InvalidExtension);
        }

        match TinyAsciiStr::from_bytes_manual_slice(bytes, start, end) {
            Ok(TRUE_VALUE) => Ok(None),
            Ok(s) if s.is_ascii_alphanumeric() => Ok(Some(s.to_ascii_lowercase())),
            Ok(_) => Err(ParseError::InvalidExtension),
            Err(_) => Err(ParseError::InvalidSubtag),
=======
    ) -> Result<Option<Subtag>, ParserError> {
        match Subtag::try_from_bytes_manual_slice(bytes, start, end) {
            Ok(TRUE_VALUE) => Ok(None),
            Ok(s) => Ok(Some(s)),
            Err(_) => Err(ParserError::InvalidSubtag),
>>>>>>> 3a642090
        }
    }

    pub(crate) fn for_each_subtag_str<E, F>(&self, f: &mut F) -> Result<(), E>
    where
        F: FnMut(&str) -> Result<(), E>,
    {
        self.0.iter().map(Subtag::as_str).try_for_each(f)
    }
}

impl FromStr for Value {
    type Err = ParseError;

    fn from_str(source: &str) -> Result<Self, Self::Err> {
        Self::try_from_bytes(source.as_bytes())
    }
}

impl_writeable_for_subtag_list!(Value, "islamic", "civil");

/// A macro allowing for compile-time construction of valid Unicode [`Value`] subtag.
///
/// The macro only supports single-subtag values.
///
/// # Examples
///
/// ```
/// use icu::locale::extensions::unicode::{key, value};
/// use icu::locale::Locale;
///
/// let loc: Locale = "de-u-ca-buddhist".parse().unwrap();
///
/// assert_eq!(
///     loc.extensions.unicode.keywords.get(&key!("ca")),
///     Some(&value!("buddhist"))
/// );
/// ```
///
/// [`Value`]: crate::extensions::unicode::Value
#[macro_export]
#[doc(hidden)] // macro
macro_rules! extensions_unicode_value {
    ($value:literal) => {{
        // What we want:
        // const R: $crate::extensions::unicode::Value =
        //     match $crate::extensions::unicode::Value::try_from_single_subtag($value.as_bytes()) {
        //         Ok(r) => r,
        //         #[allow(clippy::panic)] // const context
        //         _ => panic!(concat!("Invalid Unicode extension value: ", $value)),
        //     };
        // Workaround until https://github.com/rust-lang/rust/issues/73255 lands:
        const R: $crate::extensions::unicode::Value =
            $crate::extensions::unicode::Value::from_subtag(
                match $crate::subtags::Subtag::try_from_bytes($value.as_bytes()) {
                    Ok(r) => Some(r),
                    _ => panic!(concat!("Invalid Unicode extension value: ", $value)),
                },
            );
        R
    }};
}
#[doc(inline)]
pub use extensions_unicode_value as value;<|MERGE_RESOLUTION|>--- conflicted
+++ resolved
@@ -61,27 +61,6 @@
         Ok(Self(v))
     }
 
-<<<<<<< HEAD
-    /// Const constructor for when the value contains only a single subtag.
-    ///
-    /// # Examples
-    ///
-    /// ```
-    /// use icu::locale::extensions::unicode::Value;
-    ///
-    /// Value::try_from_single_subtag(b"buddhist").expect("valid subtag");
-    /// Value::try_from_single_subtag(b"#####").expect_err("invalid subtag");
-    /// Value::try_from_single_subtag(b"foo-bar").expect_err("not a single subtag");
-    /// ```
-    pub const fn try_from_single_subtag(subtag: &[u8]) -> Result<Self, ParseError> {
-        match Self::subtag_from_bytes(subtag) {
-            Err(_) => Err(ParseError::InvalidExtension),
-            Ok(option) => Ok(Self::from_tinystr(option)),
-        }
-    }
-
-=======
->>>>>>> 3a642090
     #[doc(hidden)]
     pub const fn as_single_subtag(&self) -> Option<&Subtag> {
         self.0.single()
@@ -125,20 +104,11 @@
         Self(input.into())
     }
 
-<<<<<<< HEAD
-    #[doc(hidden)]
-    pub const fn subtag_from_bytes(bytes: &[u8]) -> Result<Option<TinyAsciiStr<8>>, ParseError> {
-        Self::parse_subtag_from_bytes_manual_slice(bytes, 0, bytes.len())
-    }
-
-    pub(crate) fn parse_subtag(t: &[u8]) -> Result<Option<TinyAsciiStr<8>>, ParseError> {
-=======
     pub(crate) fn from_short_slice_unchecked(input: ShortBoxSlice<Subtag>) -> Self {
         Self(input)
     }
 
-    pub(crate) fn parse_subtag(t: &[u8]) -> Result<Option<Subtag>, ParserError> {
->>>>>>> 3a642090
+    pub(crate) fn parse_subtag(t: &[u8]) -> Result<Option<Subtag>, ParseError> {
         Self::parse_subtag_from_bytes_manual_slice(t, 0, t.len())
     }
 
@@ -146,25 +116,11 @@
         bytes: &[u8],
         start: usize,
         end: usize,
-<<<<<<< HEAD
-    ) -> Result<Option<TinyAsciiStr<8>>, ParseError> {
-        let slice_len = end - start;
-        if slice_len > *VALUE_LENGTH.end() || slice_len < *VALUE_LENGTH.start() {
-            return Err(ParseError::InvalidExtension);
-        }
-
-        match TinyAsciiStr::from_bytes_manual_slice(bytes, start, end) {
-            Ok(TRUE_VALUE) => Ok(None),
-            Ok(s) if s.is_ascii_alphanumeric() => Ok(Some(s.to_ascii_lowercase())),
-            Ok(_) => Err(ParseError::InvalidExtension),
-            Err(_) => Err(ParseError::InvalidSubtag),
-=======
-    ) -> Result<Option<Subtag>, ParserError> {
+    ) -> Result<Option<Subtag>, ParseError> {
         match Subtag::try_from_bytes_manual_slice(bytes, start, end) {
             Ok(TRUE_VALUE) => Ok(None),
             Ok(s) => Ok(Some(s)),
-            Err(_) => Err(ParserError::InvalidSubtag),
->>>>>>> 3a642090
+            Err(_) => Err(ParseError::InvalidSubtag),
         }
     }
 
