--- conflicted
+++ resolved
@@ -19,14 +19,10 @@
 //! let mut loc: Locale = "en-US-a-foo-faa".parse().expect("Parsing failed.");
 //! ```
 
-<<<<<<< HEAD
+use core::str::FromStr;
+
+use super::ExtensionType;
 use crate::parser::ParseError;
-=======
-use core::str::FromStr;
-
-use super::ExtensionType;
-use crate::parser::ParserError;
->>>>>>> 3a642090
 use crate::parser::SubtagIterator;
 use crate::shortvec::ShortBoxSlice;
 use crate::subtags::Subtag;
@@ -87,27 +83,22 @@
         Self { ext, keys }
     }
 
-<<<<<<< HEAD
-    pub(crate) fn try_from_iter(ext: u8, iter: &mut SubtagIterator) -> Result<Self, ParseError> {
-        debug_assert!(ext.is_ascii_alphabetic());
-=======
-    pub(crate) fn try_from_bytes(t: &[u8]) -> Result<Self, ParserError> {
+    pub(crate) fn try_from_bytes(t: &[u8]) -> Result<Self, ParseError> {
         let mut iter = SubtagIterator::new(t);
 
-        let ext = iter.next().ok_or(ParserError::InvalidExtension)?;
+        let ext = iter.next().ok_or(ParseError::InvalidExtension)?;
         if let ExtensionType::Other(b) = ExtensionType::try_from_byte_slice(ext)? {
             return Self::try_from_iter(b, &mut iter);
         }
 
-        Err(ParserError::InvalidExtension)
-    }
-
-    pub(crate) fn try_from_iter(ext: u8, iter: &mut SubtagIterator) -> Result<Self, ParserError> {
+        Err(ParseError::InvalidExtension)
+    }
+
+    pub(crate) fn try_from_iter(ext: u8, iter: &mut SubtagIterator) -> Result<Self, ParseError> {
         debug_assert!(matches!(
             ExtensionType::try_from_byte(ext),
             Ok(ExtensionType::Other(_)),
         ));
->>>>>>> 3a642090
 
         let mut keys = ShortBoxSlice::new();
         while let Some(subtag) = iter.peek() {
@@ -185,7 +176,7 @@
 }
 
 impl FromStr for Other {
-    type Err = ParserError;
+    type Err = ParseError;
 
     fn from_str(source: &str) -> Result<Self, Self::Err> {
         Self::try_from_bytes(source.as_bytes())
