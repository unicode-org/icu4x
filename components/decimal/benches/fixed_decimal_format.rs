--- conflicted
+++ resolved
@@ -9,7 +9,8 @@
 use criterion::{black_box, criterion_group, criterion_main, Criterion};
 
 use fixed_decimal::FixedDecimal;
-use icu_decimal::FixedDecimalFormatter;
+use icu_decimal::{FixedDecimalFormatter, FixedDecimalFormatterPreferences};
+use icu_locale_core::locale;
 
 fn triangular_nums(range: f64) -> Vec<isize> {
     // Use Lcg64Xsh32, a small, fast PRNG.
@@ -24,22 +25,14 @@
 
 fn overview_bench(c: &mut Criterion) {
     let nums = triangular_nums(1e9);
-
+    let locale = locale!("en-US");
+    let prefs = FixedDecimalFormatterPreferences::from(&locale);
+    let options = Default::default();
     c.bench_function("icu_decimal/overview", |b| {
         b.iter(|| {
             // This benchmark demonstrates the performance of the format function on 1000 numbers
             // ranging from -1e9 to 1e9.
-<<<<<<< HEAD
-            let fdf =
-                FixedDecimalFormatter::try_new(&Default::default(), Default::default()).unwrap();
-=======
-            let fdf = FixedDecimalFormatter::try_new_unstable(
-                &provider,
-                Default::default(),
-                Default::default(),
-            )
-            .unwrap();
->>>>>>> 36d97cd0
+            let fdf = FixedDecimalFormatter::try_new(prefs.clone(), options).unwrap();
             for &num in &nums {
                 let fd = FixedDecimal::from(black_box(num));
                 fdf.format_to_string(&fd);
