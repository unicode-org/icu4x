// This file is part of ICU4X. For terms of use, please see the file
// called LICENSE at the top level of the ICU4X source tree
// (online at: https://github.com/unicode-org/icu4x/blob/main/LICENSE ).

//! [`icu_decimal`](crate) offers localized decimal number formatting.
//!
//! Currently, [`icu_decimal`](crate) provides [`FixedDecimalFormat`], which renders basic decimal numbers
//! in a locale-sensitive way.
//!
//! Support for currencies, measurement units, and compact notation is planned. To track progress,
//! follow this issue:
//!
//! https://github.com/unicode-org/icu4x/issues/275
//!
//! # Examples
//!
//! ## Format a number with Bengali digits
//!
//! ```
//! # #[cfg(feature = "provider_serde")] {
//! use icu::decimal::FixedDecimalFormat;
//! use icu::locid::Locale;
//! use icu::locid::macros::langid;
//! use writeable::Writeable;
//!
//! let locale: Locale = langid!("bn").into();
//! let provider = icu_testdata::get_provider();
//! let fdf = FixedDecimalFormat::try_new(locale, &provider, Default::default())
//!     .expect("Data should load successfully");
//!
//! let fixed_decimal = 1000007.into();
//! let formatted_value = fdf.format(&fixed_decimal);
//! let formatted_str = formatted_value.writeable_to_string();
//!
//! assert_eq!("১০,০০,০০৭", formatted_str);
//! # } // feature = "provider_serde"
//! ```
<<<<<<< HEAD
//!
//! ## Format a number with digits after the decimal separator
//!
//! ```
//! use fixed_decimal::FixedDecimal;
//! use icu::decimal::FixedDecimalFormat;
//! use icu::locid::Locale;
//! use writeable::Writeable;
//!
//! let locale = Locale::und();
//! let provider = icu_provider::inv::InvariantDataProvider;
//! let fdf = FixedDecimalFormat::try_new(locale, &provider, Default::default())
//!     .expect("Data should load successfully");
//!
//! let fixed_decimal = FixedDecimal::from(200050)
//!     .multiplied_pow10(-2)
//!     .expect("Operation is fully in range");
//!
//! assert_eq!("2,000.50", fdf.format(&fixed_decimal).writeable_to_string());
//! ```
//!
//! [`FixedDecimalFormat`]: FixedDecimalFormat
=======
>>>>>>> d6612af5

pub mod error;
pub mod format;
mod grouper;
pub mod options;
pub mod provider;
mod sign_selector;

pub use error::Error as FixedDecimalFormatError;
pub use format::FormattedFixedDecimal;

use fixed_decimal::FixedDecimal;
use icu_locid::Locale;
use icu_provider::prelude::*;
use std::borrow::Cow;

/// A formatter for [`FixedDecimal`], rendering decimal digits in an i18n-friendly way.
///
/// [`FixedDecimalFormat`] supports:
///
/// 1. Rendering in the local numbering system
/// 2. Locale-sensitive grouping separator positions
/// 3. Locale-sensitive plus and minus signs
///
/// Read more about the options in the [`options`] module.
///
/// See the crate-level documentation for examples.
pub struct FixedDecimalFormat<'d> {
    options: options::FixedDecimalFormatOptions,
    symbols: Cow<'d, provider::DecimalSymbolsV1>,
}

impl<'d> FixedDecimalFormat<'d> {
    /// Creates a new [`FixedDecimalFormat`] from locale data and an options bag.
    pub fn try_new<T: Into<Locale>, D: DataProvider<'d, provider::DecimalSymbolsV1> + ?Sized>(
        locale: T,
        data_provider: &D,
        options: options::FixedDecimalFormatOptions,
    ) -> Result<Self, FixedDecimalFormatError> {
        let symbols = data_provider
            .load_payload(&DataRequest {
                resource_path: ResourcePath {
                    key: provider::key::SYMBOLS_V1,
                    options: ResourceOptions {
                        variant: None,
                        langid: Some(locale.into().into()),
                    },
                },
            })?
            .payload
            .take()?;
        Ok(Self { options, symbols })
    }

    /// Formats a [`FixedDecimal`], returning a [`FormattedFixedDecimal`].
    pub fn format<'l>(&'l self, value: &'l FixedDecimal) -> FormattedFixedDecimal<'l> {
        FormattedFixedDecimal {
            value,
            options: &self.options,
            symbols: &self.symbols,
        }
    }
}<|MERGE_RESOLUTION|>--- conflicted
+++ resolved
@@ -35,7 +35,6 @@
 //! assert_eq!("১০,০০,০০৭", formatted_str);
 //! # } // feature = "provider_serde"
 //! ```
-<<<<<<< HEAD
 //!
 //! ## Format a number with digits after the decimal separator
 //!
@@ -58,8 +57,6 @@
 //! ```
 //!
 //! [`FixedDecimalFormat`]: FixedDecimalFormat
-=======
->>>>>>> d6612af5
 
 pub mod error;
 pub mod format;
