// This file is part of ICU4X. For terms of use, please see the file
// called LICENSE at the top level of the ICU4X source tree
// (online at: https://github.com/unicode-org/icu4x/blob/main/LICENSE ).

#![warn(missing_docs)]

//! [`icu_decimal`](crate) offers localized decimal number formatting.
//!
//! Currently, [`icu_decimal`](crate) provides [`FixedDecimalFormatter`], which renders basic decimal numbers
//! in a locale-sensitive way.
//!
//! Support for currencies, measurement units, and compact notation is planned. To track progress,
//! follow [icu4x#275](https://github.com/unicode-org/icu4x/issues/275).
//!
//! # Examples
//!
//! ## Format a number with Bengali digits
//!
//! ```
//! use icu::decimal::FixedDecimalFormatter;
//! use icu::locid::locale;
//! use writeable::Writeable;
//!
//! let provider = icu_testdata::get_provider();
//! let fdf = FixedDecimalFormatter::try_new(locale!("bn"), &provider, Default::default())
//!     .expect("Data should load successfully");
//!
//! let fixed_decimal = 1000007.into();
//! let formatted_value = fdf.format(&fixed_decimal);
//! let formatted_str = formatted_value.write_to_string();
//!
//! assert_eq!("১০,০০,০০৭", formatted_str);
//! ```
//!
//! ## Format a number with digits after the decimal separator
//!
//! ```
//! use fixed_decimal::FixedDecimal;
//! use icu::decimal::FixedDecimalFormatter;
//! use icu::locid::Locale;
//! use writeable::Writeable;
//!
<<<<<<< HEAD
//! let provider = icu_testdata::get_provider();
//! let fdf = FixedDecimalFormat::try_new(Locale::UND, &provider, Default::default())
=======
//! let provider = icu_provider::inv::InvariantDataProvider;
//! let fdf = FixedDecimalFormatter::try_new(Locale::UND, &provider, Default::default())
>>>>>>> f1bd39b0
//!     .expect("Data should load successfully");
//!
//! let fixed_decimal = FixedDecimal::from(200050)
//!     .multiplied_pow10(-2)
//!     .expect("Operation is fully in range");
//!
//! assert_eq!("2,000.50", fdf.format(&fixed_decimal).write_to_string());
//! ```
//!
//! [`FixedDecimalFormatter`]: FixedDecimalFormatter

// https://github.com/unicode-org/icu4x/blob/main/docs/process/boilerplate.md#library-annotations
#![cfg_attr(not(any(test, feature = "std")), no_std)]
#![cfg_attr(
    not(test),
    deny(
        clippy::indexing_slicing,
        clippy::unwrap_used,
        clippy::expect_used,
        clippy::panic,
        clippy::exhaustive_structs,
        clippy::exhaustive_enums
    )
)]
#![warn(missing_docs)]

extern crate alloc;

pub mod error;
pub mod format;
mod grouper;
pub mod options;
pub mod provider;

pub use error::Error as FixedDecimalFormatterError;
pub use format::FormattedFixedDecimal;

use fixed_decimal::FixedDecimal;
use icu_locid::Locale;
use icu_provider::prelude::*;

/// A formatter for [`FixedDecimal`], rendering decimal digits in an i18n-friendly way.
///
/// [`FixedDecimalFormatter`] supports:
///
/// 1. Rendering in the local numbering system
/// 2. Locale-sensitive grouping separator positions
/// 3. Locale-sensitive plus and minus signs
///
/// Read more about the options in the [`options`] module.
///
/// See the crate-level documentation for examples.
pub struct FixedDecimalFormatter {
    options: options::FixedDecimalFormatterOptions,
    symbols: DataPayload<provider::DecimalSymbolsV1Marker>,
}

impl FixedDecimalFormatter {
    /// Creates a new [`FixedDecimalFormatter`] from locale data and an options bag.
    pub fn try_new<
        T: Into<Locale>,
        D: ResourceProvider<provider::DecimalSymbolsV1Marker> + ?Sized,
    >(
        locale: T,
        data_provider: &D,
        options: options::FixedDecimalFormatterOptions,
    ) -> Result<Self, FixedDecimalFormatterError> {
        let symbols = data_provider
            .load_resource(&DataRequest {
                options: locale.into().into(),
                metadata: Default::default(),
            })?
            .take_payload()?;
        Ok(Self { options, symbols })
    }

    /// Formats a [`FixedDecimal`], returning a [`FormattedFixedDecimal`].
    pub fn format<'l>(&'l self, value: &'l FixedDecimal) -> FormattedFixedDecimal<'l> {
        FormattedFixedDecimal {
            value,
            options: &self.options,
            symbols: self.symbols.get(),
        }
    }
}<|MERGE_RESOLUTION|>--- conflicted
+++ resolved
@@ -40,13 +40,8 @@
 //! use icu::locid::Locale;
 //! use writeable::Writeable;
 //!
-<<<<<<< HEAD
 //! let provider = icu_testdata::get_provider();
-//! let fdf = FixedDecimalFormat::try_new(Locale::UND, &provider, Default::default())
-=======
-//! let provider = icu_provider::inv::InvariantDataProvider;
 //! let fdf = FixedDecimalFormatter::try_new(Locale::UND, &provider, Default::default())
->>>>>>> f1bd39b0
 //!     .expect("Data should load successfully");
 //!
 //! let fixed_decimal = FixedDecimal::from(200050)
