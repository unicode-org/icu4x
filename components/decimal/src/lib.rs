// This file is part of ICU4X. For terms of use, please see the file
// called LICENSE at the top level of the ICU4X source tree
// (online at: https://github.com/unicode-org/icu4x/blob/main/LICENSE ).

//! Formatting basic decimal numbers.
//!
//! This module is published as its own crate ([`icu_decimal`](https://docs.rs/icu_decimal/latest/icu_decimal/))
//! and as part of the [`icu`](https://docs.rs/icu/latest/icu/) crate. See the latter for more details on the ICU4X project.
//!
//! Support for currencies, measurement units, and compact notation is planned. To track progress,
//! follow [icu4x#275](https://github.com/unicode-org/icu4x/issues/275).
//!
//! # Examples
//!
//! ## Format a number with Bangla digits
//!
//! ```
//! use fixed_decimal::FixedDecimal;
//! use icu::decimal::FixedDecimalFormatter;
//! use icu::locale::locale;
//! use writeable::assert_writeable_eq;
//!
//! let fdf = FixedDecimalFormatter::try_new(
//!     locale!("bn").into(),
//!     Default::default(),
//! )
//! .expect("locale should be present");
//!
//! let fixed_decimal = FixedDecimal::from(1000007);
//!
//! assert_writeable_eq!(fdf.format(&fixed_decimal), "১০,০০,০০৭");
//! ```
//!
//! ## Format a number with digits after the decimal separator
//!
//! ```
//! use fixed_decimal::FixedDecimal;
//! use icu::decimal::FixedDecimalFormatter;
//! use icu::locale::Locale;
//! use writeable::assert_writeable_eq;
//!
//! let fdf =
//!     FixedDecimalFormatter::try_new(Default::default(), Default::default())
//!         .expect("locale should be present");
//!
//! let fixed_decimal = FixedDecimal::from(200050).multiplied_pow10(-2);
//!
//! assert_writeable_eq!(fdf.format(&fixed_decimal), "2,000.50");
//! ```
//!
//! ### Format a number using an alternative numbering system
//!
//! Numbering systems specified in the `-u-nu` subtag will be followed as long as the locale has
//! symbols for that numbering system.
//!
//! ```
//! use fixed_decimal::FixedDecimal;
//! use icu::decimal::FixedDecimalFormatter;
//! use icu::locale::locale;
//! use writeable::assert_writeable_eq;
//!
//! let fdf = FixedDecimalFormatter::try_new(
//!     locale!("th-u-nu-thai").into(),
//!     Default::default(),
//! )
//! .expect("locale should be present");
//!
//! let fixed_decimal = FixedDecimal::from(1000007);
//!
//! assert_writeable_eq!(fdf.format(&fixed_decimal), "๑,๐๐๐,๐๐๗");
//! ```
//!
//! [`FixedDecimalFormatter`]: FixedDecimalFormatter

// https://github.com/unicode-org/icu4x/blob/main/documents/process/boilerplate.md#library-annotations
#![cfg_attr(not(any(test, feature = "std")), no_std)]
#![cfg_attr(
    not(test),
    deny(
        clippy::indexing_slicing,
        clippy::unwrap_used,
        clippy::expect_used,
        clippy::panic,
        clippy::exhaustive_structs,
        clippy::exhaustive_enums,
        missing_debug_implementations,
    )
)]
#![warn(missing_docs)]

extern crate alloc;

mod format;
mod grouper;
pub mod options;
pub mod provider;
pub(crate) mod size_test_macro;

pub use format::FormattedFixedDecimal;

use alloc::string::String;
use fixed_decimal::FixedDecimal;
<<<<<<< HEAD
use icu_locale_core::locale;
=======
use icu_locale_core::preferences::{
    define_preferences, extensions::unicode::keywords::NumberingSystem,
};
>>>>>>> 36d97cd0
use icu_provider::prelude::*;
use size_test_macro::size_test;
use writeable::Writeable;

size_test!(FixedDecimalFormatter, fixed_decimal_formatter_size, 104);

define_preferences!(
    /// The preferences for fixed decimal formatting.
    FixedDecimalFormatterPreferences,
    {
        /// Numbering System. Corresponds to the `-u-nu` in Unicode Locale Identifier.
        numbering_system: NumberingSystem
    }
);

/// A formatter for [`FixedDecimal`], rendering decimal digits in an i18n-friendly way.
///
/// [`FixedDecimalFormatter`] supports:
///
/// 1. Rendering in the local numbering system
/// 2. Locale-sensitive grouping separator positions
/// 3. Locale-sensitive plus and minus signs
///
/// Read more about the options in the [`options`] module.
///
/// See the crate-level documentation for examples.
///
#[doc = fixed_decimal_formatter_size!()]
#[derive(Debug)]
pub struct FixedDecimalFormatter {
    options: options::FixedDecimalFormatterOptions,
    symbols: DataPayload<provider::DecimalSymbolsV2Marker>,
    digits: DataPayload<provider::DecimalDigitsV1Marker>,
}

impl AsRef<FixedDecimalFormatter> for FixedDecimalFormatter {
    fn as_ref(&self) -> &FixedDecimalFormatter {
        self
    }
}

impl FixedDecimalFormatter {
    icu_provider::gen_any_buffer_data_constructors!(
        (prefs: FixedDecimalFormatterPreferences, options: options::FixedDecimalFormatterOptions) -> error: DataError,
        /// Creates a new [`FixedDecimalFormatter`] from compiled data and an options bag.
    );

    #[doc = icu_provider::gen_any_buffer_unstable_docs!(UNSTABLE, Self::try_new)]
    pub fn try_new_unstable<
        D: DataProvider<provider::DecimalSymbolsV2Marker>
            + DataProvider<provider::DecimalDigitsV1Marker>
            + ?Sized,
    >(
        provider: &D,
        prefs: FixedDecimalFormatterPreferences,
        options: options::FixedDecimalFormatterOptions,
    ) -> Result<Self, DataError> {
<<<<<<< HEAD
        let symbols: DataPayload<provider::DecimalSymbolsV2Marker> = provider
=======
        let locale = DataLocale::from_preferences_locale::<provider::DecimalSymbolsV2Marker>(
            prefs.locale_prefs,
        );
        let nu: &str = prefs
            .numbering_system
            .as_ref()
            .map(|s| s.as_str())
            .unwrap_or("");
        let symbols = provider
>>>>>>> 36d97cd0
            .load(DataRequest {
                id: DataIdentifierBorrowed::for_marker_attributes_and_locale(
                    DataMarkerAttributes::from_str_or_panic(nu),
                    &locale,
                ),
                ..Default::default()
            })?
            .payload;

        let digits = provider
            .load(DataRequest {
                id: DataIdentifierBorrowed::for_marker_attributes_and_locale(
                    DataMarkerAttributes::from_str_or_panic(&symbols.get().numsys),
                    &locale!("und").into(),
                ),
                ..Default::default()
            })?
            .payload;

        Ok(Self {
            options,
            symbols,
            digits,
        })
    }

    /// Formats a [`FixedDecimal`], returning a [`FormattedFixedDecimal`].
    pub fn format<'l>(&'l self, value: &'l FixedDecimal) -> FormattedFixedDecimal<'l> {
        FormattedFixedDecimal {
            value,
            options: &self.options,
            symbols: self.symbols.get(),
            digits: self.digits.get(),
        }
    }

    /// Formats a [`FixedDecimal`], returning a [`String`].
    pub fn format_to_string(&self, value: &FixedDecimal) -> String {
        self.format(value).write_to_string().into_owned()
    }
}<|MERGE_RESOLUTION|>--- conflicted
+++ resolved
@@ -100,13 +100,10 @@
 
 use alloc::string::String;
 use fixed_decimal::FixedDecimal;
-<<<<<<< HEAD
 use icu_locale_core::locale;
-=======
 use icu_locale_core::preferences::{
     define_preferences, extensions::unicode::keywords::NumberingSystem,
 };
->>>>>>> 36d97cd0
 use icu_provider::prelude::*;
 use size_test_macro::size_test;
 use writeable::Writeable;
@@ -164,9 +161,6 @@
         prefs: FixedDecimalFormatterPreferences,
         options: options::FixedDecimalFormatterOptions,
     ) -> Result<Self, DataError> {
-<<<<<<< HEAD
-        let symbols: DataPayload<provider::DecimalSymbolsV2Marker> = provider
-=======
         let locale = DataLocale::from_preferences_locale::<provider::DecimalSymbolsV2Marker>(
             prefs.locale_prefs,
         );
@@ -175,8 +169,7 @@
             .as_ref()
             .map(|s| s.as_str())
             .unwrap_or("");
-        let symbols = provider
->>>>>>> 36d97cd0
+        let symbols: DataPayload<provider::DecimalSymbolsV2Marker> = provider
             .load(DataRequest {
                 id: DataIdentifierBorrowed::for_marker_attributes_and_locale(
                     DataMarkerAttributes::from_str_or_panic(nu),
