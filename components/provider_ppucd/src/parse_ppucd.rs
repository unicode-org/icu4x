--- conflicted
+++ resolved
@@ -1,11 +1,7 @@
 // This file is part of ICU4X. For terms of use, please see the file
 // called LICENSE at the top level of the ICU4X source tree
-<<<<<<< HEAD
-// (online at: https://github.com/unicode-org/icu4x/blob/master/LICENSE ).
+// (online at: https://github.com/unicode-org/icu4x/blob/main/LICENSE ).
 use std::borrow::Cow;
-=======
-// (online at: https://github.com/unicode-org/icu4x/blob/main/LICENSE ).
->>>>>>> a4a8e4a6
 use std::collections::{HashMap, HashSet};
 use std::iter::Iterator;
 use std::u32;
