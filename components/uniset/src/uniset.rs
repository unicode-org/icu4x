--- conflicted
+++ resolved
@@ -11,7 +11,7 @@
 use zerovec::{ZeroVec, ule::AsULE};
 
 use super::UnicodeSetError;
-use crate::utils::{deconstruct_range, is_valid_zv};
+use crate::utils::{deconstruct_range, is_valid, is_valid_zv};
 
 /// Represents the end code point of the Basic Multilingual Plane range, starting from code point 0, inclusive
 const BMP_MAX: u32 = 0xFFFF;
@@ -104,22 +104,9 @@
     ///     assert_eq!(ZeroVec::from_aligned(&invalid), actual);
     /// }
     /// ```
-<<<<<<< HEAD
     pub fn clone_from_inversion_list(inv_list: Vec<u32>) -> Result<Self, UnicodeSetError<'data>> {
         let inv_list_zv: ZeroVec<u32> = ZeroVec::from_aligned(&inv_list);
         UnicodeSet::from_inversion_list(inv_list_zv)
-=======
-    pub fn from_inversion_list(inv_list: Vec<u32>) -> Result<Self, UnicodeSetError> {
-        if is_valid(&inv_list) {
-            let size: usize = inv_list
-                .chunks(2)
-                .map(|end_points| end_points[1] - end_points[0])
-                .sum::<u32>() as usize;
-            Ok(Self { inv_list, size })
-        } else {
-            Err(UnicodeSetError::InvalidSet(inv_list))
-        }
->>>>>>> 61c5aa3a
     }
 
     /// Returns an owned inversion list representing the current [`UnicodeSet`]
@@ -173,14 +160,9 @@
     /// ```
     pub fn iter_chars(&self) -> impl Iterator<Item = char> + '_ {
         self.inv_list
-<<<<<<< HEAD
             .as_slice()
             .chunks(2)
             .flat_map(|pair| (AsULE::from_unaligned(&pair[0])..AsULE::from_unaligned(&pair[1])))
-=======
-            .chunks(2)
-            .flat_map(|pair| (pair[0]..pair[1]))
->>>>>>> 61c5aa3a
             .filter_map(char::from_u32)
     }
 
@@ -204,7 +186,6 @@
     /// ```
     pub fn iter_ranges(&self) -> impl ExactSizeIterator<Item = RangeInclusive<u32>> + '_ {
         self.inv_list
-<<<<<<< HEAD
             .as_slice()
             .chunks(2)
             .map(|pair| {
@@ -212,10 +193,6 @@
                     let range_limit: u32 = AsULE::from_unaligned(&pair[1]);
                     RangeInclusive::new(range_start, range_limit - 1)
                 })
-=======
-            .chunks(2)
-            .map(|pair| RangeInclusive::new(pair[0], pair[1] - 1))
->>>>>>> 61c5aa3a
     }
 
     /// Returns the number of ranges contained in this [`UnicodeSet`]
@@ -471,31 +448,15 @@
     #[test]
     fn test_unicodeset_all() {
         let expected = vec![0x0, (char::MAX as u32) + 1];
-<<<<<<< HEAD
         assert_eq!(UnicodeSet::all().inv_list, ZeroVec::from_aligned(&expected));
         assert_eq!(UnicodeSet::all().size(), (expected[1] - expected[0]) as usize)
-=======
-        assert_eq!(UnicodeSet::all().inv_list, expected);
-        assert_eq!(
-            UnicodeSet::all().size(),
-            (expected[1] - expected[0]) as usize
-        )
->>>>>>> 61c5aa3a
     }
 
     #[test]
     fn test_unicodeset_bmp() {
         let expected = vec![0x0, BMP_MAX + 1];
-<<<<<<< HEAD
         assert_eq!(UnicodeSet::bmp().inv_list, ZeroVec::from_aligned(&expected));
         assert_eq!(UnicodeSet::bmp().size(), (expected[1] - expected[0]) as usize);
-=======
-        assert_eq!(UnicodeSet::bmp().inv_list, expected);
-        assert_eq!(
-            UnicodeSet::bmp().size(),
-            (expected[1] - expected[0]) as usize
-        );
->>>>>>> 61c5aa3a
     }
 
     // UnicodeSet membership functions
@@ -584,29 +545,15 @@
         let check = UnicodeSet::all();
         let expected = (char::MAX as u32) + 1;
         assert_eq!(expected as usize, check.size());
-<<<<<<< HEAD
         let inv_list_vec: Vec<u32> = vec![];
         let check = UnicodeSet { inv_list: ZeroVec::from_aligned(&inv_list_vec), size: 0 };
-=======
-        let check = UnicodeSet {
-            inv_list: Vec::new(),
-            size: 0,
-        };
->>>>>>> 61c5aa3a
         assert_eq!(check.size(), 0);
     }
 
     #[test]
     fn test_unicodeset_is_empty() {
-<<<<<<< HEAD
         let inv_list_vec: Vec<u32> = vec![];
         let check = UnicodeSet { inv_list: ZeroVec::from_aligned(&inv_list_vec), size: 0 };
-=======
-        let check = UnicodeSet {
-            inv_list: vec![],
-            size: 0,
-        };
->>>>>>> 61c5aa3a
         assert!(check.is_empty());
     }
 
