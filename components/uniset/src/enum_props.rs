--- conflicted
+++ resolved
@@ -2,22 +2,14 @@
 // called LICENSE at the top level of the ICU4X source tree
 // (online at: https://github.com/unicode-org/icu4x/blob/main/LICENSE ).
 
-<<<<<<< HEAD
 //! A collection of enums for enumerated properties.
 
-#![allow(clippy::upper_case_acronyms)]
-
-=======
->>>>>>> 36524d6f
 /// Selection constants for Unicode properties.
 /// These constants are used to select one of the Unicode properties.
 /// See UProperty in ICU4C.
 #[derive(Clone, PartialEq, Debug)]
-<<<<<<< HEAD
 #[allow(missing_docs)] // TODO(#686) - Add missing docs.
-=======
 #[non_exhaustive]
->>>>>>> 36524d6f
 pub enum EnumeratedProperty {
     GeneralCategory = 0x1005,
     Script = 0x100A,
@@ -31,12 +23,9 @@
 /// See https://www.unicode.org/reports/tr44/ .
 /// See UCharCategory and U_GET_GC_MASK in ICU4C.
 #[derive(Clone, PartialEq, Debug)]
-<<<<<<< HEAD
 #[allow(missing_docs)] // TODO(#686) - Add missing docs.
-=======
 #[repr(u32)]
 #[non_exhaustive]
->>>>>>> 36524d6f
 pub enum GeneralCategory {
     Unassigned = 0,
 
@@ -107,11 +96,8 @@
 /// This enum only contains variants for scripts that are used in the Unicode
 /// Property Database.
 #[derive(Clone, PartialEq, Debug)]
-<<<<<<< HEAD
 #[allow(missing_docs)] // The variants should not need documenting.
-=======
 #[non_exhaustive]
->>>>>>> 36524d6f
 pub enum Script {
     Adlam = 167,
     Ahom = 161,
