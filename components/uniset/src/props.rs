// This file is part of ICU4X. For terms of use, please see the file
// called LICENSE at the top level of the ICU4X source tree
// (online at: https://github.com/unicode-org/icu4x/blob/main/LICENSE ).

use crate::enum_props::*;
use crate::provider::*;
use crate::{UnicodeSet, UnicodeSetError};
use core::convert::TryInto;
use icu_provider::prelude::*;

<<<<<<< HEAD
type UnisetResult<'data> = Result<UnicodeSet<'data>, UnicodeSetError<'data>>;

// // helper fn
// fn get_prop<'data, D: DataProvider<'data, UnicodePropertyV1Marker> + ?Sized>(ppucd_provider: &D, resc_key: ResourceKey) -> UnisetResult<'data> {
//     let data_req = DataRequest {
//         resource_path: ResourcePath {
//             key: resc_key,
//             options: ResourceOptions { variant: None, langid: None },
//         },
//     };
//     let resp: DataResponse<UnicodePropertyV1Marker> = ppucd_provider.load_payload(&data_req)?;

//     let ppucd_property_payload: DataPayload<UnicodePropertyV1Marker> = resp.take_payload()?;
//     let ppucd_property: UnicodePropertyV1 = ppucd_property_payload.get().clone();
//     ppucd_property.try_into()
// }

// //
// // Binary property getter fns
// //

// pub fn get_ascii_hex_digit_property<'data, D: DataProvider<'data, UnicodePropertyV1Marker> + ?Sized>(provider: &D) -> UnisetResult<'data> {
//     get_prop(provider, key::ASCII_HEX_DIGIT_V1)
// }

// pub fn get_alnum_property<'data, D: DataProvider<'data, UnicodePropertyV1Marker> + ?Sized>(provider: &D) -> UnisetResult<'data> {
//     get_prop(provider, key::ALNUM_V1)
// }

// pub fn get_alphabetic_property<'data, D: DataProvider<'data, UnicodePropertyV1Marker> + ?Sized>(provider: &D) -> UnisetResult<'data> {
//     get_prop(provider, key::ALPHABETIC_V1)
// }

// pub fn get_bidi_control_property<'data, D: DataProvider<'data, UnicodePropertyV1Marker> + ?Sized>(provider: &D) -> UnisetResult<'data> {
//     get_prop(provider, key::BIDI_CONTROL_V1)
// }

// pub fn get_bidi_mirrored_property<'data, D: DataProvider<'data, UnicodePropertyV1Marker> + ?Sized>(provider: &D) -> UnisetResult<'data> {
//     get_prop(provider, key::BIDI_MIRRORED_V1)
// }

// pub fn get_blank_property<'data, D: DataProvider<'data, UnicodePropertyV1Marker> + ?Sized>(provider: &D) -> UnisetResult<'data> {
//     get_prop(provider, key::BLANK_V1)
// }

// pub fn get_cased_property<'data, D: DataProvider<'data, UnicodePropertyV1Marker> + ?Sized>(provider: &D) -> UnisetResult<'data> {
//     get_prop(provider, key::CASED_V1)
// }

// pub fn get_case_ignorable_property<'data, D: DataProvider<'data, UnicodePropertyV1Marker> + ?Sized>(provider: &D) -> UnisetResult<'data> {
//     get_prop(provider, key::CASE_IGNORABLE_V1)
// }

// pub fn get_full_composition_exclusion_property<'data, D: DataProvider<'data, UnicodePropertyV1Marker> + ?Sized>(provider: &D) -> UnisetResult<'data> {
//     get_prop(provider, key::FULL_COMPOSITION_EXCLUSION_V1)
// }

// pub fn get_changes_when_casefolded_property<'data, D: DataProvider<'data, UnicodePropertyV1Marker> + ?Sized>(provider: &D) -> UnisetResult<'data> {
//     get_prop(provider, key::CHANGES_WHEN_CASEFOLDED_V1)
// }

// pub fn get_changes_when_casemapped_property<'data, D: DataProvider<'data, UnicodePropertyV1Marker> + ?Sized>(provider: &D) -> UnisetResult<'data> {
//     get_prop(provider, key::CHANGES_WHEN_CASEMAPPED_V1)
// }

// pub fn get_changes_when_nfkc_casefolded_property<'data, D: DataProvider<'data, UnicodePropertyV1Marker> + ?Sized>(provider: &D) -> UnisetResult<'data> {
//     get_prop(provider, key::CHANGES_WHEN_NFKC_CASEFOLDED_V1)
// }

// pub fn get_changes_when_lowercased_property<'data, D: DataProvider<'data, UnicodePropertyV1Marker> + ?Sized>(provider: &D) -> UnisetResult<'data> {
//     get_prop(provider, key::CHANGES_WHEN_LOWERCASED_V1)
// }

// pub fn get_changes_when_titlecased_property<'data, D: DataProvider<'data, UnicodePropertyV1Marker> + ?Sized>(provider: &D) -> UnisetResult<'data> {
//     get_prop(provider, key::CHANGES_WHEN_TITLECASED_V1)
// }

// pub fn get_changes_when_uppercased_property<'data, D: DataProvider<'data, UnicodePropertyV1Marker> + ?Sized>(provider: &D) -> UnisetResult<'data> {
//     get_prop(provider, key::CHANGES_WHEN_UPPERCASED_V1)
// }

// pub fn get_dash_property<'data, D: DataProvider<'data, UnicodePropertyV1Marker> + ?Sized>(provider: &D) -> UnisetResult<'data> {
//     get_prop(provider, key::DASH_V1)
// }

// pub fn get_deprecated_property<'data, D: DataProvider<'data, UnicodePropertyV1Marker> + ?Sized>(provider: &D) -> UnisetResult<'data> {
//     get_prop(provider, key::DEPRECATED_V1)
// }

// pub fn get_default_ignorable_code_point_property<'data, D: DataProvider<'data, UnicodePropertyV1Marker> + ?Sized>(provider: &D) -> UnisetResult<'data> {
//     get_prop(provider, key::DEFAULT_IGNORABLE_CODE_POINT_V1)
// }

// pub fn get_diacritic_property<'data, D: DataProvider<'data, UnicodePropertyV1Marker> + ?Sized>(provider: &D) -> UnisetResult<'data> {
//     get_prop(provider, key::DIACRITIC_V1)
// }

// pub fn get_emoji_modifier_base_property<'data, D: DataProvider<'data, UnicodePropertyV1Marker> + ?Sized>(provider: &D) -> UnisetResult<'data> {
//     get_prop(provider, key::EMOJI_MODIFIER_BASE_V1)
// }

// pub fn get_emoji_component_property<'data, D: DataProvider<'data, UnicodePropertyV1Marker> + ?Sized>(provider: &D) -> UnisetResult<'data> {
//     get_prop(provider, key::EMOJI_COMPONENT_V1)
// }

// pub fn get_emoji_modifier_property<'data, D: DataProvider<'data, UnicodePropertyV1Marker> + ?Sized>(provider: &D) -> UnisetResult<'data> {
//     get_prop(provider, key::EMOJI_MODIFIER_V1)
// }

// pub fn get_emoji_property<'data, D: DataProvider<'data, UnicodePropertyV1Marker> + ?Sized>(provider: &D) -> UnisetResult<'data> {
//     get_prop(provider, key::EMOJI_V1)
// }

// pub fn get_emoji_presentation_property<'data, D: DataProvider<'data, UnicodePropertyV1Marker> + ?Sized>(provider: &D) -> UnisetResult<'data> {
//     get_prop(provider, key::EMOJI_PRESENTATION_V1)
// }

// pub fn get_extender_property<'data, D: DataProvider<'data, UnicodePropertyV1Marker> + ?Sized>(provider: &D) -> UnisetResult<'data> {
//     get_prop(provider, key::EXTENDER_V1)
// }

// pub fn get_extended_pictographic_property<'data, D: DataProvider<'data, UnicodePropertyV1Marker> + ?Sized>(provider: &D) -> UnisetResult<'data> {
//     get_prop(provider, key::EXTENDED_PICTOGRAPHIC_V1)
// }

// pub fn get_graph_property<'data, D: DataProvider<'data, UnicodePropertyV1Marker> + ?Sized>(provider: &D) -> UnisetResult<'data> {
//     get_prop(provider, key::GRAPH_V1)
// }

// pub fn get_grapheme_base_property<'data, D: DataProvider<'data, UnicodePropertyV1Marker> + ?Sized>(provider: &D) -> UnisetResult<'data> {
//     get_prop(provider, key::GRAPHEME_BASE_V1)
// }

// pub fn get_grapheme_extend_property<'data, D: DataProvider<'data, UnicodePropertyV1Marker> + ?Sized>(provider: &D) -> UnisetResult<'data> {
//     get_prop(provider, key::GRAPHEME_EXTEND_V1)
// }

// pub fn get_grapheme_link_property<'data, D: DataProvider<'data, UnicodePropertyV1Marker> + ?Sized>(provider: &D) -> UnisetResult<'data> {
//     get_prop(provider, key::GRAPHEME_LINK_V1)
// }

// pub fn get_hex_digit_property<'data, D: DataProvider<'data, UnicodePropertyV1Marker> + ?Sized>(provider: &D) -> UnisetResult<'data> {
//     get_prop(provider, key::HEX_DIGIT_V1)
// }

// pub fn get_hyphen_property<'data, D: DataProvider<'data, UnicodePropertyV1Marker> + ?Sized>(provider: &D) -> UnisetResult<'data> {
//     get_prop(provider, key::HYPHEN_V1)
// }

// pub fn get_id_continue_property<'data, D: DataProvider<'data, UnicodePropertyV1Marker> + ?Sized>(provider: &D) -> UnisetResult<'data> {
//     get_prop(provider, key::ID_CONTINUE_V1)
// }

// pub fn get_ideographic_property<'data, D: DataProvider<'data, UnicodePropertyV1Marker> + ?Sized>(provider: &D) -> UnisetResult<'data> {
//     get_prop(provider, key::IDEOGRAPHIC_V1)
// }

// pub fn get_id_start_property<'data, D: DataProvider<'data, UnicodePropertyV1Marker> + ?Sized>(provider: &D) -> UnisetResult<'data> {
//     get_prop(provider, key::ID_START_V1)
// }

// pub fn get_ids_binary_operator_property<'data, D: DataProvider<'data, UnicodePropertyV1Marker> + ?Sized>(provider: &D) -> UnisetResult<'data> {
//     get_prop(provider, key::IDS_BINARY_OPERATOR_V1)
// }

// pub fn get_ids_trinary_operator_property<'data, D: DataProvider<'data, UnicodePropertyV1Marker> + ?Sized>(provider: &D) -> UnisetResult<'data> {
//     get_prop(provider, key::IDS_TRINARY_OPERATOR_V1)
// }

// pub fn get_join_control_property<'data, D: DataProvider<'data, UnicodePropertyV1Marker> + ?Sized>(provider: &D) -> UnisetResult<'data> {
//     get_prop(provider, key::JOIN_CONTROL_V1)
// }

// pub fn get_logical_order_exception_property<'data, D: DataProvider<'data, UnicodePropertyV1Marker> + ?Sized>(provider: &D) -> UnisetResult<'data> {
//     get_prop(provider, key::LOGICAL_ORDER_EXCEPTION_V1)
// }

// pub fn get_lowercase_property<'data, D: DataProvider<'data, UnicodePropertyV1Marker> + ?Sized>(provider: &D) -> UnisetResult<'data> {
//     get_prop(provider, key::LOWERCASE_V1)
// }

// pub fn get_math_property<'data, D: DataProvider<'data, UnicodePropertyV1Marker> + ?Sized>(provider: &D) -> UnisetResult<'data> {
//     get_prop(provider, key::MATH_V1)
// }

// pub fn get_noncharacter_code_point_property<'data, D: DataProvider<'data, UnicodePropertyV1Marker> + ?Sized>(provider: &D) -> UnisetResult<'data> {
//     get_prop(provider, key::NONCHARACTER_CODE_POINT_V1)
// }

// pub fn get_nfc_inert_property<'data, D: DataProvider<'data, UnicodePropertyV1Marker> + ?Sized>(provider: &D) -> UnisetResult<'data> {
//     get_prop(provider, key::NFC_INERT_V1)
// }

// pub fn get_nfd_inert_property<'data, D: DataProvider<'data, UnicodePropertyV1Marker> + ?Sized>(provider: &D) -> UnisetResult<'data> {
//     get_prop(provider, key::NFD_INERT_V1)
// }

// pub fn get_nfkc_inert_property<'data, D: DataProvider<'data, UnicodePropertyV1Marker> + ?Sized>(provider: &D) -> UnisetResult<'data> {
//     get_prop(provider, key::NFKC_INERT_V1)
// }

// pub fn get_nfkd_inert_property<'data, D: DataProvider<'data, UnicodePropertyV1Marker> + ?Sized>(provider: &D) -> UnisetResult<'data> {
//     get_prop(provider, key::NFKD_INERT_V1)
// }

// pub fn get_pattern_syntax_property<'data, D: DataProvider<'data, UnicodePropertyV1Marker> + ?Sized>(provider: &D) -> UnisetResult<'data> {
//     get_prop(provider, key::PATTERN_SYNTAX_V1)
// }

// pub fn get_pattern_white_space_property<'data, D: DataProvider<'data, UnicodePropertyV1Marker> + ?Sized>(provider: &D) -> UnisetResult<'data> {
//     get_prop(provider, key::PATTERN_WHITE_SPACE_V1)
// }

// pub fn get_prepended_concatenation_mark_property<'data, D: DataProvider<'data, UnicodePropertyV1Marker> + ?Sized>(provider: &D) -> UnisetResult<'data> {
//     get_prop(provider, key::PREPENDED_CONCATENATION_MARK_V1)
// }

// pub fn get_print_property<'data, D: DataProvider<'data, UnicodePropertyV1Marker> + ?Sized>(provider: &D) -> UnisetResult<'data> {
//     get_prop(provider, key::PRINT_V1)
// }

// pub fn get_quotation_mark_property<'data, D: DataProvider<'data, UnicodePropertyV1Marker> + ?Sized>(provider: &D) -> UnisetResult<'data> {
//     get_prop(provider, key::QUOTATION_MARK_V1)
// }

// pub fn get_radical_property<'data, D: DataProvider<'data, UnicodePropertyV1Marker> + ?Sized>(provider: &D) -> UnisetResult<'data> {
//     get_prop(provider, key::RADICAL_V1)
// }

// pub fn get_regional_indicator_property<'data, D: DataProvider<'data, UnicodePropertyV1Marker> + ?Sized>(provider: &D) -> UnisetResult<'data> {
//     get_prop(provider, key::REGIONAL_INDICATOR_V1)
// }

// pub fn get_soft_dotted_property<'data, D: DataProvider<'data, UnicodePropertyV1Marker> + ?Sized>(provider: &D) -> UnisetResult<'data> {
//     get_prop(provider, key::SOFT_DOTTED_V1)
// }

// pub fn get_segment_starter_property<'data, D: DataProvider<'data, UnicodePropertyV1Marker> + ?Sized>(provider: &D) -> UnisetResult<'data> {
//     get_prop(provider, key::SEGMENT_STARTER_V1)
// }

// pub fn get_case_sensitive_property<'data, D: DataProvider<'data, UnicodePropertyV1Marker> + ?Sized>(provider: &D) -> UnisetResult<'data> {
//     get_prop(provider, key::CASE_SENSITIVE_V1)
// }

// pub fn get_sentence_terminal_property<'data, D: DataProvider<'data, UnicodePropertyV1Marker> + ?Sized>(provider: &D) -> UnisetResult<'data> {
//     get_prop(provider, key::SENTENCE_TERMINAL_V1)
// }

// pub fn get_terminal_punctuation_property<'data, D: DataProvider<'data, UnicodePropertyV1Marker> + ?Sized>(provider: &D) -> UnisetResult<'data> {
//     get_prop(provider, key::TERMINAL_PUNCTUATION_V1)
// }

// pub fn get_unified_ideograph_property<'data, D: DataProvider<'data, UnicodePropertyV1Marker> + ?Sized>(provider: &D) -> UnisetResult<'data> {
//     get_prop(provider, key::UNIFIED_IDEOGRAPH_V1)
// }

// pub fn get_uppercase_property<'data, D: DataProvider<'data, UnicodePropertyV1Marker> + ?Sized>(provider: &D) -> UnisetResult<'data> {
//     get_prop(provider, key::UPPERCASE_V1)
// }

// pub fn get_variation_selector_property<'data, D: DataProvider<'data, UnicodePropertyV1Marker> + ?Sized>(provider: &D) -> UnisetResult<'data> {
//     get_prop(provider, key::VARIATION_SELECTOR_V1)
// }

// pub fn get_white_space_property<'data, D: DataProvider<'data, UnicodePropertyV1Marker> + ?Sized>(provider: &D) -> UnisetResult<'data> {
//     get_prop(provider, key::WHITE_SPACE_V1)
// }

// pub fn get_xdigit_property<'data, D: DataProvider<'data, UnicodePropertyV1Marker> + ?Sized>(provider: &D) -> UnisetResult<'data> {
//     get_prop(provider, key::XDIGIT_V1)
// }

// pub fn get_xid_continue_property<'data, D: DataProvider<'data, UnicodePropertyV1Marker> + ?Sized>(provider: &D) -> UnisetResult<'data> {
//     get_prop(provider, key::XID_CONTINUE_V1)
// }

// pub fn get_xid_start_property<'data, D: DataProvider<'data, UnicodePropertyV1Marker> + ?Sized>(provider: &D) -> UnisetResult<'data> {
//     get_prop(provider, key::XID_START_V1)
// }

// //
// // Enumerated property getter fns
// //

// /// Return a [`UnicodeSet`] for a particular value of the General_Category Unicode enumerated property
// /// General_Category specifies enumerated Unicode general category types.
// /// See https://www.unicode.org/reports/tr44/ .
// pub fn get_general_category_val_set<'data, D: DataProvider<'data, UnicodePropertyV1Marker> + ?Sized>(provider: &D, enum_val: GeneralCategory) -> UnisetResult<'data> {
//     match enum_val {
//         GeneralCategory::Control => get_prop(provider, key::GENERAL_CATEGORY_CONTROL_V1),
//         GeneralCategory::Format => get_prop(provider, key::GENERAL_CATEGORY_FORMAT_V1),
//         GeneralCategory::Unassigned => get_prop(provider, key::GENERAL_CATEGORY_UNASSIGNED_V1),
//         GeneralCategory::PrivateUse => get_prop(provider, key::GENERAL_CATEGORY_PRIVATE_USE_V1),
//         GeneralCategory::Surrogate => get_prop(provider, key::GENERAL_CATEGORY_SURROGATE_V1),
//         GeneralCategory::LowercaseLetter => get_prop(provider, key::GENERAL_CATEGORY_LOWERCASE_LETTER_V1),
//         GeneralCategory::ModifierLetter => get_prop(provider, key::GENERAL_CATEGORY_MODIFIER_LETTER_V1),
//         GeneralCategory::OtherLetter => get_prop(provider, key::GENERAL_CATEGORY_OTHER_LETTER_V1),
//         GeneralCategory::TitlecaseLetter => get_prop(provider, key::GENERAL_CATEGORY_TITLECASE_LETTER_V1),
//         GeneralCategory::UppercaseLetter => get_prop(provider, key::GENERAL_CATEGORY_UPPERCASE_LETTER_V1),
//         GeneralCategory::SpacingMark => get_prop(provider, key::GENERAL_CATEGORY_SPACING_MARK_V1),
//         GeneralCategory::EnclosingMark => get_prop(provider, key::GENERAL_CATEGORY_ENCLOSING_MARK_V1),
//         GeneralCategory::NonspacingMark => get_prop(provider, key::GENERAL_CATEGORY_NONSPACING_MARK_V1),
//         GeneralCategory::Digit => get_prop(provider, key::GENERAL_CATEGORY_DIGIT_V1),
//         GeneralCategory::LetterNumber => get_prop(provider, key::GENERAL_CATEGORY_LETTER_NUMBER_V1),
//         GeneralCategory::OtherNumber => get_prop(provider, key::GENERAL_CATEGORY_OTHER_NUMBER_V1),
//         GeneralCategory::ConnectorPunctuation => get_prop(provider, key::GENERAL_CATEGORY_CONNECTOR_PUNCTUATION_V1),
//         GeneralCategory::DashPunctuation => get_prop(provider, key::GENERAL_CATEGORY_DASH_PUNCTUATION_V1),
//         GeneralCategory::ClosePunctuation => get_prop(provider, key::GENERAL_CATEGORY_CLOSE_PUNCTUATION_V1),
//         GeneralCategory::FinalPunctuation => get_prop(provider, key::GENERAL_CATEGORY_FINAL_PUNCTUATION_V1),
//         GeneralCategory::InitialPunctuation => get_prop(provider, key::GENERAL_CATEGORY_INITIAL_PUNCTUATION_V1),
//         GeneralCategory::OtherPunctuation => get_prop(provider, key::GENERAL_CATEGORY_OTHER_PUNCTUATION_V1),
//         GeneralCategory::OpenPunctuation => get_prop(provider, key::GENERAL_CATEGORY_OPEN_PUNCTUATION_V1),
//         GeneralCategory::CurrencySymbol => get_prop(provider, key::GENERAL_CATEGORY_CURRENCY_SYMBOL_V1),
//         GeneralCategory::ModifierSymbol => get_prop(provider, key::GENERAL_CATEGORY_MODIFIER_SYMBOL_V1),
//         GeneralCategory::MathSymbol => get_prop(provider, key::GENERAL_CATEGORY_MATH_SYMBOL_V1),
//         GeneralCategory::OtherSymbol => get_prop(provider, key::GENERAL_CATEGORY_OTHER_SYMBOL_V1),
//         GeneralCategory::LineSeparator => get_prop(provider, key::GENERAL_CATEGORY_LINE_SEPARATOR_V1),
//         GeneralCategory::ParagraphSeparator => get_prop(provider, key::GENERAL_CATEGORY_PARAGRAPH_SEPARATOR_V1),
//         GeneralCategory::SpaceSeparator => get_prop(provider, key::GENERAL_CATEGORY_SPACE_SEPARATOR_V1),
//     }
// }
=======
type UnisetResult = Result<UnicodeSet, UnicodeSetError>;

// helper fn
fn get_prop<'data, D>(ppucd_provider: &D, resc_key: ResourceKey) -> UnisetResult
where
    D: DataProvider<'data, UnicodePropertyV1Marker> + ?Sized,
{
    let data_req = DataRequest {
        resource_path: ResourcePath {
            key: resc_key,
            options: ResourceOptions {
                variant: None,
                langid: None,
            },
        },
    };
    let resp: DataResponse<UnicodePropertyV1Marker> = ppucd_provider.load_payload(&data_req)?;

    let ppucd_property_payload: DataPayload<UnicodePropertyV1Marker> = resp.take_payload()?;
    let ppucd_property: UnicodePropertyV1 = ppucd_property_payload.get().clone();
    ppucd_property.try_into()
}

//
// Binary property getter fns
//

pub fn get_ascii_hex_digit_property<'data, D>(provider: &D) -> UnisetResult
where
    D: DataProvider<'data, UnicodePropertyV1Marker> + ?Sized,
{
    get_prop(provider, key::ASCII_HEX_DIGIT_V1)
}

pub fn get_alnum_property<'data, D>(provider: &D) -> UnisetResult
where
    D: DataProvider<'data, UnicodePropertyV1Marker> + ?Sized,
{
    get_prop(provider, key::ALNUM_V1)
}

pub fn get_alphabetic_property<'data, D>(provider: &D) -> UnisetResult
where
    D: DataProvider<'data, UnicodePropertyV1Marker> + ?Sized,
{
    get_prop(provider, key::ALPHABETIC_V1)
}

pub fn get_bidi_control_property<'data, D>(provider: &D) -> UnisetResult
where
    D: DataProvider<'data, UnicodePropertyV1Marker> + ?Sized,
{
    get_prop(provider, key::BIDI_CONTROL_V1)
}

pub fn get_bidi_mirrored_property<'data, D>(provider: &D) -> UnisetResult
where
    D: DataProvider<'data, UnicodePropertyV1Marker> + ?Sized,
{
    get_prop(provider, key::BIDI_MIRRORED_V1)
}

pub fn get_blank_property<'data, D>(provider: &D) -> UnisetResult
where
    D: DataProvider<'data, UnicodePropertyV1Marker> + ?Sized,
{
    get_prop(provider, key::BLANK_V1)
}

pub fn get_cased_property<'data, D>(provider: &D) -> UnisetResult
where
    D: DataProvider<'data, UnicodePropertyV1Marker> + ?Sized,
{
    get_prop(provider, key::CASED_V1)
}

pub fn get_case_ignorable_property<'data, D>(provider: &D) -> UnisetResult
where
    D: DataProvider<'data, UnicodePropertyV1Marker> + ?Sized,
{
    get_prop(provider, key::CASE_IGNORABLE_V1)
}

pub fn get_full_composition_exclusion_property<'data, D>(provider: &D) -> UnisetResult
where
    D: DataProvider<'data, UnicodePropertyV1Marker> + ?Sized,
{
    get_prop(provider, key::FULL_COMPOSITION_EXCLUSION_V1)
}

pub fn get_changes_when_casefolded_property<'data, D>(provider: &D) -> UnisetResult
where
    D: DataProvider<'data, UnicodePropertyV1Marker> + ?Sized,
{
    get_prop(provider, key::CHANGES_WHEN_CASEFOLDED_V1)
}

pub fn get_changes_when_casemapped_property<'data, D>(provider: &D) -> UnisetResult
where
    D: DataProvider<'data, UnicodePropertyV1Marker> + ?Sized,
{
    get_prop(provider, key::CHANGES_WHEN_CASEMAPPED_V1)
}

pub fn get_changes_when_nfkc_casefolded_property<'data, D>(provider: &D) -> UnisetResult
where
    D: DataProvider<'data, UnicodePropertyV1Marker> + ?Sized,
{
    get_prop(provider, key::CHANGES_WHEN_NFKC_CASEFOLDED_V1)
}

pub fn get_changes_when_lowercased_property<'data, D>(provider: &D) -> UnisetResult
where
    D: DataProvider<'data, UnicodePropertyV1Marker> + ?Sized,
{
    get_prop(provider, key::CHANGES_WHEN_LOWERCASED_V1)
}

pub fn get_changes_when_titlecased_property<'data, D>(provider: &D) -> UnisetResult
where
    D: DataProvider<'data, UnicodePropertyV1Marker> + ?Sized,
{
    get_prop(provider, key::CHANGES_WHEN_TITLECASED_V1)
}

pub fn get_changes_when_uppercased_property<'data, D>(provider: &D) -> UnisetResult
where
    D: DataProvider<'data, UnicodePropertyV1Marker> + ?Sized,
{
    get_prop(provider, key::CHANGES_WHEN_UPPERCASED_V1)
}

pub fn get_dash_property<'data, D>(provider: &D) -> UnisetResult
where
    D: DataProvider<'data, UnicodePropertyV1Marker> + ?Sized,
{
    get_prop(provider, key::DASH_V1)
}

pub fn get_deprecated_property<'data, D>(provider: &D) -> UnisetResult
where
    D: DataProvider<'data, UnicodePropertyV1Marker> + ?Sized,
{
    get_prop(provider, key::DEPRECATED_V1)
}

pub fn get_default_ignorable_code_point_property<'data, D>(provider: &D) -> UnisetResult
where
    D: DataProvider<'data, UnicodePropertyV1Marker> + ?Sized,
{
    get_prop(provider, key::DEFAULT_IGNORABLE_CODE_POINT_V1)
}

pub fn get_diacritic_property<'data, D>(provider: &D) -> UnisetResult
where
    D: DataProvider<'data, UnicodePropertyV1Marker> + ?Sized,
{
    get_prop(provider, key::DIACRITIC_V1)
}

pub fn get_emoji_modifier_base_property<'data, D>(provider: &D) -> UnisetResult
where
    D: DataProvider<'data, UnicodePropertyV1Marker> + ?Sized,
{
    get_prop(provider, key::EMOJI_MODIFIER_BASE_V1)
}

pub fn get_emoji_component_property<'data, D>(provider: &D) -> UnisetResult
where
    D: DataProvider<'data, UnicodePropertyV1Marker> + ?Sized,
{
    get_prop(provider, key::EMOJI_COMPONENT_V1)
}

pub fn get_emoji_modifier_property<'data, D>(provider: &D) -> UnisetResult
where
    D: DataProvider<'data, UnicodePropertyV1Marker> + ?Sized,
{
    get_prop(provider, key::EMOJI_MODIFIER_V1)
}

pub fn get_emoji_property<'data, D>(provider: &D) -> UnisetResult
where
    D: DataProvider<'data, UnicodePropertyV1Marker> + ?Sized,
{
    get_prop(provider, key::EMOJI_V1)
}

pub fn get_emoji_presentation_property<'data, D>(provider: &D) -> UnisetResult
where
    D: DataProvider<'data, UnicodePropertyV1Marker> + ?Sized,
{
    get_prop(provider, key::EMOJI_PRESENTATION_V1)
}

pub fn get_extender_property<'data, D>(provider: &D) -> UnisetResult
where
    D: DataProvider<'data, UnicodePropertyV1Marker> + ?Sized,
{
    get_prop(provider, key::EXTENDER_V1)
}

pub fn get_extended_pictographic_property<'data, D>(provider: &D) -> UnisetResult
where
    D: DataProvider<'data, UnicodePropertyV1Marker> + ?Sized,
{
    get_prop(provider, key::EXTENDED_PICTOGRAPHIC_V1)
}

pub fn get_graph_property<'data, D>(provider: &D) -> UnisetResult
where
    D: DataProvider<'data, UnicodePropertyV1Marker> + ?Sized,
{
    get_prop(provider, key::GRAPH_V1)
}

pub fn get_grapheme_base_property<'data, D>(provider: &D) -> UnisetResult
where
    D: DataProvider<'data, UnicodePropertyV1Marker> + ?Sized,
{
    get_prop(provider, key::GRAPHEME_BASE_V1)
}

pub fn get_grapheme_extend_property<'data, D>(provider: &D) -> UnisetResult
where
    D: DataProvider<'data, UnicodePropertyV1Marker> + ?Sized,
{
    get_prop(provider, key::GRAPHEME_EXTEND_V1)
}

pub fn get_grapheme_link_property<'data, D>(provider: &D) -> UnisetResult
where
    D: DataProvider<'data, UnicodePropertyV1Marker> + ?Sized,
{
    get_prop(provider, key::GRAPHEME_LINK_V1)
}

pub fn get_hex_digit_property<'data, D>(provider: &D) -> UnisetResult
where
    D: DataProvider<'data, UnicodePropertyV1Marker> + ?Sized,
{
    get_prop(provider, key::HEX_DIGIT_V1)
}

pub fn get_hyphen_property<'data, D>(provider: &D) -> UnisetResult
where
    D: DataProvider<'data, UnicodePropertyV1Marker> + ?Sized,
{
    get_prop(provider, key::HYPHEN_V1)
}

pub fn get_id_continue_property<'data, D>(provider: &D) -> UnisetResult
where
    D: DataProvider<'data, UnicodePropertyV1Marker> + ?Sized,
{
    get_prop(provider, key::ID_CONTINUE_V1)
}

pub fn get_ideographic_property<'data, D>(provider: &D) -> UnisetResult
where
    D: DataProvider<'data, UnicodePropertyV1Marker> + ?Sized,
{
    get_prop(provider, key::IDEOGRAPHIC_V1)
}

pub fn get_id_start_property<'data, D>(provider: &D) -> UnisetResult
where
    D: DataProvider<'data, UnicodePropertyV1Marker> + ?Sized,
{
    get_prop(provider, key::ID_START_V1)
}

pub fn get_ids_binary_operator_property<'data, D>(provider: &D) -> UnisetResult
where
    D: DataProvider<'data, UnicodePropertyV1Marker> + ?Sized,
{
    get_prop(provider, key::IDS_BINARY_OPERATOR_V1)
}

pub fn get_ids_trinary_operator_property<'data, D>(provider: &D) -> UnisetResult
where
    D: DataProvider<'data, UnicodePropertyV1Marker> + ?Sized,
{
    get_prop(provider, key::IDS_TRINARY_OPERATOR_V1)
}

pub fn get_join_control_property<'data, D>(provider: &D) -> UnisetResult
where
    D: DataProvider<'data, UnicodePropertyV1Marker> + ?Sized,
{
    get_prop(provider, key::JOIN_CONTROL_V1)
}

pub fn get_logical_order_exception_property<'data, D>(provider: &D) -> UnisetResult
where
    D: DataProvider<'data, UnicodePropertyV1Marker> + ?Sized,
{
    get_prop(provider, key::LOGICAL_ORDER_EXCEPTION_V1)
}

pub fn get_lowercase_property<'data, D>(provider: &D) -> UnisetResult
where
    D: DataProvider<'data, UnicodePropertyV1Marker> + ?Sized,
{
    get_prop(provider, key::LOWERCASE_V1)
}

pub fn get_math_property<'data, D>(provider: &D) -> UnisetResult
where
    D: DataProvider<'data, UnicodePropertyV1Marker> + ?Sized,
{
    get_prop(provider, key::MATH_V1)
}

pub fn get_noncharacter_code_point_property<'data, D>(provider: &D) -> UnisetResult
where
    D: DataProvider<'data, UnicodePropertyV1Marker> + ?Sized,
{
    get_prop(provider, key::NONCHARACTER_CODE_POINT_V1)
}

pub fn get_nfc_inert_property<'data, D>(provider: &D) -> UnisetResult
where
    D: DataProvider<'data, UnicodePropertyV1Marker> + ?Sized,
{
    get_prop(provider, key::NFC_INERT_V1)
}

pub fn get_nfd_inert_property<'data, D>(provider: &D) -> UnisetResult
where
    D: DataProvider<'data, UnicodePropertyV1Marker> + ?Sized,
{
    get_prop(provider, key::NFD_INERT_V1)
}

pub fn get_nfkc_inert_property<'data, D>(provider: &D) -> UnisetResult
where
    D: DataProvider<'data, UnicodePropertyV1Marker> + ?Sized,
{
    get_prop(provider, key::NFKC_INERT_V1)
}

pub fn get_nfkd_inert_property<'data, D>(provider: &D) -> UnisetResult
where
    D: DataProvider<'data, UnicodePropertyV1Marker> + ?Sized,
{
    get_prop(provider, key::NFKD_INERT_V1)
}

pub fn get_pattern_syntax_property<'data, D>(provider: &D) -> UnisetResult
where
    D: DataProvider<'data, UnicodePropertyV1Marker> + ?Sized,
{
    get_prop(provider, key::PATTERN_SYNTAX_V1)
}

pub fn get_pattern_white_space_property<'data, D>(provider: &D) -> UnisetResult
where
    D: DataProvider<'data, UnicodePropertyV1Marker> + ?Sized,
{
    get_prop(provider, key::PATTERN_WHITE_SPACE_V1)
}

pub fn get_prepended_concatenation_mark_property<'data, D>(provider: &D) -> UnisetResult
where
    D: DataProvider<'data, UnicodePropertyV1Marker> + ?Sized,
{
    get_prop(provider, key::PREPENDED_CONCATENATION_MARK_V1)
}

pub fn get_print_property<'data, D>(provider: &D) -> UnisetResult
where
    D: DataProvider<'data, UnicodePropertyV1Marker> + ?Sized,
{
    get_prop(provider, key::PRINT_V1)
}

pub fn get_quotation_mark_property<'data, D>(provider: &D) -> UnisetResult
where
    D: DataProvider<'data, UnicodePropertyV1Marker> + ?Sized,
{
    get_prop(provider, key::QUOTATION_MARK_V1)
}

pub fn get_radical_property<'data, D>(provider: &D) -> UnisetResult
where
    D: DataProvider<'data, UnicodePropertyV1Marker> + ?Sized,
{
    get_prop(provider, key::RADICAL_V1)
}

pub fn get_regional_indicator_property<'data, D>(provider: &D) -> UnisetResult
where
    D: DataProvider<'data, UnicodePropertyV1Marker> + ?Sized,
{
    get_prop(provider, key::REGIONAL_INDICATOR_V1)
}

pub fn get_soft_dotted_property<'data, D>(provider: &D) -> UnisetResult
where
    D: DataProvider<'data, UnicodePropertyV1Marker> + ?Sized,
{
    get_prop(provider, key::SOFT_DOTTED_V1)
}

pub fn get_segment_starter_property<'data, D>(provider: &D) -> UnisetResult
where
    D: DataProvider<'data, UnicodePropertyV1Marker> + ?Sized,
{
    get_prop(provider, key::SEGMENT_STARTER_V1)
}

pub fn get_case_sensitive_property<'data, D>(provider: &D) -> UnisetResult
where
    D: DataProvider<'data, UnicodePropertyV1Marker> + ?Sized,
{
    get_prop(provider, key::CASE_SENSITIVE_V1)
}

pub fn get_sentence_terminal_property<'data, D>(provider: &D) -> UnisetResult
where
    D: DataProvider<'data, UnicodePropertyV1Marker> + ?Sized,
{
    get_prop(provider, key::SENTENCE_TERMINAL_V1)
}

pub fn get_terminal_punctuation_property<'data, D>(provider: &D) -> UnisetResult
where
    D: DataProvider<'data, UnicodePropertyV1Marker> + ?Sized,
{
    get_prop(provider, key::TERMINAL_PUNCTUATION_V1)
}

pub fn get_unified_ideograph_property<'data, D>(provider: &D) -> UnisetResult
where
    D: DataProvider<'data, UnicodePropertyV1Marker> + ?Sized,
{
    get_prop(provider, key::UNIFIED_IDEOGRAPH_V1)
}

pub fn get_uppercase_property<'data, D>(provider: &D) -> UnisetResult
where
    D: DataProvider<'data, UnicodePropertyV1Marker> + ?Sized,
{
    get_prop(provider, key::UPPERCASE_V1)
}

pub fn get_variation_selector_property<'data, D>(provider: &D) -> UnisetResult
where
    D: DataProvider<'data, UnicodePropertyV1Marker> + ?Sized,
{
    get_prop(provider, key::VARIATION_SELECTOR_V1)
}

pub fn get_white_space_property<'data, D>(provider: &D) -> UnisetResult
where
    D: DataProvider<'data, UnicodePropertyV1Marker> + ?Sized,
{
    get_prop(provider, key::WHITE_SPACE_V1)
}

pub fn get_xdigit_property<'data, D>(provider: &D) -> UnisetResult
where
    D: DataProvider<'data, UnicodePropertyV1Marker> + ?Sized,
{
    get_prop(provider, key::XDIGIT_V1)
}

pub fn get_xid_continue_property<'data, D>(provider: &D) -> UnisetResult
where
    D: DataProvider<'data, UnicodePropertyV1Marker> + ?Sized,
{
    get_prop(provider, key::XID_CONTINUE_V1)
}

pub fn get_xid_start_property<'data, D>(provider: &D) -> UnisetResult
where
    D: DataProvider<'data, UnicodePropertyV1Marker> + ?Sized,
{
    get_prop(provider, key::XID_START_V1)
}

//
// Enumerated property getter fns
//

/// Return a [`UnicodeSet`] for a particular value of the General_Category Unicode enumerated property
/// General_Category specifies enumerated Unicode general category types.
/// See https://www.unicode.org/reports/tr44/ .
pub fn get_general_category_val_set<'data, D>(
    provider: &D,
    enum_val: GeneralCategory,
) -> UnisetResult
where
    D: DataProvider<'data, UnicodePropertyV1Marker> + ?Sized,
{
    let key = match enum_val {
        GeneralCategory::Other => key::GENERAL_CATEGORY_OTHER_V1,
        GeneralCategory::Control => key::GENERAL_CATEGORY_CONTROL_V1,
        GeneralCategory::Format => key::GENERAL_CATEGORY_FORMAT_V1,
        GeneralCategory::Unassigned => key::GENERAL_CATEGORY_UNASSIGNED_V1,
        GeneralCategory::PrivateUse => key::GENERAL_CATEGORY_PRIVATE_USE_V1,
        GeneralCategory::Surrogate => key::GENERAL_CATEGORY_SURROGATE_V1,
        GeneralCategory::Letter => key::GENERAL_CATEGORY_LETTER_V1,
        GeneralCategory::CasedLetter => key::GENERAL_CATEGORY_CASED_LETTER_V1,
        GeneralCategory::LowercaseLetter => key::GENERAL_CATEGORY_LOWERCASE_LETTER_V1,
        GeneralCategory::ModifierLetter => key::GENERAL_CATEGORY_MODIFIER_LETTER_V1,
        GeneralCategory::OtherLetter => key::GENERAL_CATEGORY_OTHER_LETTER_V1,
        GeneralCategory::TitlecaseLetter => key::GENERAL_CATEGORY_TITLECASE_LETTER_V1,
        GeneralCategory::UppercaseLetter => key::GENERAL_CATEGORY_UPPERCASE_LETTER_V1,
        GeneralCategory::Mark => key::GENERAL_CATEGORY_MARK_V1,
        GeneralCategory::SpacingMark => key::GENERAL_CATEGORY_SPACING_MARK_V1,
        GeneralCategory::EnclosingMark => key::GENERAL_CATEGORY_ENCLOSING_MARK_V1,
        GeneralCategory::NonspacingMark => key::GENERAL_CATEGORY_NONSPACING_MARK_V1,
        GeneralCategory::Number => key::GENERAL_CATEGORY_NUMBER_V1,
        GeneralCategory::Digit => key::GENERAL_CATEGORY_DIGIT_V1,
        GeneralCategory::LetterNumber => key::GENERAL_CATEGORY_LETTER_NUMBER_V1,
        GeneralCategory::OtherNumber => key::GENERAL_CATEGORY_OTHER_NUMBER_V1,
        GeneralCategory::Punctuation => key::GENERAL_CATEGORY_PUNCTUATION_V1,
        GeneralCategory::ConnectorPunctuation => key::GENERAL_CATEGORY_CONNECTOR_PUNCTUATION_V1,
        GeneralCategory::DashPunctuation => key::GENERAL_CATEGORY_DASH_PUNCTUATION_V1,
        GeneralCategory::ClosePunctuation => key::GENERAL_CATEGORY_CLOSE_PUNCTUATION_V1,
        GeneralCategory::FinalPunctuation => key::GENERAL_CATEGORY_FINAL_PUNCTUATION_V1,
        GeneralCategory::InitialPunctuation => key::GENERAL_CATEGORY_INITIAL_PUNCTUATION_V1,
        GeneralCategory::OtherPunctuation => key::GENERAL_CATEGORY_OTHER_PUNCTUATION_V1,
        GeneralCategory::OpenPunctuation => key::GENERAL_CATEGORY_OPEN_PUNCTUATION_V1,
        GeneralCategory::Symbol => key::GENERAL_CATEGORY_SYMBOL_V1,
        GeneralCategory::CurrencySymbol => key::GENERAL_CATEGORY_CURRENCY_SYMBOL_V1,
        GeneralCategory::ModifierSymbol => key::GENERAL_CATEGORY_MODIFIER_SYMBOL_V1,
        GeneralCategory::MathSymbol => key::GENERAL_CATEGORY_MATH_SYMBOL_V1,
        GeneralCategory::OtherSymbol => key::GENERAL_CATEGORY_OTHER_SYMBOL_V1,
        GeneralCategory::Separator => key::GENERAL_CATEGORY_SEPARATOR_V1,
        GeneralCategory::LineSeparator => key::GENERAL_CATEGORY_LINE_SEPARATOR_V1,
        GeneralCategory::ParagraphSeparator => key::GENERAL_CATEGORY_PARAGRAPH_SEPARATOR_V1,
        GeneralCategory::SpaceSeparator => key::GENERAL_CATEGORY_SPACE_SEPARATOR_V1,
    };
    get_prop(provider, key)
}

/// Return a [`UnicodeSet`] for a particular value of the Script Unicode enumerated property
/// See https://www.unicode.org/reports/tr44/ .
pub fn get_script_val_set<'data, D>(provider: &D, enum_val: Script) -> UnisetResult
where
    D: DataProvider<'data, UnicodePropertyV1Marker> + ?Sized,
{
    let key = match enum_val {
        Script::Adlam => key::SCRIPT_ADLAM_V1,
        Script::Ahom => key::SCRIPT_AHOM_V1,
        Script::AnatolianHieroglyphs => key::SCRIPT_ANATOLIAN_HIEROGLYPHS_V1,
        Script::Arabic => key::SCRIPT_ARABIC_V1,
        Script::Armenian => key::SCRIPT_ARMENIAN_V1,
        Script::Avestan => key::SCRIPT_AVESTAN_V1,
        Script::Balinese => key::SCRIPT_BALINESE_V1,
        Script::Bamum => key::SCRIPT_BAMUM_V1,
        Script::BassaVah => key::SCRIPT_BASSA_VAH_V1,
        Script::Batak => key::SCRIPT_BATAK_V1,
        Script::Bengali => key::SCRIPT_BENGALI_V1,
        Script::Bhaiksuki => key::SCRIPT_BHAIKSUKI_V1,
        Script::Bopomofo => key::SCRIPT_BOPOMOFO_V1,
        Script::Brahmi => key::SCRIPT_BRAHMI_V1,
        Script::Braille => key::SCRIPT_BRAILLE_V1,
        Script::Buginese => key::SCRIPT_BUGINESE_V1,
        Script::Buhid => key::SCRIPT_BUHID_V1,
        Script::CanadianAboriginal => key::SCRIPT_CANADIAN_ABORIGINAL_V1,
        Script::Carian => key::SCRIPT_CARIAN_V1,
        Script::CaucasianAlbanian => key::SCRIPT_CAUCASIAN_ALBANIAN_V1,
        Script::Chakma => key::SCRIPT_CHAKMA_V1,
        Script::Cham => key::SCRIPT_CHAM_V1,
        Script::Cherokee => key::SCRIPT_CHEROKEE_V1,
        Script::Chorasmian => key::SCRIPT_CHORASMIAN_V1,
        Script::Common => key::SCRIPT_COMMON_V1,
        Script::Coptic => key::SCRIPT_COPTIC_V1,
        Script::Cuneiform => key::SCRIPT_CUNEIFORM_V1,
        Script::Cypriot => key::SCRIPT_CYPRIOT_V1,
        Script::CyproMinoan => key::SCRIPT_CYPRO_MINOAN_V1,
        Script::Cyrillic => key::SCRIPT_CYRILLIC_V1,
        Script::Deseret => key::SCRIPT_DESERET_V1,
        Script::Devanagari => key::SCRIPT_DEVANAGARI_V1,
        Script::DivesAkuru => key::SCRIPT_DIVES_AKURU_V1,
        Script::Dogra => key::SCRIPT_DOGRA_V1,
        Script::Duployan => key::SCRIPT_DUPLOYAN_V1,
        Script::EgyptianHieroglyphs => key::SCRIPT_EGYPTIAN_HIEROGLYPHS_V1,
        Script::Elbasan => key::SCRIPT_ELBASAN_V1,
        Script::Elymaic => key::SCRIPT_ELYMAIC_V1,
        Script::Ethiopic => key::SCRIPT_ETHIOPIC_V1,
        Script::Georgian => key::SCRIPT_GEORGIAN_V1,
        Script::Glagolitic => key::SCRIPT_GLAGOLITIC_V1,
        Script::Gothic => key::SCRIPT_GOTHIC_V1,
        Script::Grantha => key::SCRIPT_GRANTHA_V1,
        Script::Greek => key::SCRIPT_GREEK_V1,
        Script::Gujarati => key::SCRIPT_GUJARATI_V1,
        Script::GunjalaGondi => key::SCRIPT_GUNJALA_GONDI_V1,
        Script::Gurmukhi => key::SCRIPT_GURMUKHI_V1,
        Script::Han => key::SCRIPT_HAN_V1,
        Script::Hangul => key::SCRIPT_HANGUL_V1,
        Script::HanifiRohingya => key::SCRIPT_HANIFI_ROHINGYA_V1,
        Script::Hanunoo => key::SCRIPT_HANUNOO_V1,
        Script::Hatran => key::SCRIPT_HATRAN_V1,
        Script::Hebrew => key::SCRIPT_HEBREW_V1,
        Script::Hiragana => key::SCRIPT_HIRAGANA_V1,
        Script::ImperialAramaic => key::SCRIPT_IMPERIAL_ARAMAIC_V1,
        Script::Inherited => key::SCRIPT_INHERITED_V1,
        Script::InscriptionalPahlavi => key::SCRIPT_INSCRIPTIONAL_PAHLAVI_V1,
        Script::InscriptionalParthian => key::SCRIPT_INSCRIPTIONAL_PARTHIAN_V1,
        Script::Javanese => key::SCRIPT_JAVANESE_V1,
        Script::Kaithi => key::SCRIPT_KAITHI_V1,
        Script::Kannada => key::SCRIPT_KANNADA_V1,
        Script::Katakana => key::SCRIPT_KATAKANA_V1,
        Script::KayahLi => key::SCRIPT_KAYAH_LI_V1,
        Script::Kharoshthi => key::SCRIPT_KHAROSHTHI_V1,
        Script::KhitanSmallScript => key::SCRIPT_KHITAN_SMALL_SCRIPT_V1,
        Script::Khmer => key::SCRIPT_KHMER_V1,
        Script::Khojki => key::SCRIPT_KHOJKI_V1,
        Script::Khudawadi => key::SCRIPT_KHUDAWADI_V1,
        Script::Lao => key::SCRIPT_LAO_V1,
        Script::Latin => key::SCRIPT_LATIN_V1,
        Script::Lepcha => key::SCRIPT_LEPCHA_V1,
        Script::Limbu => key::SCRIPT_LIMBU_V1,
        Script::LinearA => key::SCRIPT_LINEAR_A_V1,
        Script::LinearB => key::SCRIPT_LINEAR_B_V1,
        Script::Lisu => key::SCRIPT_LISU_V1,
        Script::Lycian => key::SCRIPT_LYCIAN_V1,
        Script::Lydian => key::SCRIPT_LYDIAN_V1,
        Script::Mahajani => key::SCRIPT_MAHAJANI_V1,
        Script::Makasar => key::SCRIPT_MAKASAR_V1,
        Script::Malayalam => key::SCRIPT_MALAYALAM_V1,
        Script::Mandaic => key::SCRIPT_MANDAIC_V1,
        Script::Manichaean => key::SCRIPT_MANICHAEAN_V1,
        Script::Marchen => key::SCRIPT_MARCHEN_V1,
        Script::MasaramGondi => key::SCRIPT_MASARAM_GONDI_V1,
        Script::Medefaidrin => key::SCRIPT_MEDEFAIDRIN_V1,
        Script::MeeteiMayek => key::SCRIPT_MEETEI_MAYEK_V1,
        Script::MendeKikakui => key::SCRIPT_MENDE_KIKAKUI_V1,
        Script::MeroiticCursive => key::SCRIPT_MEROITIC_CURSIVE_V1,
        Script::MeroiticHieroglyphs => key::SCRIPT_MEROITIC_HIEROGLYPHS_V1,
        Script::Miao => key::SCRIPT_MIAO_V1,
        Script::Modi => key::SCRIPT_MODI_V1,
        Script::Mongolian => key::SCRIPT_MONGOLIAN_V1,
        Script::Mro => key::SCRIPT_MRO_V1,
        Script::Multani => key::SCRIPT_MULTANI_V1,
        Script::Myanmar => key::SCRIPT_MYANMAR_V1,
        Script::Nabataean => key::SCRIPT_NABATAEAN_V1,
        Script::Nandinagari => key::SCRIPT_NANDINAGARI_V1,
        Script::NewTaiLue => key::SCRIPT_NEW_TAI_LUE_V1,
        Script::Newa => key::SCRIPT_NEWA_V1,
        Script::Nko => key::SCRIPT_NKO_V1,
        Script::Nushu => key::SCRIPT_NUSHU_V1,
        Script::NyiakengPuachueHmong => key::SCRIPT_NYIAKENG_PUACHUE_HMONG_V1,
        Script::Ogham => key::SCRIPT_OGHAM_V1,
        Script::OlChiki => key::SCRIPT_OL_CHIKI_V1,
        Script::OldHungarian => key::SCRIPT_OLD_HUNGARIAN_V1,
        Script::OldItalic => key::SCRIPT_OLD_ITALIC_V1,
        Script::OldNorthArabian => key::SCRIPT_OLD_NORTH_ARABIAN_V1,
        Script::OldPermic => key::SCRIPT_OLD_PERMIC_V1,
        Script::OldPersian => key::SCRIPT_OLD_PERSIAN_V1,
        Script::OldSogdian => key::SCRIPT_OLD_SOGDIAN_V1,
        Script::OldSouthArabian => key::SCRIPT_OLD_SOUTH_ARABIAN_V1,
        Script::OldTurkic => key::SCRIPT_OLD_TURKIC_V1,
        Script::OldUyghur => key::SCRIPT_OLD_UYGHUR_V1,
        Script::Oriya => key::SCRIPT_ORIYA_V1,
        Script::Osage => key::SCRIPT_OSAGE_V1,
        Script::Osmanya => key::SCRIPT_OSMANYA_V1,
        Script::PahawhHmong => key::SCRIPT_PAHAWH_HMONG_V1,
        Script::Palmyrene => key::SCRIPT_PALMYRENE_V1,
        Script::PauCinHau => key::SCRIPT_PAU_CIN_HAU_V1,
        Script::PhagsPa => key::SCRIPT_PHAGS_PA_V1,
        Script::Phoenician => key::SCRIPT_PHOENICIAN_V1,
        Script::PsalterPahlavi => key::SCRIPT_PSALTER_PAHLAVI_V1,
        Script::Rejang => key::SCRIPT_REJANG_V1,
        Script::Runic => key::SCRIPT_RUNIC_V1,
        Script::Samaritan => key::SCRIPT_SAMARITAN_V1,
        Script::Saurashtra => key::SCRIPT_SAURASHTRA_V1,
        Script::Sharada => key::SCRIPT_SHARADA_V1,
        Script::Shavian => key::SCRIPT_SHAVIAN_V1,
        Script::Siddham => key::SCRIPT_SIDDHAM_V1,
        Script::SignWriting => key::SCRIPT_SIGNWRITING_V1,
        Script::Sinhala => key::SCRIPT_SINHALA_V1,
        Script::Sogdian => key::SCRIPT_SOGDIAN_V1,
        Script::SoraSompeng => key::SCRIPT_SORA_SOMPENG_V1,
        Script::Soyombo => key::SCRIPT_SOYOMBO_V1,
        Script::Sundanese => key::SCRIPT_SUNDANESE_V1,
        Script::SylotiNagri => key::SCRIPT_SYLOTI_NAGRI_V1,
        Script::Syriac => key::SCRIPT_SYRIAC_V1,
        Script::Tagalog => key::SCRIPT_TAGALOG_V1,
        Script::Tagbanwa => key::SCRIPT_TAGBANWA_V1,
        Script::TaiLe => key::SCRIPT_TAI_LE_V1,
        Script::TaiTham => key::SCRIPT_TAI_THAM_V1,
        Script::TaiViet => key::SCRIPT_TAI_VIET_V1,
        Script::Takri => key::SCRIPT_TAKRI_V1,
        Script::Tamil => key::SCRIPT_TAMIL_V1,
        Script::Tangsa => key::SCRIPT_TANGSA_V1,
        Script::Tangut => key::SCRIPT_TANGUT_V1,
        Script::Telugu => key::SCRIPT_TELUGU_V1,
        Script::Thaana => key::SCRIPT_THAANA_V1,
        Script::Thai => key::SCRIPT_THAI_V1,
        Script::Tibetan => key::SCRIPT_TIBETAN_V1,
        Script::Tifinagh => key::SCRIPT_TIFINAGH_V1,
        Script::Tirhuta => key::SCRIPT_TIRHUTA_V1,
        Script::Toto => key::SCRIPT_TOTO_V1,
        Script::Ugaritic => key::SCRIPT_UGARITIC_V1,
        Script::Unknown => key::SCRIPT_UNKNOWN_V1,
        Script::Vai => key::SCRIPT_VAI_V1,
        Script::Vithkuqi => key::SCRIPT_VITHKUQI_V1,
        Script::Wancho => key::SCRIPT_WANCHO_V1,
        Script::WarangCiti => key::SCRIPT_WARANG_CITI_V1,
        Script::Yezidi => key::SCRIPT_YEZIDI_V1,
        Script::Yi => key::SCRIPT_YI_V1,
        Script::ZanabazarSquare => key::SCRIPT_ZANABAZAR_SQUARE_V1,
    };
    get_prop(provider, key)
}
>>>>>>> 61c5aa3a
<|MERGE_RESOLUTION|>--- conflicted
+++ resolved
@@ -8,331 +8,7 @@
 use core::convert::TryInto;
 use icu_provider::prelude::*;
 
-<<<<<<< HEAD
 type UnisetResult<'data> = Result<UnicodeSet<'data>, UnicodeSetError<'data>>;
-
-// // helper fn
-// fn get_prop<'data, D: DataProvider<'data, UnicodePropertyV1Marker> + ?Sized>(ppucd_provider: &D, resc_key: ResourceKey) -> UnisetResult<'data> {
-//     let data_req = DataRequest {
-//         resource_path: ResourcePath {
-//             key: resc_key,
-//             options: ResourceOptions { variant: None, langid: None },
-//         },
-//     };
-//     let resp: DataResponse<UnicodePropertyV1Marker> = ppucd_provider.load_payload(&data_req)?;
-
-//     let ppucd_property_payload: DataPayload<UnicodePropertyV1Marker> = resp.take_payload()?;
-//     let ppucd_property: UnicodePropertyV1 = ppucd_property_payload.get().clone();
-//     ppucd_property.try_into()
-// }
-
-// //
-// // Binary property getter fns
-// //
-
-// pub fn get_ascii_hex_digit_property<'data, D: DataProvider<'data, UnicodePropertyV1Marker> + ?Sized>(provider: &D) -> UnisetResult<'data> {
-//     get_prop(provider, key::ASCII_HEX_DIGIT_V1)
-// }
-
-// pub fn get_alnum_property<'data, D: DataProvider<'data, UnicodePropertyV1Marker> + ?Sized>(provider: &D) -> UnisetResult<'data> {
-//     get_prop(provider, key::ALNUM_V1)
-// }
-
-// pub fn get_alphabetic_property<'data, D: DataProvider<'data, UnicodePropertyV1Marker> + ?Sized>(provider: &D) -> UnisetResult<'data> {
-//     get_prop(provider, key::ALPHABETIC_V1)
-// }
-
-// pub fn get_bidi_control_property<'data, D: DataProvider<'data, UnicodePropertyV1Marker> + ?Sized>(provider: &D) -> UnisetResult<'data> {
-//     get_prop(provider, key::BIDI_CONTROL_V1)
-// }
-
-// pub fn get_bidi_mirrored_property<'data, D: DataProvider<'data, UnicodePropertyV1Marker> + ?Sized>(provider: &D) -> UnisetResult<'data> {
-//     get_prop(provider, key::BIDI_MIRRORED_V1)
-// }
-
-// pub fn get_blank_property<'data, D: DataProvider<'data, UnicodePropertyV1Marker> + ?Sized>(provider: &D) -> UnisetResult<'data> {
-//     get_prop(provider, key::BLANK_V1)
-// }
-
-// pub fn get_cased_property<'data, D: DataProvider<'data, UnicodePropertyV1Marker> + ?Sized>(provider: &D) -> UnisetResult<'data> {
-//     get_prop(provider, key::CASED_V1)
-// }
-
-// pub fn get_case_ignorable_property<'data, D: DataProvider<'data, UnicodePropertyV1Marker> + ?Sized>(provider: &D) -> UnisetResult<'data> {
-//     get_prop(provider, key::CASE_IGNORABLE_V1)
-// }
-
-// pub fn get_full_composition_exclusion_property<'data, D: DataProvider<'data, UnicodePropertyV1Marker> + ?Sized>(provider: &D) -> UnisetResult<'data> {
-//     get_prop(provider, key::FULL_COMPOSITION_EXCLUSION_V1)
-// }
-
-// pub fn get_changes_when_casefolded_property<'data, D: DataProvider<'data, UnicodePropertyV1Marker> + ?Sized>(provider: &D) -> UnisetResult<'data> {
-//     get_prop(provider, key::CHANGES_WHEN_CASEFOLDED_V1)
-// }
-
-// pub fn get_changes_when_casemapped_property<'data, D: DataProvider<'data, UnicodePropertyV1Marker> + ?Sized>(provider: &D) -> UnisetResult<'data> {
-//     get_prop(provider, key::CHANGES_WHEN_CASEMAPPED_V1)
-// }
-
-// pub fn get_changes_when_nfkc_casefolded_property<'data, D: DataProvider<'data, UnicodePropertyV1Marker> + ?Sized>(provider: &D) -> UnisetResult<'data> {
-//     get_prop(provider, key::CHANGES_WHEN_NFKC_CASEFOLDED_V1)
-// }
-
-// pub fn get_changes_when_lowercased_property<'data, D: DataProvider<'data, UnicodePropertyV1Marker> + ?Sized>(provider: &D) -> UnisetResult<'data> {
-//     get_prop(provider, key::CHANGES_WHEN_LOWERCASED_V1)
-// }
-
-// pub fn get_changes_when_titlecased_property<'data, D: DataProvider<'data, UnicodePropertyV1Marker> + ?Sized>(provider: &D) -> UnisetResult<'data> {
-//     get_prop(provider, key::CHANGES_WHEN_TITLECASED_V1)
-// }
-
-// pub fn get_changes_when_uppercased_property<'data, D: DataProvider<'data, UnicodePropertyV1Marker> + ?Sized>(provider: &D) -> UnisetResult<'data> {
-//     get_prop(provider, key::CHANGES_WHEN_UPPERCASED_V1)
-// }
-
-// pub fn get_dash_property<'data, D: DataProvider<'data, UnicodePropertyV1Marker> + ?Sized>(provider: &D) -> UnisetResult<'data> {
-//     get_prop(provider, key::DASH_V1)
-// }
-
-// pub fn get_deprecated_property<'data, D: DataProvider<'data, UnicodePropertyV1Marker> + ?Sized>(provider: &D) -> UnisetResult<'data> {
-//     get_prop(provider, key::DEPRECATED_V1)
-// }
-
-// pub fn get_default_ignorable_code_point_property<'data, D: DataProvider<'data, UnicodePropertyV1Marker> + ?Sized>(provider: &D) -> UnisetResult<'data> {
-//     get_prop(provider, key::DEFAULT_IGNORABLE_CODE_POINT_V1)
-// }
-
-// pub fn get_diacritic_property<'data, D: DataProvider<'data, UnicodePropertyV1Marker> + ?Sized>(provider: &D) -> UnisetResult<'data> {
-//     get_prop(provider, key::DIACRITIC_V1)
-// }
-
-// pub fn get_emoji_modifier_base_property<'data, D: DataProvider<'data, UnicodePropertyV1Marker> + ?Sized>(provider: &D) -> UnisetResult<'data> {
-//     get_prop(provider, key::EMOJI_MODIFIER_BASE_V1)
-// }
-
-// pub fn get_emoji_component_property<'data, D: DataProvider<'data, UnicodePropertyV1Marker> + ?Sized>(provider: &D) -> UnisetResult<'data> {
-//     get_prop(provider, key::EMOJI_COMPONENT_V1)
-// }
-
-// pub fn get_emoji_modifier_property<'data, D: DataProvider<'data, UnicodePropertyV1Marker> + ?Sized>(provider: &D) -> UnisetResult<'data> {
-//     get_prop(provider, key::EMOJI_MODIFIER_V1)
-// }
-
-// pub fn get_emoji_property<'data, D: DataProvider<'data, UnicodePropertyV1Marker> + ?Sized>(provider: &D) -> UnisetResult<'data> {
-//     get_prop(provider, key::EMOJI_V1)
-// }
-
-// pub fn get_emoji_presentation_property<'data, D: DataProvider<'data, UnicodePropertyV1Marker> + ?Sized>(provider: &D) -> UnisetResult<'data> {
-//     get_prop(provider, key::EMOJI_PRESENTATION_V1)
-// }
-
-// pub fn get_extender_property<'data, D: DataProvider<'data, UnicodePropertyV1Marker> + ?Sized>(provider: &D) -> UnisetResult<'data> {
-//     get_prop(provider, key::EXTENDER_V1)
-// }
-
-// pub fn get_extended_pictographic_property<'data, D: DataProvider<'data, UnicodePropertyV1Marker> + ?Sized>(provider: &D) -> UnisetResult<'data> {
-//     get_prop(provider, key::EXTENDED_PICTOGRAPHIC_V1)
-// }
-
-// pub fn get_graph_property<'data, D: DataProvider<'data, UnicodePropertyV1Marker> + ?Sized>(provider: &D) -> UnisetResult<'data> {
-//     get_prop(provider, key::GRAPH_V1)
-// }
-
-// pub fn get_grapheme_base_property<'data, D: DataProvider<'data, UnicodePropertyV1Marker> + ?Sized>(provider: &D) -> UnisetResult<'data> {
-//     get_prop(provider, key::GRAPHEME_BASE_V1)
-// }
-
-// pub fn get_grapheme_extend_property<'data, D: DataProvider<'data, UnicodePropertyV1Marker> + ?Sized>(provider: &D) -> UnisetResult<'data> {
-//     get_prop(provider, key::GRAPHEME_EXTEND_V1)
-// }
-
-// pub fn get_grapheme_link_property<'data, D: DataProvider<'data, UnicodePropertyV1Marker> + ?Sized>(provider: &D) -> UnisetResult<'data> {
-//     get_prop(provider, key::GRAPHEME_LINK_V1)
-// }
-
-// pub fn get_hex_digit_property<'data, D: DataProvider<'data, UnicodePropertyV1Marker> + ?Sized>(provider: &D) -> UnisetResult<'data> {
-//     get_prop(provider, key::HEX_DIGIT_V1)
-// }
-
-// pub fn get_hyphen_property<'data, D: DataProvider<'data, UnicodePropertyV1Marker> + ?Sized>(provider: &D) -> UnisetResult<'data> {
-//     get_prop(provider, key::HYPHEN_V1)
-// }
-
-// pub fn get_id_continue_property<'data, D: DataProvider<'data, UnicodePropertyV1Marker> + ?Sized>(provider: &D) -> UnisetResult<'data> {
-//     get_prop(provider, key::ID_CONTINUE_V1)
-// }
-
-// pub fn get_ideographic_property<'data, D: DataProvider<'data, UnicodePropertyV1Marker> + ?Sized>(provider: &D) -> UnisetResult<'data> {
-//     get_prop(provider, key::IDEOGRAPHIC_V1)
-// }
-
-// pub fn get_id_start_property<'data, D: DataProvider<'data, UnicodePropertyV1Marker> + ?Sized>(provider: &D) -> UnisetResult<'data> {
-//     get_prop(provider, key::ID_START_V1)
-// }
-
-// pub fn get_ids_binary_operator_property<'data, D: DataProvider<'data, UnicodePropertyV1Marker> + ?Sized>(provider: &D) -> UnisetResult<'data> {
-//     get_prop(provider, key::IDS_BINARY_OPERATOR_V1)
-// }
-
-// pub fn get_ids_trinary_operator_property<'data, D: DataProvider<'data, UnicodePropertyV1Marker> + ?Sized>(provider: &D) -> UnisetResult<'data> {
-//     get_prop(provider, key::IDS_TRINARY_OPERATOR_V1)
-// }
-
-// pub fn get_join_control_property<'data, D: DataProvider<'data, UnicodePropertyV1Marker> + ?Sized>(provider: &D) -> UnisetResult<'data> {
-//     get_prop(provider, key::JOIN_CONTROL_V1)
-// }
-
-// pub fn get_logical_order_exception_property<'data, D: DataProvider<'data, UnicodePropertyV1Marker> + ?Sized>(provider: &D) -> UnisetResult<'data> {
-//     get_prop(provider, key::LOGICAL_ORDER_EXCEPTION_V1)
-// }
-
-// pub fn get_lowercase_property<'data, D: DataProvider<'data, UnicodePropertyV1Marker> + ?Sized>(provider: &D) -> UnisetResult<'data> {
-//     get_prop(provider, key::LOWERCASE_V1)
-// }
-
-// pub fn get_math_property<'data, D: DataProvider<'data, UnicodePropertyV1Marker> + ?Sized>(provider: &D) -> UnisetResult<'data> {
-//     get_prop(provider, key::MATH_V1)
-// }
-
-// pub fn get_noncharacter_code_point_property<'data, D: DataProvider<'data, UnicodePropertyV1Marker> + ?Sized>(provider: &D) -> UnisetResult<'data> {
-//     get_prop(provider, key::NONCHARACTER_CODE_POINT_V1)
-// }
-
-// pub fn get_nfc_inert_property<'data, D: DataProvider<'data, UnicodePropertyV1Marker> + ?Sized>(provider: &D) -> UnisetResult<'data> {
-//     get_prop(provider, key::NFC_INERT_V1)
-// }
-
-// pub fn get_nfd_inert_property<'data, D: DataProvider<'data, UnicodePropertyV1Marker> + ?Sized>(provider: &D) -> UnisetResult<'data> {
-//     get_prop(provider, key::NFD_INERT_V1)
-// }
-
-// pub fn get_nfkc_inert_property<'data, D: DataProvider<'data, UnicodePropertyV1Marker> + ?Sized>(provider: &D) -> UnisetResult<'data> {
-//     get_prop(provider, key::NFKC_INERT_V1)
-// }
-
-// pub fn get_nfkd_inert_property<'data, D: DataProvider<'data, UnicodePropertyV1Marker> + ?Sized>(provider: &D) -> UnisetResult<'data> {
-//     get_prop(provider, key::NFKD_INERT_V1)
-// }
-
-// pub fn get_pattern_syntax_property<'data, D: DataProvider<'data, UnicodePropertyV1Marker> + ?Sized>(provider: &D) -> UnisetResult<'data> {
-//     get_prop(provider, key::PATTERN_SYNTAX_V1)
-// }
-
-// pub fn get_pattern_white_space_property<'data, D: DataProvider<'data, UnicodePropertyV1Marker> + ?Sized>(provider: &D) -> UnisetResult<'data> {
-//     get_prop(provider, key::PATTERN_WHITE_SPACE_V1)
-// }
-
-// pub fn get_prepended_concatenation_mark_property<'data, D: DataProvider<'data, UnicodePropertyV1Marker> + ?Sized>(provider: &D) -> UnisetResult<'data> {
-//     get_prop(provider, key::PREPENDED_CONCATENATION_MARK_V1)
-// }
-
-// pub fn get_print_property<'data, D: DataProvider<'data, UnicodePropertyV1Marker> + ?Sized>(provider: &D) -> UnisetResult<'data> {
-//     get_prop(provider, key::PRINT_V1)
-// }
-
-// pub fn get_quotation_mark_property<'data, D: DataProvider<'data, UnicodePropertyV1Marker> + ?Sized>(provider: &D) -> UnisetResult<'data> {
-//     get_prop(provider, key::QUOTATION_MARK_V1)
-// }
-
-// pub fn get_radical_property<'data, D: DataProvider<'data, UnicodePropertyV1Marker> + ?Sized>(provider: &D) -> UnisetResult<'data> {
-//     get_prop(provider, key::RADICAL_V1)
-// }
-
-// pub fn get_regional_indicator_property<'data, D: DataProvider<'data, UnicodePropertyV1Marker> + ?Sized>(provider: &D) -> UnisetResult<'data> {
-//     get_prop(provider, key::REGIONAL_INDICATOR_V1)
-// }
-
-// pub fn get_soft_dotted_property<'data, D: DataProvider<'data, UnicodePropertyV1Marker> + ?Sized>(provider: &D) -> UnisetResult<'data> {
-//     get_prop(provider, key::SOFT_DOTTED_V1)
-// }
-
-// pub fn get_segment_starter_property<'data, D: DataProvider<'data, UnicodePropertyV1Marker> + ?Sized>(provider: &D) -> UnisetResult<'data> {
-//     get_prop(provider, key::SEGMENT_STARTER_V1)
-// }
-
-// pub fn get_case_sensitive_property<'data, D: DataProvider<'data, UnicodePropertyV1Marker> + ?Sized>(provider: &D) -> UnisetResult<'data> {
-//     get_prop(provider, key::CASE_SENSITIVE_V1)
-// }
-
-// pub fn get_sentence_terminal_property<'data, D: DataProvider<'data, UnicodePropertyV1Marker> + ?Sized>(provider: &D) -> UnisetResult<'data> {
-//     get_prop(provider, key::SENTENCE_TERMINAL_V1)
-// }
-
-// pub fn get_terminal_punctuation_property<'data, D: DataProvider<'data, UnicodePropertyV1Marker> + ?Sized>(provider: &D) -> UnisetResult<'data> {
-//     get_prop(provider, key::TERMINAL_PUNCTUATION_V1)
-// }
-
-// pub fn get_unified_ideograph_property<'data, D: DataProvider<'data, UnicodePropertyV1Marker> + ?Sized>(provider: &D) -> UnisetResult<'data> {
-//     get_prop(provider, key::UNIFIED_IDEOGRAPH_V1)
-// }
-
-// pub fn get_uppercase_property<'data, D: DataProvider<'data, UnicodePropertyV1Marker> + ?Sized>(provider: &D) -> UnisetResult<'data> {
-//     get_prop(provider, key::UPPERCASE_V1)
-// }
-
-// pub fn get_variation_selector_property<'data, D: DataProvider<'data, UnicodePropertyV1Marker> + ?Sized>(provider: &D) -> UnisetResult<'data> {
-//     get_prop(provider, key::VARIATION_SELECTOR_V1)
-// }
-
-// pub fn get_white_space_property<'data, D: DataProvider<'data, UnicodePropertyV1Marker> + ?Sized>(provider: &D) -> UnisetResult<'data> {
-//     get_prop(provider, key::WHITE_SPACE_V1)
-// }
-
-// pub fn get_xdigit_property<'data, D: DataProvider<'data, UnicodePropertyV1Marker> + ?Sized>(provider: &D) -> UnisetResult<'data> {
-//     get_prop(provider, key::XDIGIT_V1)
-// }
-
-// pub fn get_xid_continue_property<'data, D: DataProvider<'data, UnicodePropertyV1Marker> + ?Sized>(provider: &D) -> UnisetResult<'data> {
-//     get_prop(provider, key::XID_CONTINUE_V1)
-// }
-
-// pub fn get_xid_start_property<'data, D: DataProvider<'data, UnicodePropertyV1Marker> + ?Sized>(provider: &D) -> UnisetResult<'data> {
-//     get_prop(provider, key::XID_START_V1)
-// }
-
-// //
-// // Enumerated property getter fns
-// //
-
-// /// Return a [`UnicodeSet`] for a particular value of the General_Category Unicode enumerated property
-// /// General_Category specifies enumerated Unicode general category types.
-// /// See https://www.unicode.org/reports/tr44/ .
-// pub fn get_general_category_val_set<'data, D: DataProvider<'data, UnicodePropertyV1Marker> + ?Sized>(provider: &D, enum_val: GeneralCategory) -> UnisetResult<'data> {
-//     match enum_val {
-//         GeneralCategory::Control => get_prop(provider, key::GENERAL_CATEGORY_CONTROL_V1),
-//         GeneralCategory::Format => get_prop(provider, key::GENERAL_CATEGORY_FORMAT_V1),
-//         GeneralCategory::Unassigned => get_prop(provider, key::GENERAL_CATEGORY_UNASSIGNED_V1),
-//         GeneralCategory::PrivateUse => get_prop(provider, key::GENERAL_CATEGORY_PRIVATE_USE_V1),
-//         GeneralCategory::Surrogate => get_prop(provider, key::GENERAL_CATEGORY_SURROGATE_V1),
-//         GeneralCategory::LowercaseLetter => get_prop(provider, key::GENERAL_CATEGORY_LOWERCASE_LETTER_V1),
-//         GeneralCategory::ModifierLetter => get_prop(provider, key::GENERAL_CATEGORY_MODIFIER_LETTER_V1),
-//         GeneralCategory::OtherLetter => get_prop(provider, key::GENERAL_CATEGORY_OTHER_LETTER_V1),
-//         GeneralCategory::TitlecaseLetter => get_prop(provider, key::GENERAL_CATEGORY_TITLECASE_LETTER_V1),
-//         GeneralCategory::UppercaseLetter => get_prop(provider, key::GENERAL_CATEGORY_UPPERCASE_LETTER_V1),
-//         GeneralCategory::SpacingMark => get_prop(provider, key::GENERAL_CATEGORY_SPACING_MARK_V1),
-//         GeneralCategory::EnclosingMark => get_prop(provider, key::GENERAL_CATEGORY_ENCLOSING_MARK_V1),
-//         GeneralCategory::NonspacingMark => get_prop(provider, key::GENERAL_CATEGORY_NONSPACING_MARK_V1),
-//         GeneralCategory::Digit => get_prop(provider, key::GENERAL_CATEGORY_DIGIT_V1),
-//         GeneralCategory::LetterNumber => get_prop(provider, key::GENERAL_CATEGORY_LETTER_NUMBER_V1),
-//         GeneralCategory::OtherNumber => get_prop(provider, key::GENERAL_CATEGORY_OTHER_NUMBER_V1),
-//         GeneralCategory::ConnectorPunctuation => get_prop(provider, key::GENERAL_CATEGORY_CONNECTOR_PUNCTUATION_V1),
-//         GeneralCategory::DashPunctuation => get_prop(provider, key::GENERAL_CATEGORY_DASH_PUNCTUATION_V1),
-//         GeneralCategory::ClosePunctuation => get_prop(provider, key::GENERAL_CATEGORY_CLOSE_PUNCTUATION_V1),
-//         GeneralCategory::FinalPunctuation => get_prop(provider, key::GENERAL_CATEGORY_FINAL_PUNCTUATION_V1),
-//         GeneralCategory::InitialPunctuation => get_prop(provider, key::GENERAL_CATEGORY_INITIAL_PUNCTUATION_V1),
-//         GeneralCategory::OtherPunctuation => get_prop(provider, key::GENERAL_CATEGORY_OTHER_PUNCTUATION_V1),
-//         GeneralCategory::OpenPunctuation => get_prop(provider, key::GENERAL_CATEGORY_OPEN_PUNCTUATION_V1),
-//         GeneralCategory::CurrencySymbol => get_prop(provider, key::GENERAL_CATEGORY_CURRENCY_SYMBOL_V1),
-//         GeneralCategory::ModifierSymbol => get_prop(provider, key::GENERAL_CATEGORY_MODIFIER_SYMBOL_V1),
-//         GeneralCategory::MathSymbol => get_prop(provider, key::GENERAL_CATEGORY_MATH_SYMBOL_V1),
-//         GeneralCategory::OtherSymbol => get_prop(provider, key::GENERAL_CATEGORY_OTHER_SYMBOL_V1),
-//         GeneralCategory::LineSeparator => get_prop(provider, key::GENERAL_CATEGORY_LINE_SEPARATOR_V1),
-//         GeneralCategory::ParagraphSeparator => get_prop(provider, key::GENERAL_CATEGORY_PARAGRAPH_SEPARATOR_V1),
-//         GeneralCategory::SpaceSeparator => get_prop(provider, key::GENERAL_CATEGORY_SPACE_SEPARATOR_V1),
-//     }
-// }
-=======
-type UnisetResult = Result<UnicodeSet, UnicodeSetError>;
 
 // helper fn
 fn get_prop<'data, D>(ppucd_provider: &D, resc_key: ResourceKey) -> UnisetResult
@@ -1042,5 +718,4 @@
         Script::ZanabazarSquare => key::SCRIPT_ZANABAZAR_SQUARE_V1,
     };
     get_prop(provider, key)
-}
->>>>>>> 61c5aa3a
+}