--- conflicted
+++ resolved
@@ -16,28 +16,17 @@
 type UnisetResult = Result<UnicodeSet, UnicodeSetError>;
 
 // helper fn
-<<<<<<< HEAD
-fn get_prop<'d, D: DataProvider<'d, UnicodePropertyV1<'d>> + ?Sized>(ppucd_provider: &D, resc_key: ResourceKey) -> UnisetResult {
-=======
 fn get_prop<'d, D: DataProvider<'d, 'd, UnicodePropertyMarker> + ?Sized>(ppucd_provider: &D, resc_key: ResourceKey) -> UnisetResult {
->>>>>>> 6d4e8128
     let data_req = DataRequest {
         resource_path: ResourcePath {
             key: resc_key,
             options: ResourceOptions { variant: None, langid: None },
         },
     };
-<<<<<<< HEAD
-    let mut resp: DataResponse<UnicodePropertyV1> = ppucd_provider.load_payload(&data_req)?;
-
-    let ppucd_property_cow: Cow<UnicodePropertyV1> = resp.payload.take()?;
-    let ppucd_property: UnicodePropertyV1 = ppucd_property_cow.into_owned();
-=======
     let resp: DataResponse<UnicodePropertyMarker> = ppucd_provider.load_payload(&data_req)?;
 
     let ppucd_property_payload: DataPayload<UnicodePropertyMarker> = resp.take_payload()?;
-    let ppucd_property: UnicodeProperty = ppucd_property_payload.get().clone();
->>>>>>> 6d4e8128
+    let ppucd_property: UnicodePropertyV1 = ppucd_property_payload.get().clone();
     ppucd_property.try_into()
 }
 
@@ -45,265 +34,6 @@
 // Binary property getter fns
 //
 
-<<<<<<< HEAD
-pub fn get_ascii_hex_digit_property<'d, D: DataProvider<'d, UnicodePropertyV1<'d>> + ?Sized>(provider: &D) -> UnisetResult {
-    get_prop(provider, key::ASCII_HEX_DIGIT_V1)
-}
-
-pub fn get_alnum_property<'d, D: DataProvider<'d, UnicodePropertyV1<'d>> + ?Sized>(provider: &D) -> UnisetResult {
-    get_prop(provider, key::ALNUM_V1)
-}
-
-pub fn get_alphabetic_property<'d, D: DataProvider<'d, UnicodePropertyV1<'d>> + ?Sized>(provider: &D) -> UnisetResult {
-    get_prop(provider, key::ALPHABETIC_V1)
-}
-
-pub fn get_bidi_control_property<'d, D: DataProvider<'d, UnicodePropertyV1<'d>> + ?Sized>(provider: &D) -> UnisetResult {
-    get_prop(provider, key::BIDI_CONTROL_V1)
-}
-
-pub fn get_bidi_mirrored_property<'d, D: DataProvider<'d, UnicodePropertyV1<'d>> + ?Sized>(provider: &D) -> UnisetResult {
-    get_prop(provider, key::BIDI_MIRRORED_V1)
-}
-
-pub fn get_blank_property<'d, D: DataProvider<'d, UnicodePropertyV1<'d>> + ?Sized>(provider: &D) -> UnisetResult {
-    get_prop(provider, key::BLANK_V1)
-}
-
-pub fn get_cased_property<'d, D: DataProvider<'d, UnicodePropertyV1<'d>> + ?Sized>(provider: &D) -> UnisetResult {
-    get_prop(provider, key::CASED_V1)
-}
-
-pub fn get_case_ignorable_property<'d, D: DataProvider<'d, UnicodePropertyV1<'d>> + ?Sized>(provider: &D) -> UnisetResult {
-    get_prop(provider, key::CASE_IGNORABLE_V1)
-}
-
-pub fn get_full_composition_exclusion_property<'d, D: DataProvider<'d, UnicodePropertyV1<'d>> + ?Sized>(provider: &D) -> UnisetResult {
-    get_prop(provider, key::FULL_COMPOSITION_EXCLUSION_V1)
-}
-
-pub fn get_changes_when_casefolded_property<'d, D: DataProvider<'d, UnicodePropertyV1<'d>> + ?Sized>(provider: &D) -> UnisetResult {
-    get_prop(provider, key::CHANGES_WHEN_CASEFOLDED_V1)
-}
-
-pub fn get_changes_when_casemapped_property<'d, D: DataProvider<'d, UnicodePropertyV1<'d>> + ?Sized>(provider: &D) -> UnisetResult {
-    get_prop(provider, key::CHANGES_WHEN_CASEMAPPED_V1)
-}
-
-pub fn get_changes_when_nfkc_casefolded_property<'d, D: DataProvider<'d, UnicodePropertyV1<'d>> + ?Sized>(provider: &D) -> UnisetResult {
-    get_prop(provider, key::CHANGES_WHEN_NFKC_CASEFOLDED_V1)
-}
-
-pub fn get_changes_when_lowercased_property<'d, D: DataProvider<'d, UnicodePropertyV1<'d>> + ?Sized>(provider: &D) -> UnisetResult {
-    get_prop(provider, key::CHANGES_WHEN_LOWERCASED_V1)
-}
-
-pub fn get_changes_when_titlecased_property<'d, D: DataProvider<'d, UnicodePropertyV1<'d>> + ?Sized>(provider: &D) -> UnisetResult {
-    get_prop(provider, key::CHANGES_WHEN_TITLECASED_V1)
-}
-
-pub fn get_changes_when_uppercased_property<'d, D: DataProvider<'d, UnicodePropertyV1<'d>> + ?Sized>(provider: &D) -> UnisetResult {
-    get_prop(provider, key::CHANGES_WHEN_UPPERCASED_V1)
-}
-
-pub fn get_dash_property<'d, D: DataProvider<'d, UnicodePropertyV1<'d>> + ?Sized>(provider: &D) -> UnisetResult {
-    get_prop(provider, key::DASH_V1)
-}
-
-pub fn get_deprecated_property<'d, D: DataProvider<'d, UnicodePropertyV1<'d>> + ?Sized>(provider: &D) -> UnisetResult {
-    get_prop(provider, key::DEPRECATED_V1)
-}
-
-pub fn get_default_ignorable_code_point_property<'d, D: DataProvider<'d, UnicodePropertyV1<'d>> + ?Sized>(provider: &D) -> UnisetResult {
-    get_prop(provider, key::DEFAULT_IGNORABLE_CODE_POINT_V1)
-}
-
-pub fn get_diacritic_property<'d, D: DataProvider<'d, UnicodePropertyV1<'d>> + ?Sized>(provider: &D) -> UnisetResult {
-    get_prop(provider, key::DIACRITIC_V1)
-}
-
-pub fn get_emoji_modifier_base_property<'d, D: DataProvider<'d, UnicodePropertyV1<'d>> + ?Sized>(provider: &D) -> UnisetResult {
-    get_prop(provider, key::EMOJI_MODIFIER_BASE_V1)
-}
-
-pub fn get_emoji_component_property<'d, D: DataProvider<'d, UnicodePropertyV1<'d>> + ?Sized>(provider: &D) -> UnisetResult {
-    get_prop(provider, key::EMOJI_COMPONENT_V1)
-}
-
-pub fn get_emoji_modifier_property<'d, D: DataProvider<'d, UnicodePropertyV1<'d>> + ?Sized>(provider: &D) -> UnisetResult {
-    get_prop(provider, key::EMOJI_MODIFIER_V1)
-}
-
-pub fn get_emoji_property<'d, D: DataProvider<'d, UnicodePropertyV1<'d>> + ?Sized>(provider: &D) -> UnisetResult {
-    get_prop(provider, key::EMOJI_V1)
-}
-
-pub fn get_emoji_presentation_property<'d, D: DataProvider<'d, UnicodePropertyV1<'d>> + ?Sized>(provider: &D) -> UnisetResult {
-    get_prop(provider, key::EMOJI_PRESENTATION_V1)
-}
-
-pub fn get_extender_property<'d, D: DataProvider<'d, UnicodePropertyV1<'d>> + ?Sized>(provider: &D) -> UnisetResult {
-    get_prop(provider, key::EXTENDER_V1)
-}
-
-pub fn get_extended_pictographic_property<'d, D: DataProvider<'d, UnicodePropertyV1<'d>> + ?Sized>(provider: &D) -> UnisetResult {
-    get_prop(provider, key::EXTENDED_PICTOGRAPHIC_V1)
-}
-
-pub fn get_graph_property<'d, D: DataProvider<'d, UnicodePropertyV1<'d>> + ?Sized>(provider: &D) -> UnisetResult {
-    get_prop(provider, key::GRAPH_V1)
-}
-
-pub fn get_grapheme_base_property<'d, D: DataProvider<'d, UnicodePropertyV1<'d>> + ?Sized>(provider: &D) -> UnisetResult {
-    get_prop(provider, key::GRAPHEME_BASE_V1)
-}
-
-pub fn get_grapheme_extend_property<'d, D: DataProvider<'d, UnicodePropertyV1<'d>> + ?Sized>(provider: &D) -> UnisetResult {
-    get_prop(provider, key::GRAPHEME_EXTEND_V1)
-}
-
-pub fn get_grapheme_link_property<'d, D: DataProvider<'d, UnicodePropertyV1<'d>> + ?Sized>(provider: &D) -> UnisetResult {
-    get_prop(provider, key::GRAPHEME_LINK_V1)
-}
-
-pub fn get_hex_digit_property<'d, D: DataProvider<'d, UnicodePropertyV1<'d>> + ?Sized>(provider: &D) -> UnisetResult {
-    get_prop(provider, key::HEX_DIGIT_V1)
-}
-
-pub fn get_hyphen_property<'d, D: DataProvider<'d, UnicodePropertyV1<'d>> + ?Sized>(provider: &D) -> UnisetResult {
-    get_prop(provider, key::HYPHEN_V1)
-}
-
-pub fn get_id_continue_property<'d, D: DataProvider<'d, UnicodePropertyV1<'d>> + ?Sized>(provider: &D) -> UnisetResult {
-    get_prop(provider, key::ID_CONTINUE_V1)
-}
-
-pub fn get_ideographic_property<'d, D: DataProvider<'d, UnicodePropertyV1<'d>> + ?Sized>(provider: &D) -> UnisetResult {
-    get_prop(provider, key::IDEOGRAPHIC_V1)
-}
-
-pub fn get_id_start_property<'d, D: DataProvider<'d, UnicodePropertyV1<'d>> + ?Sized>(provider: &D) -> UnisetResult {
-    get_prop(provider, key::ID_START_V1)
-}
-
-pub fn get_ids_binary_operator_property<'d, D: DataProvider<'d, UnicodePropertyV1<'d>> + ?Sized>(provider: &D) -> UnisetResult {
-    get_prop(provider, key::IDS_BINARY_OPERATOR_V1)
-}
-
-pub fn get_ids_trinary_operator_property<'d, D: DataProvider<'d, UnicodePropertyV1<'d>> + ?Sized>(provider: &D) -> UnisetResult {
-    get_prop(provider, key::IDS_TRINARY_OPERATOR_V1)
-}
-
-pub fn get_join_control_property<'d, D: DataProvider<'d, UnicodePropertyV1<'d>> + ?Sized>(provider: &D) -> UnisetResult {
-    get_prop(provider, key::JOIN_CONTROL_V1)
-}
-
-pub fn get_logical_order_exception_property<'d, D: DataProvider<'d, UnicodePropertyV1<'d>> + ?Sized>(provider: &D) -> UnisetResult {
-    get_prop(provider, key::LOGICAL_ORDER_EXCEPTION_V1)
-}
-
-pub fn get_lowercase_property<'d, D: DataProvider<'d, UnicodePropertyV1<'d>> + ?Sized>(provider: &D) -> UnisetResult {
-    get_prop(provider, key::LOWERCASE_V1)
-}
-
-pub fn get_math_property<'d, D: DataProvider<'d, UnicodePropertyV1<'d>> + ?Sized>(provider: &D) -> UnisetResult {
-    get_prop(provider, key::MATH_V1)
-}
-
-pub fn get_noncharacter_code_point_property<'d, D: DataProvider<'d, UnicodePropertyV1<'d>> + ?Sized>(provider: &D) -> UnisetResult {
-    get_prop(provider, key::NONCHARACTER_CODE_POINT_V1)
-}
-
-pub fn get_nfc_inert_property<'d, D: DataProvider<'d, UnicodePropertyV1<'d>> + ?Sized>(provider: &D) -> UnisetResult {
-    get_prop(provider, key::NFC_INERT_V1)
-}
-
-pub fn get_nfd_inert_property<'d, D: DataProvider<'d, UnicodePropertyV1<'d>> + ?Sized>(provider: &D) -> UnisetResult {
-    get_prop(provider, key::NFD_INERT_V1)
-}
-
-pub fn get_nfkc_inert_property<'d, D: DataProvider<'d, UnicodePropertyV1<'d>> + ?Sized>(provider: &D) -> UnisetResult {
-    get_prop(provider, key::NFKC_INERT_V1)
-}
-
-pub fn get_nfkd_inert_property<'d, D: DataProvider<'d, UnicodePropertyV1<'d>> + ?Sized>(provider: &D) -> UnisetResult {
-    get_prop(provider, key::NFKD_INERT_V1)
-}
-
-pub fn get_pattern_syntax_property<'d, D: DataProvider<'d, UnicodePropertyV1<'d>> + ?Sized>(provider: &D) -> UnisetResult {
-    get_prop(provider, key::PATTERN_SYNTAX_V1)
-}
-
-pub fn get_pattern_white_space_property<'d, D: DataProvider<'d, UnicodePropertyV1<'d>> + ?Sized>(provider: &D) -> UnisetResult {
-    get_prop(provider, key::PATTERN_WHITE_SPACE_V1)
-}
-
-pub fn get_prepended_concatenation_mark_property<'d, D: DataProvider<'d, UnicodePropertyV1<'d>> + ?Sized>(provider: &D) -> UnisetResult {
-    get_prop(provider, key::PREPENDED_CONCATENATION_MARK_V1)
-}
-
-pub fn get_print_property<'d, D: DataProvider<'d, UnicodePropertyV1<'d>> + ?Sized>(provider: &D) -> UnisetResult {
-    get_prop(provider, key::PRINT_V1)
-}
-
-pub fn get_quotation_mark_property<'d, D: DataProvider<'d, UnicodePropertyV1<'d>> + ?Sized>(provider: &D) -> UnisetResult {
-    get_prop(provider, key::QUOTATION_MARK_V1)
-}
-
-pub fn get_radical_property<'d, D: DataProvider<'d, UnicodePropertyV1<'d>> + ?Sized>(provider: &D) -> UnisetResult {
-    get_prop(provider, key::RADICAL_V1)
-}
-
-pub fn get_regional_indicator_property<'d, D: DataProvider<'d, UnicodePropertyV1<'d>> + ?Sized>(provider: &D) -> UnisetResult {
-    get_prop(provider, key::REGIONAL_INDICATOR_V1)
-}
-
-pub fn get_soft_dotted_property<'d, D: DataProvider<'d, UnicodePropertyV1<'d>> + ?Sized>(provider: &D) -> UnisetResult {
-    get_prop(provider, key::SOFT_DOTTED_V1)
-}
-
-pub fn get_segment_starter_property<'d, D: DataProvider<'d, UnicodePropertyV1<'d>> + ?Sized>(provider: &D) -> UnisetResult {
-    get_prop(provider, key::SEGMENT_STARTER_V1)
-}
-
-pub fn get_case_sensitive_property<'d, D: DataProvider<'d, UnicodePropertyV1<'d>> + ?Sized>(provider: &D) -> UnisetResult {
-    get_prop(provider, key::CASE_SENSITIVE_V1)
-}
-
-pub fn get_sentence_terminal_property<'d, D: DataProvider<'d, UnicodePropertyV1<'d>> + ?Sized>(provider: &D) -> UnisetResult {
-    get_prop(provider, key::SENTENCE_TERMINAL_V1)
-}
-
-pub fn get_terminal_punctuation_property<'d, D: DataProvider<'d, UnicodePropertyV1<'d>> + ?Sized>(provider: &D) -> UnisetResult {
-    get_prop(provider, key::TERMINAL_PUNCTUATION_V1)
-}
-
-pub fn get_unified_ideograph_property<'d, D: DataProvider<'d, UnicodePropertyV1<'d>> + ?Sized>(provider: &D) -> UnisetResult {
-    get_prop(provider, key::UNIFIED_IDEOGRAPH_V1)
-}
-
-pub fn get_uppercase_property<'d, D: DataProvider<'d, UnicodePropertyV1<'d>> + ?Sized>(provider: &D) -> UnisetResult {
-    get_prop(provider, key::UPPERCASE_V1)
-}
-
-pub fn get_variation_selector_property<'d, D: DataProvider<'d, UnicodePropertyV1<'d>> + ?Sized>(provider: &D) -> UnisetResult {
-    get_prop(provider, key::VARIATION_SELECTOR_V1)
-}
-
-pub fn get_white_space_property<'d, D: DataProvider<'d, UnicodePropertyV1<'d>> + ?Sized>(provider: &D) -> UnisetResult {
-    get_prop(provider, key::WHITE_SPACE_V1)
-}
-
-pub fn get_xdigit_property<'d, D: DataProvider<'d, UnicodePropertyV1<'d>> + ?Sized>(provider: &D) -> UnisetResult {
-    get_prop(provider, key::XDIGIT_V1)
-}
-
-pub fn get_xid_continue_property<'d, D: DataProvider<'d, UnicodePropertyV1<'d>> + ?Sized>(provider: &D) -> UnisetResult {
-    get_prop(provider, key::XID_CONTINUE_V1)
-}
-
-pub fn get_xid_start_property<'d, D: DataProvider<'d, UnicodePropertyV1<'d>> + ?Sized>(provider: &D) -> UnisetResult {
-=======
 pub fn get_ascii_hex_digit_property<'d, D: DataProvider<'d, 'd, UnicodePropertyMarker> + ?Sized>(provider: &D) -> UnisetResult {
     get_prop(provider, key::ASCII_HEX_DIGIT_V1)
 }
@@ -561,7 +291,6 @@
 }
 
 pub fn get_xid_start_property<'d, D: DataProvider<'d, 'd, UnicodePropertyMarker> + ?Sized>(provider: &D) -> UnisetResult {
->>>>>>> 6d4e8128
     get_prop(provider, key::XID_START_V1)
 }
 
@@ -570,11 +299,7 @@
 //
 
 /// Return a [`UnicodeSet`] for a particular value of the Bidi_Class Unicode enumerated property
-<<<<<<< HEAD
-pub fn get_bidi_class_val_set<'d, D: DataProvider<'d, UnicodePropertyV1<'d>> + ?Sized>(provider: &D, enum_val: BidiClass) -> UnisetResult {
-=======
 pub fn get_bidi_class_val_set<'d, D: DataProvider<'d, 'd, UnicodePropertyMarker> + ?Sized>(provider: &D, enum_val: BidiClass) -> UnisetResult {
->>>>>>> 6d4e8128
     match enum_val {
         BidiClass::ArabicLetter => get_prop(provider, key::BIDI_CLASS_ARABIC_LETTER_V1),
         BidiClass::ArabicNumber => get_prop(provider, key::BIDI_CLASS_ARABIC_NUMBER_V1),
@@ -603,11 +328,7 @@
 }
 
 /// Return a [`UnicodeSet`] for a particular value of the Bidi_Paired_Bracket_Type Unicode enumerated property
-<<<<<<< HEAD
-pub fn get_bidi_paired_bracket_type_val_set<'d, D: DataProvider<'d, UnicodePropertyV1<'d>> + ?Sized>(provider: &D, enum_val: BidiPairedBracketType) -> UnisetResult {
-=======
 pub fn get_bidi_paired_bracket_type_val_set<'d, D: DataProvider<'d, 'd, UnicodePropertyMarker> + ?Sized>(provider: &D, enum_val: BidiPairedBracketType) -> UnisetResult {
->>>>>>> 6d4e8128
     match enum_val {
         BidiPairedBracketType::Close => get_prop(provider, key::BIDI_PAIRED_BRACKET_TYPE_CLOSE_V1),
         BidiPairedBracketType::None => get_prop(provider, key::BIDI_PAIRED_BRACKET_TYPE_NONE_V1),
@@ -616,11 +337,7 @@
 }
 
 /// Return a [`UnicodeSet`] for a particular value of the Canonical_Combining_Class Unicode enumerated property
-<<<<<<< HEAD
-pub fn get_canonical_combining_class_val_set<'d, D: DataProvider<'d, UnicodePropertyV1<'d>> + ?Sized>(provider: &D, enum_val: CanonicalCombiningClass) -> UnisetResult {
-=======
 pub fn get_canonical_combining_class_val_set<'d, D: DataProvider<'d, 'd, UnicodePropertyMarker> + ?Sized>(provider: &D, enum_val: CanonicalCombiningClass) -> UnisetResult {
->>>>>>> 6d4e8128
     match enum_val {
         CanonicalCombiningClass::NotReordered => get_prop(provider, key::CANONICAL_COMBINING_CLASS_NOT_REORDERED_V1),
         CanonicalCombiningClass::Overlay => get_prop(provider, key::CANONICAL_COMBINING_CLASS_OVERLAY_V1),
@@ -684,11 +401,7 @@
 }
 
 /// Return a [`UnicodeSet`] for a particular value of the Decomposition_Type Unicode enumerated property
-<<<<<<< HEAD
-pub fn get_decomposition_type_val_set<'d, D: DataProvider<'d, UnicodePropertyV1<'d>> + ?Sized>(provider: &D, enum_val: DecompositionType) -> UnisetResult {
-=======
 pub fn get_decomposition_type_val_set<'d, D: DataProvider<'d, 'd, UnicodePropertyMarker> + ?Sized>(provider: &D, enum_val: DecompositionType) -> UnisetResult {
->>>>>>> 6d4e8128
     match enum_val {
         DecompositionType::Can => get_prop(provider, key::DECOMPOSITION_TYPE_CAN_V1),
         DecompositionType::Com => get_prop(provider, key::DECOMPOSITION_TYPE_COM_V1),
@@ -712,11 +425,7 @@
 }
 
 /// Return a [`UnicodeSet`] for a particular value of the East_Asian_Width Unicode enumerated property
-<<<<<<< HEAD
-pub fn get_east_asian_width_val_set<'d, D: DataProvider<'d, UnicodePropertyV1<'d>> + ?Sized>(provider: &D, enum_val: EastAsianWidth) -> UnisetResult {
-=======
 pub fn get_east_asian_width_val_set<'d, D: DataProvider<'d, 'd, UnicodePropertyMarker> + ?Sized>(provider: &D, enum_val: EastAsianWidth) -> UnisetResult {
->>>>>>> 6d4e8128
     match enum_val {
         EastAsianWidth::Ambiguous => get_prop(provider, key::EAST_ASIAN_WIDTH_AMBIGUOUS_V1),
         EastAsianWidth::Fullwidth => get_prop(provider, key::EAST_ASIAN_WIDTH_FULLWIDTH_V1),
@@ -728,11 +437,7 @@
 }
 
 /// Return a [`UnicodeSet`] for a particular value of the General_Category Unicode enumerated property
-<<<<<<< HEAD
-pub fn get_general_category_val_set<'d, D: DataProvider<'d, UnicodePropertyV1<'d>> + ?Sized>(provider: &D, enum_val: GeneralCategory) -> UnisetResult {
-=======
 pub fn get_general_category_val_set<'d, D: DataProvider<'d, 'd, UnicodePropertyMarker> + ?Sized>(provider: &D, enum_val: GeneralCategory) -> UnisetResult {
->>>>>>> 6d4e8128
     match enum_val {
         GeneralCategory::Other => get_prop(provider, key::GENERAL_CATEGORY_OTHER_V1),
         GeneralCategory::Cntrl => get_prop(provider, key::GENERAL_CATEGORY_CNTRL_V1),
@@ -776,11 +481,7 @@
 }
 
 /// Return a [`UnicodeSet`] for a particular value of the Grapheme_Cluster_Break Unicode enumerated property
-<<<<<<< HEAD
-pub fn get_grapheme_cluster_break_val_set<'d, D: DataProvider<'d, UnicodePropertyV1<'d>> + ?Sized>(provider: &D, enum_val: GraphemeClusterBreak) -> UnisetResult {
-=======
 pub fn get_grapheme_cluster_break_val_set<'d, D: DataProvider<'d, 'd, UnicodePropertyMarker> + ?Sized>(provider: &D, enum_val: GraphemeClusterBreak) -> UnisetResult {
->>>>>>> 6d4e8128
     match enum_val {
         GraphemeClusterBreak::Control => get_prop(provider, key::GRAPHEME_CLUSTER_BREAK_CONTROL_V1),
         GraphemeClusterBreak::CR => get_prop(provider, key::GRAPHEME_CLUSTER_BREAK_CR_V1),
@@ -804,11 +505,7 @@
 }
 
 /// Return a [`UnicodeSet`] for a particular value of the Hangul_Syllable_Type Unicode enumerated property
-<<<<<<< HEAD
-pub fn get_hangul_syllable_type_val_set<'d, D: DataProvider<'d, UnicodePropertyV1<'d>> + ?Sized>(provider: &D, enum_val: HangulSyllableType) -> UnisetResult {
-=======
 pub fn get_hangul_syllable_type_val_set<'d, D: DataProvider<'d, 'd, UnicodePropertyMarker> + ?Sized>(provider: &D, enum_val: HangulSyllableType) -> UnisetResult {
->>>>>>> 6d4e8128
     match enum_val {
         HangulSyllableType::LeadingJamo => get_prop(provider, key::HANGUL_SYLLABLE_TYPE_LEADING_JAMO_V1),
         HangulSyllableType::LVSyllable => get_prop(provider, key::HANGUL_SYLLABLE_TYPE_LV_SYLLABLE_V1),
@@ -820,11 +517,7 @@
 }
 
 /// Return a [`UnicodeSet`] for a particular value of the Indic_Positional_Category Unicode enumerated property
-<<<<<<< HEAD
-pub fn get_indic_positional_category_val_set<'d, D: DataProvider<'d, UnicodePropertyV1<'d>> + ?Sized>(provider: &D, enum_val: IndicPositionalCategory) -> UnisetResult {
-=======
 pub fn get_indic_positional_category_val_set<'d, D: DataProvider<'d, 'd, UnicodePropertyMarker> + ?Sized>(provider: &D, enum_val: IndicPositionalCategory) -> UnisetResult {
->>>>>>> 6d4e8128
     match enum_val {
         IndicPositionalCategory::Bottom => get_prop(provider, key::INDIC_POSITIONAL_CATEGORY_BOTTOM_V1),
         IndicPositionalCategory::BottomAndLeft => get_prop(provider, key::INDIC_POSITIONAL_CATEGORY_BOTTOM_AND_LEFT_V1),
@@ -846,11 +539,7 @@
 }
 
 /// Return a [`UnicodeSet`] for a particular value of the Indic_Syllabic_Category Unicode enumerated property
-<<<<<<< HEAD
-pub fn get_indic_syllabic_category_val_set<'d, D: DataProvider<'d, UnicodePropertyV1<'d>> + ?Sized>(provider: &D, enum_val: IndicSyllabicCategory) -> UnisetResult {
-=======
 pub fn get_indic_syllabic_category_val_set<'d, D: DataProvider<'d, 'd, UnicodePropertyMarker> + ?Sized>(provider: &D, enum_val: IndicSyllabicCategory) -> UnisetResult {
->>>>>>> 6d4e8128
     match enum_val {
         IndicSyllabicCategory::Avagraha => get_prop(provider, key::INDIC_SYLLABIC_CATEGORY_AVAGRAHA_V1),
         IndicSyllabicCategory::Bindu => get_prop(provider, key::INDIC_SYLLABIC_CATEGORY_BINDU_V1),
@@ -892,11 +581,7 @@
 }
 
 /// Return a [`UnicodeSet`] for a particular value of the Joining_Group Unicode enumerated property
-<<<<<<< HEAD
-pub fn get_joining_group_val_set<'d, D: DataProvider<'d, UnicodePropertyV1<'d>> + ?Sized>(provider: &D, enum_val: JoiningGroup) -> UnisetResult {
-=======
 pub fn get_joining_group_val_set<'d, D: DataProvider<'d, 'd, UnicodePropertyMarker> + ?Sized>(provider: &D, enum_val: JoiningGroup) -> UnisetResult {
->>>>>>> 6d4e8128
     match enum_val {
         JoiningGroup::AfricanFeh => get_prop(provider, key::JOINING_GROUP_AFRICAN_FEH_V1),
         JoiningGroup::AfricanNoon => get_prop(provider, key::JOINING_GROUP_AFRICAN_NOON_V1),
@@ -1004,11 +689,7 @@
 }
 
 /// Return a [`UnicodeSet`] for a particular value of the Joining_Type Unicode enumerated property
-<<<<<<< HEAD
-pub fn get_joining_type_val_set<'d, D: DataProvider<'d, UnicodePropertyV1<'d>> + ?Sized>(provider: &D, enum_val: JoiningType) -> UnisetResult {
-=======
 pub fn get_joining_type_val_set<'d, D: DataProvider<'d, 'd, UnicodePropertyMarker> + ?Sized>(provider: &D, enum_val: JoiningType) -> UnisetResult {
->>>>>>> 6d4e8128
     match enum_val {
         JoiningType::JoinCausing => get_prop(provider, key::JOINING_TYPE_JOIN_CAUSING_V1),
         JoiningType::DualJoining => get_prop(provider, key::JOINING_TYPE_DUAL_JOINING_V1),
@@ -1020,11 +701,7 @@
 }
 
 /// Return a [`UnicodeSet`] for a particular value of the Line_Break Unicode enumerated property
-<<<<<<< HEAD
-pub fn get_line_break_val_set<'d, D: DataProvider<'d, UnicodePropertyV1<'d>> + ?Sized>(provider: &D, enum_val: LineBreak) -> UnisetResult {
-=======
 pub fn get_line_break_val_set<'d, D: DataProvider<'d, 'd, UnicodePropertyMarker> + ?Sized>(provider: &D, enum_val: LineBreak) -> UnisetResult {
->>>>>>> 6d4e8128
     match enum_val {
         LineBreak::Ambiguous => get_prop(provider, key::LINE_BREAK_AMBIGUOUS_V1),
         LineBreak::Alphabetic => get_prop(provider, key::LINE_BREAK_ALPHABETIC_V1),
@@ -1073,11 +750,7 @@
 }
 
 /// Return a [`UnicodeSet`] for a particular value of the Lead_Canonical_Combining_Class Unicode enumerated property
-<<<<<<< HEAD
-pub fn get_lead_canonical_combining_class_val_set<'d, D: DataProvider<'d, UnicodePropertyV1<'d>> + ?Sized>(provider: &D, enum_val: LeadCanonicalCombiningClass) -> UnisetResult {
-=======
 pub fn get_lead_canonical_combining_class_val_set<'d, D: DataProvider<'d, 'd, UnicodePropertyMarker> + ?Sized>(provider: &D, enum_val: LeadCanonicalCombiningClass) -> UnisetResult {
->>>>>>> 6d4e8128
     match enum_val {
         LeadCanonicalCombiningClass::NotReordered => get_prop(provider, key::LEAD_CANONICAL_COMBINING_CLASS_NOT_REORDERED_V1),
         LeadCanonicalCombiningClass::Overlay => get_prop(provider, key::LEAD_CANONICAL_COMBINING_CLASS_OVERLAY_V1),
@@ -1141,11 +814,7 @@
 }
 
 /// Return a [`UnicodeSet`] for a particular value of the NFC_Quick_Check Unicode enumerated property
-<<<<<<< HEAD
-pub fn get_nfc_quick_check_val_set<'d, D: DataProvider<'d, UnicodePropertyV1<'d>> + ?Sized>(provider: &D, enum_val: NFCQuickCheck) -> UnisetResult {
-=======
 pub fn get_nfc_quick_check_val_set<'d, D: DataProvider<'d, 'd, UnicodePropertyMarker> + ?Sized>(provider: &D, enum_val: NFCQuickCheck) -> UnisetResult {
->>>>>>> 6d4e8128
     match enum_val {
         NFCQuickCheck::Maybe => get_prop(provider, key::NFC_QUICK_CHECK_MAYBE_V1),
         NFCQuickCheck::No => get_prop(provider, key::NFC_QUICK_CHECK_NO_V1),
@@ -1154,11 +823,7 @@
 }
 
 /// Return a [`UnicodeSet`] for a particular value of the NFD_Quick_Check Unicode enumerated property
-<<<<<<< HEAD
-pub fn get_nfd_quick_check_val_set<'d, D: DataProvider<'d, UnicodePropertyV1<'d>> + ?Sized>(provider: &D, enum_val: NFDQuickCheck) -> UnisetResult {
-=======
 pub fn get_nfd_quick_check_val_set<'d, D: DataProvider<'d, 'd, UnicodePropertyMarker> + ?Sized>(provider: &D, enum_val: NFDQuickCheck) -> UnisetResult {
->>>>>>> 6d4e8128
     match enum_val {
         NFDQuickCheck::No => get_prop(provider, key::NFD_QUICK_CHECK_NO_V1),
         NFDQuickCheck::Yes => get_prop(provider, key::NFD_QUICK_CHECK_YES_V1),
@@ -1166,11 +831,7 @@
 }
 
 /// Return a [`UnicodeSet`] for a particular value of the NFKC_Quick_Check Unicode enumerated property
-<<<<<<< HEAD
-pub fn get_nfkc_quick_check_val_set<'d, D: DataProvider<'d, UnicodePropertyV1<'d>> + ?Sized>(provider: &D, enum_val: NFKCQuickCheck) -> UnisetResult {
-=======
 pub fn get_nfkc_quick_check_val_set<'d, D: DataProvider<'d, 'd, UnicodePropertyMarker> + ?Sized>(provider: &D, enum_val: NFKCQuickCheck) -> UnisetResult {
->>>>>>> 6d4e8128
     match enum_val {
         NFKCQuickCheck::Maybe => get_prop(provider, key::NFKC_QUICK_CHECK_MAYBE_V1),
         NFKCQuickCheck::No => get_prop(provider, key::NFKC_QUICK_CHECK_NO_V1),
@@ -1179,11 +840,7 @@
 }
 
 /// Return a [`UnicodeSet`] for a particular value of the NFKD_Quick_Check Unicode enumerated property
-<<<<<<< HEAD
-pub fn get_nfkd_quick_check_val_set<'d, D: DataProvider<'d, UnicodePropertyV1<'d>> + ?Sized>(provider: &D, enum_val: NFKDQuickCheck) -> UnisetResult {
-=======
 pub fn get_nfkd_quick_check_val_set<'d, D: DataProvider<'d, 'd, UnicodePropertyMarker> + ?Sized>(provider: &D, enum_val: NFKDQuickCheck) -> UnisetResult {
->>>>>>> 6d4e8128
     match enum_val {
         NFKDQuickCheck::No => get_prop(provider, key::NFKD_QUICK_CHECK_NO_V1),
         NFKDQuickCheck::Yes => get_prop(provider, key::NFKD_QUICK_CHECK_YES_V1),
@@ -1191,11 +848,7 @@
 }
 
 /// Return a [`UnicodeSet`] for a particular value of the Numeric_Type Unicode enumerated property
-<<<<<<< HEAD
-pub fn get_numeric_type_val_set<'d, D: DataProvider<'d, UnicodePropertyV1<'d>> + ?Sized>(provider: &D, enum_val: NumericType) -> UnisetResult {
-=======
 pub fn get_numeric_type_val_set<'d, D: DataProvider<'d, 'd, UnicodePropertyMarker> + ?Sized>(provider: &D, enum_val: NumericType) -> UnisetResult {
->>>>>>> 6d4e8128
     match enum_val {
         NumericType::Decimal => get_prop(provider, key::NUMERIC_TYPE_DECIMAL_V1),
         NumericType::Digit => get_prop(provider, key::NUMERIC_TYPE_DIGIT_V1),
@@ -1205,11 +858,7 @@
 }
 
 /// Return a [`UnicodeSet`] for a particular value of the Sentence_Break Unicode enumerated property
-<<<<<<< HEAD
-pub fn get_sentence_break_val_set<'d, D: DataProvider<'d, UnicodePropertyV1<'d>> + ?Sized>(provider: &D, enum_val: SentenceBreak) -> UnisetResult {
-=======
 pub fn get_sentence_break_val_set<'d, D: DataProvider<'d, 'd, UnicodePropertyMarker> + ?Sized>(provider: &D, enum_val: SentenceBreak) -> UnisetResult {
->>>>>>> 6d4e8128
     match enum_val {
         SentenceBreak::ATerm => get_prop(provider, key::SENTENCE_BREAK_ATERM_V1),
         SentenceBreak::Close => get_prop(provider, key::SENTENCE_BREAK_CLOSE_V1),
@@ -1230,11 +879,7 @@
 }
 
 /// Return a [`UnicodeSet`] for a particular value of the Trail_Canonical_Combining_Class Unicode enumerated property
-<<<<<<< HEAD
-pub fn get_trail_canonical_combining_class_val_set<'d, D: DataProvider<'d, UnicodePropertyV1<'d>> + ?Sized>(provider: &D, enum_val: TrailCanonicalCombiningClass) -> UnisetResult {
-=======
 pub fn get_trail_canonical_combining_class_val_set<'d, D: DataProvider<'d, 'd, UnicodePropertyMarker> + ?Sized>(provider: &D, enum_val: TrailCanonicalCombiningClass) -> UnisetResult {
->>>>>>> 6d4e8128
     match enum_val {
         TrailCanonicalCombiningClass::NotReordered => get_prop(provider, key::TRAIL_CANONICAL_COMBINING_CLASS_NOT_REORDERED_V1),
         TrailCanonicalCombiningClass::Overlay => get_prop(provider, key::TRAIL_CANONICAL_COMBINING_CLASS_OVERLAY_V1),
@@ -1298,11 +943,7 @@
 }
 
 /// Return a [`UnicodeSet`] for a particular value of the Vertical_Orientation Unicode enumerated property
-<<<<<<< HEAD
-pub fn get_vertical_orientation_val_set<'d, D: DataProvider<'d, UnicodePropertyV1<'d>> + ?Sized>(provider: &D, enum_val: VerticalOrientation) -> UnisetResult {
-=======
 pub fn get_vertical_orientation_val_set<'d, D: DataProvider<'d, 'd, UnicodePropertyMarker> + ?Sized>(provider: &D, enum_val: VerticalOrientation) -> UnisetResult {
->>>>>>> 6d4e8128
     match enum_val {
         VerticalOrientation::Rotated => get_prop(provider, key::VERTICAL_ORIENTATION_ROTATED_V1),
         VerticalOrientation::TransformedRotated => get_prop(provider, key::VERTICAL_ORIENTATION_TRANSFORMED_ROTATED_V1),
@@ -1312,11 +953,7 @@
 }
 
 /// Return a [`UnicodeSet`] for a particular value of the Word_Break Unicode enumerated property
-<<<<<<< HEAD
-pub fn get_word_break_val_set<'d, D: DataProvider<'d, UnicodePropertyV1<'d>> + ?Sized>(provider: &D, enum_val: WordBreak) -> UnisetResult {
-=======
 pub fn get_word_break_val_set<'d, D: DataProvider<'d, 'd, UnicodePropertyMarker> + ?Sized>(provider: &D, enum_val: WordBreak) -> UnisetResult {
->>>>>>> 6d4e8128
     match enum_val {
         WordBreak::CR => get_prop(provider, key::WORD_BREAK_CR_V1),
         WordBreak::DoubleQuote => get_prop(provider, key::WORD_BREAK_DOUBLE_QUOTE_V1),
