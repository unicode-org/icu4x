--- conflicted
+++ resolved
@@ -12,7 +12,6 @@
 /// Returns whether the vector is sorted ascending non inclusive, of even length,
 /// and within the bounds of `0x0 -> 0x10FFFF` inclusive.
 pub fn is_valid(v: &[u32]) -> bool {
-<<<<<<< HEAD
     v.is_empty() || (v.len() % 2 == 0 && v.windows(2).all(|chunk| chunk[0] < chunk[1]) && v.last().map_or(false, |e| e <= &((char::MAX as u32) + 1)))
     // let v_iter = v.iter();
     // let v_len = v.len();
@@ -27,12 +26,6 @@
         (slice.len() % 2 == 0
             && slice.windows(2).all(|chunk| <u32 as AsULE>::from_unaligned(&chunk[0]) < <u32 as AsULE>::from_unaligned(&chunk[1]))
             && slice.last().map_or(false, |e| <u32 as AsULE>::from_unaligned(e) <= ((char::MAX as u32) + 1)))
-=======
-    v.is_empty()
-        || (v.len() % 2 == 0
-            && v.windows(2).all(|chunk| chunk[0] < chunk[1])
-            && v.last().map_or(false, |e| e <= &((char::MAX as u32) + 1)))
->>>>>>> 61c5aa3a
 }
 
 /// Returns start (inclusive) and end (exclusive) bounds of [`RangeBounds`]
