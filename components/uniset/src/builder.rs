--- conflicted
+++ resolved
@@ -633,12 +633,8 @@
     #[test]
     fn test_add_unicodeset() {
         let mut builder = generate_tester(vec![0xA, 0x14, 0x28, 0x32]);
-<<<<<<< HEAD
-        let check = UnicodeSet::clone_from_inversion_list(vec![0x5, 0xA, 0x16, 0x21, 0x2C, 0x33]).unwrap();
-=======
         let check =
             UnicodeSet::from_inversion_list(vec![0x5, 0xA, 0x16, 0x21, 0x2C, 0x33]).unwrap();
->>>>>>> 61c5aa3a
         builder.add_set(&check);
         let expected = vec![0x5, 0x14, 0x16, 0x21, 0x28, 0x33];
         assert_eq!(builder.intervals, expected);
@@ -804,12 +800,8 @@
     #[test]
     fn test_retain_set() {
         let mut builder = generate_tester(vec![0xA, 0x14, 0x28, 0x32, 70, 80]);
-<<<<<<< HEAD
-        let retain = UnicodeSet::clone_from_inversion_list(vec![0xE, 0x14, 0x19, 0x37, 0x4D, 0x51]).unwrap();
-=======
         let retain =
             UnicodeSet::from_inversion_list(vec![0xE, 0x14, 0x19, 0x37, 0x4D, 0x51]).unwrap();
->>>>>>> 61c5aa3a
         builder.retain_set(&retain);
         let expected = vec![0xE, 0x14, 0x28, 0x32, 0x4D, 0x50];
         assert_eq!(builder.intervals, expected);
