--- conflicted
+++ resolved
@@ -898,15 +898,15 @@
     pub const WORD_BREAK_ZWJ_V1: ResourceKey = resource_key!(uniset, "WB=ZWJ", 1);
 }
 
-<<<<<<< HEAD
-#[derive(Debug, PartialEq, Clone, Hash, Eq)]
-=======
 #[derive(Debug, PartialEq, Clone)]
 #[cfg_attr(
     feature = "provider_serde",
     derive(serde::Serialize, serde::Deserialize)
 )]
->>>>>>> 3be597cd
+#[cfg_attr(
+    feature = "testing",
+    derive(Hash, Eq)
+)]
 pub struct UnicodeProperty<'s> {
     pub name: Cow<'s, str>,
     pub inv_list: Vec<u32>,
