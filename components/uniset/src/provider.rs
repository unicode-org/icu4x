--- conflicted
+++ resolved
@@ -313,15 +313,11 @@
 
 #[icu_provider::data_struct]
 #[derive(Debug, Hash, Eq, PartialEq, Clone)]
-<<<<<<< HEAD
-#[cfg_attr(feature = "provider_serde", derive(serde::Serialize, serde::Deserialize))]
 #[allow(missing_docs)] // TODO(#686) - Add missing docs.
-=======
 #[cfg_attr(
     feature = "provider_serde",
     derive(serde::Serialize, serde::Deserialize)
 )]
->>>>>>> 36524d6f
 pub struct UnicodePropertyV1<'data> {
     pub name: Cow<'data, str>,
     pub inv_list: UnicodeSet,
