// This file is part of ICU4X. For terms of use, please see the file
// called LICENSE at the top level of the ICU4X source tree
// (online at: https://github.com/unicode-org/icu4x/blob/main/LICENSE ).

//! Experimental.

use fixed_decimal::SignedFixedDecimal;
use icu_decimal::options::FixedDecimalFormatterOptions;
use icu_decimal::{FixedDecimalFormatter, FixedDecimalFormatterPreferences};
use icu_locale_core::preferences::{
    define_preferences, extensions::unicode::keywords::NumberingSystem, prefs_convert,
};
use icu_plurals::{PluralRules, PluralRulesPreferences};
use icu_provider::DataPayload;

use super::format::FormattedUnit;
use super::options::{UnitsFormatterOptions, Width};
use crate::dimension::provider::units::UnitsDisplayNameV1Marker;
use icu_provider::prelude::*;
use smallvec::SmallVec;

extern crate alloc;

define_preferences!(
    /// The preferences for units formatting.
    [Copy]
    UnitsFormatterPreferences,
    {
        /// The user's preferred numbering system.
        ///
        /// Corresponds to the `-u-nu` in Unicode Locale Identifier.
        numbering_system: NumberingSystem
    }
);
prefs_convert!(
    UnitsFormatterPreferences,
    FixedDecimalFormatterPreferences,
    { numbering_system }
);
prefs_convert!(UnitsFormatterPreferences, PluralRulesPreferences);

/// A formatter for measurement unit values.
///
/// [`UnitsFormatter`] supports:
///   1. Rendering in the locale's units system.
///   2. Locale-sensitive grouping separator positions.
///
/// Read more about the options in the [`super::options`] module.
pub struct UnitsFormatter {
    /// Options bag for the units formatter to determine the behavior of the formatter.
    /// for example: width of the units.
    _options: UnitsFormatterOptions,

    // /// Essential data for the units formatter.
    // essential: DataPayload<UnitsEssentialsV1Marker>,
    /// Display name for the units.
    display_name: DataPayload<UnitsDisplayNameV1Marker>,

    /// A [`FixedDecimalFormatter`] to format the unit value.
    fixed_decimal_formatter: FixedDecimalFormatter,

    /// A [`PluralRules`] to determine the plural category of the unit.
    plural_rules: PluralRules,
}

impl UnitsFormatter {
    icu_provider::gen_any_buffer_data_constructors!(
        (prefs: UnitsFormatterPreferences, unit: &str, options: super::options::UnitsFormatterOptions) -> error: DataError,
        functions: [
            try_new: skip,
            try_new_with_any_provider,
            try_new_with_buffer_provider,
            try_new_unstable,
            Self
        ]
    );

    // TODO: Remove this function once we have separate markers for different widths.
    #[inline]
    fn attribute(width: Width, unit: &str) -> SmallVec<[u8; 32]> {
        let mut buffer: SmallVec<[u8; 32]> = SmallVec::new();
        let length = match width {
            Width::Short => "short-",
            Width::Narrow => "narrow-",
            Width::Long => "long-",
        };
        buffer.extend_from_slice(length.as_bytes());
        buffer.extend_from_slice(unit.as_bytes());
        buffer
    }

    /// Creates a new [`UnitsFormatter`] from compiled locale data and an options bag.
    ///
    /// ✨ *Enabled with the `compiled_data` Cargo feature.*
    ///
    /// [📚 Help choosing a constructor](icu_provider::constructors)
    #[cfg(feature = "compiled_data")]
    pub fn try_new(
        prefs: UnitsFormatterPreferences,
        unit: &str,
        options: super::options::UnitsFormatterOptions,
    ) -> Result<Self, DataError> {
<<<<<<< HEAD
        let locale = UnitsDisplayNameV1Marker::make_locale(prefs.locale_prefs);
=======
        let locale = DataLocale::from_preferences_locale::<UnitsDisplayNameV1Marker>(
            prefs.locale_preferences,
        );
>>>>>>> 2d305ffc
        let fixed_decimal_formatter = FixedDecimalFormatter::try_new(
            (&prefs).into(),
            FixedDecimalFormatterOptions::default(),
        )?;

        let plural_rules = PluralRules::try_new_cardinal((&prefs).into())?;

        // TODO: Remove this allocation once we have separate markers for different widths.
        let attribute = Self::attribute(options.width, unit);
        let unit_attribute = DataMarkerAttributes::try_from_utf8(&attribute[..attribute.len()])
            .map_err(|_| DataError::custom("Failed to create a data marker"))?;

        let display_name = crate::provider::Baked
            .load(DataRequest {
                id: DataIdentifierBorrowed::for_marker_attributes_and_locale(
                    unit_attribute,
                    &locale,
                ),
                ..Default::default()
            })?
            .payload;

        Ok(Self {
            _options: options,
            display_name,
            fixed_decimal_formatter,
            plural_rules,
        })
    }

    #[doc = icu_provider::gen_any_buffer_unstable_docs!(UNSTABLE, Self::try_new)]
    pub fn try_new_unstable<D>(
        provider: &D,
        prefs: UnitsFormatterPreferences,
        unit: &str,
        options: super::options::UnitsFormatterOptions,
    ) -> Result<Self, DataError>
    where
        D: ?Sized
            + DataProvider<super::super::provider::units::UnitsDisplayNameV1Marker>
            + DataProvider<icu_decimal::provider::DecimalSymbolsV2Marker>
            + DataProvider<icu_decimal::provider::DecimalDigitsV1Marker>
            + DataProvider<icu_plurals::provider::CardinalV1Marker>,
    {
<<<<<<< HEAD
        let locale = UnitsDisplayNameV1Marker::make_locale(prefs.locale_prefs);
=======
        let locale = DataLocale::from_preferences_locale::<UnitsDisplayNameV1Marker>(
            prefs.locale_preferences,
        );
>>>>>>> 2d305ffc
        let fixed_decimal_formatter = FixedDecimalFormatter::try_new_unstable(
            provider,
            (&prefs).into(),
            FixedDecimalFormatterOptions::default(),
        )?;

        let plural_rules = PluralRules::try_new_cardinal_unstable(provider, (&prefs).into())?;

        // TODO: Remove this allocation once we have separate markers for different widths.
        let attribute = Self::attribute(options.width, unit);
        let unit_attribute = DataMarkerAttributes::try_from_utf8(&attribute[..attribute.len()])
            .map_err(|_| DataError::custom("Failed to create a data marker"))?;

        let display_name = provider
            .load(DataRequest {
                id: DataIdentifierBorrowed::for_marker_attributes_and_locale(
                    unit_attribute,
                    &locale,
                ),
                ..Default::default()
            })?
            .payload;

        Ok(Self {
            _options: options,
            display_name,
            fixed_decimal_formatter,
            plural_rules,
        })
    }

    /// Formats a [`SignedFixedDecimal`] value for the given unit.
    pub fn format_fixed_decimal<'l>(&'l self, value: &'l SignedFixedDecimal) -> FormattedUnit<'l> {
        FormattedUnit {
            value,
            display_name: self.display_name.get(),
            fixed_decimal_formatter: &self.fixed_decimal_formatter,
            plural_rules: &self.plural_rules,
        }
    }
}<|MERGE_RESOLUTION|>--- conflicted
+++ resolved
@@ -100,13 +100,7 @@
         unit: &str,
         options: super::options::UnitsFormatterOptions,
     ) -> Result<Self, DataError> {
-<<<<<<< HEAD
-        let locale = UnitsDisplayNameV1Marker::make_locale(prefs.locale_prefs);
-=======
-        let locale = DataLocale::from_preferences_locale::<UnitsDisplayNameV1Marker>(
-            prefs.locale_preferences,
-        );
->>>>>>> 2d305ffc
+        let locale = UnitsDisplayNameV1Marker::make_locale(prefs.locale_preferences);
         let fixed_decimal_formatter = FixedDecimalFormatter::try_new(
             (&prefs).into(),
             FixedDecimalFormatterOptions::default(),
@@ -151,13 +145,7 @@
             + DataProvider<icu_decimal::provider::DecimalDigitsV1Marker>
             + DataProvider<icu_plurals::provider::CardinalV1Marker>,
     {
-<<<<<<< HEAD
-        let locale = UnitsDisplayNameV1Marker::make_locale(prefs.locale_prefs);
-=======
-        let locale = DataLocale::from_preferences_locale::<UnitsDisplayNameV1Marker>(
-            prefs.locale_preferences,
-        );
->>>>>>> 2d305ffc
+        let locale = UnitsDisplayNameV1Marker::make_locale(prefs.locale_preferences);
         let fixed_decimal_formatter = FixedDecimalFormatter::try_new_unstable(
             provider,
             (&prefs).into(),
