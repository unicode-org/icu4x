--- conflicted
+++ resolved
@@ -153,13 +153,7 @@
         fixed_decimal_formatter: R,
         options: PercentFormatterOptions,
     ) -> Result<Self, DataError> {
-<<<<<<< HEAD
-        let locale = PercentEssentialsV1Marker::make_locale(prefs.locale_prefs);
-=======
-        let locale = DataLocale::from_preferences_locale::<PercentEssentialsV1Marker>(
-            prefs.locale_preferences,
-        );
->>>>>>> 2d305ffc
+        let locale = PercentEssentialsV1Marker::make_locale(prefs.locale_preferences);
         let essential = crate::provider::Baked
             .load(DataRequest {
                 id: DataIdentifierBorrowed::for_locale(&locale),
@@ -181,13 +175,7 @@
         fixed_decimal_formatter: R,
         options: PercentFormatterOptions,
     ) -> Result<Self, DataError> {
-<<<<<<< HEAD
-        let locale = PercentEssentialsV1Marker::make_locale(prefs.locale_prefs);
-=======
-        let locale = DataLocale::from_preferences_locale::<PercentEssentialsV1Marker>(
-            prefs.locale_preferences,
-        );
->>>>>>> 2d305ffc
+        let locale = PercentEssentialsV1Marker::make_locale(prefs.locale_preferences);
         let essential = provider
             .load(DataRequest {
                 id: DataIdentifierBorrowed::for_locale(&locale),
