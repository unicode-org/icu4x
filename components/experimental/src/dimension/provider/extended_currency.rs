--- conflicted
+++ resolved
@@ -9,11 +9,7 @@
 //!
 //! Read more about data providers: [`icu_provider`]
 
-<<<<<<< HEAD
-use icu_plurals::PluralCategory;
-=======
 use crate::relativetime::provider::PluralElements;
->>>>>>> bb91fb31
 use icu_provider::prelude::*;
 
 #[cfg(feature = "compiled_data")]
@@ -50,64 +46,5 @@
     ///    Regards to the [Unicode Report TR35](https://unicode.org/reports/tr35/tr35-numbers.html#Currencies),
     ///    If no matching for specific count, the `other` count will be used.
     #[cfg_attr(feature = "serde", serde(borrow))]
-<<<<<<< HEAD
-    pub display_names: ZeroMap<'data, Count, str>,
-}
-
-/// A CLDR plural keyword, or the explicit value 1.
-/// See <https://www.unicode.org/reports/tr35/tr35-numbers.html#Language_Plural_Rules>.
-#[zerovec::make_ule(CountULE)]
-#[zerovec::derive(Debug)]
-#[derive(Copy, Clone, PartialOrd, Ord, PartialEq, Eq, Debug)]
-#[cfg_attr(feature = "serde", derive(serde::Deserialize))]
-#[cfg_attr(
-    feature = "datagen", 
-    derive(serde::Serialize, databake::Bake),
-    databake(path = icu_experimental::dimension::provider::extended_currency)
-)]
-#[repr(u8)]
-pub enum Count {
-    /// The CLDR keyword `zero`.
-    Zero = 0,
-    /// The CLDR keyword `one`.
-    One = 1,
-    /// The CLDR keyword `two`.
-    Two = 2,
-    /// The CLDR keyword `few`.
-    Few = 3,
-    /// The CLDR keyword `many`.
-    Many = 4,
-    /// The CLDR keyword `other`.
-    Other = 5,
-    // TODO(younies): revise this for currency
-    /// The explicit 1 case, see <https://www.unicode.org/reports/tr35/tr35-numbers.html#Explicit_0_1_rules>.
-    Explicit1 = 6,
-    // NOTE(egg): No explicit 0, because the compact decimal pattern selection
-    // algorithm does not allow such a thing to arise.
-    // TODO(younies): implment this case.
-    /// The default case.
-    /// NOTE:
-    ///     Used as the default when there is no match.
-    ///     This is also used to replace the most frequently occurring case in all plural rules.
-    Default = 7,
-
-    /// The display name for the currency.
-    DisplayName = 8,
-}
-
-impl From<PluralCategory> for Count {
-    fn from(other: PluralCategory) -> Self {
-        use PluralCategory::*;
-        match other {
-            Zero => Count::Zero,
-            One => Count::One,
-            Two => Count::Two,
-            Few => Count::Few,
-            Many => Count::Many,
-            Other => Count::Other,
-        }
-    }
-=======
     pub display_names: PluralElements<'data, str>,
->>>>>>> bb91fb31
 }