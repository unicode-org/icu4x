// This file is part of ICU4X. For terms of use, please see the file
// called LICENSE at the top level of the ICU4X source tree
// (online at: https://github.com/unicode-org/icu4x/blob/main/LICENSE ).

//! Experimental.

use fixed_decimal::SignedFixedDecimal;
use icu_decimal::{
    options::FixedDecimalFormatterOptions, FixedDecimalFormatter, FixedDecimalFormatterPreferences,
};
use icu_locale_core::preferences::{
    define_preferences, extensions::unicode::keywords::NumberingSystem, prefs_convert,
};
use icu_plurals::PluralRulesPreferences;
use icu_provider::prelude::*;

use super::super::provider::currency::CurrencyEssentialsV1Marker;
use super::format::FormattedCurrency;
use super::options::CurrencyFormatterOptions;
use super::CurrencyCode;

extern crate alloc;

define_preferences!(
    /// The preferences for currency formatting.
    [Copy]
    CurrencyFormatterPreferences,
    {
        /// The user's preferred numbering system.
        ///
        /// Corresponds to the `-u-nu` in Unicode Locale Identifier.
        numbering_system: NumberingSystem
    }
);

prefs_convert!(
    CurrencyFormatterPreferences,
    FixedDecimalFormatterPreferences,
    { numbering_system }
);
prefs_convert!(CurrencyFormatterPreferences, PluralRulesPreferences);

/// A formatter for monetary values.
///
/// [`CurrencyFormatter`] supports:
///   1. Rendering in the locale's currency system.
///   2. Locale-sensitive grouping separator positions.
///
/// Read more about the options in the [`super::options`] module.
pub struct CurrencyFormatter {
    /// Options bag for the currency formatter to determine the behavior of the formatter.
    /// for example: currency width.
    options: CurrencyFormatterOptions,

    /// Essential data for the currency formatter.
    essential: DataPayload<CurrencyEssentialsV1Marker>,

    /// A [`FixedDecimalFormatter`] to format the currency value.
    fixed_decimal_formatter: FixedDecimalFormatter,
}

impl CurrencyFormatter {
    icu_provider::gen_any_buffer_data_constructors!(
        (prefs: CurrencyFormatterPreferences, options: super::options::CurrencyFormatterOptions) -> error: DataError,
        functions: [
            try_new: skip,
            try_new_with_any_provider,
            try_new_with_buffer_provider,
            try_new_unstable,
            Self
        ]
    );

    /// Creates a new [`CurrencyFormatter`] from compiled locale data and an options bag.
    ///
    /// ✨ *Enabled with the `compiled_data` Cargo feature.*
    ///
    /// [📚 Help choosing a constructor](icu_provider::constructors)
    #[cfg(feature = "compiled_data")]
    pub fn try_new(
        prefs: CurrencyFormatterPreferences,
        options: super::options::CurrencyFormatterOptions,
    ) -> Result<Self, DataError> {
<<<<<<< HEAD
        let locale = CurrencyEssentialsV1Marker::make_locale(prefs.locale_prefs);
=======
        let locale = DataLocale::from_preferences_locale::<CurrencyEssentialsV1Marker>(
            prefs.locale_preferences,
        );
>>>>>>> 2d305ffc
        let fixed_decimal_formatter = FixedDecimalFormatter::try_new(
            (&prefs).into(),
            FixedDecimalFormatterOptions::default(),
        )?;
        let essential = crate::provider::Baked
            .load(DataRequest {
                id: DataIdentifierBorrowed::for_locale(&locale),
                ..Default::default()
            })?
            .payload;

        Ok(Self {
            options,
            essential,
            fixed_decimal_formatter,
        })
    }

    #[doc = icu_provider::gen_any_buffer_unstable_docs!(UNSTABLE, Self::try_new)]
    pub fn try_new_unstable<D>(
        provider: &D,
        prefs: CurrencyFormatterPreferences,
        options: super::options::CurrencyFormatterOptions,
    ) -> Result<Self, DataError>
    where
        D: ?Sized
            + DataProvider<super::super::provider::currency::CurrencyEssentialsV1Marker>
            + DataProvider<icu_decimal::provider::DecimalSymbolsV2Marker>
            + DataProvider<icu_decimal::provider::DecimalDigitsV1Marker>,
    {
<<<<<<< HEAD
        let locale = CurrencyEssentialsV1Marker::make_locale(prefs.locale_prefs);
=======
        let locale = DataLocale::from_preferences_locale::<CurrencyEssentialsV1Marker>(
            prefs.locale_preferences,
        );
>>>>>>> 2d305ffc
        let fixed_decimal_formatter = FixedDecimalFormatter::try_new_unstable(
            provider,
            (&prefs).into(),
            FixedDecimalFormatterOptions::default(),
        )?;
        let essential = provider
            .load(DataRequest {
                id: DataIdentifierBorrowed::for_locale(&locale),
                ..Default::default()
            })?
            .payload;

        Ok(Self {
            options,
            essential,
            fixed_decimal_formatter,
        })
    }

    /// Formats a [`SignedFixedDecimal`] value for the given currency code.
    ///
    /// # Examples
    /// ```
    /// use icu::experimental::dimension::currency::formatter::CurrencyFormatter;
    /// use icu::experimental::dimension::currency::CurrencyCode;
    /// use icu::locale::locale;
    /// use tinystr::*;
    /// use writeable::Writeable;
    ///
    /// let locale = locale!("en-US").into();
    /// let fmt = CurrencyFormatter::try_new(locale, Default::default()).unwrap();
    /// let value = "12345.67".parse().unwrap();
    /// let currency_code = CurrencyCode(tinystr!(3, "USD"));
    /// let formatted_currency = fmt.format_fixed_decimal(&value, currency_code);
    /// let mut sink = String::new();
    /// formatted_currency.write_to(&mut sink).unwrap();
    /// assert_eq!(sink.as_str(), "$12,345.67");
    /// ```
    pub fn format_fixed_decimal<'l>(
        &'l self,
        value: &'l SignedFixedDecimal,
        currency_code: CurrencyCode,
    ) -> FormattedCurrency<'l> {
        FormattedCurrency {
            value,
            currency_code,
            options: &self.options,
            essential: self.essential.get(),
            fixed_decimal_formatter: &self.fixed_decimal_formatter,
        }
    }
}<|MERGE_RESOLUTION|>--- conflicted
+++ resolved
@@ -81,13 +81,7 @@
         prefs: CurrencyFormatterPreferences,
         options: super::options::CurrencyFormatterOptions,
     ) -> Result<Self, DataError> {
-<<<<<<< HEAD
-        let locale = CurrencyEssentialsV1Marker::make_locale(prefs.locale_prefs);
-=======
-        let locale = DataLocale::from_preferences_locale::<CurrencyEssentialsV1Marker>(
-            prefs.locale_preferences,
-        );
->>>>>>> 2d305ffc
+        let locale = CurrencyEssentialsV1Marker::make_locale(prefs.locale_preferences);
         let fixed_decimal_formatter = FixedDecimalFormatter::try_new(
             (&prefs).into(),
             FixedDecimalFormatterOptions::default(),
@@ -118,13 +112,7 @@
             + DataProvider<icu_decimal::provider::DecimalSymbolsV2Marker>
             + DataProvider<icu_decimal::provider::DecimalDigitsV1Marker>,
     {
-<<<<<<< HEAD
-        let locale = CurrencyEssentialsV1Marker::make_locale(prefs.locale_prefs);
-=======
-        let locale = DataLocale::from_preferences_locale::<CurrencyEssentialsV1Marker>(
-            prefs.locale_preferences,
-        );
->>>>>>> 2d305ffc
+        let locale = CurrencyEssentialsV1Marker::make_locale(prefs.locale_preferences);
         let fixed_decimal_formatter = FixedDecimalFormatter::try_new_unstable(
             provider,
             (&prefs).into(),
