--- conflicted
+++ resolved
@@ -83,15 +83,10 @@
     pub const KEYS: &[DataKey] = &[
         super::compactdecimal::provider::LongCompactDecimalFormatDataV1Marker::KEY,
         super::compactdecimal::provider::ShortCompactDecimalFormatDataV1Marker::KEY,
-<<<<<<< HEAD
-        super::dimension::provider::CurrencyEssentialsV1Marker::KEY,
-        super::dimension::provider::PercentEssentialsV1Marker::KEY,
-=======
         super::compactdecimal::provider::LongCompactDecimalFormatDataV1Marker::KEY,
         super::compactdecimal::provider::ShortCompactDecimalFormatDataV1Marker::KEY,
         super::dimension::provider::currency::CurrencyEssentialsV1Marker::KEY,
         super::dimension::provider::percent::PercentEssentialsV1Marker::KEY,
->>>>>>> 1d13510d
         super::displaynames::provider::LanguageDisplayNamesV1Marker::KEY,
         super::displaynames::provider::LocaleDisplayNamesV1Marker::KEY,
         super::displaynames::provider::RegionDisplayNamesV1Marker::KEY,
