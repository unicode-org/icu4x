// This file is part of ICU4X. For terms of use, please see the file
// called LICENSE at the top level of the ICU4X source tree
// (online at: https://github.com/unicode-org/icu4x/blob/main/LICENSE ).

use crate::units::provider;
use crate::units::provider::MeasureUnitItem;
use crate::units::ratio::IcuRatio;
use crate::units::{
    converter::{
        OffsetConverter, ProportionalConverter, ReciprocalConverter, UnitsConverter,
        UnitsConverterInner,
    },
    measureunit::{MeasureUnit, MeasureUnitParser},
    provider::Sign,
};
use num_traits::ToPrimitive;

use icu_provider::prelude::*;
use icu_provider::DataError;
use litemap::LiteMap;
use num_traits::Pow;
use num_traits::{One, Zero};
use zerovec::ZeroSlice;

use super::converter_ratio::ConverterRatio;
/// ConverterFactory is a factory for creating a converter.
pub struct ConverterFactory {
    /// Contains the necessary data for the conversion factory.
    payload: DataPayload<provider::UnitsInfoV1Marker>,
}

impl From<Sign> for num_bigint::Sign {
    fn from(val: Sign) -> Self {
        match val {
            Sign::Positive => num_bigint::Sign::Plus,
            Sign::Negative => num_bigint::Sign::Minus,
        }
    }
}

impl ConverterFactory {
    icu_provider::gen_any_buffer_data_constructors!(
        locale: skip,
        options: skip,
        error: DataError,
        #[cfg(skip)]
        functions: [
            new,
            try_new_with_any_provider,
            try_new_with_buffer_provider,
            try_new_unstable,
            Self,
        ]
    );

    /// Creates a new [`ConverterFactory`] from compiled data.
    ///
    /// ✨ *Enabled with the `compiled_data` Cargo feature.*
    ///
    /// [📚 Help choosing a constructor](icu_provider::constructors)
    #[cfg(feature = "compiled_data")]
    pub const fn new() -> Self {
        Self {
            payload: DataPayload::from_static_ref(crate::provider::Baked::SINGLETON_UNITS_INFO_V1),
        }
    }

    #[doc = icu_provider::gen_any_buffer_unstable_docs!(UNSTABLE, Self::new)]
    pub fn try_new_unstable<D>(provider: &D) -> Result<Self, DataError>
    where
        D: ?Sized + DataProvider<provider::UnitsInfoV1Marker>,
    {
        let payload = provider.load(DataRequest::default())?.take_payload()?;

        Ok(Self { payload })
    }

    pub fn parser(&self) -> MeasureUnitParser<'_> {
        MeasureUnitParser::from_payload(self.payload.get().units_conversion_trie.as_borrowed())
    }

    /// Calculates the offset between two units by performing the following steps:
    /// 1. Identify the conversion rate from the first unit to the base unit as ConversionRate1: N1/D1 with an Offset1: OffsetN1/OffsetD1.
    /// 2. Identify the conversion rate from the second unit to the base unit as ConversionRate2: N2/D2 with an Offset2: OffsetN2/OffsetD2.
    /// 3. The conversion from the base unit to the second unit is represented by ConversionRateBaseToUnit2: (D2/N2) and an OffsetBaseToUnit2: - (OffsetN2/OffsetD2) * (D2/N2).
    /// 4. To convert a value V from the first unit to the second unit, first convert V to the base unit using ConversionRate1:
    ///    (V * N1/D1) + OffsetN1/OffsetD1, referred to as V_TO_Base.
    /// 5. Then, convert V_TO_Base to the second unit using the formula: CR: (D2/N2) and Offset: - (OffsetN2/OffsetD2) * (D2/N2).
    ///    The result is: (V_TO_Base * (D2/N2)) - (OffsetN2/OffsetD2) * (D2/N2).
    /// 6. By inserting V_TO_Base from step 4 into step 5, the equation becomes:
    ///    (((V * N1/D1) + OffsetN1/OffsetD1) * D2/N2) - (OffsetN2/OffsetD2) * (D2/N2).
    /// 7. Simplifying the equation gives:
    ///    (V * (N1/D1) * (D2/N2)) + (OffsetN1/OffsetD1 * (D2/N2)) - (OffsetN2/OffsetD2) * (D2/N2).
    /// 8. Focusing on the constants to find the offset formula, we get:
    ///    Offset = ((OffsetN1/OffsetD1) - (OffsetN2/OffsetD2)) * (D2/N2),
    ///    which simplifies to: Offset = (Offset1 - Offset2) * (1/ConversionRate2).
    ///
    /// NOTE:
    ///   An offset can be calculated if both the input and output units are simple.
    ///   A unit is considered simple if it is made up of a single unit item, with a power of 1 and an SI prefix of 0.
    ///   
    ///   For example:
    ///     `meter` and `foot` are simple units.
    ///     `meter-per-second` and `foot-per-second` are not simple units.
    fn compute_offset(
        &self,
        input_unit: &MeasureUnit,
        output_unit: &MeasureUnit,
    ) -> Option<IcuRatio> {
        if !(input_unit.contained_units.len() == 1
            && output_unit.contained_units.len() == 1
            && input_unit.contained_units[0].power == 1
            && output_unit.contained_units[0].power == 1
            && input_unit.contained_units[0].si_prefix.power == 0
            && output_unit.contained_units[0].si_prefix.power == 0)
        {
            return Some(IcuRatio::zero());
        }

        let input_conversion_info = self
            .payload
            .get()
            .convert_infos
            .get(input_unit.contained_units[0].unit_id as usize);
        debug_assert!(
            input_conversion_info.is_some(),
            "Failed to get input conversion info"
        );
        let input_conversion_info = input_conversion_info?;

        let output_conversion_info = self
            .payload
            .get()
            .convert_infos
            .get(output_unit.contained_units[0].unit_id as usize);
        debug_assert!(
            output_conversion_info.is_some(),
            "Failed to get output conversion info"
        );
        let output_conversion_info = output_conversion_info?;

        let input_offset = input_conversion_info.offset_as_ratio();
        let output_offset = output_conversion_info.offset_as_ratio();

        if input_offset.is_zero() && output_offset.is_zero() {
            return Some(IcuRatio::zero());
        }

        let output_conversion_rate_recip = output_conversion_info.factor_as_ratio().recip();
        Some((input_offset - output_offset) * output_conversion_rate_recip)
    }

    /// Checks whether the given units are reciprocal.
    /// If they are not reciprocal, it implies that the units are proportional.
    /// NOTE:
    ///   If the units are neither proportional nor reciprocal, the function will return `None`,
    ///   indicating that the units are incompatible.
    fn is_reciprocal(&self, unit1: &MeasureUnit, unit2: &MeasureUnit) -> Option<bool> {
        /// A struct that contains the sum and difference of base unit powers.
        /// For example:
        ///     For the input unit `meter-per-second`, the base units are `meter` (power: 1) and `second` (power: -1).
        ///     For the output unit `foot-per-second`, the base units are `meter` (power: 1) and `second` (power: -1).
        ///     The differences are: meter: 1 - 1 = 0, second: -1 - (-1) = 0.
        ///     The sums are: meter: 1 + 1 = 2, second: -1 + (-1) = -2.
        ///     If all the sums are zeros, then the units are reciprocal.
        ///     If all the diffs are zeros, then the units are convertible.
        ///     If none of the above, then the units are not convertible.
        #[derive(Debug)]
        struct PowersInfo {
            diffs: i16,
            sums: i16,
        }

        /// Inserting the units item into the map.
        /// NOTE:
        ///     This will require to go through the basic units of the given unit items.
        ///     For example, `newton` has the basic units:  `gram`, `meter`, and `second` (each one has it is own power and si prefix).
        fn insert_non_basic_units(
            factory: &ConverterFactory,
            units: &[MeasureUnitItem],
            sign: i16,
            map: &mut LiteMap<u16, PowersInfo>,
        ) -> Option<()> {
            for item in units {
                let items_from_item = factory
                    .payload
                    .get()
                    .convert_infos
                    .get(item.unit_id as usize);

                debug_assert!(items_from_item.is_some(), "Failed to get convert info");

                insert_base_units(items_from_item?.basic_units(), item.power as i16, sign, map);
            }

            Some(())
        }

        /// Inserting the basic units into the map.
        /// NOTE:   
        ///     The base units should be multiplied by the original power.
        ///     For example, `square-foot` , the base unit is `meter` with power 1.
        ///     Thus, the inserted power should be `1 * 2 = 2`.
        fn insert_base_units(
            basic_units: &ZeroSlice<MeasureUnitItem>,
            original_power: i16,
            sign: i16,
            map: &mut LiteMap<u16, PowersInfo>,
        ) {
            for item in basic_units.iter() {
                let item_power = (item.power as i16) * original_power;
                let signed_item_power = item_power * sign;
                if let Some(powers) = map.get_mut(&item.unit_id) {
                    powers.diffs += signed_item_power;
                    powers.sums += item_power;
                } else {
                    map.insert(
                        item.unit_id,
                        PowersInfo {
                            diffs: (signed_item_power),
                            sums: (item_power),
                        },
                    );
                }
            }
        }

        let unit1 = &unit1.contained_units;
        let unit2 = &unit2.contained_units;

        let mut map = LiteMap::new();
        insert_non_basic_units(self, unit1, 1, &mut map)?;
        insert_non_basic_units(self, unit2, -1, &mut map)?;

        let (power_sums_are_zero, power_diffs_are_zero) =
            map.iter_values()
                .fold((true, true), |(sums, diffs), powers_info| {
                    (
                        sums && powers_info.sums == 0,
                        diffs && powers_info.diffs == 0,
                    )
                });

        if power_diffs_are_zero {
            Some(false)
        } else if power_sums_are_zero {
            Some(true)
        } else {
            None
        }
    }

    fn compute_conversion_term(&self, unit_item: &MeasureUnitItem, sign: i8) -> Option<IcuRatio> {
        let conversion_info = self
            .payload
            .get()
            .convert_infos
            .get(unit_item.unit_id as usize);
        debug_assert!(conversion_info.is_some(), "Failed to get conversion info");
        let conversion_info = conversion_info?;

        let mut conversion_info_factor = conversion_info.factor_as_ratio();
        conversion_info_factor *= &unit_item.si_prefix;
        conversion_info_factor = conversion_info_factor.pow((unit_item.power * sign) as i32);
        Some(conversion_info_factor)
    }

    /// Creates a converter for converting between two single or compound units.
    /// For example:
    ///    1 - `meter` to `foot` --> Simple
    ///    2 - `kilometer-per-hour` to `mile-per-hour` --> Compound
    ///    3 - `mile-per-gallon` to `liter-per-100-kilometer` --> Reciprocal
    ///    4 - `celsius` to `fahrenheit` --> Needs an offset
    ///
    /// NOTE:
    ///    This converter does not support conversions between mixed units,
    ///    such as, from "meter" to "foot-and-inch".
    pub fn converter<T: ConverterRatio>(
        &self,
        input_unit: &MeasureUnit,
        output_unit: &MeasureUnit,
    ) -> Option<UnitsConverter<T>> {
        let is_reciprocal = self.is_reciprocal(input_unit, output_unit)?;

        // Determine the sign of the powers of the units from root to unit2.
        let root_to_unit2_direction_sign = if is_reciprocal { 1 } else { -1 };

        let mut conversion_rate = IcuRatio::one();
        for input_item in input_unit.contained_units.iter() {
            conversion_rate *= Self::compute_conversion_term(self, input_item, 1)?;
        }

        for output_item in output_unit.contained_units.iter() {
            conversion_rate *=
                Self::compute_conversion_term(self, output_item, root_to_unit2_direction_sign)?;
        }

        let offset = self.compute_offset(input_unit, output_unit)?;

        if is_reciprocal && !offset.is_zero() {
            debug_assert!(
                false,
                "The units are reciprocal, but the offset is not zero. This is should not happen!.",
            );
            return None;
        }

<<<<<<< HEAD
        let conversion_rate_f64 = conversion_rate.get_ratio().to_f64()?;
        let proportional = ProportionalConverter {
            conversion_rate,
            conversion_rate_f64,
        };
=======
        let conversion_rate = T::from_ratio_bigint(conversion_rate.get_ratio())?;
        let proportional = ProportionalConverter { conversion_rate };
>>>>>>> fb0f9801

        if is_reciprocal {
            Some(UnitsConverter(UnitsConverterInner::Reciprocal(
                ReciprocalConverter { proportional },
            )))
        } else if offset.is_zero() {
            Some(UnitsConverter(UnitsConverterInner::Proportional(
                proportional,
            )))
        } else {
<<<<<<< HEAD
            let offset_f64 = offset.get_ratio().to_f64()?;
=======
            let offset = T::from_ratio_bigint(offset.get_ratio())?;
>>>>>>> fb0f9801
            Some(UnitsConverter(UnitsConverterInner::Offset(
                OffsetConverter {
                    proportional,
                    offset,
                },
            )))
        }
    }
}<|MERGE_RESOLUTION|>--- conflicted
+++ resolved
@@ -305,16 +305,8 @@
             return None;
         }
 
-<<<<<<< HEAD
-        let conversion_rate_f64 = conversion_rate.get_ratio().to_f64()?;
-        let proportional = ProportionalConverter {
-            conversion_rate,
-            conversion_rate_f64,
-        };
-=======
         let conversion_rate = T::from_ratio_bigint(conversion_rate.get_ratio())?;
         let proportional = ProportionalConverter { conversion_rate };
->>>>>>> fb0f9801
 
         if is_reciprocal {
             Some(UnitsConverter(UnitsConverterInner::Reciprocal(
@@ -325,11 +317,7 @@
                 proportional,
             )))
         } else {
-<<<<<<< HEAD
-            let offset_f64 = offset.get_ratio().to_f64()?;
-=======
             let offset = T::from_ratio_bigint(offset.get_ratio())?;
->>>>>>> fb0f9801
             Some(UnitsConverter(UnitsConverterInner::Offset(
                 OffsetConverter {
                     proportional,
