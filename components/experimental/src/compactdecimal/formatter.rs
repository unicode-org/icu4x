// This file is part of ICU4X. For terms of use, please see the file
// called LICENSE at the top level of the ICU4X source tree
// (online at: https://github.com/unicode-org/icu4x/blob/main/LICENSE ).

use crate::compactdecimal::{
    format::FormattedCompactDecimal,
    options::CompactDecimalFormatterOptions,
    provider::{
        CompactDecimalPatternDataV1, Count, LongCompactDecimalFormatDataV1Marker, PatternULE,
        ShortCompactDecimalFormatDataV1Marker,
    },
    ExponentError,
};
use alloc::borrow::Cow;
use core::convert::TryFrom;
use fixed_decimal::{CompactDecimal, SignedFixedDecimal};
use icu_decimal::{FixedDecimalFormatter, FixedDecimalFormatterPreferences};
use icu_locale_core::preferences::{
    define_preferences, extensions::unicode::keywords::NumberingSystem, prefs_convert,
};
use icu_plurals::{PluralRules, PluralRulesPreferences};
use icu_provider::DataError;
use icu_provider::{marker::ErasedMarker, prelude::*};
use zerovec::maps::ZeroMap2dCursor;

define_preferences!(
    /// The preferences for compact decimal formatting.
    [Copy]
    CompactDecimalFormatterPreferences,
    {
        /// The user's preferred numbering system.
        ///
        /// Corresponds to the `-u-nu` in Unicode Locale Identifier.
        numbering_system: NumberingSystem
    }
);

prefs_convert!(
    CompactDecimalFormatterPreferences,
    FixedDecimalFormatterPreferences,
    { numbering_system }
);
prefs_convert!(CompactDecimalFormatterPreferences, PluralRulesPreferences);

/// A formatter that renders locale-sensitive compact numbers.
///
/// # Examples
///
/// ```
/// use icu::experimental::compactdecimal::CompactDecimalFormatter;
/// use icu::locale::locale;
/// use writeable::assert_writeable_eq;
///
/// let short_french = CompactDecimalFormatter::try_new_short(
///    locale!("fr").into(),
///    Default::default(),
/// ).unwrap();
///
/// let [long_french, long_japanese, long_bangla] = [locale!("fr"), locale!("ja"), locale!("bn")]
///     .map(|locale| {
///         CompactDecimalFormatter::try_new_long(
///             locale.into(),
///             Default::default(),
///         )
///         .unwrap()
///     });
///
/// /// Supports short and long notations:
/// # // The following line contains U+00A0 NO-BREAK SPACE.
/// assert_writeable_eq!(short_french.format_i64(35_357_670), "35 M");
/// assert_writeable_eq!(long_french.format_i64(35_357_670), "35 millions");
/// /// The powers of ten used are locale-dependent:
/// assert_writeable_eq!(long_japanese.format_i64(3535_7670), "3536万");
/// /// So are the digits:
/// assert_writeable_eq!(long_bangla.format_i64(3_53_57_670), "৩.৫ কোটি");
///
/// /// The output does not always contain digits:
/// assert_writeable_eq!(long_french.format_i64(1000), "mille");
/// ```
#[derive(Debug)]
pub struct CompactDecimalFormatter {
    pub(crate) plural_rules: PluralRules,
    pub(crate) fixed_decimal_formatter: FixedDecimalFormatter,
    pub(crate) compact_data: DataPayload<ErasedMarker<CompactDecimalPatternDataV1<'static>>>,
}

impl CompactDecimalFormatter {
    /// Constructor that takes a selected locale and a list of preferences,
    /// then collects all compiled data necessary to format numbers in short compact
    /// decimal notation for the given locale.
    ///
    /// ✨ *Enabled with the `compiled_data` Cargo feature.*
    ///
    /// [📚 Help choosing a constructor](icu_provider::constructors)
    ///
    /// # Examples
    ///
    /// ```
    /// use icu::experimental::compactdecimal::CompactDecimalFormatter;
    /// use icu::locale::locale;
    ///
    /// CompactDecimalFormatter::try_new_short(
    ///     locale!("sv").into(),
    ///     Default::default(),
    /// );
    /// ```
    #[cfg(feature = "compiled_data")]
    pub fn try_new_short(
        prefs: CompactDecimalFormatterPreferences,
        options: CompactDecimalFormatterOptions,
    ) -> Result<Self, DataError> {
<<<<<<< HEAD
        let locale = ShortCompactDecimalFormatDataV1Marker::make_locale(prefs.locale_prefs);
=======
        let locale = DataLocale::from_preferences_locale::<ShortCompactDecimalFormatDataV1Marker>(
            prefs.locale_preferences,
        );
>>>>>>> 2d305ffc
        Ok(Self {
            fixed_decimal_formatter: FixedDecimalFormatter::try_new(
                (&prefs).into(),
                options.fixed_decimal_formatter_options,
            )?,
            plural_rules: PluralRules::try_new_cardinal((&prefs).into())?,
            compact_data: DataProvider::<ShortCompactDecimalFormatDataV1Marker>::load(
                &crate::provider::Baked,
                DataRequest {
                    id: DataIdentifierBorrowed::for_locale(&locale),
                    ..Default::default()
                },
            )?
            .payload
            .cast(),
        })
    }

    icu_provider::gen_any_buffer_data_constructors!(
        (prefs: CompactDecimalFormatterPreferences, options: CompactDecimalFormatterOptions) -> error: DataError,
        functions: [
            try_new_short: skip,
            try_new_short_with_any_provider,
            try_new_short_with_buffer_provider,
            try_new_short_unstable,
            Self,
        ]
    );

    #[doc = icu_provider::gen_any_buffer_unstable_docs!(UNSTABLE, Self::try_new_short)]
    pub fn try_new_short_unstable<D>(
        provider: &D,
        prefs: CompactDecimalFormatterPreferences,
        options: CompactDecimalFormatterOptions,
    ) -> Result<Self, DataError>
    where
        D: DataProvider<ShortCompactDecimalFormatDataV1Marker>
            + DataProvider<icu_decimal::provider::DecimalSymbolsV2Marker>
            + DataProvider<icu_decimal::provider::DecimalDigitsV1Marker>
            + DataProvider<icu_plurals::provider::CardinalV1Marker>
            + ?Sized,
    {
<<<<<<< HEAD
        let locale = ShortCompactDecimalFormatDataV1Marker::make_locale(prefs.locale_prefs);
=======
        let locale = DataLocale::from_preferences_locale::<ShortCompactDecimalFormatDataV1Marker>(
            prefs.locale_preferences,
        );
>>>>>>> 2d305ffc
        Ok(Self {
            fixed_decimal_formatter: FixedDecimalFormatter::try_new_unstable(
                provider,
                (&prefs).into(),
                options.fixed_decimal_formatter_options,
            )?,
            plural_rules: PluralRules::try_new_cardinal_unstable(provider, (&prefs).into())?,
            compact_data: DataProvider::<ShortCompactDecimalFormatDataV1Marker>::load(
                provider,
                DataRequest {
                    id: DataIdentifierBorrowed::for_locale(&locale),
                    ..Default::default()
                },
            )?
            .payload
            .cast(),
        })
    }

    /// Constructor that takes a selected locale and a list of preferences,
    /// then collects all compiled data necessary to format numbers in short compact
    /// decimal notation for the given locale.
    ///
    /// ✨ *Enabled with the `compiled_data` Cargo feature.*
    ///
    /// [📚 Help choosing a constructor](icu_provider::constructors)
    ///
    /// # Examples
    ///
    /// ```
    /// use icu::experimental::compactdecimal::CompactDecimalFormatter;
    /// use icu::locale::locale;
    ///
    /// CompactDecimalFormatter::try_new_long(
    ///     locale!("sv").into(),
    ///     Default::default(),
    /// );
    /// ```
    #[cfg(feature = "compiled_data")]
    pub fn try_new_long(
        prefs: CompactDecimalFormatterPreferences,
        options: CompactDecimalFormatterOptions,
    ) -> Result<Self, DataError> {
<<<<<<< HEAD
        let locale = LongCompactDecimalFormatDataV1Marker::make_locale(prefs.locale_prefs);
=======
        let locale = DataLocale::from_preferences_locale::<LongCompactDecimalFormatDataV1Marker>(
            prefs.locale_preferences,
        );
>>>>>>> 2d305ffc
        Ok(Self {
            fixed_decimal_formatter: FixedDecimalFormatter::try_new(
                (&prefs).into(),
                options.fixed_decimal_formatter_options,
            )?,
            plural_rules: PluralRules::try_new_cardinal((&prefs).into())?,
            compact_data: DataProvider::<LongCompactDecimalFormatDataV1Marker>::load(
                &crate::provider::Baked,
                DataRequest {
                    id: DataIdentifierBorrowed::for_locale(&locale),
                    ..Default::default()
                },
            )?
            .payload
            .cast(),
        })
    }

    icu_provider::gen_any_buffer_data_constructors!(
        (prefs: CompactDecimalFormatterPreferences, options: CompactDecimalFormatterOptions) -> error: DataError,
        functions: [
            try_new_long: skip,
            try_new_long_with_any_provider,
            try_new_long_with_buffer_provider,
            try_new_long_unstable,
            Self,
        ]
    );

    #[doc = icu_provider::gen_any_buffer_unstable_docs!(UNSTABLE, Self::try_new_long)]
    pub fn try_new_long_unstable<D>(
        provider: &D,
        prefs: CompactDecimalFormatterPreferences,
        options: CompactDecimalFormatterOptions,
    ) -> Result<Self, DataError>
    where
        D: DataProvider<LongCompactDecimalFormatDataV1Marker>
            + DataProvider<icu_decimal::provider::DecimalSymbolsV2Marker>
            + DataProvider<icu_decimal::provider::DecimalDigitsV1Marker>
            + DataProvider<icu_plurals::provider::CardinalV1Marker>
            + ?Sized,
    {
<<<<<<< HEAD
        let locale = LongCompactDecimalFormatDataV1Marker::make_locale(prefs.locale_prefs);
=======
        let locale = DataLocale::from_preferences_locale::<LongCompactDecimalFormatDataV1Marker>(
            prefs.locale_preferences,
        );
>>>>>>> 2d305ffc
        Ok(Self {
            fixed_decimal_formatter: FixedDecimalFormatter::try_new_unstable(
                provider,
                (&prefs).into(),
                options.fixed_decimal_formatter_options,
            )?,
            plural_rules: PluralRules::try_new_cardinal_unstable(provider, (&prefs).into())?,
            compact_data: DataProvider::<LongCompactDecimalFormatDataV1Marker>::load(
                provider,
                DataRequest {
                    id: DataIdentifierBorrowed::for_locale(&locale),
                    ..Default::default()
                },
            )?
            .payload
            .cast(),
        })
    }

    /// Formats an integer in compact decimal notation using the default
    /// precision settings.
    ///
    /// The result may have a fractional digit only if it is compact and its
    /// significand is less than 10. Trailing fractional 0s are omitted, and
    /// a sign is shown only for negative values.
    ///
    /// # Examples
    ///
    /// ```
    /// use icu::experimental::compactdecimal::CompactDecimalFormatter;
    /// use icu::locale::locale;
    /// use writeable::assert_writeable_eq;
    ///
    /// let short_english = CompactDecimalFormatter::try_new_short(
    ///     locale!("en").into(),
    ///     Default::default(),
    /// )
    /// .unwrap();
    ///
    /// assert_writeable_eq!(short_english.format_i64(0), "0");
    /// assert_writeable_eq!(short_english.format_i64(2), "2");
    /// assert_writeable_eq!(short_english.format_i64(843), "843");
    /// assert_writeable_eq!(short_english.format_i64(2207), "2.2K");
    /// assert_writeable_eq!(short_english.format_i64(15_127), "15K");
    /// assert_writeable_eq!(short_english.format_i64(3_010_349), "3M");
    /// assert_writeable_eq!(short_english.format_i64(-13_132), "-13K");
    /// ```
    ///
    /// The result is the nearest such compact number, with halfway cases-
    /// rounded towards the number with an even least significant digit.
    ///
    /// ```
    /// # use icu::experimental::compactdecimal::CompactDecimalFormatter;
    /// # use icu::locale::locale;
    /// # use writeable::assert_writeable_eq;
    /// #
    /// # let short_english = CompactDecimalFormatter::try_new_short(
    /// #    locale!("en").into(),
    /// #    Default::default(),
    /// # ).unwrap();
    /// assert_writeable_eq!(short_english.format_i64(999_499), "999K");
    /// assert_writeable_eq!(short_english.format_i64(999_500), "1M");
    /// assert_writeable_eq!(short_english.format_i64(1650), "1.6K");
    /// assert_writeable_eq!(short_english.format_i64(1750), "1.8K");
    /// assert_writeable_eq!(short_english.format_i64(1950), "2K");
    /// assert_writeable_eq!(short_english.format_i64(-1_172_700), "-1.2M");
    /// ```
    pub fn format_i64(&self, value: i64) -> FormattedCompactDecimal<'_> {
        let unrounded = SignedFixedDecimal::from(value);
        self.format_fixed_decimal(&unrounded)
    }

    /// Formats a floating-point number in compact decimal notation using the default
    /// precision settings.
    ///
    /// The result may have a fractional digit only if it is compact and its
    /// significand is less than 10. Trailing fractional 0s are omitted, and
    /// a sign is shown only for negative values.
    ///
    /// ✨ *Enabled with the `ryu` Cargo feature.*
    ///
    /// # Examples
    ///
    /// ```
    /// use icu::experimental::compactdecimal::CompactDecimalFormatter;
    /// use icu::locale::locale;
    /// use writeable::assert_writeable_eq;
    ///
    /// let short_english = CompactDecimalFormatter::try_new_short(
    ///     locale!("en").into(),
    ///     Default::default(),
    /// )
    /// .unwrap();
    ///
    /// assert_writeable_eq!(short_english.format_f64(0.0).unwrap(), "0");
    /// assert_writeable_eq!(short_english.format_f64(2.0).unwrap(), "2");
    /// assert_writeable_eq!(short_english.format_f64(843.0).unwrap(), "843");
    /// assert_writeable_eq!(short_english.format_f64(2207.0).unwrap(), "2.2K");
    /// assert_writeable_eq!(short_english.format_f64(15_127.0).unwrap(), "15K");
    /// assert_writeable_eq!(short_english.format_f64(3_010_349.0).unwrap(), "3M");
    /// assert_writeable_eq!(short_english.format_f64(-13_132.0).unwrap(), "-13K");
    /// ```
    ///
    /// The result is the nearest such compact number, with halfway cases-
    /// rounded towards the number with an even least significant digit.
    ///
    /// ```
    /// # use icu::experimental::compactdecimal::CompactDecimalFormatter;
    /// # use icu::locale::locale;
    /// # use writeable::assert_writeable_eq;
    /// #
    /// # let short_english = CompactDecimalFormatter::try_new_short(
    /// #    locale!("en").into(),
    /// #    Default::default(),
    /// # ).unwrap();
    /// assert_writeable_eq!(short_english.format_f64(999_499.99).unwrap(), "999K");
    /// assert_writeable_eq!(short_english.format_f64(999_500.00).unwrap(), "1M");
    /// assert_writeable_eq!(short_english.format_f64(1650.0).unwrap(), "1.6K");
    /// assert_writeable_eq!(short_english.format_f64(1750.0).unwrap(), "1.8K");
    /// assert_writeable_eq!(short_english.format_f64(1950.0).unwrap(), "2K");
    /// assert_writeable_eq!(
    ///     short_english.format_f64(-1_172_700.0).unwrap(),
    ///     "-1.2M"
    /// );
    /// ```
    #[cfg(feature = "ryu")]
    pub fn format_f64(
        &self,
        value: f64,
    ) -> Result<FormattedCompactDecimal<'_>, fixed_decimal::LimitError> {
        use fixed_decimal::FloatPrecision::RoundTrip;
        // NOTE: This first gets the shortest representation of the f64, which
        // manifests as double rounding.
        let partly_rounded = SignedFixedDecimal::try_from_f64(value, RoundTrip)?;
        Ok(self.format_fixed_decimal(&partly_rounded))
    }

    /// Formats a [`SignedFixedDecimal`] by automatically scaling and rounding it.
    ///
    /// The result may have a fractional digit only if it is compact and its
    /// significand is less than 10. Trailing fractional 0s are omitted.
    ///
    /// Because the FixedDecimal is mutated before formatting, this function
    /// takes ownership of it.
    ///
    /// # Examples
    ///
    /// ```
    /// use fixed_decimal::SignedFixedDecimal;
    /// use icu::experimental::compactdecimal::CompactDecimalFormatter;
    /// use icu::locale::locale;
    /// use writeable::assert_writeable_eq;
    ///
    /// let short_english = CompactDecimalFormatter::try_new_short(
    ///     locale!("en").into(),
    ///     Default::default(),
    /// )
    /// .unwrap();
    ///
    /// assert_writeable_eq!(
    ///     short_english.format_fixed_decimal(&SignedFixedDecimal::from(0)),
    ///     "0"
    /// );
    /// assert_writeable_eq!(
    ///     short_english.format_fixed_decimal(&SignedFixedDecimal::from(2)),
    ///     "2"
    /// );
    /// assert_writeable_eq!(
    ///     short_english.format_fixed_decimal(&SignedFixedDecimal::from(843)),
    ///     "843"
    /// );
    /// assert_writeable_eq!(
    ///     short_english.format_fixed_decimal(&SignedFixedDecimal::from(2207)),
    ///     "2.2K"
    /// );
    /// assert_writeable_eq!(
    ///     short_english.format_fixed_decimal(&SignedFixedDecimal::from(15127)),
    ///     "15K"
    /// );
    /// assert_writeable_eq!(
    ///     short_english.format_fixed_decimal(&SignedFixedDecimal::from(3010349)),
    ///     "3M"
    /// );
    /// assert_writeable_eq!(
    ///     short_english.format_fixed_decimal(&SignedFixedDecimal::from(-13132)),
    ///     "-13K"
    /// );
    ///
    /// // The sign display on the FixedDecimal is respected:
    /// assert_writeable_eq!(
    ///     short_english.format_fixed_decimal(
    ///         &SignedFixedDecimal::from(2500)
    ///             .with_sign_display(fixed_decimal::SignDisplay::ExceptZero)
    ///     ),
    ///     "+2.5K"
    /// );
    /// ```
    ///
    /// The result is the nearest such compact number, with halfway cases-
    /// rounded towards the number with an even least significant digit.
    ///
    /// ```
    /// # use icu::experimental::compactdecimal::CompactDecimalFormatter;
    /// # use icu::locale::locale;
    /// # use writeable::assert_writeable_eq;
    /// #
    /// # let short_english = CompactDecimalFormatter::try_new_short(
    /// #    locale!("en").into(),
    /// #    Default::default(),
    /// # ).unwrap();
    /// assert_writeable_eq!(
    ///     short_english.format_fixed_decimal(&"999499.99".parse().unwrap()),
    ///     "999K"
    /// );
    /// assert_writeable_eq!(
    ///     short_english.format_fixed_decimal(&"999500.00".parse().unwrap()),
    ///     "1M"
    /// );
    /// assert_writeable_eq!(
    ///     short_english.format_fixed_decimal(&"1650".parse().unwrap()),
    ///     "1.6K"
    /// );
    /// assert_writeable_eq!(
    ///     short_english.format_fixed_decimal(&"1750".parse().unwrap()),
    ///     "1.8K"
    /// );
    /// assert_writeable_eq!(
    ///     short_english.format_fixed_decimal(&"1950".parse().unwrap()),
    ///     "2K"
    /// );
    /// assert_writeable_eq!(
    ///     short_english.format_fixed_decimal(&"-1172700".parse().unwrap()),
    ///     "-1.2M"
    /// );
    /// ```
    pub fn format_fixed_decimal(&self, value: &SignedFixedDecimal) -> FormattedCompactDecimal<'_> {
        let log10_type = value.absolute.nonzero_magnitude_start();
        let (mut plural_map, mut exponent) = self.plural_map_and_exponent_for_magnitude(log10_type);
        let mut significand = value.clone();
        significand.multiply_pow10(-i16::from(exponent));
        // If we have just one digit before the decimal point…
        if significand.absolute.nonzero_magnitude_start() == 0 {
            // …round to one fractional digit…
            significand.round(-1);
        } else {
            // …otherwise, we have at least 2 digits before the decimal point,
            // so round to eliminate the fractional part.
            significand.round(0);
        }
        let rounded_magnitude =
            significand.absolute.nonzero_magnitude_start() + i16::from(exponent);
        if rounded_magnitude > log10_type {
            // We got bumped up a magnitude by rounding.
            // This means that `significand` is a power of 10.
            let old_exponent = exponent;
            // NOTE(egg): We could inline `plural_map_and_exponent_for_magnitude`
            // to avoid iterating twice (we only need to look at the next key),
            // but this obscures the logic and the map is tiny.
            (plural_map, exponent) = self.plural_map_and_exponent_for_magnitude(rounded_magnitude);
            significand = significand.clone();
            significand.multiply_pow10(i16::from(old_exponent) - i16::from(exponent));
            // There is no need to perform any rounding: `significand`, being
            // a power of 10, is as round as it gets, and since `exponent` can
            // only have become larger, it is already the correct rounding of
            // `unrounded` to the precision we want to show.
        }
        significand.absolute.trim_end();
        FormattedCompactDecimal {
            formatter: self,
            plural_map,
            value: Cow::Owned(CompactDecimal::from_significand_and_exponent(
                significand,
                exponent,
            )),
        }
    }

    /// Formats a [`CompactDecimal`] object according to locale data.
    ///
    /// This is an advanced API; prefer using [`Self::format_i64()`] in simple
    /// cases.
    ///
    /// Since the caller specifies the exact digits that are displayed, this
    /// allows for arbitrarily complex rounding rules.
    /// However, contrary to [`FixedDecimalFormatter::format()`], this operation
    /// can fail, because the given [`CompactDecimal`] can be inconsistent with
    /// the locale data; for instance, if the locale uses lakhs and crores and
    /// millions are requested, or vice versa, this function returns an error.
    ///
    /// The given [`CompactDecimal`] should be constructed using
    /// [`Self::compact_exponent_for_magnitude()`] on the same
    /// [`CompactDecimalFormatter`] object.
    /// Specifically, `formatter.format_compact_decimal(n)` requires that `n.exponent()`
    /// be equal to `formatter.compact_exponent_for_magnitude(n.significand().nonzero_magnitude_start() + n.exponent())`.
    ///
    /// # Examples
    ///
    /// ```
    /// # use icu::experimental::compactdecimal::CompactDecimalFormatter;
    /// # use icu::locale::locale;
    /// # use writeable::assert_writeable_eq;
    /// # use std::str::FromStr;
    /// use fixed_decimal::CompactDecimal;
    ///
    /// # let short_french = CompactDecimalFormatter::try_new_short(
    /// #    locale!("fr").into(),
    /// #    Default::default(),
    /// # ).unwrap();
    /// # let long_french = CompactDecimalFormatter::try_new_long(
    /// #    locale!("fr").into(),
    /// #    Default::default()
    /// # ).unwrap();
    /// # let long_bangla = CompactDecimalFormatter::try_new_long(
    /// #    locale!("bn").into(),
    /// #    Default::default()
    /// # ).unwrap();
    /// #
    /// let about_a_million = CompactDecimal::from_str("1.20c6").unwrap();
    /// let three_million = CompactDecimal::from_str("+3c6").unwrap();
    /// let ten_lakhs = CompactDecimal::from_str("10c5").unwrap();
    /// # // The following line contains U+00A0 NO-BREAK SPACE.
    /// assert_writeable_eq!(
    ///     short_french
    ///         .format_compact_decimal(&about_a_million)
    ///         .unwrap(),
    ///     "1,20 M"
    /// );
    /// assert_writeable_eq!(
    ///     long_french
    ///         .format_compact_decimal(&about_a_million)
    ///         .unwrap(),
    ///     "1,20 million"
    /// );
    ///
    /// # // The following line contains U+00A0 NO-BREAK SPACE.
    /// assert_writeable_eq!(
    ///     short_french.format_compact_decimal(&three_million).unwrap(),
    ///     "+3 M"
    /// );
    /// assert_writeable_eq!(
    ///     long_french.format_compact_decimal(&three_million).unwrap(),
    ///     "+3 millions"
    /// );
    ///
    /// assert_writeable_eq!(
    ///     long_bangla.format_compact_decimal(&ten_lakhs).unwrap(),
    ///     "১০ লাখ"
    /// );
    ///
    /// assert_eq!(
    ///     long_bangla
    ///         .format_compact_decimal(&about_a_million)
    ///         .err()
    ///         .unwrap()
    ///         .to_string(),
    ///     "Expected compact exponent 5 for 10^6, got 6",
    /// );
    /// assert_eq!(
    ///     long_french
    ///         .format_compact_decimal(&ten_lakhs)
    ///         .err()
    ///         .unwrap()
    ///         .to_string(),
    ///     "Expected compact exponent 6 for 10^6, got 5",
    /// );
    ///
    /// /// Some patterns omit the digits; in those cases, the output does not
    /// /// contain the sequence of digits specified by the CompactDecimal.
    /// let a_thousand = CompactDecimal::from_str("1c3").unwrap();
    /// assert_writeable_eq!(
    ///     long_french.format_compact_decimal(&a_thousand).unwrap(),
    ///     "mille"
    /// );
    /// ```
    pub fn format_compact_decimal<'l>(
        &'l self,
        value: &'l CompactDecimal,
    ) -> Result<FormattedCompactDecimal<'l>, ExponentError> {
        let log10_type =
            value.significand().absolute.nonzero_magnitude_start() + i16::from(value.exponent());

        let (plural_map, expected_exponent) =
            self.plural_map_and_exponent_for_magnitude(log10_type);
        if value.exponent() != expected_exponent {
            return Err(ExponentError {
                actual: value.exponent(),
                expected: expected_exponent,
                log10_type,
            });
        }

        Ok(FormattedCompactDecimal {
            formatter: self,
            plural_map,
            value: Cow::Borrowed(value),
        })
    }

    /// Returns the compact decimal exponent that should be used for a number of
    /// the given magnitude when using this formatter.
    ///
    /// # Examples
    /// ```
    /// use icu::experimental::compactdecimal::CompactDecimalFormatter;
    /// use icu::locale::locale;
    ///
    /// let [long_french, long_japanese, long_bangla] = [
    ///     locale!("fr").into(),
    ///     locale!("ja").into(),
    ///     locale!("bn").into(),
    /// ]
    /// .map(|locale| {
    ///     CompactDecimalFormatter::try_new_long(locale, Default::default())
    ///         .unwrap()
    /// });
    /// /// French uses millions.
    /// assert_eq!(long_french.compact_exponent_for_magnitude(6), 6);
    /// /// Bangla uses lakhs.
    /// assert_eq!(long_bangla.compact_exponent_for_magnitude(6), 5);
    /// /// Japanese uses myriads.
    /// assert_eq!(long_japanese.compact_exponent_for_magnitude(6), 4);
    /// ```
    pub fn compact_exponent_for_magnitude(&self, magnitude: i16) -> u8 {
        let (_, exponent) = self.plural_map_and_exponent_for_magnitude(magnitude);
        exponent
    }

    fn plural_map_and_exponent_for_magnitude(
        &self,
        magnitude: i16,
    ) -> (Option<ZeroMap2dCursor<i8, Count, PatternULE>>, u8) {
        let plural_map = self
            .compact_data
            .get()
            .patterns
            .iter0()
            .filter(|cursor| i16::from(*cursor.key0()) <= magnitude)
            .last();
        let exponent = plural_map
            .as_ref()
            .and_then(|map| {
                map.get1(&Count::Other)
                    .and_then(|pattern| u8::try_from(pattern.exponent).ok())
            })
            .unwrap_or(0);
        (plural_map, exponent)
    }
}

#[cfg(feature = "serde")]
#[cfg(test)]
mod tests {
    use super::*;
    use icu_decimal::options::GroupingStrategy;
    use icu_locale_core::locale;
    use writeable::assert_writeable_eq;

    #[allow(non_snake_case)]
    #[test]
    fn test_grouping() {
        // https://unicode-org.atlassian.net/browse/ICU-22254
        #[derive(Debug)]
        struct TestCase<'a> {
            short: bool,
            options: CompactDecimalFormatterOptions,
            expected1T: &'a str,
            expected10T: &'a str,
        }
        let cases = [
            TestCase {
                short: true,
                options: Default::default(),
                expected1T: "1000T",
                expected10T: "10,000T",
            },
            TestCase {
                short: true,
                options: GroupingStrategy::Always.into(),
                expected1T: "1,000T",
                expected10T: "10,000T",
            },
            TestCase {
                short: true,
                options: GroupingStrategy::Never.into(),
                expected1T: "1000T",
                expected10T: "10000T",
            },
            TestCase {
                short: false,
                options: Default::default(),
                expected1T: "1000 trillion",
                expected10T: "10,000 trillion",
            },
            TestCase {
                short: false,
                options: GroupingStrategy::Always.into(),
                expected1T: "1,000 trillion",
                expected10T: "10,000 trillion",
            },
            TestCase {
                short: false,
                options: GroupingStrategy::Never.into(),
                expected1T: "1000 trillion",
                expected10T: "10000 trillion",
            },
        ];
        for case in cases {
            let formatter = if case.short {
                CompactDecimalFormatter::try_new_short(locale!("en").into(), case.options.clone())
            } else {
                CompactDecimalFormatter::try_new_long(locale!("en").into(), case.options.clone())
            }
            .unwrap();
            let result1T = formatter.format_i64(1_000_000_000_000_000);
            assert_writeable_eq!(result1T, case.expected1T, "{:?}", case);
            let result10T = formatter.format_i64(10_000_000_000_000_000);
            assert_writeable_eq!(result10T, case.expected10T, "{:?}", case);
        }
    }
}<|MERGE_RESOLUTION|>--- conflicted
+++ resolved
@@ -109,13 +109,7 @@
         prefs: CompactDecimalFormatterPreferences,
         options: CompactDecimalFormatterOptions,
     ) -> Result<Self, DataError> {
-<<<<<<< HEAD
-        let locale = ShortCompactDecimalFormatDataV1Marker::make_locale(prefs.locale_prefs);
-=======
-        let locale = DataLocale::from_preferences_locale::<ShortCompactDecimalFormatDataV1Marker>(
-            prefs.locale_preferences,
-        );
->>>>>>> 2d305ffc
+        let locale = ShortCompactDecimalFormatDataV1Marker::make_locale(prefs.locale_preferences);
         Ok(Self {
             fixed_decimal_formatter: FixedDecimalFormatter::try_new(
                 (&prefs).into(),
@@ -158,13 +152,7 @@
             + DataProvider<icu_plurals::provider::CardinalV1Marker>
             + ?Sized,
     {
-<<<<<<< HEAD
-        let locale = ShortCompactDecimalFormatDataV1Marker::make_locale(prefs.locale_prefs);
-=======
-        let locale = DataLocale::from_preferences_locale::<ShortCompactDecimalFormatDataV1Marker>(
-            prefs.locale_preferences,
-        );
->>>>>>> 2d305ffc
+        let locale = ShortCompactDecimalFormatDataV1Marker::make_locale(prefs.locale_preferences);
         Ok(Self {
             fixed_decimal_formatter: FixedDecimalFormatter::try_new_unstable(
                 provider,
@@ -208,13 +196,7 @@
         prefs: CompactDecimalFormatterPreferences,
         options: CompactDecimalFormatterOptions,
     ) -> Result<Self, DataError> {
-<<<<<<< HEAD
-        let locale = LongCompactDecimalFormatDataV1Marker::make_locale(prefs.locale_prefs);
-=======
-        let locale = DataLocale::from_preferences_locale::<LongCompactDecimalFormatDataV1Marker>(
-            prefs.locale_preferences,
-        );
->>>>>>> 2d305ffc
+        let locale = LongCompactDecimalFormatDataV1Marker::make_locale(prefs.locale_preferences);
         Ok(Self {
             fixed_decimal_formatter: FixedDecimalFormatter::try_new(
                 (&prefs).into(),
@@ -257,13 +239,7 @@
             + DataProvider<icu_plurals::provider::CardinalV1Marker>
             + ?Sized,
     {
-<<<<<<< HEAD
-        let locale = LongCompactDecimalFormatDataV1Marker::make_locale(prefs.locale_prefs);
-=======
-        let locale = DataLocale::from_preferences_locale::<LongCompactDecimalFormatDataV1Marker>(
-            prefs.locale_preferences,
-        );
->>>>>>> 2d305ffc
+        let locale = LongCompactDecimalFormatDataV1Marker::make_locale(prefs.locale_preferences);
         Ok(Self {
             fixed_decimal_formatter: FixedDecimalFormatter::try_new_unstable(
                 provider,
