// This file is part of ICU4X. For terms of use, please see the file
// called LICENSE at the top level of the ICU4X source tree
// (online at: https://github.com/unicode-org/icu4x/blob/main/LICENSE ).

<<<<<<< HEAD
use crate::measure::provider::single_unit::SingleUnit;

use alloc::vec::Vec;
=======
use super::{provider::single_unit::SingleUnit, single_unit_vec::SingleUnitVec};
>>>>>>> 5550450e

// TODO NOTE: the MeasureUnitParser takes the trie and the ConverterFactory takes the full payload and an instance of MeasureUnitParser.
/// The [`MeasureUnit`] struct represents a processed CLDR compound unit.
/// Examples include:
///  1. `meter-per-second`
///  2. `square-meter`
///  3. `liter-per-100-kilometer`
///  4. `portion-per-1e9`
///  5. `square-meter` (Note: a single unit is a special case of a compound unit containing only one single unit.)
///
/// To construct a [`MeasureUnit`] from a CLDR unit identifier, use the [`crate::measure::parser::MeasureUnitParser`].
#[derive(Debug)]
pub struct MeasureUnit {
    /// Contains the processed units.
<<<<<<< HEAD
    pub(crate) single_units: Vec<SingleUnit>,
=======
    pub(crate) single_units: SingleUnitVec,
>>>>>>> 5550450e

    /// Represents the constant denominator of this measure unit.
    ///
    /// Examples:
    ///   - For the unit `meter-per-second`, the constant denominator is `0`, because there is no denominator.
    ///   - For the unit `liter-per-100-kilometer`, the constant denominator is `100`.
    ///   - For the unit `portion-per-1e9`, the constant denominator is `1_000_000_000`.
    ///
    /// NOTE:
    ///   If the constant denominator is not set, the value defaults to `0`.
    pub(crate) constant_denominator: u64,
}

impl MeasureUnit {
<<<<<<< HEAD
    /// Returns a reference to the single units contained within this measure unit.
    pub fn get_single_units(&self) -> &Vec<SingleUnit> {
        &self.single_units
=======
    /// Returns a slice of the single units contained within this measure unit.
    pub fn single_units(&self) -> &[SingleUnit] {
        self.single_units.as_slice()
>>>>>>> 5550450e
    }

    /// Returns the constant denominator of this measure unit.
    ///
    /// NOTE:
    ///   If the constant denominator is not set, a value of `0` is returned.
    pub fn constant_denominator(&self) -> u64 {
        self.constant_denominator
    }
}<|MERGE_RESOLUTION|>--- conflicted
+++ resolved
@@ -2,13 +2,7 @@
 // called LICENSE at the top level of the ICU4X source tree
 // (online at: https://github.com/unicode-org/icu4x/blob/main/LICENSE ).
 
-<<<<<<< HEAD
-use crate::measure::provider::single_unit::SingleUnit;
-
-use alloc::vec::Vec;
-=======
 use super::{provider::single_unit::SingleUnit, single_unit_vec::SingleUnitVec};
->>>>>>> 5550450e
 
 // TODO NOTE: the MeasureUnitParser takes the trie and the ConverterFactory takes the full payload and an instance of MeasureUnitParser.
 /// The [`MeasureUnit`] struct represents a processed CLDR compound unit.
@@ -23,11 +17,7 @@
 #[derive(Debug)]
 pub struct MeasureUnit {
     /// Contains the processed units.
-<<<<<<< HEAD
-    pub(crate) single_units: Vec<SingleUnit>,
-=======
     pub(crate) single_units: SingleUnitVec,
->>>>>>> 5550450e
 
     /// Represents the constant denominator of this measure unit.
     ///
@@ -42,15 +32,9 @@
 }
 
 impl MeasureUnit {
-<<<<<<< HEAD
-    /// Returns a reference to the single units contained within this measure unit.
-    pub fn get_single_units(&self) -> &Vec<SingleUnit> {
-        &self.single_units
-=======
     /// Returns a slice of the single units contained within this measure unit.
     pub fn single_units(&self) -> &[SingleUnit] {
         self.single_units.as_slice()
->>>>>>> 5550450e
     }
 
     /// Returns the constant denominator of this measure unit.
