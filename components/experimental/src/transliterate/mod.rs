// This file is part of ICU4X. For terms of use, please see the file
// called LICENSE at the top level of the ICU4X source tree
// (online at: https://github.com/unicode-org/icu4x/blob/main/LICENSE ).

//! Transliteration
//!
//! See [`Transliterator`].

// https://github.com/unicode-org/icu4x/blob/main/documents/process/boilerplate.md#library-annotations
#![cfg_attr(
    not(test),
    deny(
        clippy::indexing_slicing,
        clippy::unwrap_used,
        clippy::expect_used,
        clippy::panic,
        clippy::exhaustive_structs,
        clippy::exhaustive_enums,
        missing_debug_implementations,
    )
)]
#![warn(missing_docs)]

pub mod provider;

mod compile;
<<<<<<< HEAD
mod ids;
=======
mod error;
>>>>>>> 3a642090
#[allow(clippy::indexing_slicing, clippy::unwrap_used)] // TODO(#3958): Remove.
mod transliterator;

pub use transliterator::*;

pub use compile::RuleCollection;<|MERGE_RESOLUTION|>--- conflicted
+++ resolved
@@ -24,11 +24,6 @@
 pub mod provider;
 
 mod compile;
-<<<<<<< HEAD
-mod ids;
-=======
-mod error;
->>>>>>> 3a642090
 #[allow(clippy::indexing_slicing, clippy::unwrap_used)] // TODO(#3958): Remove.
 mod transliterator;
 
