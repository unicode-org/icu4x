--- conflicted
+++ resolved
@@ -3,12 +3,8 @@
 // (online at: https://github.com/unicode-org/icu4x/blob/main/LICENSE ).
 
 use crate::provider::{AndListV1Marker, ErasedListV1Marker, OrListV1Marker, UnitListV1Marker};
-<<<<<<< HEAD
 use crate::ListError;
-use crate::ListStyle;
-=======
 use crate::ListLength;
->>>>>>> 39b0797a
 use core::fmt::{self, Write};
 use icu_provider::prelude::*;
 use writeable::*;
@@ -29,13 +25,8 @@
         pub fn $name<D: DataProvider<$marker> + ?Sized>(
             data_provider: &D,
             locale: &DataLocale,
-<<<<<<< HEAD
-            style: ListStyle,
+            style: ListLength,
         ) -> Result<Self, ListError> {
-=======
-            length: ListLength,
-        ) -> Result<Self, DataError> {
->>>>>>> 39b0797a
             let data = data_provider
                 .load(DataRequest {
                     locale,
@@ -46,13 +37,8 @@
         }
         icu_provider::gen_any_buffer_constructors!(
             locale: include,
-<<<<<<< HEAD
-            style: ListStyle,
+            style: ListLength,
             error: ListError,
-=======
-            length: ListLength,
-            error: DataError,
->>>>>>> 39b0797a
             functions: [
                 Self::$name,
                 $name_any,
