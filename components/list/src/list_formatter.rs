--- conflicted
+++ resolved
@@ -55,11 +55,7 @@
                 ListLength::Short => ListFormatterPatternsV2::SHORT,
                 ListLength::Wide => ListFormatterPatternsV2::WIDE,
             };
-<<<<<<< HEAD
-            let locale = <$marker>::make_locale(prefs.locale_prefs);
-=======
-            let locale = DataLocale::from_preferences_locale::<$marker>(prefs.locale_preferences);
->>>>>>> 2d305ffc
+            let locale = <$marker>::make_locale(prefs.locale_preferences);
             let data = provider
                 .load(DataRequest {
                     id: DataIdentifierBorrowed::for_marker_attributes_and_locale(
