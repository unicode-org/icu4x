# This file is part of ICU4X. For terms of use, please see the file
# called LICENSE at the top level of the ICU4X source tree
# (online at: https://github.com/unicode-org/icu4x/blob/main/LICENSE ).

[package]
name = "icu_list"
description = "ECMA-402 ListFormatter"
version = "1.0.0-beta1"
authors = ["The ICU4X Project Developers"]
edition = "2018"
readme = "README.md"
repository = "https://github.com/unicode-org/icu4x"
license = "Unicode-DFS-2016"
categories = ["internationalization"]
# Keep this in sync with other crates unless there are exceptions
include = [
    "src/**/*",
    "examples/**/*",
    "benches/**/*",
    "tests/**/*",
    "Cargo.toml",
    "LICENSE",
    "README.md"
]

[dependencies]
displaydoc = { version = "0.2.3", default-features = false }
icu_locid = { version = "1.0.0-beta1", path = "../../components/locid" }
icu_provider = { version = "1.0.0-beta1", path = "../../provider/core", features = ["macros"] }
serde = { version = "1.0", default-features = false, features = ["derive", "alloc"], optional = true }
zerovec = { version = "0.8", path = "../../utils/zerovec", features = ["yoke"] }
deduplicating_array = { version = "0.1", path = "../../utils/deduplicating_array", optional = true }
regex-automata = { version = "0.2", default-features = false }
writeable = { version = "0.4", path = "../../utils/writeable" }
databake = { version = "0.1.0", path = "../../utils/databake", optional = true, features = ["derive"]}

[dev-dependencies]
criterion = "0.3.3"
serde_json = "1"
<<<<<<< HEAD
postcard = { version = "1.0.0-alpha.4", features = ["use-std"] }
icu_testdata = { path = "../../provider/testdata", default-features = false, features = ["icu_list"] }
=======
postcard = { version = "1.0.0", features = ["use-std"] }
icu_testdata = { path = "../../provider/testdata", features = ["baked"] }
>>>>>>> af635e22
icu_benchmark_macros = { version = "0.7", path = "../../tools/benchmark/macros" }

[lib]
path = "src/lib.rs"

[features]
std = ["icu_provider/std", "icu_locid/std", "regex-automata/std", "regex-automata/alloc"]
serde = ["dep:serde", "icu_provider/serde", "zerovec/serde", "deduplicating_array"]
serde_human = ["serde", "regex-automata/alloc"]
datagen = ["serde", "std", "databake"]
bench = []

[[example]]
name = "and_list"<|MERGE_RESOLUTION|>--- conflicted
+++ resolved
@@ -37,13 +37,8 @@
 [dev-dependencies]
 criterion = "0.3.3"
 serde_json = "1"
-<<<<<<< HEAD
-postcard = { version = "1.0.0-alpha.4", features = ["use-std"] }
+postcard = { version = "1.0.0", features = ["use-std"] }
 icu_testdata = { path = "../../provider/testdata", default-features = false, features = ["icu_list"] }
-=======
-postcard = { version = "1.0.0", features = ["use-std"] }
-icu_testdata = { path = "../../provider/testdata", features = ["baked"] }
->>>>>>> af635e22
 icu_benchmark_macros = { version = "0.7", path = "../../tools/benchmark/macros" }
 
 [lib]
