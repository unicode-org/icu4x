--- conflicted
+++ resolved
@@ -27,11 +27,7 @@
 
 databake = { workspace = true, features = ["derive"], optional = true }
 litemap = { workspace = true, optional = true }
-<<<<<<< HEAD
 serde = { workspace = true, features = ["derive"], optional = true }
-=======
-serde = { workspace = true, features = ["derive", "alloc"], optional = true }
->>>>>>> f8ba3b27
 yoke = { workspace = true, features = ["derive"], optional = true }
 zerovec = { workspace = true, optional = true }
 
