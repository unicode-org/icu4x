# This file is part of ICU4X. For terms of use, please see the file
# called LICENSE at the top level of the ICU4X source tree
# (online at: https://github.com/unicode-org/icu4x/blob/main/LICENSE ).

[package]
name = "icu_properties"
description = "Definitions for Unicode properties"
version = "0.3.0"
authors = ["The ICU4X Project Developers"]
edition = "2018"
readme = "README.md"
repository = "https://github.com/unicode-org/icu4x"
license-file = "LICENSE"
categories = ["internationalization"]
# Keep this in sync with other crates unless there are exceptions
include = [
    "src/**/*",
    "examples/**/*",
    "benches/**/*",
    "tests/**/*",
    "Cargo.toml",
    "LICENSE",
    "README.md"
]

[package.metadata.cargo-all-features]
skip_optional_dependencies = true
# Bench feature gets tested separately and is only relevant for CI
denylist = ["bench"]

[package.metadata.docs.rs]
all-features = true

[dependencies]
icu_codepointtrie = { version = "0.2", path = "../../utils/codepointtrie", features = ["serde"] }
icu_provider = { version = "0.3", path = "../../provider/core", features = ["macros"] }
icu_uniset = { version = "0.3", path = "../../utils/uniset", features = ["serde"] }
num_enum = { version = "0.5.4", default-features = false }
serde = { version = "1.0", default-features = false, features = ["derive", "alloc"], optional = true }
<<<<<<< HEAD
tinystr = { version = "0.4.10", features = ["alloc", "serde"], default-features = false }
zerovec = { version = "0.3", path = "../../utils/zerovec", features = ["serde"] }
=======
zerovec = { version = "0.4", path = "../../utils/zerovec", features = ["serde"] }
>>>>>>> 2611e3a8

[dev-dependencies]
icu = { path = "../../components/icu", default-features = false }

[lib]
bench = false  # This option is required for Benchmark CI
path = "src/lib.rs"

[features]
std = ["icu_provider/std"]
default = ["provider_serde"]
provider_serde = ["serde"]<|MERGE_RESOLUTION|>--- conflicted
+++ resolved
@@ -37,12 +37,8 @@
 icu_uniset = { version = "0.3", path = "../../utils/uniset", features = ["serde"] }
 num_enum = { version = "0.5.4", default-features = false }
 serde = { version = "1.0", default-features = false, features = ["derive", "alloc"], optional = true }
-<<<<<<< HEAD
 tinystr = { version = "0.4.10", features = ["alloc", "serde"], default-features = false }
-zerovec = { version = "0.3", path = "../../utils/zerovec", features = ["serde"] }
-=======
 zerovec = { version = "0.4", path = "../../utils/zerovec", features = ["serde"] }
->>>>>>> 2611e3a8
 
 [dev-dependencies]
 icu = { path = "../../components/icu", default-features = false }
