// This file is part of ICU4X. For terms of use, please see the file
// called LICENSE at the top level of the ICU4X source tree
// (online at: https://github.com/unicode-org/icu4x/blob/main/LICENSE ).

use crate::{
<<<<<<< HEAD
    EastAsianWidth, GeneralCategory, GraphemeClusterBreak, LineBreak, Script, SentenceBreak,
    WordBreak,
=======
    CanonicalCombiningClass, EastAsianWidth, GeneralSubcategory, GraphemeClusterBreak, LineBreak,
    Script, SentenceBreak, WordBreak,
>>>>>>> b081f84c
};

use core::convert::TryFrom;
use zerovec::ule::{AsULE, PlainOldULE, ZeroVecError, ULE};

impl AsULE for CanonicalCombiningClass {
    type ULE = u8;

    #[inline]
    fn as_unaligned(self) -> Self::ULE {
        self.0
    }

    #[inline]
    fn from_unaligned(unaligned: Self::ULE) -> Self {
        Self(unaligned)
    }
}

#[repr(transparent)]
#[derive(Debug, PartialEq, Eq, Clone, Copy)]
pub struct GeneralCategoryULE(u8);

impl AsULE for GeneralCategory {
    type ULE = GeneralCategoryULE;

    #[inline]
    fn as_unaligned(self) -> Self::ULE {
        let u = self as u8;
        GeneralCategoryULE(u)
    }

    #[inline]
    fn from_unaligned(unaligned: Self::ULE) -> Self {
        // Safe because the contents of GeneralCategoryULE are required to be valid.
        unsafe { Self::from_unchecked(unaligned.0) }
    }
}

// Safety (based on the safety checklist on the ULE trait):
//  1. GeneralCategory does not include any uninitialized or padding bytes.
//     (achieved by `#[repr(transparent)]` on a type that satisfies this invariant)
//  2. GeneralCategory is aligned to 1 byte.
//     (achieved by `#[repr(transparent)]` on a type that satisfies this invariant)
//  3. The impl of validate_byte_slice() returns an error if any byte is not valid.
//     Because GeneralCategory is repr(u8), any length of byte slice is okay.
//  4. The impl of validate_byte_slice() returns an error if there are extra bytes (impossible)
//  5. The other ULE methods use the default impl.
<<<<<<< HEAD
//  6. The PartialEq implementation on GeneralCategory uses byte equality.
unsafe impl ULE for GeneralCategoryULE {
    type Error = TryFromPrimitiveError<GeneralCategory>;

    fn validate_byte_slice(bytes: &[u8]) -> Result<(), Self::Error> {
        // Validate the bytes
        for b in bytes {
            GeneralCategory::try_from(*b)?;
=======
//  6. The PartialEq implementation on GeneralSubcategory uses byte equality.
unsafe impl ULE for GeneralSubcategoryULE {
    fn validate_byte_slice(bytes: &[u8]) -> Result<(), ZeroVecError> {
        // Validate the bytes
        for b in bytes {
            GeneralSubcategory::try_from(*b).map_err(|_| ZeroVecError::parse::<Self>())?;
>>>>>>> b081f84c
        }
        Ok(())
    }
}

impl AsULE for Script {
    type ULE = PlainOldULE<2>;

    #[inline]
    fn as_unaligned(self) -> Self::ULE {
        PlainOldULE(self.0.to_le_bytes())
    }

    #[inline]
    fn from_unaligned(unaligned: Self::ULE) -> Self {
        Script(u16::from_le_bytes(unaligned.0))
    }
}

impl AsULE for EastAsianWidth {
    type ULE = u8;

    #[inline]
    fn as_unaligned(self) -> Self::ULE {
        self.0
    }

    #[inline]
    fn from_unaligned(unaligned: Self::ULE) -> Self {
        Self(unaligned)
    }
}

impl AsULE for LineBreak {
    type ULE = u8;

    #[inline]
    fn as_unaligned(self) -> Self::ULE {
        self.0
    }

    #[inline]
    fn from_unaligned(unaligned: Self::ULE) -> Self {
        Self(unaligned)
    }
}

impl AsULE for GraphemeClusterBreak {
    type ULE = u8;

    #[inline]
    fn as_unaligned(self) -> Self::ULE {
        self.0
    }

    #[inline]
    fn from_unaligned(unaligned: Self::ULE) -> Self {
        Self(unaligned)
    }
}

impl AsULE for WordBreak {
    type ULE = u8;

    #[inline]
    fn as_unaligned(self) -> Self::ULE {
        self.0
    }

    #[inline]
    fn from_unaligned(unaligned: Self::ULE) -> Self {
        Self(unaligned)
    }
}

impl AsULE for SentenceBreak {
    type ULE = u8;

    #[inline]
    fn as_unaligned(self) -> Self::ULE {
        self.0
    }

    #[inline]
    fn from_unaligned(unaligned: Self::ULE) -> Self {
        Self(unaligned)
    }
}<|MERGE_RESOLUTION|>--- conflicted
+++ resolved
@@ -3,13 +3,8 @@
 // (online at: https://github.com/unicode-org/icu4x/blob/main/LICENSE ).
 
 use crate::{
-<<<<<<< HEAD
-    EastAsianWidth, GeneralCategory, GraphemeClusterBreak, LineBreak, Script, SentenceBreak,
-    WordBreak,
-=======
-    CanonicalCombiningClass, EastAsianWidth, GeneralSubcategory, GraphemeClusterBreak, LineBreak,
+    CanonicalCombiningClass, EastAsianWidth, GeneralCategory, GraphemeClusterBreak, LineBreak,
     Script, SentenceBreak, WordBreak,
->>>>>>> b081f84c
 };
 
 use core::convert::TryFrom;
@@ -58,23 +53,12 @@
 //     Because GeneralCategory is repr(u8), any length of byte slice is okay.
 //  4. The impl of validate_byte_slice() returns an error if there are extra bytes (impossible)
 //  5. The other ULE methods use the default impl.
-<<<<<<< HEAD
 //  6. The PartialEq implementation on GeneralCategory uses byte equality.
 unsafe impl ULE for GeneralCategoryULE {
-    type Error = TryFromPrimitiveError<GeneralCategory>;
-
-    fn validate_byte_slice(bytes: &[u8]) -> Result<(), Self::Error> {
-        // Validate the bytes
-        for b in bytes {
-            GeneralCategory::try_from(*b)?;
-=======
-//  6. The PartialEq implementation on GeneralSubcategory uses byte equality.
-unsafe impl ULE for GeneralSubcategoryULE {
     fn validate_byte_slice(bytes: &[u8]) -> Result<(), ZeroVecError> {
         // Validate the bytes
         for b in bytes {
-            GeneralSubcategory::try_from(*b).map_err(|_| ZeroVecError::parse::<Self>())?;
->>>>>>> b081f84c
+            GeneralCategory::try_from(*b).map_err(|_| ZeroVecError::parse::<Self>())?;
         }
         Ok(())
     }
