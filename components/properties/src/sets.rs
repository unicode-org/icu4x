// This file is part of ICU4X. For terms of use, please see the file
// called LICENSE at the top level of the ICU4X source tree
// (online at: https://github.com/unicode-org/icu4x/blob/main/LICENSE ).

//! The functions in this module return a [`CodePointSetData`] containing
//! the set of characters with a particular Unicode property.
//!
//! The descriptions of most properties are taken from [`TR44`], the documentation for the
//! Unicode Character Database.  Some properties are instead defined in [`TR18`], the
//! documentation for Unicode regular expressions. In particular, Annex C of this document
//! defines properties for POSIX compatibility.
//!
//! [`CodePointSetData`]: crate::sets::CodePointSetData
//! [`TR44`]: https://www.unicode.org/reports/tr44
//! [`TR18`]: https://www.unicode.org/reports/tr18

use crate::provider::*;
use crate::*;
use core::iter::FromIterator;
use core::ops::RangeInclusive;
use icu_collections::codepointinvlist::CodePointInversionList;
use icu_collections::codepointinvliststringlist::CodePointInversionListAndStringList;
use icu_provider::prelude::*;

//
// CodePointSet* structs, impls, & macros
// (a set with only code points)
//

/// A wrapper around code point set data. It is returned by APIs that return Unicode
/// property data in a set-like form, ex: a set of code points sharing the same
/// value for a Unicode property. Access its data via the borrowed version,
/// [`CodePointSetDataBorrowed`].
#[derive(Debug)]
pub struct CodePointSetData {
    data: DataPayload<ErasedSetlikeMarker>,
}

/// Private marker type for CodePointSetData
/// to work for all set properties at once
#[derive(Clone, Copy, PartialEq, Eq, Hash, Debug)]
pub(crate) struct ErasedSetlikeMarker;
impl DynamicDataMarker for ErasedSetlikeMarker {
    type Yokeable = PropertyCodePointSetV1<'static>;
}

impl CodePointSetData {
    /// Construct a borrowed version of this type that can be queried.
    ///
    /// This owned version if returned by functions that use a runtime data provider.
    #[inline]
    pub fn as_borrowed(&self) -> CodePointSetDataBorrowed<'_> {
        CodePointSetDataBorrowed {
            set: self.data.get(),
        }
    }

    /// Construct a new one from loaded data
    ///
    /// Typically it is preferable to use getters like [`load_ascii_hex_digit()`] instead
    pub fn from_data<M>(data: DataPayload<M>) -> Self
    where
        M: DynamicDataMarker<Yokeable = PropertyCodePointSetV1<'static>>,
    {
        Self { data: data.cast() }
    }

    /// Construct a new owned [`CodePointInversionList`]
    pub fn from_code_point_inversion_list(set: CodePointInversionList<'static>) -> Self {
        let set = PropertyCodePointSetV1::from_code_point_inversion_list(set);
        CodePointSetData::from_data(DataPayload::<ErasedSetlikeMarker>::from_owned(set))
    }

    /// Convert this type to a [`CodePointInversionList`] as a borrowed value.
    ///
    /// The data backing this is extensible and supports multiple implementations.
    /// Currently it is always [`CodePointInversionList`]; however in the future more backends may be
    /// added, and users may select which at data generation time.
    ///
    /// This method returns an `Option` in order to return `None` when the backing data provider
    /// cannot return a [`CodePointInversionList`], or cannot do so within the expected constant time
    /// constraint.
    pub fn as_code_point_inversion_list(&self) -> Option<&CodePointInversionList<'_>> {
        self.data.get().as_code_point_inversion_list()
    }

    /// Convert this type to a [`CodePointInversionList`], borrowing if possible,
    /// otherwise allocating a new [`CodePointInversionList`].
    ///
    /// The data backing this is extensible and supports multiple implementations.
    /// Currently it is always [`CodePointInversionList`]; however in the future more backends may be
    /// added, and users may select which at data generation time.
    ///
    /// The performance of the conversion to this specific return type will vary
    /// depending on the data structure that is backing `self`.
    pub fn to_code_point_inversion_list(&self) -> CodePointInversionList<'_> {
        self.data.get().to_code_point_inversion_list()
    }
}

/// A borrowed wrapper around code point set data, returned by
/// [`CodePointSetData::as_borrowed()`]. More efficient to query.
#[derive(Clone, Copy, Debug)]
pub struct CodePointSetDataBorrowed<'a> {
    set: &'a PropertyCodePointSetV1<'a>,
}

impl CodePointSetDataBorrowed<'static> {
    /// Cheaply converts a [`CodePointSetDataBorrowed<'static>`] into a [`CodePointSetData`].
    ///
    /// Note: Due to branching and indirection, using [`CodePointSetData`] might inhibit some
    /// compile-time optimizations that are possible with [`CodePointSetDataBorrowed`].
    pub const fn static_to_owned(self) -> CodePointSetData {
        CodePointSetData {
            data: DataPayload::from_static_ref(self.set),
        }
    }
}

impl<'a> CodePointSetDataBorrowed<'a> {
    /// Check if the set contains a character
    ///
    /// ```rust
    /// use icu::properties::sets;
    ///
    /// let alphabetic = sets::alphabetic();
    ///
    /// assert!(!alphabetic.contains('3'));
    /// assert!(!alphabetic.contains('੩'));  // U+0A69 GURMUKHI DIGIT THREE
    /// assert!(alphabetic.contains('A'));
    /// assert!(alphabetic.contains('Ä'));  // U+00C4 LATIN CAPITAL LETTER A WITH DIAERESIS
    /// ```
    #[inline]
    pub fn contains(self, ch: char) -> bool {
        self.set.contains(ch)
    }

    /// Check if the set contains a character as a UTF32 code unit
    ///
    /// ```rust
    /// use icu::properties::sets;
    ///
    /// let alphabetic = sets::alphabetic();
    ///
    /// assert!(!alphabetic.contains32(0x0A69));  // U+0A69 GURMUKHI DIGIT THREE
    /// assert!(alphabetic.contains32(0x00C4));  // U+00C4 LATIN CAPITAL LETTER A WITH DIAERESIS
    /// ```
    #[inline]
    pub fn contains32(self, ch: u32) -> bool {
        self.set.contains32(ch)
    }

    // Yields an [`Iterator`] returning the ranges of the code points that are
    /// included in the [`CodePointSetData`]
    ///
    /// Ranges are returned as [`RangeInclusive`], which is inclusive of its
    /// `end` bound value. An end-inclusive behavior matches the ICU4C/J
    /// behavior of ranges, ex: `UnicodeSet::contains(UChar32 start, UChar32 end)`.
    ///
    /// # Example
    ///
    /// ```
    /// use icu::properties::sets;
    ///
    /// let alphabetic = sets::alphabetic();
    /// let mut ranges = alphabetic.iter_ranges();
    ///
    /// assert_eq!(Some(0x0041..=0x005A), ranges.next()); // 'A'..'Z'
    /// assert_eq!(Some(0x0061..=0x007A), ranges.next()); // 'a'..'z'
    /// ```
    #[inline]
    pub fn iter_ranges(self) -> impl Iterator<Item = RangeInclusive<u32>> + 'a {
        self.set.iter_ranges()
    }

    // Yields an [`Iterator`] returning the ranges of the code points that are
    /// *not* included in the [`CodePointSetData`]
    ///
    /// Ranges are returned as [`RangeInclusive`], which is inclusive of its
    /// `end` bound value. An end-inclusive behavior matches the ICU4C/J
    /// behavior of ranges, ex: `UnicodeSet::contains(UChar32 start, UChar32 end)`.
    ///
    /// # Example
    ///
    /// ```
    /// use icu::properties::sets;
    ///
    /// let alphabetic = sets::alphabetic();
    /// let mut ranges = alphabetic.iter_ranges();
    ///
    /// assert_eq!(Some(0x0041..=0x005A), ranges.next()); // 'A'..'Z'
    /// assert_eq!(Some(0x0061..=0x007A), ranges.next()); // 'a'..'z'
    /// ```
    #[inline]
    pub fn iter_ranges_complemented(self) -> impl Iterator<Item = RangeInclusive<u32>> + 'a {
        self.set.iter_ranges_complemented()
    }
}

//
// UnicodeSet* structs, impls, & macros
// (a set with code points + strings)
//

/// A wrapper around `UnicodeSet` data (characters and strings)
#[derive(Debug)]
pub struct UnicodeSetData {
    data: DataPayload<ErasedUnicodeSetlikeMarker>,
}

#[derive(Clone, Copy, PartialEq, Eq, Hash, Debug)]
pub(crate) struct ErasedUnicodeSetlikeMarker;
impl DynamicDataMarker for ErasedUnicodeSetlikeMarker {
    type Yokeable = PropertyUnicodeSetV1<'static>;
}

impl UnicodeSetData {
    /// Construct a borrowed version of this type that can be queried.
    ///
    /// This avoids a potential small underlying cost per API call (ex: `contains()`) by consolidating it
    /// up front.
    #[inline]
    pub fn as_borrowed(&self) -> UnicodeSetDataBorrowed<'_> {
        UnicodeSetDataBorrowed {
            set: self.data.get(),
        }
    }

    /// Construct a new one from loaded data
    ///
    /// Typically it is preferable to use getters instead
    pub fn from_data<M>(data: DataPayload<M>) -> Self
    where
        M: DynamicDataMarker<Yokeable = PropertyUnicodeSetV1<'static>>,
    {
        Self { data: data.cast() }
    }

    /// Construct a new owned [`CodePointInversionListAndStringList`]
    pub fn from_code_point_inversion_list_string_list(
        set: CodePointInversionListAndStringList<'static>,
    ) -> Self {
        let set = PropertyUnicodeSetV1::from_code_point_inversion_list_string_list(set);
        UnicodeSetData::from_data(DataPayload::<ErasedUnicodeSetlikeMarker>::from_owned(set))
    }

    /// Convert this type to a [`CodePointInversionListAndStringList`] as a borrowed value.
    ///
    /// The data backing this is extensible and supports multiple implementations.
    /// Currently it is always [`CodePointInversionListAndStringList`]; however in the future more backends may be
    /// added, and users may select which at data generation time.
    ///
    /// This method returns an `Option` in order to return `None` when the backing data provider
    /// cannot return a [`CodePointInversionListAndStringList`], or cannot do so within the expected constant time
    /// constraint.
    pub fn as_code_point_inversion_list_string_list(
        &self,
    ) -> Option<&CodePointInversionListAndStringList<'_>> {
        self.data.get().as_code_point_inversion_list_string_list()
    }

    /// Convert this type to a [`CodePointInversionListAndStringList`], borrowing if possible,
    /// otherwise allocating a new [`CodePointInversionListAndStringList`].
    ///
    /// The data backing this is extensible and supports multiple implementations.
    /// Currently it is always [`CodePointInversionListAndStringList`]; however in the future more backends may be
    /// added, and users may select which at data generation time.
    ///
    /// The performance of the conversion to this specific return type will vary
    /// depending on the data structure that is backing `self`.
    pub fn to_code_point_inversion_list_string_list(
        &self,
    ) -> CodePointInversionListAndStringList<'_> {
        self.data.get().to_code_point_inversion_list_string_list()
    }
}

/// A borrowed wrapper around code point set data, returned by
/// [`UnicodeSetData::as_borrowed()`]. More efficient to query.
#[derive(Clone, Copy, Debug)]
pub struct UnicodeSetDataBorrowed<'a> {
    set: &'a PropertyUnicodeSetV1<'a>,
}

impl<'a> UnicodeSetDataBorrowed<'a> {
    /// Check if the set contains the string. Strings consisting of one character
    /// are treated as a character/code point.
    ///
    /// This matches ICU behavior for ICU's `UnicodeSet`.
    #[inline]
    pub fn contains(self, s: &str) -> bool {
        self.set.contains(s)
    }

    /// Check if the set contains a character as a UTF32 code unit
    #[inline]
    pub fn contains32(&self, cp: u32) -> bool {
        self.set.contains32(cp)
    }

    /// Check if the set contains the code point corresponding to the Rust character.
    #[inline]
    pub fn contains_char(&self, ch: char) -> bool {
        self.set.contains_char(ch)
    }
}

impl UnicodeSetDataBorrowed<'static> {
    /// Cheaply converts a [`UnicodeSetDataBorrowed<'static>`] into a [`UnicodeSetData`].
    ///
    /// Note: Due to branching and indirection, using [`UnicodeSetData`] might inhibit some
    /// compile-time optimizations that are possible with [`UnicodeSetDataBorrowed`].
    pub const fn static_to_owned(self) -> UnicodeSetData {
        UnicodeSetData {
            data: DataPayload::from_static_ref(self.set),
        }
    }
}

pub(crate) fn load_set_data<M, P>(provider: &P) -> Result<CodePointSetData, DataError>
where
    M: DataMarker<Yokeable = PropertyCodePointSetV1<'static>>,
    P: DataProvider<M> + ?Sized,
{
    provider
        .load(Default::default())
        .and_then(DataResponse::take_payload)
        .map(CodePointSetData::from_data)
}

//
// Binary property getter fns
// (data as code point sets)
//

macro_rules! make_code_point_set_property {
    (
        // currently unused
        property: $p:expr;
        // currently unused
        dyn_marker: $d:ident;
        data_marker: $data_marker:ty;
        func:
        $(#[$doc:meta])+
        $cvis:vis const fn $constname:ident() => $singleton_name:ident;
        $vis:vis fn $funcname:ident();
    ) => {
        #[doc = concat!("A version of [`", stringify!($constname), "()`] that uses custom data provided by a [`DataProvider`].")]
        ///
        /// Note that this will return an owned version of the data. Functionality is available on
        /// the borrowed version, accessible through [`CodePointSetData::as_borrowed`].
        $vis fn $funcname(
<<<<<<< HEAD
            provider: &(impl DataProvider<$keyed_data_marker> + ?Sized)
        ) -> Result<CodePointSetData, DataError> {
=======
            provider: &(impl DataProvider<$data_marker> + ?Sized)
        ) -> Result<CodePointSetData, PropertiesError> {
>>>>>>> 0217a09e
            load_set_data(provider)
        }

        $(#[$doc])*
        #[cfg(feature = "compiled_data")]
        $cvis const fn $constname() -> CodePointSetDataBorrowed<'static> {
            CodePointSetDataBorrowed {
                set: crate::provider::Baked::$singleton_name,
            }
        }
    }
}

make_code_point_set_property! {
    property: "ASCII_Hex_Digit";
    dyn_marker: AsciiHexDigitProperty;
    data_marker: AsciiHexDigitV1Marker;
    func:
    /// ASCII characters commonly used for the representation of hexadecimal numbers
    ///
    /// ✨ *Enabled with the `compiled_data` Cargo feature.*
    ///
    /// [📚 Help choosing a constructor](icu_provider::constructors)
    ///
    /// # Example
    ///
    /// ```
    /// use icu::properties::sets;
    ///
    /// let ascii_hex_digit = sets::ascii_hex_digit();
    ///
    /// assert!(ascii_hex_digit.contains('3'));
    /// assert!(!ascii_hex_digit.contains('੩'));  // U+0A69 GURMUKHI DIGIT THREE
    /// assert!(ascii_hex_digit.contains('A'));
    /// assert!(!ascii_hex_digit.contains('Ä'));  // U+00C4 LATIN CAPITAL LETTER A WITH DIAERESIS
    /// ```
    pub const fn ascii_hex_digit() => SINGLETON_PROPS_AHEX_V1;
    pub fn load_ascii_hex_digit();
}

make_code_point_set_property! {
    property: "Alnum";
    dyn_marker: AlnumProperty;
    data_marker: AlnumV1Marker;
    func:
    /// Characters with the Alphabetic or Decimal_Number property
    /// This is defined for POSIX compatibility.

    pub const fn alnum() => SINGLETON_PROPS_ALNUM_V1;
    pub fn load_alnum();
}

make_code_point_set_property! {
    property: "Alphabetic";
    dyn_marker: AlphabeticProperty;
    data_marker: AlphabeticV1Marker;
    func:
    /// Alphabetic characters
    ///
    /// ✨ *Enabled with the `compiled_data` Cargo feature.*
    ///
    /// [📚 Help choosing a constructor](icu_provider::constructors)
    ///
    /// # Example
    ///
    /// ```
    /// use icu::properties::sets;
    ///
    /// let alphabetic = sets::alphabetic();
    ///
    /// assert!(!alphabetic.contains('3'));
    /// assert!(!alphabetic.contains('੩'));  // U+0A69 GURMUKHI DIGIT THREE
    /// assert!(alphabetic.contains('A'));
    /// assert!(alphabetic.contains('Ä'));  // U+00C4 LATIN CAPITAL LETTER A WITH DIAERESIS
    /// ```

    pub const fn alphabetic() => SINGLETON_PROPS_ALPHA_V1;
    pub fn load_alphabetic();
}

make_code_point_set_property! {
    property: "Bidi_Control";
    dyn_marker: BidiControlProperty;
    data_marker: BidiControlV1Marker;
    func:
    /// Format control characters which have specific functions in the Unicode Bidirectional
    /// Algorithm
    ///
    /// ✨ *Enabled with the `compiled_data` Cargo feature.*
    ///
    /// [📚 Help choosing a constructor](icu_provider::constructors)
    ///
    /// # Example
    ///
    /// ```
    /// use icu::properties::sets;
    ///
    /// let bidi_control = sets::bidi_control();
    ///
    /// assert!(bidi_control.contains32(0x200F));  // RIGHT-TO-LEFT MARK
    /// assert!(!bidi_control.contains('ش'));  // U+0634 ARABIC LETTER SHEEN
    /// ```

    pub const fn bidi_control() => SINGLETON_PROPS_BIDI_C_V1;
    pub fn load_bidi_control();
}

make_code_point_set_property! {
    property: "Bidi_Mirrored";
    dyn_marker: BidiMirroredProperty;
    data_marker: BidiMirroredV1Marker;
    func:
    /// Characters that are mirrored in bidirectional text
    ///
    /// ✨ *Enabled with the `compiled_data` Cargo feature.*
    ///
    /// [📚 Help choosing a constructor](icu_provider::constructors)
    ///
    /// # Example
    ///
    /// ```
    /// use icu::properties::sets;
    ///
    /// let bidi_mirrored = sets::bidi_mirrored();
    ///
    /// assert!(bidi_mirrored.contains('['));
    /// assert!(bidi_mirrored.contains(']'));
    /// assert!(bidi_mirrored.contains('∑'));  // U+2211 N-ARY SUMMATION
    /// assert!(!bidi_mirrored.contains('ཉ'));  // U+0F49 TIBETAN LETTER NYA
    /// ```

    pub const fn bidi_mirrored() => SINGLETON_PROPS_BIDI_M_V1;
    pub fn load_bidi_mirrored();
}

make_code_point_set_property! {
    property: "Blank";
    dyn_marker: BlankProperty;
    data_marker: BlankV1Marker;
    func:
    /// Horizontal whitespace characters

    pub const fn blank() => SINGLETON_PROPS_BLANK_V1;
    pub fn load_blank();
}

make_code_point_set_property! {
    property: "Cased";
    dyn_marker: CasedProperty;
    data_marker: CasedV1Marker;
    func:
    /// Uppercase, lowercase, and titlecase characters
    ///
    /// ✨ *Enabled with the `compiled_data` Cargo feature.*
    ///
    /// [📚 Help choosing a constructor](icu_provider::constructors)
    ///
    /// # Example
    ///
    /// ```
    /// use icu::properties::sets;
    ///
    /// let cased = sets::cased();
    ///
    /// assert!(cased.contains('Ꙡ'));  // U+A660 CYRILLIC CAPITAL LETTER REVERSED TSE
    /// assert!(!cased.contains('ދ'));  // U+078B THAANA LETTER DHAALU
    /// ```

    pub const fn cased() => SINGLETON_PROPS_CASED_V1;
    pub fn load_cased();
}

make_code_point_set_property! {
    property: "Case_Ignorable";
    dyn_marker: CaseIgnorableProperty;
    data_marker: CaseIgnorableV1Marker;
    func:
    /// Characters which are ignored for casing purposes
    ///
    /// ✨ *Enabled with the `compiled_data` Cargo feature.*
    ///
    /// [📚 Help choosing a constructor](icu_provider::constructors)
    ///
    /// # Example
    ///
    /// ```
    /// use icu::properties::sets;
    ///
    /// let case_ignorable = sets::case_ignorable();
    ///
    /// assert!(case_ignorable.contains(':'));
    /// assert!(!case_ignorable.contains('λ'));  // U+03BB GREEK SMALL LETTER LAMDA
    /// ```

    pub const fn case_ignorable() => SINGLETON_PROPS_CI_V1;
    pub fn load_case_ignorable();
}

make_code_point_set_property! {
    property: "Full_Composition_Exclusion";
    dyn_marker: FullCompositionExclusionProperty;
    data_marker: FullCompositionExclusionV1Marker;
    func:
    /// Characters that are excluded from composition
    /// See <https://unicode.org/Public/UNIDATA/CompositionExclusions.txt>

    pub const fn full_composition_exclusion() => SINGLETON_PROPS_COMP_EX_V1;
    pub fn load_full_composition_exclusion();
}

make_code_point_set_property! {
    property: "Changes_When_Casefolded";
    dyn_marker: ChangesWhenCasefoldedProperty;
    data_marker: ChangesWhenCasefoldedV1Marker;
    func:
    /// Characters whose normalized forms are not stable under case folding
    ///
    /// ✨ *Enabled with the `compiled_data` Cargo feature.*
    ///
    /// [📚 Help choosing a constructor](icu_provider::constructors)
    ///
    /// # Example
    ///
    /// ```
    /// use icu::properties::sets;
    ///
    /// let changes_when_casefolded = sets::changes_when_casefolded();
    ///
    /// assert!(changes_when_casefolded.contains('ß'));  // U+00DF LATIN SMALL LETTER SHARP S
    /// assert!(!changes_when_casefolded.contains('ᜉ'));  // U+1709 TAGALOG LETTER PA
    /// ```

    pub const fn changes_when_casefolded() => SINGLETON_PROPS_CWCF_V1;
    pub fn load_changes_when_casefolded();
}

make_code_point_set_property! {
    property: "Changes_When_Casemapped";
    dyn_marker: ChangesWhenCasemappedProperty;
    data_marker: ChangesWhenCasemappedV1Marker;
    func:
    /// Characters which may change when they undergo case mapping

    pub const fn changes_when_casemapped() => SINGLETON_PROPS_CWCM_V1;
    pub fn load_changes_when_casemapped();
}

make_code_point_set_property! {
    property: "Changes_When_NFKC_Casefolded";
    dyn_marker: ChangesWhenNfkcCasefoldedProperty;
    data_marker: ChangesWhenNfkcCasefoldedV1Marker;
    func:
    /// Characters which are not identical to their NFKC_Casefold mapping
    ///
    /// ✨ *Enabled with the `compiled_data` Cargo feature.*
    ///
    /// [📚 Help choosing a constructor](icu_provider::constructors)
    ///
    /// # Example
    ///
    /// ```
    /// use icu::properties::sets;
    ///
    /// let changes_when_nfkc_casefolded = sets::changes_when_nfkc_casefolded();
    ///
    /// assert!(changes_when_nfkc_casefolded.contains('🄵'));  // U+1F135 SQUARED LATIN CAPITAL LETTER F
    /// assert!(!changes_when_nfkc_casefolded.contains('f'));
    /// ```

    pub const fn changes_when_nfkc_casefolded() => SINGLETON_PROPS_CWKCF_V1;
    pub fn load_changes_when_nfkc_casefolded();
}

make_code_point_set_property! {
    property: "Changes_When_Lowercased";
    dyn_marker: ChangesWhenLowercasedProperty;
    data_marker: ChangesWhenLowercasedV1Marker;
    func:
    /// Characters whose normalized forms are not stable under a toLowercase mapping
    ///
    /// ✨ *Enabled with the `compiled_data` Cargo feature.*
    ///
    /// [📚 Help choosing a constructor](icu_provider::constructors)
    ///
    /// # Example
    ///
    /// ```
    /// use icu::properties::sets;
    ///
    /// let changes_when_lowercased = sets::changes_when_lowercased();
    ///
    /// assert!(changes_when_lowercased.contains('Ⴔ'));  // U+10B4 GEORGIAN CAPITAL LETTER PHAR
    /// assert!(!changes_when_lowercased.contains('ფ'));  // U+10E4 GEORGIAN LETTER PHAR
    /// ```

    pub const fn changes_when_lowercased() => SINGLETON_PROPS_CWL_V1;
    pub fn load_changes_when_lowercased();
}

make_code_point_set_property! {
    property: "Changes_When_Titlecased";
    dyn_marker: ChangesWhenTitlecasedProperty;
    data_marker: ChangesWhenTitlecasedV1Marker;
    func:
    /// Characters whose normalized forms are not stable under a toTitlecase mapping
    ///
    /// ✨ *Enabled with the `compiled_data` Cargo feature.*
    ///
    /// [📚 Help choosing a constructor](icu_provider::constructors)
    ///
    /// # Example
    ///
    /// ```
    /// use icu::properties::sets;
    ///
    /// let changes_when_titlecased = sets::changes_when_titlecased();
    ///
    /// assert!(changes_when_titlecased.contains('æ'));  // U+00E6 LATIN SMALL LETTER AE
    /// assert!(!changes_when_titlecased.contains('Æ'));  // U+00E6 LATIN CAPITAL LETTER AE
    /// ```

    pub const fn changes_when_titlecased() => SINGLETON_PROPS_CWT_V1;
    pub fn load_changes_when_titlecased();
}

make_code_point_set_property! {
    property: "Changes_When_Uppercased";
    dyn_marker: ChangesWhenUppercasedProperty;
    data_marker: ChangesWhenUppercasedV1Marker;
    func:
    /// Characters whose normalized forms are not stable under a toUppercase mapping
    ///
    /// ✨ *Enabled with the `compiled_data` Cargo feature.*
    ///
    /// [📚 Help choosing a constructor](icu_provider::constructors)
    ///
    /// # Example
    ///
    /// ```
    /// use icu::properties::sets;
    ///
    /// let changes_when_uppercased = sets::changes_when_uppercased();
    ///
    /// assert!(changes_when_uppercased.contains('ւ'));  // U+0582 ARMENIAN SMALL LETTER YIWN
    /// assert!(!changes_when_uppercased.contains('Ւ'));  // U+0552 ARMENIAN CAPITAL LETTER YIWN
    /// ```

    pub const fn changes_when_uppercased() => SINGLETON_PROPS_CWU_V1;
    pub fn load_changes_when_uppercased();
}

make_code_point_set_property! {
    property: "Dash";
    dyn_marker: DashProperty;
    data_marker: DashV1Marker;
    func:
    /// Punctuation characters explicitly called out as dashes in the Unicode Standard, plus
    /// their compatibility equivalents
    ///
    /// ✨ *Enabled with the `compiled_data` Cargo feature.*
    ///
    /// [📚 Help choosing a constructor](icu_provider::constructors)
    ///
    /// # Example
    ///
    /// ```
    /// use icu::properties::sets;
    ///
    /// let dash = sets::dash();
    ///
    /// assert!(dash.contains('⸺'));  // U+2E3A TWO-EM DASH
    /// assert!(dash.contains('-'));  // U+002D
    /// assert!(!dash.contains('='));  // U+003D
    /// ```

    pub const fn dash() => SINGLETON_PROPS_DASH_V1;
    pub fn load_dash();
}

make_code_point_set_property! {
    property: "Deprecated";
    dyn_marker: DeprecatedProperty;
    data_marker: DeprecatedV1Marker;
    func:
    /// Deprecated characters. No characters will ever be removed from the standard, but the
    /// usage of deprecated characters is strongly discouraged.
    ///
    /// ✨ *Enabled with the `compiled_data` Cargo feature.*
    ///
    /// [📚 Help choosing a constructor](icu_provider::constructors)
    ///
    /// # Example
    ///
    /// ```
    /// use icu::properties::sets;
    ///
    /// let deprecated = sets::deprecated();
    ///
    /// assert!(deprecated.contains('ឣ'));  // U+17A3 KHMER INDEPENDENT VOWEL QAQ
    /// assert!(!deprecated.contains('A'));
    /// ```

    pub const fn deprecated() => SINGLETON_PROPS_DEP_V1;
    pub fn load_deprecated();
}

make_code_point_set_property! {
    property: "Default_Ignorable_Code_Point";
    dyn_marker: DefaultIgnorableCodePointProperty;
    data_marker: DefaultIgnorableCodePointV1Marker;
    func:
    /// For programmatic determination of default ignorable code points.  New characters that
    /// should be ignored in rendering (unless explicitly supported) will be assigned in these
    /// ranges, permitting programs to correctly handle the default rendering of such
    /// characters when not otherwise supported.
    ///
    /// ✨ *Enabled with the `compiled_data` Cargo feature.*
    ///
    /// [📚 Help choosing a constructor](icu_provider::constructors)
    ///
    /// # Example
    ///
    /// ```
    /// use icu::properties::sets;
    ///
    /// let default_ignorable_code_point = sets::default_ignorable_code_point();
    ///
    /// assert!(default_ignorable_code_point.contains32(0x180B));  // MONGOLIAN FREE VARIATION SELECTOR ONE
    /// assert!(!default_ignorable_code_point.contains('E'));
    /// ```

    pub const fn default_ignorable_code_point() => SINGLETON_PROPS_DI_V1;
    pub fn load_default_ignorable_code_point();
}

make_code_point_set_property! {
    property: "Diacritic";
    dyn_marker: DiacriticProperty;
    data_marker: DiacriticV1Marker;
    func:
    /// Characters that linguistically modify the meaning of another character to which they apply
    ///
    /// ✨ *Enabled with the `compiled_data` Cargo feature.*
    ///
    /// [📚 Help choosing a constructor](icu_provider::constructors)
    ///
    /// # Example
    ///
    /// ```
    /// use icu::properties::sets;
    ///
    /// let diacritic = sets::diacritic();
    ///
    /// assert!(diacritic.contains('\u{05B3}'));  // HEBREW POINT HATAF QAMATS
    /// assert!(!diacritic.contains('א'));  // U+05D0 HEBREW LETTER ALEF
    /// ```

    pub const fn diacritic() => SINGLETON_PROPS_DIA_V1;
    pub fn load_diacritic();
}

make_code_point_set_property! {
    property: "Emoji_Modifier_Base";
    dyn_marker: EmojiModifierBaseProperty;
    data_marker: EmojiModifierBaseV1Marker;
    func:
    /// Characters that can serve as a base for emoji modifiers
    ///
    /// ✨ *Enabled with the `compiled_data` Cargo feature.*
    ///
    /// [📚 Help choosing a constructor](icu_provider::constructors)
    ///
    /// # Example
    ///
    /// ```
    /// use icu::properties::sets;
    ///
    /// let emoji_modifier_base = sets::emoji_modifier_base();
    ///
    /// assert!(emoji_modifier_base.contains('✊'));  // U+270A RAISED FIST
    /// assert!(!emoji_modifier_base.contains('⛰'));  // U+26F0 MOUNTAIN
    /// ```

    pub const fn emoji_modifier_base() => SINGLETON_PROPS_EBASE_V1;
    pub fn load_emoji_modifier_base();
}

make_code_point_set_property! {
    property: "Emoji_Component";
    dyn_marker: EmojiComponentProperty;
    data_marker: EmojiComponentV1Marker;
    func:
    /// Characters used in emoji sequences that normally do not appear on emoji keyboards as
    /// separate choices, such as base characters for emoji keycaps
    ///
    /// ✨ *Enabled with the `compiled_data` Cargo feature.*
    ///
    /// [📚 Help choosing a constructor](icu_provider::constructors)
    ///
    /// # Example
    ///
    /// ```
    /// use icu::properties::sets;
    ///
    /// let emoji_component = sets::emoji_component();
    ///
    /// assert!(emoji_component.contains('🇹'));  // U+1F1F9 REGIONAL INDICATOR SYMBOL LETTER T
    /// assert!(emoji_component.contains32(0x20E3));  // COMBINING ENCLOSING KEYCAP
    /// assert!(emoji_component.contains('7'));
    /// assert!(!emoji_component.contains('T'));
    /// ```

    pub const fn emoji_component() => SINGLETON_PROPS_ECOMP_V1;
    pub fn load_emoji_component();
}

make_code_point_set_property! {
    property: "Emoji_Modifier";
    dyn_marker: EmojiModifierProperty;
    data_marker: EmojiModifierV1Marker;
    func:
    /// Characters that are emoji modifiers
    ///
    /// ✨ *Enabled with the `compiled_data` Cargo feature.*
    ///
    /// [📚 Help choosing a constructor](icu_provider::constructors)
    ///
    /// # Example
    ///
    /// ```
    /// use icu::properties::sets;
    ///
    /// let emoji_modifier = sets::emoji_modifier();
    ///
    /// assert!(emoji_modifier.contains32(0x1F3FD));  // EMOJI MODIFIER FITZPATRICK TYPE-4
    /// assert!(!emoji_modifier.contains32(0x200C));  // ZERO WIDTH NON-JOINER
    /// ```

    pub const fn emoji_modifier() => SINGLETON_PROPS_EMOD_V1;
    pub fn load_emoji_modifier();
}

make_code_point_set_property! {
    property: "Emoji";
    dyn_marker: EmojiProperty;
    data_marker: EmojiV1Marker;
    func:
    /// Characters that are emoji
    ///
    /// ✨ *Enabled with the `compiled_data` Cargo feature.*
    ///
    /// [📚 Help choosing a constructor](icu_provider::constructors)
    ///
    /// # Example
    ///
    /// ```
    /// use icu::properties::sets;
    ///
    /// let emoji = sets::emoji();
    ///
    /// assert!(emoji.contains('🔥'));  // U+1F525 FIRE
    /// assert!(!emoji.contains('V'));
    /// ```

    pub const fn emoji() => SINGLETON_PROPS_EMOJI_V1;
    pub fn load_emoji();
}

make_code_point_set_property! {
    property: "Emoji_Presentation";
    dyn_marker: EmojiPresentationProperty;
    data_marker: EmojiPresentationV1Marker;
    func:
    /// Characters that have emoji presentation by default
    ///
    /// ✨ *Enabled with the `compiled_data` Cargo feature.*
    ///
    /// [📚 Help choosing a constructor](icu_provider::constructors)
    ///
    /// # Example
    ///
    /// ```
    /// use icu::properties::sets;
    ///
    /// let emoji_presentation = sets::emoji_presentation();
    ///
    /// assert!(emoji_presentation.contains('🦬')); // U+1F9AC BISON
    /// assert!(!emoji_presentation.contains('♻'));  // U+267B BLACK UNIVERSAL RECYCLING SYMBOL
    /// ```

    pub const fn emoji_presentation() => SINGLETON_PROPS_EPRES_V1;
    pub fn load_emoji_presentation();
}

make_code_point_set_property! {
    property: "Extender";
    dyn_marker: ExtenderProperty;
    data_marker: ExtenderV1Marker;
    func:
    /// Characters whose principal function is to extend the value of a preceding alphabetic
    /// character or to extend the shape of adjacent characters.
    ///
    /// ✨ *Enabled with the `compiled_data` Cargo feature.*
    ///
    /// [📚 Help choosing a constructor](icu_provider::constructors)
    ///
    /// # Example
    ///
    /// ```
    /// use icu::properties::sets;
    ///
    /// let extender = sets::extender();
    ///
    /// assert!(extender.contains('ヾ'));  // U+30FE KATAKANA VOICED ITERATION MARK
    /// assert!(extender.contains('ー'));  // U+30FC KATAKANA-HIRAGANA PROLONGED SOUND MARK
    /// assert!(!extender.contains('・'));  // U+30FB KATAKANA MIDDLE DOT
    /// ```

    pub const fn extender() => SINGLETON_PROPS_EXT_V1;
    pub fn load_extender();
}

make_code_point_set_property! {
    property: "Extended_Pictographic";
    dyn_marker: ExtendedPictographicProperty;
    data_marker: ExtendedPictographicV1Marker;
    func:
    /// Pictographic symbols, as well as reserved ranges in blocks largely associated with
    /// emoji characters
    ///
    /// ✨ *Enabled with the `compiled_data` Cargo feature.*
    ///
    /// [📚 Help choosing a constructor](icu_provider::constructors)
    ///
    /// # Example
    ///
    /// ```
    /// use icu::properties::sets;
    ///
    /// let extended_pictographic = sets::extended_pictographic();
    ///
    /// assert!(extended_pictographic.contains('🥳')); // U+1F973 FACE WITH PARTY HORN AND PARTY HAT
    /// assert!(!extended_pictographic.contains('🇪'));  // U+1F1EA REGIONAL INDICATOR SYMBOL LETTER E
    /// ```

    pub const fn extended_pictographic() => SINGLETON_PROPS_EXTPICT_V1;
    pub fn load_extended_pictographic();
}

make_code_point_set_property! {
    property: "Graph";
    dyn_marker: GraphProperty;
    data_marker: GraphV1Marker;
    func:
    /// Visible characters.
    /// This is defined for POSIX compatibility.

    pub const fn graph() => SINGLETON_PROPS_GRAPH_V1;
    pub fn load_graph();
}

make_code_point_set_property! {
    property: "Grapheme_Base";
    dyn_marker: GraphemeBaseProperty;
    data_marker: GraphemeBaseV1Marker;
    func:
    /// Property used together with the definition of Standard Korean Syllable Block to define
    /// "Grapheme base". See D58 in Chapter 3, Conformance in the Unicode Standard.
    ///
    /// ✨ *Enabled with the `compiled_data` Cargo feature.*
    ///
    /// [📚 Help choosing a constructor](icu_provider::constructors)
    ///
    /// # Example
    ///
    /// ```
    /// use icu::properties::sets;
    ///
    /// let grapheme_base = sets::grapheme_base();
    ///
    /// assert!(grapheme_base.contains('ക'));  // U+0D15 MALAYALAM LETTER KA
    /// assert!(grapheme_base.contains('\u{0D3F}'));  // U+0D3F MALAYALAM VOWEL SIGN I
    /// assert!(!grapheme_base.contains('\u{0D3E}'));  // U+0D3E MALAYALAM VOWEL SIGN AA
    /// ```

    pub const fn grapheme_base() => SINGLETON_PROPS_GR_BASE_V1;
    pub fn load_grapheme_base();
}

make_code_point_set_property! {
    property: "Grapheme_Extend";
    dyn_marker: GraphemeExtendProperty;
    data_marker: GraphemeExtendV1Marker;
    func:
    /// Property used to define "Grapheme extender". See D59 in Chapter 3, Conformance in the
    /// Unicode Standard.
    ///
    /// ✨ *Enabled with the `compiled_data` Cargo feature.*
    ///
    /// [📚 Help choosing a constructor](icu_provider::constructors)
    ///
    /// # Example
    ///
    /// ```
    /// use icu::properties::sets;
    ///
    /// let grapheme_extend = sets::grapheme_extend();
    ///
    /// assert!(!grapheme_extend.contains('ക'));  // U+0D15 MALAYALAM LETTER KA
    /// assert!(!grapheme_extend.contains('\u{0D3F}'));  // U+0D3F MALAYALAM VOWEL SIGN I
    /// assert!(grapheme_extend.contains('\u{0D3E}'));  // U+0D3E MALAYALAM VOWEL SIGN AA
    /// ```

    pub const fn grapheme_extend() => SINGLETON_PROPS_GR_EXT_V1;
    pub fn load_grapheme_extend();
}

make_code_point_set_property! {
    property: "Grapheme_Link";
    dyn_marker: GraphemeLinkProperty;
    data_marker: GraphemeLinkV1Marker;
    func:
    /// Deprecated property. Formerly proposed for programmatic determination of grapheme
    /// cluster boundaries.

    pub const fn grapheme_link() => SINGLETON_PROPS_GR_LINK_V1;
    pub fn load_grapheme_link();
}

make_code_point_set_property! {
    property: "Hex_Digit";
    dyn_marker: HexDigitProperty;
    data_marker: HexDigitV1Marker;
    func:
    /// Characters commonly used for the representation of hexadecimal numbers, plus their
    /// compatibility equivalents
    ///
    /// ✨ *Enabled with the `compiled_data` Cargo feature.*
    ///
    /// [📚 Help choosing a constructor](icu_provider::constructors)
    ///
    /// # Example
    ///
    /// ```
    /// use icu::properties::sets;
    ///
    /// let hex_digit = sets::hex_digit();
    ///
    /// assert!(hex_digit.contains('0'));
    /// assert!(!hex_digit.contains('੩'));  // U+0A69 GURMUKHI DIGIT THREE
    /// assert!(hex_digit.contains('f'));
    /// assert!(hex_digit.contains('ｆ'));  // U+FF46 FULLWIDTH LATIN SMALL LETTER F
    /// assert!(hex_digit.contains('Ｆ'));  // U+FF26 FULLWIDTH LATIN CAPITAL LETTER F
    /// assert!(!hex_digit.contains('Ä'));  // U+00C4 LATIN CAPITAL LETTER A WITH DIAERESIS
    /// ```

    pub const fn hex_digit() => SINGLETON_PROPS_HEX_V1;
    pub fn load_hex_digit();
}

make_code_point_set_property! {
    property: "Hyphen";
    dyn_marker: HyphenProperty;
    data_marker: HyphenV1Marker;
    func:
    /// Deprecated property. Dashes which are used to mark connections between pieces of
    /// words, plus the Katakana middle dot.

    pub const fn hyphen() => SINGLETON_PROPS_HYPHEN_V1;
    pub fn load_hyphen();
}

make_code_point_set_property! {
    property: "Id_Continue";
    dyn_marker: IdContinueProperty;
    data_marker: IdContinueV1Marker;
    func:
    /// Characters that can come after the first character in an identifier. If using NFKC to
    /// fold differences between characters, use [`load_xid_continue`] instead.  See
    /// [`Unicode Standard Annex #31`](https://www.unicode.org/reports/tr31/tr31-35.html) for
    /// more details.
    ///
    /// ✨ *Enabled with the `compiled_data` Cargo feature.*
    ///
    /// [📚 Help choosing a constructor](icu_provider::constructors)
    ///
    /// # Example
    ///
    /// ```
    /// use icu::properties::sets;
    ///
    /// let id_continue = sets::id_continue();
    ///
    /// assert!(id_continue.contains('x'));
    /// assert!(id_continue.contains('1'));
    /// assert!(id_continue.contains('_'));
    /// assert!(id_continue.contains('ߝ'));  // U+07DD NKO LETTER FA
    /// assert!(!id_continue.contains('ⓧ'));  // U+24E7 CIRCLED LATIN SMALL LETTER X
    /// assert!(id_continue.contains32(0xFC5E));  // ARABIC LIGATURE SHADDA WITH DAMMATAN ISOLATED FORM
    /// ```

    pub const fn id_continue() => SINGLETON_PROPS_IDC_V1;
    pub fn load_id_continue();
}

make_code_point_set_property! {
    property: "Ideographic";
    dyn_marker: IdeographicProperty;
    data_marker: IdeographicV1Marker;
    func:
    /// Characters considered to be CJKV (Chinese, Japanese, Korean, and Vietnamese)
    /// ideographs, or related siniform ideographs
    ///
    /// ✨ *Enabled with the `compiled_data` Cargo feature.*
    ///
    /// [📚 Help choosing a constructor](icu_provider::constructors)
    ///
    /// # Example
    ///
    /// ```
    /// use icu::properties::sets;
    ///
    /// let ideographic = sets::ideographic();
    ///
    /// assert!(ideographic.contains('川'));  // U+5DDD CJK UNIFIED IDEOGRAPH-5DDD
    /// assert!(!ideographic.contains('밥'));  // U+BC25 HANGUL SYLLABLE BAB
    /// ```

    pub const fn ideographic() => SINGLETON_PROPS_IDEO_V1;
    pub fn load_ideographic();
}

make_code_point_set_property! {
    property: "Id_Start";
    dyn_marker: IdStartProperty;
    data_marker: IdStartV1Marker;
    func:
    /// Characters that can begin an identifier. If using NFKC to fold differences between
    /// characters, use [`load_xid_start`] instead.  See [`Unicode Standard Annex
    /// #31`](https://www.unicode.org/reports/tr31/tr31-35.html) for more details.
    ///
    /// ✨ *Enabled with the `compiled_data` Cargo feature.*
    ///
    /// [📚 Help choosing a constructor](icu_provider::constructors)
    ///
    /// # Example
    ///
    /// ```
    /// use icu::properties::sets;
    ///
    /// let id_start = sets::id_start();
    ///
    /// assert!(id_start.contains('x'));
    /// assert!(!id_start.contains('1'));
    /// assert!(!id_start.contains('_'));
    /// assert!(id_start.contains('ߝ'));  // U+07DD NKO LETTER FA
    /// assert!(!id_start.contains('ⓧ'));  // U+24E7 CIRCLED LATIN SMALL LETTER X
    /// assert!(id_start.contains32(0xFC5E));  // ARABIC LIGATURE SHADDA WITH DAMMATAN ISOLATED FORM
    /// ```

    pub const fn id_start() => SINGLETON_PROPS_IDS_V1;
    pub fn load_id_start();
}

make_code_point_set_property! {
    property: "Ids_Binary_Operator";
    dyn_marker: IdsBinaryOperatorProperty;
    data_marker: IdsBinaryOperatorV1Marker;
    func:
    /// Characters used in Ideographic Description Sequences
    ///
    /// ✨ *Enabled with the `compiled_data` Cargo feature.*
    ///
    /// [📚 Help choosing a constructor](icu_provider::constructors)
    ///
    /// # Example
    ///
    /// ```
    /// use icu::properties::sets;
    ///
    /// let ids_binary_operator = sets::ids_binary_operator();
    ///
    /// assert!(ids_binary_operator.contains32(0x2FF5));  // IDEOGRAPHIC DESCRIPTION CHARACTER SURROUND FROM ABOVE
    /// assert!(!ids_binary_operator.contains32(0x3006));  // IDEOGRAPHIC CLOSING MARK
    /// ```

    pub const fn ids_binary_operator() => SINGLETON_PROPS_IDSB_V1;
    pub fn load_ids_binary_operator();
}

make_code_point_set_property! {
    property: "Ids_Trinary_Operator";
    dyn_marker: IdsTrinaryOperatorProperty;
    data_marker: IdsTrinaryOperatorV1Marker;
    func:
    /// Characters used in Ideographic Description Sequences
    ///
    /// ✨ *Enabled with the `compiled_data` Cargo feature.*
    ///
    /// [📚 Help choosing a constructor](icu_provider::constructors)
    ///
    /// # Example
    ///
    /// ```
    /// use icu::properties::sets;
    ///
    /// let ids_trinary_operator = sets::ids_trinary_operator();
    ///
    /// assert!(ids_trinary_operator.contains32(0x2FF2));  // IDEOGRAPHIC DESCRIPTION CHARACTER LEFT TO MIDDLE AND RIGHT
    /// assert!(ids_trinary_operator.contains32(0x2FF3));  // IDEOGRAPHIC DESCRIPTION CHARACTER ABOVE TO MIDDLE AND BELOW
    /// assert!(!ids_trinary_operator.contains32(0x2FF4));
    /// assert!(!ids_trinary_operator.contains32(0x2FF5));  // IDEOGRAPHIC DESCRIPTION CHARACTER SURROUND FROM ABOVE
    /// assert!(!ids_trinary_operator.contains32(0x3006));  // IDEOGRAPHIC CLOSING MARK
    /// ```

    pub const fn ids_trinary_operator() => SINGLETON_PROPS_IDST_V1;
    pub fn load_ids_trinary_operator();
}

make_code_point_set_property! {
    property: "Join_Control";
    dyn_marker: JoinControlProperty;
    data_marker: JoinControlV1Marker;
    func:
    /// Format control characters which have specific functions for control of cursive joining
    /// and ligation
    ///
    /// ✨ *Enabled with the `compiled_data` Cargo feature.*
    ///
    /// [📚 Help choosing a constructor](icu_provider::constructors)
    ///
    /// # Example
    ///
    /// ```
    /// use icu::properties::sets;
    ///
    /// let join_control = sets::join_control();
    ///
    /// assert!(join_control.contains32(0x200C));  // ZERO WIDTH NON-JOINER
    /// assert!(join_control.contains32(0x200D));  // ZERO WIDTH JOINER
    /// assert!(!join_control.contains32(0x200E));
    /// ```

    pub const fn join_control() => SINGLETON_PROPS_JOIN_C_V1;
    pub fn load_join_control();
}

make_code_point_set_property! {
    property: "Logical_Order_Exception";
    dyn_marker: LogicalOrderExceptionProperty;
    data_marker: LogicalOrderExceptionV1Marker;
    func:
    /// A small number of spacing vowel letters occurring in certain Southeast Asian scripts such as Thai and Lao
    ///
    /// ✨ *Enabled with the `compiled_data` Cargo feature.*
    ///
    /// [📚 Help choosing a constructor](icu_provider::constructors)
    ///
    /// # Example
    ///
    /// ```
    /// use icu::properties::sets;
    ///
    /// let logical_order_exception = sets::logical_order_exception();
    ///
    /// assert!(logical_order_exception.contains('ແ'));  // U+0EC1 LAO VOWEL SIGN EI
    /// assert!(!logical_order_exception.contains('ະ'));  // U+0EB0 LAO VOWEL SIGN A
    /// ```

    pub const fn logical_order_exception() => SINGLETON_PROPS_LOE_V1;
    pub fn load_logical_order_exception();
}

make_code_point_set_property! {
    property: "Lowercase";
    dyn_marker: LowercaseProperty;
    data_marker: LowercaseV1Marker;
    func:
    /// Lowercase characters
    ///
    /// ✨ *Enabled with the `compiled_data` Cargo feature.*
    ///
    /// [📚 Help choosing a constructor](icu_provider::constructors)
    ///
    /// # Example
    ///
    /// ```
    /// use icu::properties::sets;
    ///
    /// let lowercase = sets::lowercase();
    ///
    /// assert!(lowercase.contains('a'));
    /// assert!(!lowercase.contains('A'));
    /// ```

    pub const fn lowercase() => SINGLETON_PROPS_LOWER_V1;
    pub fn load_lowercase();
}

make_code_point_set_property! {
    property: "Math";
    dyn_marker: MathProperty;
    data_marker: MathV1Marker;
    func:
    /// Characters used in mathematical notation
    ///
    /// ✨ *Enabled with the `compiled_data` Cargo feature.*
    ///
    /// [📚 Help choosing a constructor](icu_provider::constructors)
    ///
    /// # Example
    ///
    /// ```
    /// use icu::properties::sets;
    ///
    /// let math = sets::math();
    ///
    /// assert!(math.contains('='));
    /// assert!(math.contains('+'));
    /// assert!(!math.contains('-'));
    /// assert!(math.contains('−'));  // U+2212 MINUS SIGN
    /// assert!(!math.contains('/'));
    /// assert!(math.contains('∕'));  // U+2215 DIVISION SLASH
    /// ```

    pub const fn math() => SINGLETON_PROPS_MATH_V1;
    pub fn load_math();
}

make_code_point_set_property! {
    property: "Noncharacter_Code_Point";
    dyn_marker: NoncharacterCodePointProperty;
    data_marker: NoncharacterCodePointV1Marker;
    func:
    /// Code points permanently reserved for internal use
    ///
    /// ✨ *Enabled with the `compiled_data` Cargo feature.*
    ///
    /// [📚 Help choosing a constructor](icu_provider::constructors)
    ///
    /// # Example
    ///
    /// ```
    /// use icu::properties::sets;
    ///
    /// let noncharacter_code_point = sets::noncharacter_code_point();
    ///
    /// assert!(noncharacter_code_point.contains32(0xFDD0));
    /// assert!(noncharacter_code_point.contains32(0xFFFF));
    /// assert!(!noncharacter_code_point.contains32(0x10000));
    /// ```

    pub const fn noncharacter_code_point() => SINGLETON_PROPS_NCHAR_V1;
    pub fn load_noncharacter_code_point();
}

make_code_point_set_property! {
    property: "NFC_Inert";
    dyn_marker: NfcInertProperty;
    data_marker: NfcInertV1Marker;
    func:
    /// Characters that are inert under NFC, i.e., they do not interact with adjacent characters

    pub const fn nfc_inert() => SINGLETON_PROPS_NFCINERT_V1;
    pub fn load_nfc_inert();
}

make_code_point_set_property! {
    property: "NFD_Inert";
    dyn_marker: NfdInertProperty;
    data_marker: NfdInertV1Marker;
    func:
    /// Characters that are inert under NFD, i.e., they do not interact with adjacent characters

    pub const fn nfd_inert() => SINGLETON_PROPS_NFDINERT_V1;
    pub fn load_nfd_inert();
}

make_code_point_set_property! {
    property: "NFKC_Inert";
    dyn_marker: NfkcInertProperty;
    data_marker: NfkcInertV1Marker;
    func:
    /// Characters that are inert under NFKC, i.e., they do not interact with adjacent characters

    pub const fn nfkc_inert() => SINGLETON_PROPS_NFKCINERT_V1;
    pub fn load_nfkc_inert();
}

make_code_point_set_property! {
    property: "NFKD_Inert";
    dyn_marker: NfkdInertProperty;
    data_marker: NfkdInertV1Marker;
    func:
    /// Characters that are inert under NFKD, i.e., they do not interact with adjacent characters

    pub const fn nfkd_inert() => SINGLETON_PROPS_NFKDINERT_V1;
    pub fn load_nfkd_inert();
}

make_code_point_set_property! {
    property: "Pattern_Syntax";
    dyn_marker: PatternSyntaxProperty;
    data_marker: PatternSyntaxV1Marker;
    func:
    /// Characters used as syntax in patterns (such as regular expressions). See [`Unicode
    /// Standard Annex #31`](https://www.unicode.org/reports/tr31/tr31-35.html) for more
    /// details.
    ///
    /// ✨ *Enabled with the `compiled_data` Cargo feature.*
    ///
    /// [📚 Help choosing a constructor](icu_provider::constructors)
    ///
    /// # Example
    ///
    /// ```
    /// use icu::properties::sets;
    ///
    /// let pattern_syntax = sets::pattern_syntax();
    ///
    /// assert!(pattern_syntax.contains('{'));
    /// assert!(pattern_syntax.contains('⇒'));  // U+21D2 RIGHTWARDS DOUBLE ARROW
    /// assert!(!pattern_syntax.contains('0'));
    /// ```

    pub const fn pattern_syntax() => SINGLETON_PROPS_PAT_SYN_V1;
    pub fn load_pattern_syntax();
}

make_code_point_set_property! {
    property: "Pattern_White_Space";
    dyn_marker: PatternWhiteSpaceProperty;
    data_marker: PatternWhiteSpaceV1Marker;
    func:
    /// Characters used as whitespace in patterns (such as regular expressions).  See
    /// [`Unicode Standard Annex #31`](https://www.unicode.org/reports/tr31/tr31-35.html) for
    /// more details.
    ///
    /// ✨ *Enabled with the `compiled_data` Cargo feature.*
    ///
    /// [📚 Help choosing a constructor](icu_provider::constructors)
    ///
    /// # Example
    ///
    /// ```
    /// use icu::properties::sets;
    ///
    /// let pattern_white_space = sets::pattern_white_space();
    ///
    /// assert!(pattern_white_space.contains(' '));
    /// assert!(pattern_white_space.contains32(0x2029));  // PARAGRAPH SEPARATOR
    /// assert!(pattern_white_space.contains32(0x000A));  // NEW LINE
    /// assert!(!pattern_white_space.contains32(0x00A0));  // NO-BREAK SPACE
    /// ```

    pub const fn pattern_white_space() => SINGLETON_PROPS_PAT_WS_V1;
    pub fn load_pattern_white_space();
}

make_code_point_set_property! {
    property: "Prepended_Concatenation_Mark";
    dyn_marker: PrependedConcatenationMarkProperty;
    data_marker: PrependedConcatenationMarkV1Marker;
    func:
    /// A small class of visible format controls, which precede and then span a sequence of
    /// other characters, usually digits.

    pub const fn prepended_concatenation_mark() => SINGLETON_PROPS_PCM_V1;
    pub fn load_prepended_concatenation_mark();
}

make_code_point_set_property! {
    property: "Print";
    dyn_marker: PrintProperty;
    data_marker: PrintV1Marker;
    func:
    /// Printable characters (visible characters and whitespace).
    /// This is defined for POSIX compatibility.

    pub const fn print() => SINGLETON_PROPS_PRINT_V1;
    pub fn load_print();
}

make_code_point_set_property! {
    property: "Quotation_Mark";
    dyn_marker: QuotationMarkProperty;
    data_marker: QuotationMarkV1Marker;
    func:
    /// Punctuation characters that function as quotation marks.
    ///
    /// ✨ *Enabled with the `compiled_data` Cargo feature.*
    ///
    /// [📚 Help choosing a constructor](icu_provider::constructors)
    ///
    /// # Example
    ///
    /// ```
    /// use icu::properties::sets;
    ///
    /// let quotation_mark = sets::quotation_mark();
    ///
    /// assert!(quotation_mark.contains('\''));
    /// assert!(quotation_mark.contains('„'));  // U+201E DOUBLE LOW-9 QUOTATION MARK
    /// assert!(!quotation_mark.contains('<'));
    /// ```

    pub const fn quotation_mark() => SINGLETON_PROPS_QMARK_V1;
    pub fn load_quotation_mark();
}

make_code_point_set_property! {
    property: "Radical";
    dyn_marker: RadicalProperty;
    data_marker: RadicalV1Marker;
    func:
    /// Characters used in the definition of Ideographic Description Sequences
    ///
    /// ✨ *Enabled with the `compiled_data` Cargo feature.*
    ///
    /// [📚 Help choosing a constructor](icu_provider::constructors)
    ///
    /// # Example
    ///
    /// ```
    /// use icu::properties::sets;
    ///
    /// let radical = sets::radical();
    ///
    /// assert!(radical.contains('⺆'));  // U+2E86 CJK RADICAL BOX
    /// assert!(!radical.contains('丹'));  // U+F95E CJK COMPATIBILITY IDEOGRAPH-F95E
    /// ```

    pub const fn radical() => SINGLETON_PROPS_RADICAL_V1;
    pub fn load_radical();
}

make_code_point_set_property! {
    property: "Regional_Indicator";
    dyn_marker: RegionalIndicatorProperty;
    data_marker: RegionalIndicatorV1Marker;
    func:
    /// Regional indicator characters, U+1F1E6..U+1F1FF
    ///
    /// ✨ *Enabled with the `compiled_data` Cargo feature.*
    ///
    /// [📚 Help choosing a constructor](icu_provider::constructors)
    ///
    /// # Example
    ///
    /// ```
    /// use icu::properties::sets;
    ///
    /// let regional_indicator = sets::regional_indicator();
    ///
    /// assert!(regional_indicator.contains('🇹'));  // U+1F1F9 REGIONAL INDICATOR SYMBOL LETTER T
    /// assert!(!regional_indicator.contains('Ⓣ'));  // U+24C9 CIRCLED LATIN CAPITAL LETTER T
    /// assert!(!regional_indicator.contains('T'));
    /// ```

    pub const fn regional_indicator() => SINGLETON_PROPS_RI_V1;
    pub fn load_regional_indicator();
}

make_code_point_set_property! {
    property: "Soft_Dotted";
    dyn_marker: SoftDottedProperty;
    data_marker: SoftDottedV1Marker;
    func:
    /// Characters with a "soft dot", like i or j. An accent placed on these characters causes
    /// the dot to disappear.
    ///
    /// ✨ *Enabled with the `compiled_data` Cargo feature.*
    ///
    /// [📚 Help choosing a constructor](icu_provider::constructors)
    ///
    /// # Example
    ///
    /// ```
    /// use icu::properties::sets;
    ///
    /// let soft_dotted = sets::soft_dotted();
    ///
    /// assert!(soft_dotted.contains('і'));  //U+0456 CYRILLIC SMALL LETTER BYELORUSSIAN-UKRAINIAN I
    /// assert!(!soft_dotted.contains('ı'));  // U+0131 LATIN SMALL LETTER DOTLESS I
    /// ```

    pub const fn soft_dotted() => SINGLETON_PROPS_SD_V1;
    pub fn load_soft_dotted();
}

make_code_point_set_property! {
    property: "Segment_Starter";
    dyn_marker: SegmentStarterProperty;
    data_marker: SegmentStarterV1Marker;
    func:
    /// Characters that are starters in terms of Unicode normalization and combining character
    /// sequences

    pub const fn segment_starter() => SINGLETON_PROPS_SEGSTART_V1;
    pub fn load_segment_starter();
}

make_code_point_set_property! {
    property: "Case_Sensitive";
    dyn_marker: CaseSensitiveProperty;
    data_marker: CaseSensitiveV1Marker;
    func:
    /// Characters that are either the source of a case mapping or in the target of a case
    /// mapping

    pub const fn case_sensitive() => SINGLETON_PROPS_SENSITIVE_V1;
    pub fn load_case_sensitive();
}

make_code_point_set_property! {
    property: "Sentence_Terminal";
    dyn_marker: SentenceTerminalProperty;
    data_marker: SentenceTerminalV1Marker;
    func:
    /// Punctuation characters that generally mark the end of sentences
    ///
    /// ✨ *Enabled with the `compiled_data` Cargo feature.*
    ///
    /// [📚 Help choosing a constructor](icu_provider::constructors)
    ///
    /// # Example
    ///
    /// ```
    /// use icu::properties::sets;
    ///
    /// let sentence_terminal = sets::sentence_terminal();
    ///
    /// assert!(sentence_terminal.contains('.'));
    /// assert!(sentence_terminal.contains('?'));
    /// assert!(sentence_terminal.contains('᪨'));  // U+1AA8 TAI THAM SIGN KAAN
    /// assert!(!sentence_terminal.contains(','));
    /// assert!(!sentence_terminal.contains('¿'));  // U+00BF INVERTED QUESTION MARK
    /// ```

    pub const fn sentence_terminal() => SINGLETON_PROPS_STERM_V1;
    pub fn load_sentence_terminal();
}

make_code_point_set_property! {
    property: "Terminal_Punctuation";
    dyn_marker: TerminalPunctuationProperty;
    data_marker: TerminalPunctuationV1Marker;
    func:
    /// Punctuation characters that generally mark the end of textual units
    ///
    /// ✨ *Enabled with the `compiled_data` Cargo feature.*
    ///
    /// [📚 Help choosing a constructor](icu_provider::constructors)
    ///
    /// # Example
    ///
    /// ```
    /// use icu::properties::sets;
    ///
    /// let terminal_punctuation = sets::terminal_punctuation();
    ///
    /// assert!(terminal_punctuation.contains('.'));
    /// assert!(terminal_punctuation.contains('?'));
    /// assert!(terminal_punctuation.contains('᪨'));  // U+1AA8 TAI THAM SIGN KAAN
    /// assert!(terminal_punctuation.contains(','));
    /// assert!(!terminal_punctuation.contains('¿'));  // U+00BF INVERTED QUESTION MARK
    /// ```

    pub const fn terminal_punctuation() => SINGLETON_PROPS_TERM_V1;
    pub fn load_terminal_punctuation();
}

make_code_point_set_property! {
    property: "Unified_Ideograph";
    dyn_marker: UnifiedIdeographProperty;
    data_marker: UnifiedIdeographV1Marker;
    func:
    /// A property which specifies the exact set of Unified CJK Ideographs in the standard
    ///
    /// ✨ *Enabled with the `compiled_data` Cargo feature.*
    ///
    /// [📚 Help choosing a constructor](icu_provider::constructors)
    ///
    /// # Example
    ///
    /// ```
    /// use icu::properties::sets;
    ///
    /// let unified_ideograph = sets::unified_ideograph();
    ///
    /// assert!(unified_ideograph.contains('川'));  // U+5DDD CJK UNIFIED IDEOGRAPH-5DDD
    /// assert!(unified_ideograph.contains('木'));  // U+6728 CJK UNIFIED IDEOGRAPH-6728
    /// assert!(!unified_ideograph.contains('𛅸'));  // U+1B178 NUSHU CHARACTER-1B178
    /// ```

    pub const fn unified_ideograph() => SINGLETON_PROPS_UIDEO_V1;
    pub fn load_unified_ideograph();
}

make_code_point_set_property! {
    property: "Uppercase";
    dyn_marker: UppercaseProperty;
    data_marker: UppercaseV1Marker;
    func:
    /// Uppercase characters
    ///
    /// ✨ *Enabled with the `compiled_data` Cargo feature.*
    ///
    /// [📚 Help choosing a constructor](icu_provider::constructors)
    ///
    /// # Example
    ///
    /// ```
    /// use icu::properties::sets;
    ///
    /// let uppercase = sets::uppercase();
    ///
    /// assert!(uppercase.contains('U'));
    /// assert!(!uppercase.contains('u'));
    /// ```

    pub const fn uppercase() => SINGLETON_PROPS_UPPER_V1;
    pub fn load_uppercase();
}

make_code_point_set_property! {
    property: "Variation_Selector";
    dyn_marker: VariationSelectorProperty;
    data_marker: VariationSelectorV1Marker;
    func:
    /// Characters that are Variation Selectors.
    ///
    /// ✨ *Enabled with the `compiled_data` Cargo feature.*
    ///
    /// [📚 Help choosing a constructor](icu_provider::constructors)
    ///
    /// # Example
    ///
    /// ```
    /// use icu::properties::sets;
    ///
    /// let variation_selector = sets::variation_selector();
    ///
    /// assert!(variation_selector.contains32(0x180D));  // MONGOLIAN FREE VARIATION SELECTOR THREE
    /// assert!(!variation_selector.contains32(0x303E));  // IDEOGRAPHIC VARIATION INDICATOR
    /// assert!(variation_selector.contains32(0xFE0F));  // VARIATION SELECTOR-16
    /// assert!(!variation_selector.contains32(0xFE10));  // PRESENTATION FORM FOR VERTICAL COMMA
    /// assert!(variation_selector.contains32(0xE01EF));  // VARIATION SELECTOR-256
    /// ```

    pub const fn variation_selector() => SINGLETON_PROPS_VS_V1;
    pub fn load_variation_selector();
}

make_code_point_set_property! {
    property: "White_Space";
    dyn_marker: WhiteSpaceProperty;
    data_marker: WhiteSpaceV1Marker;
    func:
    /// Spaces, separator characters and other control characters which should be treated by
    /// programming languages as "white space" for the purpose of parsing elements
    ///
    /// ✨ *Enabled with the `compiled_data` Cargo feature.*
    ///
    /// [📚 Help choosing a constructor](icu_provider::constructors)
    ///
    /// # Example
    ///
    /// ```
    /// use icu::properties::sets;
    ///
    /// let white_space = sets::white_space();
    ///
    /// assert!(white_space.contains(' '));
    /// assert!(white_space.contains32(0x000A));  // NEW LINE
    /// assert!(white_space.contains32(0x00A0));  // NO-BREAK SPACE
    /// assert!(!white_space.contains32(0x200B));  // ZERO WIDTH SPACE
    /// ```

    pub const fn white_space() => SINGLETON_PROPS_WSPACE_V1;
    pub fn load_white_space();
}

make_code_point_set_property! {
    property: "Xdigit";
    dyn_marker: XdigitProperty;
    data_marker: XdigitV1Marker;
    func:
    /// Hexadecimal digits
    /// This is defined for POSIX compatibility.

    pub const fn xdigit() => SINGLETON_PROPS_XDIGIT_V1;
    pub fn load_xdigit();
}

make_code_point_set_property! {
    property: "XID_Continue";
    dyn_marker: XidContinueProperty;
    data_marker: XidContinueV1Marker;
    func:
    /// Characters that can come after the first character in an identifier.  See [`Unicode Standard Annex
    /// #31`](https://www.unicode.org/reports/tr31/tr31-35.html) for more details.
    ///
    /// ✨ *Enabled with the `compiled_data` Cargo feature.*
    ///
    /// [📚 Help choosing a constructor](icu_provider::constructors)
    ///
    /// # Example
    ///
    /// ```
    /// use icu::properties::sets;
    ///
    /// let xid_continue = sets::xid_continue();
    ///
    /// assert!(xid_continue.contains('x'));
    /// assert!(xid_continue.contains('1'));
    /// assert!(xid_continue.contains('_'));
    /// assert!(xid_continue.contains('ߝ'));  // U+07DD NKO LETTER FA
    /// assert!(!xid_continue.contains('ⓧ'));  // U+24E7 CIRCLED LATIN SMALL LETTER X
    /// assert!(!xid_continue.contains32(0xFC5E));  // ARABIC LIGATURE SHADDA WITH DAMMATAN ISOLATED FORM
    /// ```

    pub const fn xid_continue() => SINGLETON_PROPS_XIDC_V1;
    pub fn load_xid_continue();
}

make_code_point_set_property! {
    property: "XID_Start";
    dyn_marker: XidStartProperty;
    data_marker: XidStartV1Marker;
    func:
    /// Characters that can begin an identifier. See [`Unicode
    /// Standard Annex #31`](https://www.unicode.org/reports/tr31/tr31-35.html) for more
    /// details.
    ///
    /// ✨ *Enabled with the `compiled_data` Cargo feature.*
    ///
    /// [📚 Help choosing a constructor](icu_provider::constructors)
    ///
    /// # Example
    ///
    /// ```
    /// use icu::properties::sets;
    ///
    /// let xid_start = sets::xid_start();
    ///
    /// assert!(xid_start.contains('x'));
    /// assert!(!xid_start.contains('1'));
    /// assert!(!xid_start.contains('_'));
    /// assert!(xid_start.contains('ߝ'));  // U+07DD NKO LETTER FA
    /// assert!(!xid_start.contains('ⓧ'));  // U+24E7 CIRCLED LATIN SMALL LETTER X
    /// assert!(!xid_start.contains32(0xFC5E));  // ARABIC LIGATURE SHADDA WITH DAMMATAN ISOLATED FORM
    /// ```

    pub const fn xid_start() => SINGLETON_PROPS_XIDS_V1;
    pub fn load_xid_start();
}

//
// Binary property getter fns
// (data as sets of strings + code points)
//

macro_rules! make_unicode_set_property {
    (
        // currently unused
        property: $property:expr;
        // currently unused
        dyn_marker: $marker_name:ident;
        data_marker: $data_marker:ty;
        func:
        $(#[$doc:meta])+
        $cvis:vis const fn $constname:ident() => $singleton:ident;
        $vis:vis fn $funcname:ident();
    ) => {
        #[doc = concat!("A version of [`", stringify!($constname), "()`] that uses custom data provided by a [`DataProvider`].")]
        $vis fn $funcname(
<<<<<<< HEAD
            provider: &(impl DataProvider<$keyed_data_marker> + ?Sized)
        ) -> Result<UnicodeSetData, DataError> {
            provider.load(Default::default()).and_then(DataResponse::take_payload).map(UnicodeSetData::from_data)
=======
            provider: &(impl DataProvider<$data_marker> + ?Sized)
        ) -> Result<UnicodeSetData, PropertiesError> {
            Ok(provider.load(Default::default()).and_then(DataResponse::take_payload).map(UnicodeSetData::from_data)?)
>>>>>>> 0217a09e
        }
        $(#[$doc])*
        #[cfg(feature = "compiled_data")]
        $cvis const fn $constname() -> UnicodeSetDataBorrowed<'static> {
            UnicodeSetDataBorrowed {
                set: crate::provider::Baked::$singleton
            }
        }
    }
}

make_unicode_set_property! {
    property: "Basic_Emoji";
    dyn_marker: BasicEmojiProperty;
    data_marker: BasicEmojiV1Marker;
    func:
    /// Characters and character sequences intended for general-purpose, independent, direct input.
    /// See [`Unicode Technical Standard #51`](https://unicode.org/reports/tr51/) for more
    /// details.
    ///
    /// ✨ *Enabled with the `compiled_data` Cargo feature.*
    ///
    /// [📚 Help choosing a constructor](icu_provider::constructors)
    ///
    /// # Example
    ///
    /// ```
    /// use icu::properties::sets;
    ///
    /// let basic_emoji = sets::basic_emoji();
    ///
    /// assert!(!basic_emoji.contains32(0x0020));
    /// assert!(!basic_emoji.contains_char('\n'));
    /// assert!(basic_emoji.contains_char('🦃')); // U+1F983 TURKEY
    /// assert!(basic_emoji.contains("\u{1F983}"));
    /// assert!(basic_emoji.contains("\u{1F6E4}\u{FE0F}")); // railway track
    /// assert!(!basic_emoji.contains("\u{0033}\u{FE0F}\u{20E3}"));  // Emoji_Keycap_Sequence, keycap 3
    /// ```
    pub const fn basic_emoji() => SINGLETON_PROPS_BASIC_EMOJI_V1;
    pub fn load_basic_emoji();
}

//
// Enumerated property getter fns
//

/// A version of [`for_general_category_group()`] that uses custom data provided by a [`DataProvider`].
///
/// [📚 Help choosing a constructor](icu_provider::constructors)
pub fn load_for_general_category_group(
    provider: &(impl DataProvider<GeneralCategoryV1Marker> + ?Sized),
    enum_val: GeneralCategoryGroup,
) -> Result<CodePointSetData, DataError> {
    let gc_map_payload = maps::load_general_category(provider)?;
    let gc_map = gc_map_payload.as_borrowed();
    let matching_gc_ranges = gc_map
        .iter_ranges()
        .filter(|cpm_range| (1 << cpm_range.value as u32) & enum_val.0 != 0)
        .map(|cpm_range| cpm_range.range);
    let set = CodePointInversionList::from_iter(matching_gc_ranges);
    Ok(CodePointSetData::from_code_point_inversion_list(set))
}

/// Return a [`CodePointSetData`] for a value or a grouping of values of the General_Category property. See [`GeneralCategoryGroup`].
///
/// ✨ *Enabled with the `compiled_data` Cargo feature.*
///
/// [📚 Help choosing a constructor](icu_provider::constructors)
#[cfg(feature = "compiled_data")]
pub fn for_general_category_group(enum_val: GeneralCategoryGroup) -> CodePointSetData {
    let matching_gc_ranges = maps::general_category()
        .iter_ranges()
        .filter(|cpm_range| (1 << cpm_range.value as u32) & enum_val.0 != 0)
        .map(|cpm_range| cpm_range.range);
    let set = CodePointInversionList::from_iter(matching_gc_ranges);
    CodePointSetData::from_code_point_inversion_list(set)
}

/// Returns a type capable of looking up values for a property specified as a string, as long as it is a
/// [binary property listed in ECMA-262][ecma], using strict matching on the names in the spec.
///
/// This handles every property required by ECMA-262 `/u` regular expressions, except for:
///
/// - `Script` and `General_Category`: handle these directly with [`maps::load_general_category()`] and
///    [`maps::load_script()`].
///    using property values parsed via [`GeneralCategory::get_name_to_enum_mapper()`] and [`Script::get_name_to_enum_mapper()`]
///    if necessary.
/// - `Script_Extensions`: handle this directly using APIs from [`crate::script`], like [`script::load_script_with_extensions_unstable()`]
/// - `General_Category` mask values: Handle this alongside `General_Category` using [`GeneralCategoryGroup`],
///    using property values parsed via [`GeneralCategoryGroup::get_name_to_enum_mapper()`] if necessary
/// - `Assigned`, `All`, and `ASCII` pseudoproperties: Handle these using their equivalent sets:
///    - `Any` can be expressed as the range `[\u{0}-\u{10FFFF}]`
///    - `Assigned` can be expressed as the inverse of the set `gc=Cn` (i.e., `\P{gc=Cn}`).
///    - `ASCII` can be expressed as the range `[\u{0}-\u{7F}]`
/// - `General_Category` property values can themselves be treated like properties using a shorthand in ECMA262,
///    simply create the corresponding `GeneralCategory` set.
///
/// ✨ *Enabled with the `compiled_data` Cargo feature.*
///
/// [📚 Help choosing a constructor](icu_provider::constructors)
///
/// ```
/// use icu::properties::sets;
///
/// let emoji = sets::load_for_ecma262("Emoji").expect("loading data failed");
///
/// assert!(emoji.contains('🔥')); // U+1F525 FIRE
/// assert!(!emoji.contains('V'));
/// ```
///
/// [ecma]: https://tc39.es/ecma262/#table-binary-unicode-properties
#[cfg(feature = "compiled_data")]
pub fn load_for_ecma262(
    name: &str,
) -> Result<CodePointSetDataBorrowed<'static>, UnexpectedPropertyNameError> {
    use crate::runtime::UnicodeProperty;

    let prop = if let Some(prop) = UnicodeProperty::parse_ecma262_name(name) {
        prop
    } else {
        return Err(UnexpectedPropertyNameError);
    };
    Ok(match prop {
        UnicodeProperty::AsciiHexDigit => ascii_hex_digit(),
        UnicodeProperty::Alphabetic => alphabetic(),
        UnicodeProperty::BidiControl => bidi_control(),
        UnicodeProperty::BidiMirrored => bidi_mirrored(),
        UnicodeProperty::CaseIgnorable => case_ignorable(),
        UnicodeProperty::Cased => cased(),
        UnicodeProperty::ChangesWhenCasefolded => changes_when_casefolded(),
        UnicodeProperty::ChangesWhenCasemapped => changes_when_casemapped(),
        UnicodeProperty::ChangesWhenLowercased => changes_when_lowercased(),
        UnicodeProperty::ChangesWhenNfkcCasefolded => changes_when_nfkc_casefolded(),
        UnicodeProperty::ChangesWhenTitlecased => changes_when_titlecased(),
        UnicodeProperty::ChangesWhenUppercased => changes_when_uppercased(),
        UnicodeProperty::Dash => dash(),
        UnicodeProperty::DefaultIgnorableCodePoint => default_ignorable_code_point(),
        UnicodeProperty::Deprecated => deprecated(),
        UnicodeProperty::Diacritic => diacritic(),
        UnicodeProperty::Emoji => emoji(),
        UnicodeProperty::EmojiComponent => emoji_component(),
        UnicodeProperty::EmojiModifier => emoji_modifier(),
        UnicodeProperty::EmojiModifierBase => emoji_modifier_base(),
        UnicodeProperty::EmojiPresentation => emoji_presentation(),
        UnicodeProperty::ExtendedPictographic => extended_pictographic(),
        UnicodeProperty::Extender => extender(),
        UnicodeProperty::GraphemeBase => grapheme_base(),
        UnicodeProperty::GraphemeExtend => grapheme_extend(),
        UnicodeProperty::HexDigit => hex_digit(),
        UnicodeProperty::IdsBinaryOperator => ids_binary_operator(),
        UnicodeProperty::IdsTrinaryOperator => ids_trinary_operator(),
        UnicodeProperty::IdContinue => id_continue(),
        UnicodeProperty::IdStart => id_start(),
        UnicodeProperty::Ideographic => ideographic(),
        UnicodeProperty::JoinControl => join_control(),
        UnicodeProperty::LogicalOrderException => logical_order_exception(),
        UnicodeProperty::Lowercase => lowercase(),
        UnicodeProperty::Math => math(),
        UnicodeProperty::NoncharacterCodePoint => noncharacter_code_point(),
        UnicodeProperty::PatternSyntax => pattern_syntax(),
        UnicodeProperty::PatternWhiteSpace => pattern_white_space(),
        UnicodeProperty::QuotationMark => quotation_mark(),
        UnicodeProperty::Radical => radical(),
        UnicodeProperty::RegionalIndicator => regional_indicator(),
        UnicodeProperty::SentenceTerminal => sentence_terminal(),
        UnicodeProperty::SoftDotted => soft_dotted(),
        UnicodeProperty::TerminalPunctuation => terminal_punctuation(),
        UnicodeProperty::UnifiedIdeograph => unified_ideograph(),
        UnicodeProperty::Uppercase => uppercase(),
        UnicodeProperty::VariationSelector => variation_selector(),
        UnicodeProperty::WhiteSpace => white_space(),
        UnicodeProperty::XidContinue => xid_continue(),
        UnicodeProperty::XidStart => xid_start(),
        _ => return Err(UnexpectedPropertyNameError),
    })
}

icu_provider::gen_any_buffer_data_constructors!(
    locale: skip,
    name: &str,
    result: Result<CodePointSetData, UnexpectedPropertyNameOrDataError>,
    #[cfg(skip)]
    functions: [
        load_for_ecma262,
        load_for_ecma262_with_any_provider,
        load_for_ecma262_with_buffer_provider,
        load_for_ecma262_unstable,
    ]
);

#[doc = icu_provider::gen_any_buffer_unstable_docs!(UNSTABLE, load_for_ecma262)]
pub fn load_for_ecma262_unstable<P>(
    provider: &P,
    name: &str,
) -> Result<CodePointSetData, UnexpectedPropertyNameOrDataError>
where
    P: ?Sized
        + DataProvider<AsciiHexDigitV1Marker>
        + DataProvider<AlphabeticV1Marker>
        + DataProvider<BidiControlV1Marker>
        + DataProvider<BidiMirroredV1Marker>
        + DataProvider<CaseIgnorableV1Marker>
        + DataProvider<CasedV1Marker>
        + DataProvider<ChangesWhenCasefoldedV1Marker>
        + DataProvider<ChangesWhenCasemappedV1Marker>
        + DataProvider<ChangesWhenLowercasedV1Marker>
        + DataProvider<ChangesWhenNfkcCasefoldedV1Marker>
        + DataProvider<ChangesWhenTitlecasedV1Marker>
        + DataProvider<ChangesWhenUppercasedV1Marker>
        + DataProvider<DashV1Marker>
        + DataProvider<DefaultIgnorableCodePointV1Marker>
        + DataProvider<DeprecatedV1Marker>
        + DataProvider<DiacriticV1Marker>
        + DataProvider<EmojiV1Marker>
        + DataProvider<EmojiComponentV1Marker>
        + DataProvider<EmojiModifierV1Marker>
        + DataProvider<EmojiModifierBaseV1Marker>
        + DataProvider<EmojiPresentationV1Marker>
        + DataProvider<ExtendedPictographicV1Marker>
        + DataProvider<ExtenderV1Marker>
        + DataProvider<GraphemeBaseV1Marker>
        + DataProvider<GraphemeExtendV1Marker>
        + DataProvider<HexDigitV1Marker>
        + DataProvider<IdsBinaryOperatorV1Marker>
        + DataProvider<IdsTrinaryOperatorV1Marker>
        + DataProvider<IdContinueV1Marker>
        + DataProvider<IdStartV1Marker>
        + DataProvider<IdeographicV1Marker>
        + DataProvider<JoinControlV1Marker>
        + DataProvider<LogicalOrderExceptionV1Marker>
        + DataProvider<LowercaseV1Marker>
        + DataProvider<MathV1Marker>
        + DataProvider<NoncharacterCodePointV1Marker>
        + DataProvider<PatternSyntaxV1Marker>
        + DataProvider<PatternWhiteSpaceV1Marker>
        + DataProvider<QuotationMarkV1Marker>
        + DataProvider<RadicalV1Marker>
        + DataProvider<RegionalIndicatorV1Marker>
        + DataProvider<SentenceTerminalV1Marker>
        + DataProvider<SoftDottedV1Marker>
        + DataProvider<TerminalPunctuationV1Marker>
        + DataProvider<UnifiedIdeographV1Marker>
        + DataProvider<UppercaseV1Marker>
        + DataProvider<VariationSelectorV1Marker>
        + DataProvider<WhiteSpaceV1Marker>
        + DataProvider<XidContinueV1Marker>
        + DataProvider<XidStartV1Marker>,
{
    use crate::runtime::UnicodeProperty;

    let prop = if let Some(prop) = UnicodeProperty::parse_ecma262_name(name) {
        prop
    } else {
        return Err(UnexpectedPropertyNameOrDataError::UnexpectedPropertyName);
    };
    Ok(match prop {
        UnicodeProperty::AsciiHexDigit => load_ascii_hex_digit(provider),
        UnicodeProperty::Alphabetic => load_alphabetic(provider),
        UnicodeProperty::BidiControl => load_bidi_control(provider),
        UnicodeProperty::BidiMirrored => load_bidi_mirrored(provider),
        UnicodeProperty::CaseIgnorable => load_case_ignorable(provider),
        UnicodeProperty::Cased => load_cased(provider),
        UnicodeProperty::ChangesWhenCasefolded => load_changes_when_casefolded(provider),
        UnicodeProperty::ChangesWhenCasemapped => load_changes_when_casemapped(provider),
        UnicodeProperty::ChangesWhenLowercased => load_changes_when_lowercased(provider),
        UnicodeProperty::ChangesWhenNfkcCasefolded => load_changes_when_nfkc_casefolded(provider),
        UnicodeProperty::ChangesWhenTitlecased => load_changes_when_titlecased(provider),
        UnicodeProperty::ChangesWhenUppercased => load_changes_when_uppercased(provider),
        UnicodeProperty::Dash => load_dash(provider),
        UnicodeProperty::DefaultIgnorableCodePoint => load_default_ignorable_code_point(provider),
        UnicodeProperty::Deprecated => load_deprecated(provider),
        UnicodeProperty::Diacritic => load_diacritic(provider),
        UnicodeProperty::Emoji => load_emoji(provider),
        UnicodeProperty::EmojiComponent => load_emoji_component(provider),
        UnicodeProperty::EmojiModifier => load_emoji_modifier(provider),
        UnicodeProperty::EmojiModifierBase => load_emoji_modifier_base(provider),
        UnicodeProperty::EmojiPresentation => load_emoji_presentation(provider),
        UnicodeProperty::ExtendedPictographic => load_extended_pictographic(provider),
        UnicodeProperty::Extender => load_extender(provider),
        UnicodeProperty::GraphemeBase => load_grapheme_base(provider),
        UnicodeProperty::GraphemeExtend => load_grapheme_extend(provider),
        UnicodeProperty::HexDigit => load_hex_digit(provider),
        UnicodeProperty::IdsBinaryOperator => load_ids_binary_operator(provider),
        UnicodeProperty::IdsTrinaryOperator => load_ids_trinary_operator(provider),
        UnicodeProperty::IdContinue => load_id_continue(provider),
        UnicodeProperty::IdStart => load_id_start(provider),
        UnicodeProperty::Ideographic => load_ideographic(provider),
        UnicodeProperty::JoinControl => load_join_control(provider),
        UnicodeProperty::LogicalOrderException => load_logical_order_exception(provider),
        UnicodeProperty::Lowercase => load_lowercase(provider),
        UnicodeProperty::Math => load_math(provider),
        UnicodeProperty::NoncharacterCodePoint => load_noncharacter_code_point(provider),
        UnicodeProperty::PatternSyntax => load_pattern_syntax(provider),
        UnicodeProperty::PatternWhiteSpace => load_pattern_white_space(provider),
        UnicodeProperty::QuotationMark => load_quotation_mark(provider),
        UnicodeProperty::Radical => load_radical(provider),
        UnicodeProperty::RegionalIndicator => load_regional_indicator(provider),
        UnicodeProperty::SentenceTerminal => load_sentence_terminal(provider),
        UnicodeProperty::SoftDotted => load_soft_dotted(provider),
        UnicodeProperty::TerminalPunctuation => load_terminal_punctuation(provider),
        UnicodeProperty::UnifiedIdeograph => load_unified_ideograph(provider),
        UnicodeProperty::Uppercase => load_uppercase(provider),
        UnicodeProperty::VariationSelector => load_variation_selector(provider),
        UnicodeProperty::WhiteSpace => load_white_space(provider),
        UnicodeProperty::XidContinue => load_xid_continue(provider),
        UnicodeProperty::XidStart => load_xid_start(provider),
        _ => Err(DataError::custom("Unknown property")),
    }?)
}

#[cfg(test)]
mod tests {

    #[test]
    fn test_general_category() {
        use icu::properties::sets;
        use icu::properties::GeneralCategoryGroup;

        let digits_data = sets::for_general_category_group(GeneralCategoryGroup::Number);
        let digits = digits_data.as_borrowed();

        assert!(digits.contains('5'));
        assert!(digits.contains('\u{0665}')); // U+0665 ARABIC-INDIC DIGIT FIVE
        assert!(digits.contains('\u{096b}')); // U+0969 DEVANAGARI DIGIT FIVE

        assert!(!digits.contains('A'));
    }

    #[test]
    fn test_script() {
        use icu::properties::maps;
        use icu::properties::Script;

        let thai_data = maps::script().get_set_for_value(Script::Thai);
        let thai = thai_data.as_borrowed();

        assert!(thai.contains('\u{0e01}')); // U+0E01 THAI CHARACTER KO KAI
        assert!(thai.contains('\u{0e50}')); // U+0E50 THAI DIGIT ZERO

        assert!(!thai.contains('A'));
        assert!(!thai.contains('\u{0e3f}')); // U+0E50 THAI CURRENCY SYMBOL BAHT
    }

    #[test]
    fn test_gc_groupings() {
        use icu::properties::{maps, sets};
        use icu::properties::{GeneralCategory, GeneralCategoryGroup};
        use icu_collections::codepointinvlist::CodePointInversionListBuilder;

        let test_group = |category: GeneralCategoryGroup, subcategories: &[GeneralCategory]| {
            let category_set = sets::for_general_category_group(category);
            let category_set = category_set
                .as_code_point_inversion_list()
                .expect("The data should be valid");

            let mut builder = CodePointInversionListBuilder::new();
            for subcategory in subcategories {
                let gc_set_data = &maps::general_category().get_set_for_value(*subcategory);
                let gc_set = gc_set_data.as_borrowed();
                for range in gc_set.iter_ranges() {
                    builder.add_range32(&range);
                }
            }
            let combined_set = builder.build();
            println!("{category:?} {subcategories:?}");
            assert_eq!(
                category_set.get_inversion_list_vec(),
                combined_set.get_inversion_list_vec()
            );
        };

        test_group(
            GeneralCategoryGroup::Letter,
            &[
                GeneralCategory::UppercaseLetter,
                GeneralCategory::LowercaseLetter,
                GeneralCategory::TitlecaseLetter,
                GeneralCategory::ModifierLetter,
                GeneralCategory::OtherLetter,
            ],
        );
        test_group(
            GeneralCategoryGroup::Other,
            &[
                GeneralCategory::Control,
                GeneralCategory::Format,
                GeneralCategory::Unassigned,
                GeneralCategory::PrivateUse,
                GeneralCategory::Surrogate,
            ],
        );
        test_group(
            GeneralCategoryGroup::Mark,
            &[
                GeneralCategory::SpacingMark,
                GeneralCategory::EnclosingMark,
                GeneralCategory::NonspacingMark,
            ],
        );
        test_group(
            GeneralCategoryGroup::Number,
            &[
                GeneralCategory::DecimalNumber,
                GeneralCategory::LetterNumber,
                GeneralCategory::OtherNumber,
            ],
        );
        test_group(
            GeneralCategoryGroup::Punctuation,
            &[
                GeneralCategory::ConnectorPunctuation,
                GeneralCategory::DashPunctuation,
                GeneralCategory::ClosePunctuation,
                GeneralCategory::FinalPunctuation,
                GeneralCategory::InitialPunctuation,
                GeneralCategory::OtherPunctuation,
                GeneralCategory::OpenPunctuation,
            ],
        );
        test_group(
            GeneralCategoryGroup::Symbol,
            &[
                GeneralCategory::CurrencySymbol,
                GeneralCategory::ModifierSymbol,
                GeneralCategory::MathSymbol,
                GeneralCategory::OtherSymbol,
            ],
        );
        test_group(
            GeneralCategoryGroup::Separator,
            &[
                GeneralCategory::LineSeparator,
                GeneralCategory::ParagraphSeparator,
                GeneralCategory::SpaceSeparator,
            ],
        );
    }

    #[test]
    fn test_gc_surrogate() {
        use icu::properties::maps;
        use icu::properties::GeneralCategory;

        let surrogates_data =
            maps::general_category().get_set_for_value(GeneralCategory::Surrogate);
        let surrogates = surrogates_data.as_borrowed();

        assert!(surrogates.contains32(0xd800));
        assert!(surrogates.contains32(0xd900));
        assert!(surrogates.contains32(0xdfff));

        assert!(!surrogates.contains('A'));
    }
}<|MERGE_RESOLUTION|>--- conflicted
+++ resolved
@@ -350,13 +350,8 @@
         /// Note that this will return an owned version of the data. Functionality is available on
         /// the borrowed version, accessible through [`CodePointSetData::as_borrowed`].
         $vis fn $funcname(
-<<<<<<< HEAD
-            provider: &(impl DataProvider<$keyed_data_marker> + ?Sized)
+            provider: &(impl DataProvider<$data_marker> + ?Sized)
         ) -> Result<CodePointSetData, DataError> {
-=======
-            provider: &(impl DataProvider<$data_marker> + ?Sized)
-        ) -> Result<CodePointSetData, PropertiesError> {
->>>>>>> 0217a09e
             load_set_data(provider)
         }
 
@@ -1934,15 +1929,9 @@
     ) => {
         #[doc = concat!("A version of [`", stringify!($constname), "()`] that uses custom data provided by a [`DataProvider`].")]
         $vis fn $funcname(
-<<<<<<< HEAD
-            provider: &(impl DataProvider<$keyed_data_marker> + ?Sized)
+            provider: &(impl DataProvider<$data_marker> + ?Sized)
         ) -> Result<UnicodeSetData, DataError> {
             provider.load(Default::default()).and_then(DataResponse::take_payload).map(UnicodeSetData::from_data)
-=======
-            provider: &(impl DataProvider<$data_marker> + ?Sized)
-        ) -> Result<UnicodeSetData, PropertiesError> {
-            Ok(provider.load(Default::default()).and_then(DataResponse::take_payload).map(UnicodeSetData::from_data)?)
->>>>>>> 0217a09e
         }
         $(#[$doc])*
         #[cfg(feature = "compiled_data")]
