// This file is part of ICU4X. For terms of use, please see the file
// called LICENSE at the top level of the ICU4X source tree
// (online at: https://github.com/unicode-org/icu4x/blob/main/LICENSE ).

//! A collection of property definitions shared across contexts
//! (ex: representing trie values).
//!
//! This module defines enums / newtypes for enumerated properties.
//! String properties are represented as newtypes if their
//! values represent code points.

use crate::provider::*;
use crate::PropertiesError;
use core::marker::PhantomData;
use icu_collections::codepointtrie::TrieValue;
use icu_provider::prelude::*;
use zerovec::ule::VarULE;

#[cfg(feature = "serde")]
use serde::{Deserialize, Serialize};

<<<<<<< HEAD
//
// Enumerated properties
//

/// Selection constants for Unicode properties.
/// These constants are used to select one of the Unicode properties.
/// See `UProperty` in ICU4C.
#[allow(dead_code)] // Not currently used but seems like it could be useful
#[derive(Clone, PartialEq, Debug)]
#[non_exhaustive]
#[repr(i32)]
enum EnumeratedProperty {
    /// The Bidi_Class property.
    BidiClass = 0x1000,
    /// The Canonical_Combining_Class property.
    CanonicalCombiningClass = 0x1002,
    /// The East_Asian_Width property. See [`EastAsianWidth`].
    EastAsianWidth = 0x1004,
    /// The General_Category property.
    GeneralCategory = 0x1005,
    /// A pseudo-property that is used to represent groupings of `GeneralCategory`.
    GeneralCategoryGroup = 0x2000,
    /// The Line_Break property. See [`LineBreak`].
    LineBreak = 0x1008,
    /// The Script property. See [`Script`].
    Script = 0x100A,
    /// The Grapheme_Cluster_Break property. See [`GraphemeClusterBreak`].
    GraphemeClusterBreak = 0x1012,
    /// The Sentence_Break property. See [`SentenceBreak`].
    SentenceBreak = 0x1013,
    /// The Word_Break property. See [`WordBreak`].
    WordBreak = 0x1014,
    /// The Script_Extensions property. See [`Script`].
    ScriptExtensions = 0x7000, // TODO(#1160) - this is a Miscellaneous property, not Enumerated
    /// Represents an invalid or unknown Unicode property.
    InvalidCode = -1, // TODO(#1160) - taken from ICU4C UProperty::UCHAR_INVALID_CODE
}

=======
>>>>>>> 38cc92dc
/// Private marker type for PropertyValueNameToEnumMapper
/// to work for all properties at once
#[derive(Clone, Copy, PartialEq, Eq, Hash, Debug)]
pub(crate) struct ErasedNameToEnumMapV1Marker;
impl DataMarker for ErasedNameToEnumMapV1Marker {
    type Yokeable = PropertyValueNameToEnumMapV1<'static>;
}

/// A struct capable of looking up a property value from a string name.
/// Access its data by calling [`Self::as_borrowed()`] and using the methods on
/// [`PropertyValueNameToEnumMapperBorrowed`]/
///
/// The name can be a short name (`Lu`), a long name(`Uppercase_Letter`),
/// or an alias.
///
/// Property names can be looked up using "strict" matching (looking for a name
/// that matches exactly), or "loose matching", where the name is allowed to deviate
/// in terms of ASCII casing, whitespace, underscores, and hyphens.
///
/// # Example
///
/// ```
/// use icu::properties::GeneralCategory;
///
/// let lookup = GeneralCategory::get_name_to_enum_mapper(&icu_testdata::unstable())
///                  .expect("The data should be valid");
/// let lookup = lookup.as_borrowed();
/// // short name for value
/// assert_eq!(lookup.get_strict("Lu"), Some(GeneralCategory::UppercaseLetter));
/// assert_eq!(lookup.get_strict("Pd"), Some(GeneralCategory::DashPunctuation));
/// // long name for value
/// assert_eq!(lookup.get_strict("Uppercase_Letter"), Some(GeneralCategory::UppercaseLetter));
/// assert_eq!(lookup.get_strict("Dash_Punctuation"), Some(GeneralCategory::DashPunctuation));
/// // name has incorrect casing
/// assert_eq!(lookup.get_strict("dashpunctuation"), None);
/// // loose matching of name
/// assert_eq!(lookup.get_loose("dash-punctuation"), Some(GeneralCategory::DashPunctuation));
/// // fake property
/// assert_eq!(lookup.get_strict("Animated_Gif"), None);
/// ```
pub struct PropertyValueNameToEnumMapper<T> {
    map: DataPayload<ErasedNameToEnumMapV1Marker>,
    marker: PhantomData<fn() -> T>,
}

/// A borrowed wrapper around property value name-to-enum data, returned by
/// [`PropertyValueNameToEnumMapper::as_borrowed()`]. More efficient to query.
pub struct PropertyValueNameToEnumMapperBorrowed<'a, T> {
    map: &'a PropertyValueNameToEnumMapV1<'a>,
    marker: PhantomData<fn() -> T>,
}

impl<T: TrieValue> PropertyValueNameToEnumMapper<T> {
    /// Construct a borrowed version of this type that can be queried.
    ///
    /// This avoids a potential small underlying cost per API call (like `get_static()`) by consolidating it
    /// up front.
    #[inline]
    pub fn as_borrowed(&self) -> PropertyValueNameToEnumMapperBorrowed<'_, T> {
        PropertyValueNameToEnumMapperBorrowed {
            map: self.map.get(),
            marker: PhantomData,
        }
    }

    /// Construct a new one from loaded data
    ///
    /// Typically it is preferable to use methods on individual property value types
    /// (like [`Script::get_name_to_enum_mapper()`]) instead.
    pub fn from_data<M>(data: DataPayload<M>) -> Self
    where
        M: DataMarker<Yokeable = PropertyValueNameToEnumMapV1<'static>>,
    {
        Self {
            map: data.map_project(|m, _| m),
            marker: PhantomData,
        }
    }
}

impl<T: TrieValue> PropertyValueNameToEnumMapperBorrowed<'_, T> {
    /// Get the property value as a u16, doing a strict search looking for
    /// names that match exactly
    ///
    /// # Example
    ///
    /// ```
    /// use icu_properties::GeneralCategory;
    ///
    /// let lookup = GeneralCategory::get_name_to_enum_mapper(&icu_testdata::unstable())
    ///                  .expect("The data should be valid");
    /// let lookup = lookup.as_borrowed();
    /// assert_eq!(lookup.get_strict_u16("Lu"), Some(GeneralCategory::UppercaseLetter as u16));
    /// assert_eq!(lookup.get_strict_u16("Uppercase_Letter"), Some(GeneralCategory::UppercaseLetter as u16));
    /// // does not do loose matching
    /// assert_eq!(lookup.get_strict_u16("UppercaseLetter"), None);
    /// ```
    #[inline]
    pub fn get_strict_u16(&self, name: &str) -> Option<u16> {
        get_strict_u16(self.map, name)
    }

    /// Get the property value as a `T`, doing a strict search looking for
    /// names that match exactly
    ///
    /// # Example
    ///
    /// ```
    /// use icu_properties::GeneralCategory;
    ///
    /// let lookup = GeneralCategory::get_name_to_enum_mapper(&icu_testdata::unstable())
    ///                  .expect("The data should be valid");
    /// let lookup = lookup.as_borrowed();
    /// assert_eq!(lookup.get_strict("Lu"), Some(GeneralCategory::UppercaseLetter));
    /// assert_eq!(lookup.get_strict("Uppercase_Letter"), Some(GeneralCategory::UppercaseLetter));
    /// // does not do loose matching
    /// assert_eq!(lookup.get_strict("UppercaseLetter"), None);
    /// ```
    #[inline]
    pub fn get_strict(&self, name: &str) -> Option<T> {
        T::try_from_u32(self.get_strict_u16(name)? as u32).ok()
    }

    /// Get the property value as a u16, doing a loose search looking for
    /// names that match case-insensitively, ignoring ASCII hyphens, underscores, and
    /// whitespaces.
    ///
    /// # Example
    ///
    /// ```
    /// use icu_properties::GeneralCategory;
    ///
    /// let lookup = GeneralCategory::get_name_to_enum_mapper(&icu_testdata::unstable())
    ///                  .expect("The data should be valid");
    /// let lookup = lookup.as_borrowed();
    /// assert_eq!(lookup.get_loose_u16("Lu"), Some(GeneralCategory::UppercaseLetter as u16));
    /// assert_eq!(lookup.get_loose_u16("Uppercase_Letter"), Some(GeneralCategory::UppercaseLetter as u16));
    /// // does do loose matching
    /// assert_eq!(lookup.get_loose_u16("UppercaseLetter"), Some(GeneralCategory::UppercaseLetter as u16));
    /// ```
    #[inline]
    pub fn get_loose_u16(&self, name: &str) -> Option<u16> {
        get_loose_u16(self.map, name)
    }

    /// Get the property value as a `T`, doing a loose search looking for
    /// names that match case-insensitively, ignoring ASCII hyphens, underscores, and
    /// whitespaces.
    ///
    /// # Example
    ///
    /// ```
    /// use icu_properties::GeneralCategory;
    ///
    /// let lookup = GeneralCategory::get_name_to_enum_mapper(&icu_testdata::unstable())
    ///                  .expect("The data should be valid");
    /// let lookup = lookup.as_borrowed();
    /// assert_eq!(lookup.get_loose("Lu"), Some(GeneralCategory::UppercaseLetter));
    /// assert_eq!(lookup.get_loose("Uppercase_Letter"), Some(GeneralCategory::UppercaseLetter));
    /// // does do loose matching
    /// assert_eq!(lookup.get_loose("UppercaseLetter"), Some(GeneralCategory::UppercaseLetter));
    /// ```
    #[inline]
    pub fn get_loose(&self, name: &str) -> Option<T> {
        T::try_from_u32(self.get_loose_u16(name)? as u32).ok()
    }
}

/// Avoid monomorphizing multiple copies of this function
fn get_strict_u16(payload: &PropertyValueNameToEnumMapV1<'_>, name: &str) -> Option<u16> {
    // NormalizedPropertyName has no invariants so this should be free, but
    // avoid introducing a panic regardless
    let name = NormalizedPropertyNameStr::parse_byte_slice(name.as_bytes()).ok()?;
    payload.map.get_copied(name)
}

/// Avoid monomorphizing multiple copies of this function
fn get_loose_u16(payload: &PropertyValueNameToEnumMapV1<'_>, name: &str) -> Option<u16> {
    // NormalizedPropertyName has no invariants so this should be free, but
    // avoid introducing a panic regardless
    let name = NormalizedPropertyNameStr::parse_byte_slice(name.as_bytes()).ok()?;
    payload.map.get_copied_by(|p| p.cmp_loose(name))
}

macro_rules! impl_value_getter {
    (
        // the marker type for names lookup
        marker: $marker:ident;
        impl $ty:ident {
            $(#[$attr:meta])*
            $vis:vis fn $name:ident();
        }
    ) => {
        impl $ty {
            $(#[$attr])*
            $vis fn $name(
                provider: &(impl DataProvider<$marker> + ?Sized)
            ) -> Result<PropertyValueNameToEnumMapper<$ty>, PropertiesError> {
                Ok(provider.load(Default::default()).and_then(DataResponse::take_payload).map(PropertyValueNameToEnumMapper::from_data)?)
            }
        }
    }
}

/// Enumerated property Bidi_Class
///
/// These are the categories required by the Unicode Bidirectional Algorithm.
/// For the property values, see [Bidirectional Class Values](https://unicode.org/reports/tr44/#Bidi_Class_Values).
/// For more information, see [Unicode Standard Annex #9](https://unicode.org/reports/tr41/tr41-28.html#UAX9).
#[derive(Copy, Clone, Debug, Eq, PartialEq, Ord, PartialOrd)]
#[cfg_attr(feature = "serde", derive(Serialize, Deserialize))]
#[cfg_attr(feature = "datagen", derive(databake::Bake))]
#[cfg_attr(feature = "datagen", databake(path = icu_properties))]
#[allow(clippy::exhaustive_structs)] // newtype
#[repr(transparent)]
#[zerovec::make_ule(BidiClassULE)]
pub struct BidiClass(pub u8);

#[allow(non_upper_case_globals)]
impl BidiClass {
    /// (`L`) any strong left-to-right character
    pub const LeftToRight: BidiClass = BidiClass(0);
    /// (`R`) any strong right-to-left (non-Arabic-type) character
    pub const RightToLeft: BidiClass = BidiClass(1);
    /// (`EN`) any ASCII digit or Eastern Arabic-Indic digit
    pub const EuropeanNumber: BidiClass = BidiClass(2);
    /// (`ES`) plus and minus signs
    pub const EuropeanSeparator: BidiClass = BidiClass(3);
    /// (`ET`) a terminator in a numeric format context, includes currency signs
    pub const EuropeanTerminator: BidiClass = BidiClass(4);
    /// (`AN`) any Arabic-Indic digit
    pub const ArabicNumber: BidiClass = BidiClass(5);
    /// (`CS`) commas, colons, and slashes
    pub const CommonSeparator: BidiClass = BidiClass(6);
    /// (`B`) various newline characters
    pub const ParagraphSeparator: BidiClass = BidiClass(7);
    /// (`S`) various segment-related control codes
    pub const SegmentSeparator: BidiClass = BidiClass(8);
    /// (`WS`) spaces
    pub const WhiteSpace: BidiClass = BidiClass(9);
    /// (`ON`) most other symbols and punctuation marks
    pub const OtherNeutral: BidiClass = BidiClass(10);
    /// (`LRE`) U+202A: the LR embedding control
    pub const LeftToRightEmbedding: BidiClass = BidiClass(11);
    /// (`LRO`) U+202D: the LR override control
    pub const LeftToRightOverride: BidiClass = BidiClass(12);
    /// (`AL`) any strong right-to-left (Arabic-type) character
    pub const ArabicLetter: BidiClass = BidiClass(13);
    /// (`RLE`) U+202B: the RL embedding control
    pub const RightToLeftEmbedding: BidiClass = BidiClass(14);
    /// (`RLO`) U+202E: the RL override control
    pub const RightToLeftOverride: BidiClass = BidiClass(15);
    /// (`PDF`) U+202C: terminates an embedding or override control
    pub const PopDirectionalFormat: BidiClass = BidiClass(16);
    /// (`NSM`) any nonspacing mark
    pub const NonspacingMark: BidiClass = BidiClass(17);
    /// (`BN`) most format characters, control codes, or noncharacters
    pub const BoundaryNeutral: BidiClass = BidiClass(18);
    /// (`FSI`) U+2068: the first strong isolate control
    pub const FirstStrongIsolate: BidiClass = BidiClass(19);
    /// (`LRI`) U+2066: the LR isolate control
    pub const LeftToRightIsolate: BidiClass = BidiClass(20);
    /// (`RLI`) U+2067: the RL isolate control
    pub const RightToLeftIsolate: BidiClass = BidiClass(21);
    /// (`PDI`) U+2069: terminates an isolate control
    pub const PopDirectionalIsolate: BidiClass = BidiClass(22);
}

/// TODO: documentation for Enumerated property Bidi_Paired_Bracket_Type
#[derive(Copy, Clone, Debug, Eq, PartialEq, Ord, PartialOrd)]
#[cfg_attr(feature = "serde", derive(Serialize, Deserialize))]
#[cfg_attr(feature = "datagen", derive(databake::Bake))]
#[cfg_attr(feature = "datagen", databake(path = icu_properties))]
#[allow(clippy::exhaustive_structs)] // newtype
#[repr(transparent)]
#[zerovec::make_ule(BidiPairedBracketTypeULE)]
pub struct BidiPairedBracketType(pub u8);

#[allow(non_upper_case_globals)]
impl BidiPairedBracketType {
    /// Not a paired bracket.
    pub const None: BidiPairedBracketType = BidiPairedBracketType(0);
    /// Open paired bracket.
    pub const Open: BidiPairedBracketType = BidiPairedBracketType(1);
    /// Close paired bracket.
    pub const Close: BidiPairedBracketType = BidiPairedBracketType(2);
}

impl_value_getter! {
    marker: BidiClassNameToValueV1Marker;
    impl BidiClass {
        /// Return a [`PropertyValueNameToEnumMapper`], capable of looking up values
        /// from strings for the the `Bidi_Class` enumerated property
        ///
        /// # Example
        ///
        /// ```
        /// use icu::properties::BidiClass;
        ///
        /// let lookup = BidiClass::get_name_to_enum_mapper(&icu_testdata::unstable())
        ///                  .expect("The data should be valid");
        /// let lookup = lookup.as_borrowed();
        /// // short name for value
        /// assert_eq!(lookup.get_strict("AN"), Some(BidiClass::ArabicNumber));
        /// assert_eq!(lookup.get_strict("NSM"), Some(BidiClass::NonspacingMark));
        /// // long name for value
        /// assert_eq!(lookup.get_strict("Arabic_Number"), Some(BidiClass::ArabicNumber));
        /// assert_eq!(lookup.get_strict("Nonspacing_Mark"), Some(BidiClass::NonspacingMark));
        /// // name has incorrect casing
        /// assert_eq!(lookup.get_strict("arabicnumber"), None);
        /// // loose matching of name
        /// assert_eq!(lookup.get_loose("arabicnumber"), Some(BidiClass::ArabicNumber));
        /// // fake property
        /// assert_eq!(lookup.get_strict("Upside_Down_Vertical_Backwards_Mirrored"), None);
        /// ```
        pub fn get_name_to_enum_mapper();
    }
}

/// Enumerated property General_Category.
///
/// General_Category specifies the most general classification of a code point, usually
/// determined based on the primary characteristic of the assigned character. For example, is the
/// character a letter, a mark, a number, punctuation, or a symbol, and if so, of what type?
///
/// GeneralCategory only supports specific subcategories (eg `UppercaseLetter`).
/// It does not support grouped categories (eg `Letter`). For grouped categories, use [`GeneralCategoryGroup`].
#[derive(Copy, Clone, PartialEq, Eq, Debug, Ord, PartialOrd)]
#[cfg_attr(feature = "serde", derive(Serialize, Deserialize))]
#[cfg_attr(feature = "datagen", derive(databake::Bake))]
#[cfg_attr(feature = "datagen", databake(path = icu_properties))]
#[allow(clippy::exhaustive_enums)] // this type is stable
#[zerovec::make_ule(GeneralCategoryULE)]
#[repr(u8)]
pub enum GeneralCategory {
    /// (`Cn`) A reserved unassigned code point or a noncharacter
    Unassigned = 0,

    /// (`Lu`) An uppercase letter
    UppercaseLetter = 1,
    /// (`Ll`) A lowercase letter
    LowercaseLetter = 2,
    /// (`Lt`) A digraphic letter, with first part uppercase
    TitlecaseLetter = 3,
    /// (`Lm`) A modifier letter
    ModifierLetter = 4,
    /// (`Lo`) Other letters, including syllables and ideographs
    OtherLetter = 5,

    /// (`Mn`) A nonspacing combining mark (zero advance width)
    NonspacingMark = 6,
    /// (`Mc`) A spacing combining mark (positive advance width)
    SpacingMark = 8,
    /// (`Me`) An enclosing combining mark
    EnclosingMark = 7,

    /// (`Nd`) A decimal digit
    DecimalNumber = 9,
    /// (`Nl`) A letterlike numeric character
    LetterNumber = 10,
    /// (`No`) A numeric character of other type
    OtherNumber = 11,

    /// (`Zs`) A space character (of various non-zero widths)
    SpaceSeparator = 12,
    /// (`Zl`) U+2028 LINE SEPARATOR only
    LineSeparator = 13,
    /// (`Zp`) U+2029 PARAGRAPH SEPARATOR only
    ParagraphSeparator = 14,

    /// (`Cc`) A C0 or C1 control code
    Control = 15,
    /// (`Cf`) A format control character
    Format = 16,
    /// (`Co`) A private-use character
    PrivateUse = 17,
    /// (`Cs`) A surrogate code point
    Surrogate = 18,

    /// (`Pd`) A dash or hyphen punctuation mark
    DashPunctuation = 19,
    /// (`Ps`) An opening punctuation mark (of a pair)
    OpenPunctuation = 20,
    /// (`Pe`) A closing punctuation mark (of a pair)
    ClosePunctuation = 21,
    /// (`Pc`) A connecting punctuation mark, like a tie
    ConnectorPunctuation = 22,
    /// (`Pi`) An initial quotation mark
    InitialPunctuation = 28,
    /// (`Pf`) A final quotation mark
    FinalPunctuation = 29,
    /// (`Po`) A punctuation mark of other type
    OtherPunctuation = 23,

    /// (`Sm`) A symbol of mathematical use
    MathSymbol = 24,
    /// (`Sc`) A currency sign
    CurrencySymbol = 25,
    /// (`Sk`) A non-letterlike modifier symbol
    ModifierSymbol = 26,
    /// (`So`) A symbol of other type
    OtherSymbol = 27,
}

impl_value_getter! {
    marker: GeneralCategoryNameToValueV1Marker;
    impl GeneralCategory {
        /// Return a [`PropertyValueNameToEnumMapper`], capable of looking up values
        /// from strings for the the `General_Category` enumerated property
        ///
        /// # Example
        ///
        /// ```
        /// use icu::properties::GeneralCategory;
        ///
        /// let lookup = GeneralCategory::get_name_to_enum_mapper(&icu_testdata::unstable())
        ///                  .expect("The data should be valid");
        /// let lookup = lookup.as_borrowed();
        /// // short name for value
        /// assert_eq!(lookup.get_strict("Lu"), Some(GeneralCategory::UppercaseLetter));
        /// assert_eq!(lookup.get_strict("Pd"), Some(GeneralCategory::DashPunctuation));
        /// // long name for value
        /// assert_eq!(lookup.get_strict("Uppercase_Letter"), Some(GeneralCategory::UppercaseLetter));
        /// assert_eq!(lookup.get_strict("Dash_Punctuation"), Some(GeneralCategory::DashPunctuation));
        /// // name has incorrect casing
        /// assert_eq!(lookup.get_strict("dashpunctuation"), None);
        /// // loose matching of name
        /// assert_eq!(lookup.get_loose("dash-punctuation"), Some(GeneralCategory::DashPunctuation));
        /// // fake property
        /// assert_eq!(lookup.get_loose("Animated_Gif"), None);
        /// ```
        pub fn get_name_to_enum_mapper();
    }
}

/// Groupings of multiple General_Category property values.
///
/// Instances of `GeneralCategoryGroup` represent the defined multi-category
/// values that are useful for users in certain contexts, such as regex. In
/// other words, unlike [`GeneralCategory`], this supports groups of general
/// categories: for example, `Letter` /// is the union of `UppercaseLetter`,
/// `LowercaseLetter`, etc.
///
/// See <https://www.unicode.org/reports/tr44/> .
///
/// The discriminants correspond to the `U_GC_XX_MASK` constants in ICU4C.
/// Unlike [`GeneralCategory`], this supports groups of general categories: for example, `Letter`
/// is the union of `UppercaseLetter`, `LowercaseLetter`, etc.
///
/// See `UCharCategory` and `U_GET_GC_MASK` in ICU4C.
#[derive(Copy, Clone, PartialEq, Debug, Eq)]
#[allow(clippy::exhaustive_structs)] // newtype
#[repr(transparent)]
pub struct GeneralCategoryGroup(pub(crate) u32);

use GeneralCategory as GC;
use GeneralCategoryGroup as GCG;

#[allow(non_upper_case_globals)]
impl GeneralCategoryGroup {
    /// (`Lu`) An uppercase letter
    pub const UppercaseLetter: GeneralCategoryGroup = GCG(1 << (GC::UppercaseLetter as u32));
    /// (`Ll`) A lowercase letter
    pub const LowercaseLetter: GeneralCategoryGroup = GCG(1 << (GC::LowercaseLetter as u32));
    /// (`Lt`) A digraphic letter, with first part uppercase
    pub const TitlecaseLetter: GeneralCategoryGroup = GCG(1 << (GC::TitlecaseLetter as u32));
    /// (`Lm`) A modifier letter
    pub const ModifierLetter: GeneralCategoryGroup = GCG(1 << (GC::ModifierLetter as u32));
    /// (`Lo`) Other letters, including syllables and ideographs
    pub const OtherLetter: GeneralCategoryGroup = GCG(1 << (GC::OtherLetter as u32));
    /// (`LC`) The union of UppercaseLetter, LowercaseLetter, and TitlecaseLetter
    pub const CasedLetter: GeneralCategoryGroup = GCG(1 << (GC::UppercaseLetter as u32)
        | 1 << (GC::LowercaseLetter as u32)
        | 1 << (GC::TitlecaseLetter as u32));
    /// (`L`) The union of all letter categories
    pub const Letter: GeneralCategoryGroup = GCG(1 << (GC::UppercaseLetter as u32)
        | 1 << (GC::LowercaseLetter as u32)
        | 1 << (GC::TitlecaseLetter as u32)
        | 1 << (GC::ModifierLetter as u32)
        | 1 << (GC::OtherLetter as u32));

    /// (`Mn`) A nonspacing combining mark (zero advance width)
    pub const NonspacingMark: GeneralCategoryGroup = GCG(1 << (GC::NonspacingMark as u32));
    /// (`Mc`) A spacing combining mark (positive advance width)
    pub const EnclosingMark: GeneralCategoryGroup = GCG(1 << (GC::EnclosingMark as u32));
    /// (`Me`) An enclosing combining mark
    pub const SpacingMark: GeneralCategoryGroup = GCG(1 << (GC::SpacingMark as u32));
    /// (`M`) The union of all mark categories
    pub const Mark: GeneralCategoryGroup = GCG(1 << (GC::NonspacingMark as u32)
        | 1 << (GC::EnclosingMark as u32)
        | 1 << (GC::SpacingMark as u32));

    /// (`Nd`) A decimal digit
    pub const DecimalNumber: GeneralCategoryGroup = GCG(1 << (GC::DecimalNumber as u32));
    /// (`Nl`) A letterlike numeric character
    pub const LetterNumber: GeneralCategoryGroup = GCG(1 << (GC::LetterNumber as u32));
    /// (`No`) A numeric character of other type
    pub const OtherNumber: GeneralCategoryGroup = GCG(1 << (GC::OtherNumber as u32));
    /// (`N`) The union of all number categories
    pub const Number: GeneralCategoryGroup = GCG(1 << (GC::DecimalNumber as u32)
        | 1 << (GC::LetterNumber as u32)
        | 1 << (GC::OtherNumber as u32));

    /// (`Zs`) A space character (of various non-zero widths)
    pub const SpaceSeparator: GeneralCategoryGroup = GCG(1 << (GC::SpaceSeparator as u32));
    /// (`Zl`) U+2028 LINE SEPARATOR only
    pub const LineSeparator: GeneralCategoryGroup = GCG(1 << (GC::LineSeparator as u32));
    /// (`Zp`) U+2029 PARAGRAPH SEPARATOR only
    pub const ParagraphSeparator: GeneralCategoryGroup = GCG(1 << (GC::ParagraphSeparator as u32));
    /// (`Z`) The union of all separator categories
    pub const Separator: GeneralCategoryGroup = GCG(1 << (GC::SpaceSeparator as u32)
        | 1 << (GC::LineSeparator as u32)
        | 1 << (GC::ParagraphSeparator as u32));

    /// (`Cc`) A C0 or C1 control code
    pub const Control: GeneralCategoryGroup = GCG(1 << (GC::Control as u32));
    /// (`Cf`) A format control character
    pub const Format: GeneralCategoryGroup = GCG(1 << (GC::Format as u32));
    /// (`Co`) A private-use character
    pub const PrivateUse: GeneralCategoryGroup = GCG(1 << (GC::PrivateUse as u32));
    /// (`Cs`) A surrogate code point
    pub const Surrogate: GeneralCategoryGroup = GCG(1 << (GC::Surrogate as u32));
    /// (`Cn`) A reserved unassigned code point or a noncharacter
    pub const Unassigned: GeneralCategoryGroup = GCG(1 << (GC::Unassigned as u32));
    /// (`C`) The union of all control code, reserved, and unassigned categories
    pub const Other: GeneralCategoryGroup = GCG(1 << (GC::Control as u32)
        | 1 << (GC::Format as u32)
        | 1 << (GC::PrivateUse as u32)
        | 1 << (GC::Surrogate as u32)
        | 1 << (GC::Unassigned as u32));

    /// (`Pd`) A dash or hyphen punctuation mark
    pub const DashPunctuation: GeneralCategoryGroup = GCG(1 << (GC::DashPunctuation as u32));
    /// (`Ps`) An opening punctuation mark (of a pair)
    pub const OpenPunctuation: GeneralCategoryGroup = GCG(1 << (GC::OpenPunctuation as u32));
    /// (`Pe`) A closing punctuation mark (of a pair)
    pub const ClosePunctuation: GeneralCategoryGroup = GCG(1 << (GC::ClosePunctuation as u32));
    /// (`Pc`) A connecting punctuation mark, like a tie
    pub const ConnectorPunctuation: GeneralCategoryGroup =
        GCG(1 << (GC::ConnectorPunctuation as u32));
    /// (`Pi`) An initial quotation mark
    pub const InitialPunctuation: GeneralCategoryGroup = GCG(1 << (GC::InitialPunctuation as u32));
    /// (`Pf`) A final quotation mark
    pub const FinalPunctuation: GeneralCategoryGroup = GCG(1 << (GC::FinalPunctuation as u32));
    /// (`Po`) A punctuation mark of other type
    pub const OtherPunctuation: GeneralCategoryGroup = GCG(1 << (GC::OtherPunctuation as u32));
    /// (`P`) The union of all punctuation categories
    pub const Punctuation: GeneralCategoryGroup = GCG(1 << (GC::DashPunctuation as u32)
        | 1 << (GC::OpenPunctuation as u32)
        | 1 << (GC::ClosePunctuation as u32)
        | 1 << (GC::ConnectorPunctuation as u32)
        | 1 << (GC::OtherPunctuation as u32)
        | 1 << (GC::InitialPunctuation as u32)
        | 1 << (GC::FinalPunctuation as u32));

    /// (`Sm`) A symbol of mathematical use
    pub const MathSymbol: GeneralCategoryGroup = GCG(1 << (GC::MathSymbol as u32));
    /// (`Sc`) A currency sign
    pub const CurrencySymbol: GeneralCategoryGroup = GCG(1 << (GC::CurrencySymbol as u32));
    /// (`Sk`) A non-letterlike modifier symbol
    pub const ModifierSymbol: GeneralCategoryGroup = GCG(1 << (GC::ModifierSymbol as u32));
    /// (`So`) A symbol of other type
    pub const OtherSymbol: GeneralCategoryGroup = GCG(1 << (GC::OtherSymbol as u32));
    /// (`S`) The union of all symbol categories
    pub const Symbol: GeneralCategoryGroup = GCG(1 << (GC::MathSymbol as u32)
        | 1 << (GC::CurrencySymbol as u32)
        | 1 << (GC::ModifierSymbol as u32)
        | 1 << (GC::OtherSymbol as u32));

    /// Return whether the code point belongs in the provided multi-value category.
    ///
    /// ```
    /// use icu::properties::{maps, GeneralCategory, GeneralCategoryGroup};
    /// use icu_collections::codepointtrie::CodePointTrie;
    ///
    /// let data = maps::load_general_category(&icu_testdata::unstable())
    ///     .expect("The data should be valid");
    /// let gc = data.as_borrowed();
    ///
    /// assert_eq!(gc.get('A'), GeneralCategory::UppercaseLetter);
    /// assert!(GeneralCategoryGroup::CasedLetter.contains(gc.get('A')));
    ///
    /// // U+0B1E ORIYA LETTER NYA
    /// assert_eq!(gc.get('ଞ'), GeneralCategory::OtherLetter);
    /// assert!(GeneralCategoryGroup::Letter.contains(gc.get('ଞ')));
    /// assert!(!GeneralCategoryGroup::CasedLetter.contains(gc.get('ଞ')));
    ///
    /// // U+0301 COMBINING ACUTE ACCENT
    /// assert_eq!(gc.get32(0x0301), GeneralCategory::NonspacingMark);
    /// assert!(GeneralCategoryGroup::Mark.contains(gc.get32(0x0301)));
    /// assert!(!GeneralCategoryGroup::Letter.contains(gc.get32(0x0301)));
    ///
    /// assert_eq!(gc.get('0'), GeneralCategory::DecimalNumber);
    /// assert!(GeneralCategoryGroup::Number.contains(gc.get('0')));
    /// assert!(!GeneralCategoryGroup::Mark.contains(gc.get('0')));
    ///
    /// assert_eq!(gc.get('('), GeneralCategory::OpenPunctuation);
    /// assert!(GeneralCategoryGroup::Punctuation.contains(gc.get('(')));
    /// assert!(!GeneralCategoryGroup::Number.contains(gc.get('(')));
    ///
    /// // U+2713 CHECK MARK
    /// assert_eq!(gc.get('✓'), GeneralCategory::OtherSymbol);
    /// assert!(GeneralCategoryGroup::Symbol.contains(gc.get('✓')));
    /// assert!(!GeneralCategoryGroup::Punctuation.contains(gc.get('✓')));
    ///
    /// assert_eq!(gc.get(' '), GeneralCategory::SpaceSeparator);
    /// assert!(GeneralCategoryGroup::Separator.contains(gc.get(' ')));
    /// assert!(!GeneralCategoryGroup::Symbol.contains(gc.get(' ')));
    ///
    /// // U+E007F CANCEL TAG
    /// assert_eq!(gc.get32(0xE007F), GeneralCategory::Format);
    /// assert!(GeneralCategoryGroup::Other.contains(gc.get32(0xE007F)));
    /// assert!(!GeneralCategoryGroup::Separator.contains(gc.get32(0xE007F)));
    /// ```
    pub fn contains(&self, val: GeneralCategory) -> bool {
        0 != (1 << (val as u32)) & self.0
    }
}

impl_value_getter! {
    marker: GeneralCategoryMaskNameToValueV1Marker;
    impl GeneralCategoryGroup {
        /// Return a [`PropertyValueNameToEnumMapper`], capable of looking up values
        /// from strings for the `General_Category_Mask` mask property
        ///
        /// # Example
        ///
        /// ```
        /// use icu::properties::GeneralCategoryGroup;
        ///
        /// let lookup = GeneralCategoryGroup::get_name_to_enum_mapper(&icu_testdata::unstable())
        ///                  .expect("The data should be valid");
        /// let lookup = lookup.as_borrowed();
        /// // short name for value
        /// assert_eq!(lookup.get_strict("L"), Some(GeneralCategoryGroup::Letter));
        /// assert_eq!(lookup.get_strict("LC"), Some(GeneralCategoryGroup::CasedLetter));
        /// assert_eq!(lookup.get_strict("Lu"), Some(GeneralCategoryGroup::UppercaseLetter));
        /// assert_eq!(lookup.get_strict("Zp"), Some(GeneralCategoryGroup::ParagraphSeparator));
        /// assert_eq!(lookup.get_strict("P"), Some(GeneralCategoryGroup::Punctuation));
        /// // long name for value
        /// assert_eq!(lookup.get_strict("Letter"), Some(GeneralCategoryGroup::Letter));
        /// assert_eq!(lookup.get_strict("Cased_Letter"), Some(GeneralCategoryGroup::CasedLetter));
        /// assert_eq!(lookup.get_strict("Uppercase_Letter"), Some(GeneralCategoryGroup::UppercaseLetter));
        /// // alias name
        /// assert_eq!(lookup.get_strict("punct"), Some(GeneralCategoryGroup::Punctuation));
        /// // name has incorrect casing
        /// assert_eq!(lookup.get_strict("letter"), None);
        /// // loose matching of name
        /// assert_eq!(lookup.get_loose("letter"), Some(GeneralCategoryGroup::Letter));
        /// // fake property
        /// assert_eq!(lookup.get_strict("EverythingLol"), None);
        /// ```
        pub fn get_name_to_enum_mapper();
    }
}

impl From<GeneralCategory> for GeneralCategoryGroup {
    fn from(subcategory: GeneralCategory) -> Self {
        GeneralCategoryGroup(1 << (subcategory as u32))
    }
}
impl From<u32> for GeneralCategoryGroup {
    fn from(mask: u32) -> Self {
        GeneralCategoryGroup(mask)
    }
}
/// Enumerated property Script.
///
/// This is used with both the Script and Script_Extensions Unicode properties.
/// Each character is assigned a single Script, but characters that are used in
/// a particular subset of scripts will be in more than one Script_Extensions set.
/// For example, DEVANAGARI DIGIT NINE has Script=Devanagari, but is also in the
/// Script_Extensions set for Dogra, Kaithi, and Mahajani.
///
/// For more information, see UAX #24: <http://www.unicode.org/reports/tr24/>.
/// See `UScriptCode` in ICU4C.
#[derive(Copy, Clone, Debug, Eq, PartialEq, Ord, PartialOrd)]
#[cfg_attr(feature = "serde", derive(Serialize, Deserialize))]
#[cfg_attr(feature = "datagen", derive(databake::Bake))]
#[cfg_attr(feature = "datagen", databake(path = icu_properties))]
#[allow(clippy::exhaustive_structs)] // newtype
#[repr(transparent)]
#[zerovec::make_ule(ScriptULE)]
pub struct Script(pub u16);

#[allow(missing_docs)] // These constants don't need individual documentation.
#[allow(non_upper_case_globals)]
impl Script {
    pub const Adlam: Script = Script(167);
    pub const Ahom: Script = Script(161);
    pub const AnatolianHieroglyphs: Script = Script(156);
    pub const Arabic: Script = Script(2);
    pub const Armenian: Script = Script(3);
    pub const Avestan: Script = Script(117);
    pub const Balinese: Script = Script(62);
    pub const Bamum: Script = Script(130);
    pub const BassaVah: Script = Script(134);
    pub const Batak: Script = Script(63);
    pub const Bengali: Script = Script(4);
    pub const Bhaiksuki: Script = Script(168);
    pub const Bopomofo: Script = Script(5);
    pub const Brahmi: Script = Script(65);
    pub const Braille: Script = Script(46);
    pub const Buginese: Script = Script(55);
    pub const Buhid: Script = Script(44);
    pub const CanadianAboriginal: Script = Script(40);
    pub const Carian: Script = Script(104);
    pub const CaucasianAlbanian: Script = Script(159);
    pub const Chakma: Script = Script(118);
    pub const Cham: Script = Script(66);
    pub const Cherokee: Script = Script(6);
    pub const Chorasmian: Script = Script(189);
    pub const Common: Script = Script(0);
    pub const Coptic: Script = Script(7);
    pub const Cuneiform: Script = Script(101);
    pub const Cypriot: Script = Script(47);
    pub const CyproMinoan: Script = Script(193);
    pub const Cyrillic: Script = Script(8);
    pub const Deseret: Script = Script(9);
    pub const Devanagari: Script = Script(10);
    pub const DivesAkuru: Script = Script(190);
    pub const Dogra: Script = Script(178);
    pub const Duployan: Script = Script(135);
    pub const EgyptianHieroglyphs: Script = Script(71);
    pub const Elbasan: Script = Script(136);
    pub const Elymaic: Script = Script(185);
    pub const Ethiopian: Script = Script(11);
    pub const Georgian: Script = Script(12);
    pub const Glagolitic: Script = Script(56);
    pub const Gothic: Script = Script(13);
    pub const Grantha: Script = Script(137);
    pub const Greek: Script = Script(14);
    pub const Gujarati: Script = Script(15);
    pub const GunjalaGondi: Script = Script(179);
    pub const Gurmukhi: Script = Script(16);
    pub const Han: Script = Script(17);
    pub const Hangul: Script = Script(18);
    pub const HanifiRohingya: Script = Script(182);
    pub const Hanunoo: Script = Script(43);
    pub const Hatran: Script = Script(162);
    pub const Hebrew: Script = Script(19);
    pub const Hiragana: Script = Script(20);
    pub const ImperialAramaic: Script = Script(116);
    pub const Inherited: Script = Script(1);
    pub const InscriptionalPahlavi: Script = Script(122);
    pub const InscriptionalParthian: Script = Script(125);
    pub const Javanese: Script = Script(78);
    pub const Kaithi: Script = Script(120);
    pub const Kannada: Script = Script(21);
    pub const Katakana: Script = Script(22);
    pub const Kawi: Script = Script(198);
    pub const KayahLi: Script = Script(79);
    pub const Kharoshthi: Script = Script(57);
    pub const KhitanSmallScript: Script = Script(191);
    pub const Khmer: Script = Script(23);
    pub const Khojki: Script = Script(157);
    pub const Khudawadi: Script = Script(145);
    pub const Lao: Script = Script(24);
    pub const Latin: Script = Script(25);
    pub const Lepcha: Script = Script(82);
    pub const Limbu: Script = Script(48);
    pub const LinearA: Script = Script(83);
    pub const LinearB: Script = Script(49);
    pub const Lisu: Script = Script(131);
    pub const Lycian: Script = Script(107);
    pub const Lydian: Script = Script(108);
    pub const Mahajani: Script = Script(160);
    pub const Makasar: Script = Script(180);
    pub const Malayalam: Script = Script(26);
    pub const Mandaic: Script = Script(84);
    pub const Manichaean: Script = Script(121);
    pub const Marchen: Script = Script(169);
    pub const MasaramGondi: Script = Script(175);
    pub const Medefaidrin: Script = Script(181);
    pub const MeeteiMayek: Script = Script(115);
    pub const MendeKikakui: Script = Script(140);
    pub const MeroiticCursive: Script = Script(141);
    pub const MeroiticHieroglyphs: Script = Script(86);
    pub const Miao: Script = Script(92);
    pub const Modi: Script = Script(163);
    pub const Mongolian: Script = Script(27);
    pub const Mro: Script = Script(149);
    pub const Multani: Script = Script(164);
    pub const Myanmar: Script = Script(28);
    pub const Nabataean: Script = Script(143);
    pub const NagMundari: Script = Script(199);
    pub const Nandinagari: Script = Script(187);
    pub const NewTaiLue: Script = Script(59);
    pub const Newa: Script = Script(170);
    pub const Nko: Script = Script(87);
    pub const Nushu: Script = Script(150);
    pub const NyiakengPuachueHmong: Script = Script(186);
    pub const Ogham: Script = Script(29);
    pub const OlChiki: Script = Script(109);
    pub const OldHungarian: Script = Script(76);
    pub const OldItalic: Script = Script(30);
    pub const OldNorthArabian: Script = Script(142);
    pub const OldPermic: Script = Script(89);
    pub const OldPersian: Script = Script(61);
    pub const OldSogdian: Script = Script(184);
    pub const OldSouthArabian: Script = Script(133);
    pub const OldTurkic: Script = Script(88);
    pub const OldUyghur: Script = Script(194);
    pub const Oriya: Script = Script(31);
    pub const Osage: Script = Script(171);
    pub const Osmanya: Script = Script(50);
    pub const PahawhHmong: Script = Script(75);
    pub const Palmyrene: Script = Script(144);
    pub const PauCinHau: Script = Script(165);
    pub const PhagsPa: Script = Script(90);
    pub const Phoenician: Script = Script(91);
    pub const PsalterPahlavi: Script = Script(123);
    pub const Rejang: Script = Script(110);
    pub const Runic: Script = Script(32);
    pub const Samaritan: Script = Script(126);
    pub const Saurashtra: Script = Script(111);
    pub const Sharada: Script = Script(151);
    pub const Shavian: Script = Script(51);
    pub const Siddham: Script = Script(166);
    pub const SignWriting: Script = Script(112);
    pub const Sinhala: Script = Script(33);
    pub const Sogdian: Script = Script(183);
    pub const SoraSompeng: Script = Script(152);
    pub const Soyombo: Script = Script(176);
    pub const Sundanese: Script = Script(113);
    pub const SylotiNagri: Script = Script(58);
    pub const Syriac: Script = Script(34);
    pub const Tagalog: Script = Script(42);
    pub const Tagbanwa: Script = Script(45);
    pub const TaiLe: Script = Script(52);
    pub const TaiTham: Script = Script(106);
    pub const TaiViet: Script = Script(127);
    pub const Takri: Script = Script(153);
    pub const Tamil: Script = Script(35);
    pub const Tangsa: Script = Script(195);
    pub const Tangut: Script = Script(154);
    pub const Telugu: Script = Script(36);
    pub const Thaana: Script = Script(37);
    pub const Thai: Script = Script(38);
    pub const Tibetan: Script = Script(39);
    pub const Tifinagh: Script = Script(60);
    pub const Tirhuta: Script = Script(158);
    pub const Toto: Script = Script(196);
    pub const Ugaritic: Script = Script(53);
    pub const Unknown: Script = Script(103);
    pub const Vai: Script = Script(99);
    pub const Vithkuqi: Script = Script(197);
    pub const Wancho: Script = Script(188);
    pub const WarangCiti: Script = Script(146);
    pub const Yezidi: Script = Script(192);
    pub const Yi: Script = Script(41);
    pub const ZanabazarSquare: Script = Script(177);
}

impl_value_getter! {
    marker: ScriptNameToValueV1Marker;
    impl Script {
        /// Return a [`PropertyValueNameToEnumMapper`], capable of looking up values
        /// from strings for the the `Script` enumerated property
        ///
        /// # Example
        ///
        /// ```
        /// use icu::properties::Script;
        ///
        /// let lookup = Script::get_name_to_enum_mapper(&icu_testdata::unstable())
        ///                  .expect("The data should be valid");
        /// let lookup = lookup.as_borrowed();
        /// // short name for value
        /// assert_eq!(lookup.get_strict("Brah"), Some(Script::Brahmi));
        /// assert_eq!(lookup.get_strict("Hang"), Some(Script::Hangul));
        /// // long name for value
        /// assert_eq!(lookup.get_strict("Brahmi"), Some(Script::Brahmi));
        /// assert_eq!(lookup.get_strict("Hangul"), Some(Script::Hangul));
        /// // name has incorrect casing
        /// assert_eq!(lookup.get_strict("brahmi"), None);
        /// // loose matching of name
        /// assert_eq!(lookup.get_loose("brahmi"), Some(Script::Brahmi));
        /// // fake property
        /// assert_eq!(lookup.get_strict("Linear_Z"), None);
        /// ```
        pub fn get_name_to_enum_mapper();
    }
}

/// Enumerated property East_Asian_Width.
///
/// See "Definition" in UAX #11 for the summary of each property value:
/// <https://www.unicode.org/reports/tr11/#Definitions>
///
/// The numeric value is compatible with `UEastAsianWidth` in ICU4C.
#[derive(Copy, Clone, Debug, Eq, PartialEq, Ord, PartialOrd)]
#[cfg_attr(feature = "serde", derive(Serialize, Deserialize))]
#[cfg_attr(feature = "datagen", derive(databake::Bake))]
#[cfg_attr(feature = "datagen", databake(path = icu_properties))]
#[allow(clippy::exhaustive_structs)] // newtype
#[repr(transparent)]
#[zerovec::make_ule(EastAsianWidthULE)]
pub struct EastAsianWidth(pub u8);

#[allow(missing_docs)] // These constants don't need individual documentation.
#[allow(non_upper_case_globals)]
impl EastAsianWidth {
    pub const Neutral: EastAsianWidth = EastAsianWidth(0); //name="N"
    pub const Ambiguous: EastAsianWidth = EastAsianWidth(1); //name="A"
    pub const Halfwidth: EastAsianWidth = EastAsianWidth(2); //name="H"
    pub const Fullwidth: EastAsianWidth = EastAsianWidth(3); //name="F"
    pub const Narrow: EastAsianWidth = EastAsianWidth(4); //name="Na"
    pub const Wide: EastAsianWidth = EastAsianWidth(5); //name="W"
}

impl_value_getter! {
    marker: EastAsianWidthNameToValueV1Marker;
    impl EastAsianWidth {
        /// Return a [`PropertyValueNameToEnumMapper`], capable of looking up values
        /// from strings for the the `East_Asian_Width` enumerated property
        ///
        /// # Example
        ///
        /// ```
        /// use icu::properties::EastAsianWidth;
        ///
        /// let lookup = EastAsianWidth::get_name_to_enum_mapper(&icu_testdata::unstable())
        ///                  .expect("The data should be valid");
        /// let lookup = lookup.as_borrowed();
        /// // short name for value
        /// assert_eq!(lookup.get_strict("N"), Some(EastAsianWidth::Neutral));
        /// assert_eq!(lookup.get_strict("H"), Some(EastAsianWidth::Halfwidth));
        /// // long name for value
        /// assert_eq!(lookup.get_strict("Neutral"), Some(EastAsianWidth::Neutral));
        /// assert_eq!(lookup.get_strict("Halfwidth"), Some(EastAsianWidth::Halfwidth));
        /// // name has incorrect casing / extra hyphen
        /// assert_eq!(lookup.get_strict("half-width"), None);
        /// // loose matching of name
        /// assert_eq!(lookup.get_loose("half-width"), Some(EastAsianWidth::Halfwidth));
        /// // fake property
        /// assert_eq!(lookup.get_strict("TwoPointFiveWidth"), None);
        /// ```
        pub fn get_name_to_enum_mapper();
    }
}

/// Enumerated property Line_Break.
///
/// See "Line Breaking Properties" in UAX #14 for the summary of each property
/// value: <https://www.unicode.org/reports/tr14/#Properties>
///
/// The numeric value is compatible with `ULineBreak` in ICU4C.
#[derive(Copy, Clone, Debug, Eq, PartialEq, Ord, PartialOrd)]
#[cfg_attr(feature = "serde", derive(Serialize, Deserialize))]
#[cfg_attr(feature = "datagen", derive(databake::Bake))]
#[cfg_attr(feature = "datagen", databake(path = icu_properties))]
#[allow(clippy::exhaustive_structs)] // newtype
#[repr(transparent)]
#[zerovec::make_ule(LineBreakULE)]
pub struct LineBreak(pub u8);

#[allow(missing_docs)] // These constants don't need individual documentation.
#[allow(non_upper_case_globals)]
impl LineBreak {
    pub const Unknown: LineBreak = LineBreak(0); // name="XX"
    pub const Ambiguous: LineBreak = LineBreak(1); // name="AI"
    pub const Alphabetic: LineBreak = LineBreak(2); // name="AL"
    pub const BreakBoth: LineBreak = LineBreak(3); // name="B2"
    pub const BreakAfter: LineBreak = LineBreak(4); // name="BA"
    pub const BreakBefore: LineBreak = LineBreak(5); // name="BB"
    pub const MandatoryBreak: LineBreak = LineBreak(6); // name="BK"
    pub const ContingentBreak: LineBreak = LineBreak(7); // name="CB"
    pub const ClosePunctuation: LineBreak = LineBreak(8); // name="CL"
    pub const CombiningMark: LineBreak = LineBreak(9); // name="CM"
    pub const CarriageReturn: LineBreak = LineBreak(10); // name="CR"
    pub const Exclamation: LineBreak = LineBreak(11); // name="EX"
    pub const Glue: LineBreak = LineBreak(12); // name="GL"
    pub const Hyphen: LineBreak = LineBreak(13); // name="HY"
    pub const Ideographic: LineBreak = LineBreak(14); // name="ID"
    pub const Inseparable: LineBreak = LineBreak(15); // name="IN"
    pub const InfixNumeric: LineBreak = LineBreak(16); // name="IS"
    pub const LineFeed: LineBreak = LineBreak(17); // name="LF"
    pub const Nonstarter: LineBreak = LineBreak(18); // name="NS"
    pub const Numeric: LineBreak = LineBreak(19); // name="NU"
    pub const OpenPunctuation: LineBreak = LineBreak(20); // name="OP"
    pub const PostfixNumeric: LineBreak = LineBreak(21); // name="PO"
    pub const PrefixNumeric: LineBreak = LineBreak(22); // name="PR"
    pub const Quotation: LineBreak = LineBreak(23); // name="QU"
    pub const ComplexContext: LineBreak = LineBreak(24); // name="SA"
    pub const Surrogate: LineBreak = LineBreak(25); // name="SG"
    pub const Space: LineBreak = LineBreak(26); // name="SP"
    pub const BreakSymbols: LineBreak = LineBreak(27); // name="SY"
    pub const ZWSpace: LineBreak = LineBreak(28); // name="ZW"
    pub const NextLine: LineBreak = LineBreak(29); // name="NL"
    pub const WordJoiner: LineBreak = LineBreak(30); // name="WJ"
    pub const H2: LineBreak = LineBreak(31); // name="H2"
    pub const H3: LineBreak = LineBreak(32); // name="H3"
    pub const JL: LineBreak = LineBreak(33); // name="JL"
    pub const JT: LineBreak = LineBreak(34); // name="JT"
    pub const JV: LineBreak = LineBreak(35); // name="JV"
    pub const CloseParenthesis: LineBreak = LineBreak(36); // name="CP"
    pub const ConditionalJapaneseStarter: LineBreak = LineBreak(37); // name="CJ"
    pub const HebrewLetter: LineBreak = LineBreak(38); // name="HL"
    pub const RegionalIndicator: LineBreak = LineBreak(39); // name="RI"
    pub const EBase: LineBreak = LineBreak(40); // name="EB"
    pub const EModifier: LineBreak = LineBreak(41); // name="EM"
    pub const ZWJ: LineBreak = LineBreak(42); // name="ZWJ"
}

impl_value_getter! {
    marker: LineBreakNameToValueV1Marker;
    impl LineBreak {
        /// Return a [`PropertyValueNameToEnumMapper`], capable of looking up values
        /// from strings for the the `Line_Break` enumerated property
        ///
        /// # Example
        ///
        /// ```
        /// use icu::properties::LineBreak;
        ///
        /// let lookup = LineBreak::get_name_to_enum_mapper(&icu_testdata::unstable())
        ///                  .expect("The data should be valid");
        /// let lookup = lookup.as_borrowed();
        /// // short name for value
        /// assert_eq!(lookup.get_strict("BK"), Some(LineBreak::MandatoryBreak));
        /// assert_eq!(lookup.get_strict("AL"), Some(LineBreak::Alphabetic));
        /// // long name for value
        /// assert_eq!(lookup.get_strict("Mandatory_Break"), Some(LineBreak::MandatoryBreak));
        /// assert_eq!(lookup.get_strict("Alphabetic"), Some(LineBreak::Alphabetic));
        /// // name has incorrect casing and dash instead of underscore
        /// assert_eq!(lookup.get_strict("mandatory-Break"), None);
        /// // loose matching of name
        /// assert_eq!(lookup.get_loose("mandatory-Break"), Some(LineBreak::MandatoryBreak));
        /// // fake property
        /// assert_eq!(lookup.get_strict("Stochastic_Break"), None);
        /// ```
        pub fn get_name_to_enum_mapper();
    }
}

/// Enumerated property Grapheme_Cluster_Break.
///
/// See "Default Grapheme Cluster Boundary Specification" in UAX #29 for the
/// summary of each property value:
/// <https://www.unicode.org/reports/tr29/#Default_Grapheme_Cluster_Table>
///
/// The numeric value is compatible with `UGraphemeClusterBreak` in ICU4C.
#[derive(Copy, Clone, Debug, Eq, PartialEq, Ord, PartialOrd)]
#[cfg_attr(feature = "serde", derive(Serialize, Deserialize))]
#[cfg_attr(feature = "datagen", derive(databake::Bake))]
#[cfg_attr(feature = "datagen", databake(path = icu_properties))]
#[allow(clippy::exhaustive_structs)] // this type is stable
#[repr(transparent)]
#[zerovec::make_ule(GraphemeClusterBreakULE)]
pub struct GraphemeClusterBreak(pub u8);

#[allow(missing_docs)] // These constants don't need individual documentation.
#[allow(non_upper_case_globals)]
impl GraphemeClusterBreak {
    pub const Other: GraphemeClusterBreak = GraphemeClusterBreak(0); // name="XX"
    pub const Control: GraphemeClusterBreak = GraphemeClusterBreak(1); // name="CN"
    pub const CR: GraphemeClusterBreak = GraphemeClusterBreak(2); // name="CR"
    pub const Extend: GraphemeClusterBreak = GraphemeClusterBreak(3); // name="EX"
    pub const L: GraphemeClusterBreak = GraphemeClusterBreak(4); // name="L"
    pub const LF: GraphemeClusterBreak = GraphemeClusterBreak(5); // name="LF"
    pub const LV: GraphemeClusterBreak = GraphemeClusterBreak(6); // name="LV"
    pub const LVT: GraphemeClusterBreak = GraphemeClusterBreak(7); // name="LVT"
    pub const T: GraphemeClusterBreak = GraphemeClusterBreak(8); // name="T"
    pub const V: GraphemeClusterBreak = GraphemeClusterBreak(9); // name="V"
    pub const SpacingMark: GraphemeClusterBreak = GraphemeClusterBreak(10); // name="SM"
    pub const Prepend: GraphemeClusterBreak = GraphemeClusterBreak(11); // name="PP"
    pub const RegionalIndicator: GraphemeClusterBreak = GraphemeClusterBreak(12); // name="RI"
    /// This value is obsolete and unused.
    pub const EBase: GraphemeClusterBreak = GraphemeClusterBreak(13); // name="EB"
    /// This value is obsolete and unused.
    pub const EBaseGAZ: GraphemeClusterBreak = GraphemeClusterBreak(14); // name="EBG"
    /// This value is obsolete and unused.
    pub const EModifier: GraphemeClusterBreak = GraphemeClusterBreak(15); // name="EM"
    /// This value is obsolete and unused.
    pub const GlueAfterZwj: GraphemeClusterBreak = GraphemeClusterBreak(16); // name="GAZ"
    pub const ZWJ: GraphemeClusterBreak = GraphemeClusterBreak(17); // name="ZWJ"
}

impl_value_getter! {
    marker: GraphemeClusterBreakNameToValueV1Marker;
    impl GraphemeClusterBreak {
        /// Return a [`PropertyValueNameToEnumMapper`], capable of looking up values
        /// from strings for the the `Grapheme_Cluster_Break` enumerated property
        ///
        /// # Example
        ///
        /// ```
        /// use icu::properties::GraphemeClusterBreak;
        ///
        /// let lookup = GraphemeClusterBreak::get_name_to_enum_mapper(&icu_testdata::unstable())
        ///                  .expect("The data should be valid");
        /// let lookup = lookup.as_borrowed();
        /// // short name for value
        /// assert_eq!(lookup.get_strict("EX"), Some(GraphemeClusterBreak::Extend));
        /// assert_eq!(lookup.get_strict("RI"), Some(GraphemeClusterBreak::RegionalIndicator));
        /// // long name for value
        /// assert_eq!(lookup.get_strict("Extend"), Some(GraphemeClusterBreak::Extend));
        /// assert_eq!(lookup.get_strict("Regional_Indicator"), Some(GraphemeClusterBreak::RegionalIndicator));
        /// // name has incorrect casing and lacks an underscore
        /// assert_eq!(lookup.get_strict("regionalindicator"), None);
        /// // loose matching of name
        /// assert_eq!(lookup.get_loose("regionalindicator"), Some(GraphemeClusterBreak::RegionalIndicator));
        /// // fake property
        /// assert_eq!(lookup.get_strict("Regional_Indicator_Two_Point_Oh"), None);
        /// ```
        pub fn get_name_to_enum_mapper();
    }
}

/// Enumerated property Word_Break.
///
/// See "Default Word Boundary Specification" in UAX #29 for the summary of
/// each property value:
/// <https://www.unicode.org/reports/tr29/#Default_Word_Boundaries>.
///
/// The numeric value is compatible with `UWordBreakValues` in ICU4C.
#[derive(Copy, Clone, Debug, Eq, PartialEq, Ord, PartialOrd)]
#[cfg_attr(feature = "serde", derive(Serialize, Deserialize))]
#[cfg_attr(feature = "datagen", derive(databake::Bake))]
#[cfg_attr(feature = "datagen", databake(path = icu_properties))]
#[allow(clippy::exhaustive_structs)] // newtype
#[repr(transparent)]
#[zerovec::make_ule(WordBreakULE)]
pub struct WordBreak(pub u8);

#[allow(missing_docs)] // These constants don't need individual documentation.
#[allow(non_upper_case_globals)]
impl WordBreak {
    pub const Other: WordBreak = WordBreak(0); // name="XX"
    pub const ALetter: WordBreak = WordBreak(1); // name="LE"
    pub const Format: WordBreak = WordBreak(2); // name="FO"
    pub const Katakana: WordBreak = WordBreak(3); // name="KA"
    pub const MidLetter: WordBreak = WordBreak(4); // name="ML"
    pub const MidNum: WordBreak = WordBreak(5); // name="MN"
    pub const Numeric: WordBreak = WordBreak(6); // name="NU"
    pub const ExtendNumLet: WordBreak = WordBreak(7); // name="EX"
    pub const CR: WordBreak = WordBreak(8); // name="CR"
    pub const Extend: WordBreak = WordBreak(9); // name="Extend"
    pub const LF: WordBreak = WordBreak(10); // name="LF"
    pub const MidNumLet: WordBreak = WordBreak(11); // name="MB"
    pub const Newline: WordBreak = WordBreak(12); // name="NL"
    pub const RegionalIndicator: WordBreak = WordBreak(13); // name="RI"
    pub const HebrewLetter: WordBreak = WordBreak(14); // name="HL"
    pub const SingleQuote: WordBreak = WordBreak(15); // name="SQ"
    pub const DoubleQuote: WordBreak = WordBreak(16); // name=DQ
    /// This value is obsolete and unused.
    pub const EBase: WordBreak = WordBreak(17); // name="EB"
    /// This value is obsolete and unused.
    pub const EBaseGAZ: WordBreak = WordBreak(18); // name="EBG"
    /// This value is obsolete and unused.
    pub const EModifier: WordBreak = WordBreak(19); // name="EM"
    /// This value is obsolete and unused.
    pub const GlueAfterZwj: WordBreak = WordBreak(20); // name="GAZ"
    pub const ZWJ: WordBreak = WordBreak(21); // name="ZWJ"
    pub const WSegSpace: WordBreak = WordBreak(22); // name="WSegSpace"
}

impl_value_getter! {
    marker: WordBreakNameToValueV1Marker;
    impl WordBreak {
        /// Return a [`PropertyValueNameToEnumMapper`], capable of looking up values
        /// from strings for the the `Word_Break` enumerated property
        ///
        /// # Example
        ///
        /// ```
        /// use icu::properties::WordBreak;
        ///
        /// let lookup = WordBreak::get_name_to_enum_mapper(&icu_testdata::unstable())
        ///                  .expect("The data should be valid");
        /// let lookup = lookup.as_borrowed();
        /// // short name for value
        /// assert_eq!(lookup.get_strict("KA"), Some(WordBreak::Katakana));
        /// assert_eq!(lookup.get_strict("LE"), Some(WordBreak::ALetter));
        /// // long name for value
        /// assert_eq!(lookup.get_strict("Katakana"), Some(WordBreak::Katakana));
        /// assert_eq!(lookup.get_strict("ALetter"), Some(WordBreak::ALetter));
        /// // name has incorrect casing
        /// assert_eq!(lookup.get_strict("Aletter"), None);
        /// // loose matching of name
        /// assert_eq!(lookup.get_loose("Aletter"), Some(WordBreak::ALetter));
        /// // fake property
        /// assert_eq!(lookup.get_strict("Quadruple_Quote"), None);
        /// ```
        pub fn get_name_to_enum_mapper();
    }
}

/// Enumerated property Sentence_Break.
/// See "Default Sentence Boundary Specification" in UAX #29 for the summary of
/// each property value:
/// <https://www.unicode.org/reports/tr29/#Default_Word_Boundaries>.
///
/// The numeric value is compatible with `USentenceBreak` in ICU4C.
#[derive(Copy, Clone, Debug, Eq, PartialEq, Ord, PartialOrd)]
#[cfg_attr(feature = "serde", derive(Serialize, Deserialize))]
#[cfg_attr(feature = "datagen", derive(databake::Bake))]
#[cfg_attr(feature = "datagen", databake(path = icu_properties))]
#[allow(clippy::exhaustive_structs)] // newtype
#[repr(transparent)]
#[zerovec::make_ule(SentenceBreakULE)]
pub struct SentenceBreak(pub u8);

#[allow(missing_docs)] // These constants don't need individual documentation.
#[allow(non_upper_case_globals)]
impl SentenceBreak {
    pub const Other: SentenceBreak = SentenceBreak(0); // name="XX"
    pub const ATerm: SentenceBreak = SentenceBreak(1); // name="AT"
    pub const Close: SentenceBreak = SentenceBreak(2); // name="CL"
    pub const Format: SentenceBreak = SentenceBreak(3); // name="FO"
    pub const Lower: SentenceBreak = SentenceBreak(4); // name="LO"
    pub const Numeric: SentenceBreak = SentenceBreak(5); // name="NU"
    pub const OLetter: SentenceBreak = SentenceBreak(6); // name="LE"
    pub const Sep: SentenceBreak = SentenceBreak(7); // name="SE"
    pub const Sp: SentenceBreak = SentenceBreak(8); // name="SP"
    pub const STerm: SentenceBreak = SentenceBreak(9); // name="ST"
    pub const Upper: SentenceBreak = SentenceBreak(10); // name="UP"
    pub const CR: SentenceBreak = SentenceBreak(11); // name="CR"
    pub const Extend: SentenceBreak = SentenceBreak(12); // name="EX"
    pub const LF: SentenceBreak = SentenceBreak(13); // name="LF"
    pub const SContinue: SentenceBreak = SentenceBreak(14); // name="SC"
}

impl_value_getter! {
    marker: SentenceBreakNameToValueV1Marker;
    impl SentenceBreak {
        /// Return a [`PropertyValueNameToEnumMapper`], capable of looking up values
        /// from strings for the the `Sentence_Break` enumerated property
        ///
        /// # Example
        ///
        /// ```
        /// use icu::properties::SentenceBreak;
        ///
        /// let lookup = SentenceBreak::get_name_to_enum_mapper(&icu_testdata::unstable())
        ///                  .expect("The data should be valid");
        /// let lookup = lookup.as_borrowed();
        /// // short name for value
        /// assert_eq!(lookup.get_strict("FO"), Some(SentenceBreak::Format));
        /// assert_eq!(lookup.get_strict("NU"), Some(SentenceBreak::Numeric));
        /// // long name for value
        /// assert_eq!(lookup.get_strict("Format"), Some(SentenceBreak::Format));
        /// assert_eq!(lookup.get_strict("Numeric"), Some(SentenceBreak::Numeric));
        /// // name has incorrect casing
        /// assert_eq!(lookup.get_strict("fOrmat"), None);
        /// // loose matching of name
        /// assert_eq!(lookup.get_loose("fOrmat"), Some(SentenceBreak::Format));
        /// // fake property
        /// assert_eq!(lookup.get_strict("Fixer_Upper"), None);
        /// ```
        pub fn get_name_to_enum_mapper();
    }
}
/// Property Canonical_Combining_Class.
/// See UAX #15:
/// <https://www.unicode.org/reports/tr15/>.
///
/// See `icu_normalizer::properties::CanonicalCombiningClassMap` for the API
/// to look up the Canonical_Combining_Class property by scalar value.
//
// NOTE: The Pernosco debugger has special knowledge
// of this struct. Please do not change the bit layout
// or the crate-module-qualified name of this struct
// without coordination.
#[derive(Copy, Clone, Debug, Eq, PartialEq, Ord, PartialOrd)]
#[cfg_attr(feature = "serde", derive(Serialize, Deserialize))]
#[cfg_attr(feature = "datagen", derive(databake::Bake))]
#[cfg_attr(feature = "datagen", databake(path = icu_properties))]
#[allow(clippy::exhaustive_structs)] // newtype
#[repr(transparent)]
#[zerovec::make_ule(CanonicalCombiningClassULE)]
pub struct CanonicalCombiningClass(pub u8);

// These constant names come from PropertyValueAliases.txt
#[allow(missing_docs)] // These constants don't need individual documentation.
#[allow(non_upper_case_globals)]
impl CanonicalCombiningClass {
    pub const NotReordered: CanonicalCombiningClass = CanonicalCombiningClass(0); // name="NR"
    pub const Overlay: CanonicalCombiningClass = CanonicalCombiningClass(1); // name="OV"
    pub const HanReading: CanonicalCombiningClass = CanonicalCombiningClass(6); // name="HANR"
    pub const Nukta: CanonicalCombiningClass = CanonicalCombiningClass(7); // name="NK"
    pub const KanaVoicing: CanonicalCombiningClass = CanonicalCombiningClass(8); // name="KV"
    pub const Virama: CanonicalCombiningClass = CanonicalCombiningClass(9); // name="VR"
    pub const CCC10: CanonicalCombiningClass = CanonicalCombiningClass(10); // name="CCC10"
    pub const CCC11: CanonicalCombiningClass = CanonicalCombiningClass(11); // name="CCC11"
    pub const CCC12: CanonicalCombiningClass = CanonicalCombiningClass(12); // name="CCC12"
    pub const CCC13: CanonicalCombiningClass = CanonicalCombiningClass(13); // name="CCC13"
    pub const CCC14: CanonicalCombiningClass = CanonicalCombiningClass(14); // name="CCC14"
    pub const CCC15: CanonicalCombiningClass = CanonicalCombiningClass(15); // name="CCC15"
    pub const CCC16: CanonicalCombiningClass = CanonicalCombiningClass(16); // name="CCC16"
    pub const CCC17: CanonicalCombiningClass = CanonicalCombiningClass(17); // name="CCC17"
    pub const CCC18: CanonicalCombiningClass = CanonicalCombiningClass(18); // name="CCC18"
    pub const CCC19: CanonicalCombiningClass = CanonicalCombiningClass(19); // name="CCC19"
    pub const CCC20: CanonicalCombiningClass = CanonicalCombiningClass(20); // name="CCC20"
    pub const CCC21: CanonicalCombiningClass = CanonicalCombiningClass(21); // name="CCC21"
    pub const CCC22: CanonicalCombiningClass = CanonicalCombiningClass(22); // name="CCC22"
    pub const CCC23: CanonicalCombiningClass = CanonicalCombiningClass(23); // name="CCC23"
    pub const CCC24: CanonicalCombiningClass = CanonicalCombiningClass(24); // name="CCC24"
    pub const CCC25: CanonicalCombiningClass = CanonicalCombiningClass(25); // name="CCC25"
    pub const CCC26: CanonicalCombiningClass = CanonicalCombiningClass(26); // name="CCC26"
    pub const CCC27: CanonicalCombiningClass = CanonicalCombiningClass(27); // name="CCC27"
    pub const CCC28: CanonicalCombiningClass = CanonicalCombiningClass(28); // name="CCC28"
    pub const CCC29: CanonicalCombiningClass = CanonicalCombiningClass(29); // name="CCC29"
    pub const CCC30: CanonicalCombiningClass = CanonicalCombiningClass(30); // name="CCC30"
    pub const CCC31: CanonicalCombiningClass = CanonicalCombiningClass(31); // name="CCC31"
    pub const CCC32: CanonicalCombiningClass = CanonicalCombiningClass(32); // name="CCC32"
    pub const CCC33: CanonicalCombiningClass = CanonicalCombiningClass(33); // name="CCC33"
    pub const CCC34: CanonicalCombiningClass = CanonicalCombiningClass(34); // name="CCC34"
    pub const CCC35: CanonicalCombiningClass = CanonicalCombiningClass(35); // name="CCC35"
    pub const CCC36: CanonicalCombiningClass = CanonicalCombiningClass(36); // name="CCC36"
    pub const CCC84: CanonicalCombiningClass = CanonicalCombiningClass(84); // name="CCC84"
    pub const CCC91: CanonicalCombiningClass = CanonicalCombiningClass(91); // name="CCC91"
    pub const CCC103: CanonicalCombiningClass = CanonicalCombiningClass(103); // name="CCC103"
    pub const CCC107: CanonicalCombiningClass = CanonicalCombiningClass(107); // name="CCC107"
    pub const CCC118: CanonicalCombiningClass = CanonicalCombiningClass(118); // name="CCC118"
    pub const CCC122: CanonicalCombiningClass = CanonicalCombiningClass(122); // name="CCC122"
    pub const CCC129: CanonicalCombiningClass = CanonicalCombiningClass(129); // name="CCC129"
    pub const CCC130: CanonicalCombiningClass = CanonicalCombiningClass(130); // name="CCC130"
    pub const CCC132: CanonicalCombiningClass = CanonicalCombiningClass(132); // name="CCC132"
    pub const CCC133: CanonicalCombiningClass = CanonicalCombiningClass(133); // name="CCC133" // RESERVED
    pub const AttachedBelowLeft: CanonicalCombiningClass = CanonicalCombiningClass(200); // name="ATBL"
    pub const AttachedBelow: CanonicalCombiningClass = CanonicalCombiningClass(202); // name="ATB"
    pub const AttachedAbove: CanonicalCombiningClass = CanonicalCombiningClass(214); // name="ATA"
    pub const AttachedAboveRight: CanonicalCombiningClass = CanonicalCombiningClass(216); // name="ATAR"
    pub const BelowLeft: CanonicalCombiningClass = CanonicalCombiningClass(218); // name="BL"
    pub const Below: CanonicalCombiningClass = CanonicalCombiningClass(220); // name="B"
    pub const BelowRight: CanonicalCombiningClass = CanonicalCombiningClass(222); // name="BR"
    pub const Left: CanonicalCombiningClass = CanonicalCombiningClass(224); // name="L"
    pub const Right: CanonicalCombiningClass = CanonicalCombiningClass(226); // name="R"
    pub const AboveLeft: CanonicalCombiningClass = CanonicalCombiningClass(228); // name="AL"
    pub const Above: CanonicalCombiningClass = CanonicalCombiningClass(230); // name="A"
    pub const AboveRight: CanonicalCombiningClass = CanonicalCombiningClass(232); // name="AR"
    pub const DoubleBelow: CanonicalCombiningClass = CanonicalCombiningClass(233); // name="DB"
    pub const DoubleAbove: CanonicalCombiningClass = CanonicalCombiningClass(234); // name="DA"
    pub const IotaSubscript: CanonicalCombiningClass = CanonicalCombiningClass(240); // name="IS"
}

impl_value_getter! {
    marker: CanonicalCombiningClassNameToValueV1Marker;
    impl CanonicalCombiningClass {
        /// Return a [`PropertyValueNameToEnumMapper`], capable of looking up values
        /// from strings for the the `Canonical_Combining_Class` enumerated property
        ///
        /// # Example
        ///
        /// ```
        /// use icu::properties::CanonicalCombiningClass;
        ///
        /// let lookup = CanonicalCombiningClass::get_name_to_enum_mapper(&icu_testdata::unstable())
        ///                  .expect("The data should be valid");
        /// let lookup = lookup.as_borrowed();
        /// // short name for value
        /// assert_eq!(lookup.get_strict("AL"), Some(CanonicalCombiningClass::AboveLeft));
        /// assert_eq!(lookup.get_strict("ATBL"), Some(CanonicalCombiningClass::AttachedBelowLeft));
        /// assert_eq!(lookup.get_strict("CCC10"), Some(CanonicalCombiningClass::CCC10));
        /// // long name for value
        /// assert_eq!(lookup.get_strict("Above_Left"), Some(CanonicalCombiningClass::AboveLeft));
        /// assert_eq!(lookup.get_strict("Attached_Below_Left"), Some(CanonicalCombiningClass::AttachedBelowLeft));
        /// // name has incorrect casing and hyphens
        /// assert_eq!(lookup.get_strict("attached-below-left"), None);
        /// // loose matching of name
        /// assert_eq!(lookup.get_loose("attached-below-left"), Some(CanonicalCombiningClass::AttachedBelowLeft));
        /// // fake property
        /// assert_eq!(lookup.get_strict("Linear_Z"), None);
        /// ```
        pub fn get_name_to_enum_mapper();
    }
}<|MERGE_RESOLUTION|>--- conflicted
+++ resolved
@@ -19,47 +19,6 @@
 #[cfg(feature = "serde")]
 use serde::{Deserialize, Serialize};
 
-<<<<<<< HEAD
-//
-// Enumerated properties
-//
-
-/// Selection constants for Unicode properties.
-/// These constants are used to select one of the Unicode properties.
-/// See `UProperty` in ICU4C.
-#[allow(dead_code)] // Not currently used but seems like it could be useful
-#[derive(Clone, PartialEq, Debug)]
-#[non_exhaustive]
-#[repr(i32)]
-enum EnumeratedProperty {
-    /// The Bidi_Class property.
-    BidiClass = 0x1000,
-    /// The Canonical_Combining_Class property.
-    CanonicalCombiningClass = 0x1002,
-    /// The East_Asian_Width property. See [`EastAsianWidth`].
-    EastAsianWidth = 0x1004,
-    /// The General_Category property.
-    GeneralCategory = 0x1005,
-    /// A pseudo-property that is used to represent groupings of `GeneralCategory`.
-    GeneralCategoryGroup = 0x2000,
-    /// The Line_Break property. See [`LineBreak`].
-    LineBreak = 0x1008,
-    /// The Script property. See [`Script`].
-    Script = 0x100A,
-    /// The Grapheme_Cluster_Break property. See [`GraphemeClusterBreak`].
-    GraphemeClusterBreak = 0x1012,
-    /// The Sentence_Break property. See [`SentenceBreak`].
-    SentenceBreak = 0x1013,
-    /// The Word_Break property. See [`WordBreak`].
-    WordBreak = 0x1014,
-    /// The Script_Extensions property. See [`Script`].
-    ScriptExtensions = 0x7000, // TODO(#1160) - this is a Miscellaneous property, not Enumerated
-    /// Represents an invalid or unknown Unicode property.
-    InvalidCode = -1, // TODO(#1160) - taken from ICU4C UProperty::UCHAR_INVALID_CODE
-}
-
-=======
->>>>>>> 38cc92dc
 /// Private marker type for PropertyValueNameToEnumMapper
 /// to work for all properties at once
 #[derive(Clone, Copy, PartialEq, Eq, Hash, Debug)]
