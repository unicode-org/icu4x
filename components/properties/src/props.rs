--- conflicted
+++ resolved
@@ -325,7 +325,6 @@
     pub const PopDirectionalIsolate: BidiClass = BidiClass(22);
 }
 
-<<<<<<< HEAD
 /// TODO: documentation for Enumerated property Bidi_Paired_Bracket_Type
 #[derive(Copy, Clone, Debug, Eq, PartialEq, Ord, PartialOrd)]
 #[cfg_attr(feature = "serde", derive(Serialize, Deserialize))]
@@ -344,7 +343,8 @@
     pub const Open: BidiPairedBracketType = BidiPairedBracketType(1);
     /// Close paired bracket.
     pub const Close: BidiPairedBracketType = BidiPairedBracketType(2);
-=======
+}
+
 impl_value_getter! {
     marker: BidiClassNameToValueV1Marker;
     impl BidiClass {
@@ -374,7 +374,6 @@
         /// ```
         pub fn get_name_to_enum_mapper();
     }
->>>>>>> 60ee33bc
 }
 
 /// Enumerated property General_Category.
