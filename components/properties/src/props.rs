--- conflicted
+++ resolved
@@ -905,7 +905,26 @@
     pub const Chisoi: Script = Self(254);
 }
 
-<<<<<<< HEAD
+/// ✨ *Enabled with the `compiled_data` Cargo feature.*
+#[cfg(feature = "compiled_data")]
+impl From<Script> for icu_locale_core::subtags::Script {
+    fn from(value: Script) -> Self {
+        crate::PropertyNamesShort::new()
+            .get_locale_script(value)
+            .unwrap_or(icu_locale_core::subtags::script!("Zzzz"))
+    }
+}
+
+/// ✨ *Enabled with the `compiled_data` Cargo feature.*
+#[cfg(feature = "compiled_data")]
+impl From<icu_locale_core::subtags::Script> for Script {
+    fn from(value: icu_locale_core::subtags::Script) -> Self {
+        crate::PropertyParser::new()
+            .get_strict(value.as_str())
+            .unwrap_or(Self::Unknown)
+    }
+}
+
 #[cfg(feature = "unicode_script")]
 impl From<unicode_script::Script> for Script {
     fn from(value: unicode_script::Script) -> Self {
@@ -1298,25 +1317,6 @@
                 }
             }
         }
-=======
-/// ✨ *Enabled with the `compiled_data` Cargo feature.*
-#[cfg(feature = "compiled_data")]
-impl From<Script> for icu_locale_core::subtags::Script {
-    fn from(value: Script) -> Self {
-        crate::PropertyNamesShort::new()
-            .get_locale_script(value)
-            .unwrap_or(icu_locale_core::subtags::script!("Zzzz"))
-    }
-}
-
-/// ✨ *Enabled with the `compiled_data` Cargo feature.*
-#[cfg(feature = "compiled_data")]
-impl From<icu_locale_core::subtags::Script> for Script {
-    fn from(value: icu_locale_core::subtags::Script) -> Self {
-        crate::PropertyParser::new()
-            .get_strict(value.as_str())
-            .unwrap_or(Self::Unknown)
->>>>>>> 4a6d1f21
     }
 }
 
