--- conflicted
+++ resolved
@@ -322,15 +322,9 @@
         ///
         /// [📚 Help choosing a constructor](icu_provider::constructors)
         $vis fn $name(
-<<<<<<< HEAD
-            provider: &(impl DataProvider<$keyed_data_marker> + ?Sized)
+            provider: &(impl DataProvider<$data_marker> + ?Sized)
         ) -> Result<CodePointMapData<$value_ty>, DataError> {
             provider.load(Default::default()).and_then(DataResponse::take_payload).map(CodePointMapData::from_data)
-=======
-            provider: &(impl DataProvider<$data_marker> + ?Sized)
-        ) -> Result<CodePointMapData<$value_ty>, PropertiesError> {
-            Ok(provider.load(Default::default()).and_then(DataResponse::take_payload).map(CodePointMapData::from_data)?)
->>>>>>> 0217a09e
         }
         $(#[$doc])*
         #[cfg(feature = "compiled_data")]
