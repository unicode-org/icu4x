--- conflicted
+++ resolved
@@ -13,8 +13,6 @@
                     unsafe {
                         #[allow(unused_unsafe)]
                         icu_collections::codepointinvlist::CodePointInversionList::from_parts_unchecked(unsafe { zerovec::ZeroVec::from_bytes_unchecked(b"%\x06\0\0&\x06\0\0@\x06\0\0A\x06\0\0C\x06\0\0D\x06\0\0I\x06\0\0K\x06\0\0N\x06\0\0Q\x06\0\0R\x06\0\0S\x06\0\0V\x06\0\0W\x06\0\0p\x06\0\0q\x06\0\0\x0C \0\0\x10 \0\0") }, 15u32)
-<<<<<<< HEAD
-=======
                     },
                     zerovec::VarZeroVec::new(),
                 ));
@@ -22,7 +20,6 @@
                     unsafe {
                         #[allow(unused_unsafe)]
                         icu_collections::codepointinvlist::CodePointInversionList::from_parts_unchecked(unsafe { zerovec::ZeroVec::from_bytes_unchecked(b"%\x06\0\0&\x06\0\0C\x06\0\0D\x06\0\0I\x06\0\0K\x06\0\0N\x06\0\0Q\x06\0\0R\x06\0\0S\x06\0\0V\x06\0\0W\x06\0\0p\x06\0\0q\x06\0\0|\x06\0\0}\x06\0\0\x81\x06\0\0\x82\x06\0\0\x85\x06\0\0\x86\x06\0\0\x89\x06\0\0\x8A\x06\0\0\x93\x06\0\0\x94\x06\0\0\x96\x06\0\0\x97\x06\0\0\x9A\x06\0\0\x9B\x06\0\0\xAB\x06\0\0\xAC\x06\0\0\xBC\x06\0\0\xBD\x06\0\0\x0C \0\0\x10 \0\0") }, 23u32)
->>>>>>> 0ebc00fd
                     },
                     zerovec::VarZeroVec::new(),
                 ));
@@ -30,8 +27,6 @@
                     unsafe {
                         #[allow(unused_unsafe)]
                         icu_collections::codepointinvlist::CodePointInversionList::from_parts_unchecked(unsafe { zerovec::ZeroVec::from_bytes_unchecked(b"&\x06\0\0'\x06\0\0N\x06\0\0Q\x06\0\0") }, 4u32)
-<<<<<<< HEAD
-=======
                     },
                     zerovec::VarZeroVec::new(),
                 ));
@@ -39,7 +34,6 @@
                     unsafe {
                         #[allow(unused_unsafe)]
                         icu_collections::codepointinvlist::CodePointInversionList::from_parts_unchecked(unsafe { zerovec::ZeroVec::from_bytes_unchecked(b"&\x06\0\0'\x06\0\0N\x06\0\0Q\x06\0\0T\x06\0\0X\x06\0\0_\x06\0\0`\x06\0\0\x0E \0\0\x10 \0\0") }, 11u32)
->>>>>>> 0ebc00fd
                     },
                     zerovec::VarZeroVec::new(),
                 ));
@@ -54,8 +48,6 @@
                     unsafe {
                         #[allow(unused_unsafe)]
                         icu_collections::codepointinvlist::CodePointInversionList::from_parts_unchecked(unsafe { zerovec::ZeroVec::from_bytes_unchecked(b"2\x04\0\x003\x04\0\0D\x04\0\0E\x04\0\0F\x04\0\0G\x04\0\0I\x04\0\0J\x04\0\0L\x04\0\0M\x04\0\0") }, 5u32)
-<<<<<<< HEAD
-=======
                     },
                     zerovec::VarZeroVec::new(),
                 ));
@@ -63,7 +55,6 @@
                     unsafe {
                         #[allow(unused_unsafe)]
                         icu_collections::codepointinvlist::CodePointInversionList::from_parts_unchecked(unsafe { zerovec::ZeroVec::from_bytes_unchecked(b">\xE9\x01\0D\xE9\x01\0") }, 6u32)
->>>>>>> 0ebc00fd
                     },
                     zerovec::VarZeroVec::new(),
                 ));
@@ -78,8 +69,6 @@
                     unsafe {
                         #[allow(unused_unsafe)]
                         icu_collections::codepointinvlist::CodePointInversionList::from_parts_unchecked(unsafe { zerovec::ZeroVec::from_bytes_unchecked(b"D\t\0\0E\t\0\0\x0C \0\0\x0E \0\0") }, 3u32)
-<<<<<<< HEAD
-=======
                     },
                     zerovec::VarZeroVec::new(),
                 ));
@@ -87,7 +76,6 @@
                     unsafe {
                         #[allow(unused_unsafe)]
                         icu_collections::codepointinvlist::CodePointInversionList::from_parts_unchecked(unsafe { zerovec::ZeroVec::from_bytes_unchecked(b"F\x04\0\0G\x04\0\0I\x04\0\0J\x04\0\0K\x04\0\0M\x04\0\0") }, 4u32)
->>>>>>> 0ebc00fd
                     },
                     zerovec::VarZeroVec::new(),
                 ));
@@ -151,8 +139,6 @@
                     unsafe {
                         #[allow(unused_unsafe)]
                         icu_collections::codepointinvlist::CodePointInversionList::from_parts_unchecked(unsafe { zerovec::ZeroVec::from_bytes_unchecked(b"\0\x1F\0\0\x08\x1F\0\0\x10\x1F\0\0\x16\x1F\0\0 \x1F\0\0(\x1F\0\x000\x1F\0\08\x1F\0\0B\x1F\0\0E\x1F\0\0P\x1F\0\0X\x1F\0\0b\x1F\0\0h\x1F\0\0p\x1F\0\0q\x1F\0\0r\x1F\0\0s\x1F\0\0t\x1F\0\0u\x1F\0\0v\x1F\0\0w\x1F\0\0x\x1F\0\0y\x1F\0\0z\x1F\0\0{\x1F\0\0|\x1F\0\0}\x1F\0\0\xB6\x1F\0\0\xB7\x1F\0\0\xC6\x1F\0\0\xC7\x1F\0\0\xD2\x1F\0\0\xD3\x1F\0\0\xD6\x1F\0\0\xD8\x1F\0\0\xE2\x1F\0\0\xE3\x1F\0\0\xE6\x1F\0\0\xE8\x1F\0\0\xF6\x1F\0\0\xF7\x1F\0\0") }, 63u32)
-<<<<<<< HEAD
-=======
                     },
                     zerovec::VarZeroVec::new(),
                 ));
@@ -167,7 +153,6 @@
                     unsafe {
                         #[allow(unused_unsafe)]
                         icu_collections::codepointinvlist::CodePointInversionList::from_parts_unchecked(unsafe { zerovec::ZeroVec::from_bytes_unchecked(b"\r\t\0\0\x0E\t\0\0\x11\t\0\0\x12\t\0\0E\t\0\0F\t\0\0\x0C \0\0\x0E \0\0") }, 5u32)
->>>>>>> 0ebc00fd
                     },
                     zerovec::VarZeroVec::new(),
                 ));
@@ -217,8 +202,6 @@
                     unsafe {
                         #[allow(unused_unsafe)]
                         icu_collections::codepointinvlist::CodePointInversionList::from_parts_unchecked(unsafe { zerovec::ZeroVec::from_bytes_unchecked(b"\x0B \0\0\x0C \0\0") }, 1u32)
-<<<<<<< HEAD
-=======
                     },
                     zerovec::VarZeroVec::new(),
                 ));
@@ -226,18 +209,13 @@
                     unsafe {
                         #[allow(unused_unsafe)]
                         icu_collections::codepointinvlist::CodePointInversionList::from_parts_unchecked(unsafe { zerovec::ZeroVec::from_bytes_unchecked(b"\x0C \0\0\x0E \0\0") }, 2u32)
->>>>>>> 0ebc00fd
                     },
                     zerovec::VarZeroVec::new(),
                 ));
                 static PS_PK: <icu_properties::provider::ExemplarCharactersAuxiliaryV1Marker as icu_provider::DataMarker>::Yokeable = icu_properties::provider::PropertyUnicodeSetV1::CPInversionListStrList(icu_collections::codepointinvliststringlist::CodePointInversionListAndStringList::from_parts_unchecked(
                     unsafe {
                         #[allow(unused_unsafe)]
-<<<<<<< HEAD
-                        icu_collections::codepointinvlist::CodePointInversionList::from_parts_unchecked(unsafe { zerovec::ZeroVec::from_bytes_unchecked(b"\x0C \0\0\x0E \0\0") }, 2u32)
-=======
                         icu_collections::codepointinvlist::CodePointInversionList::from_parts_unchecked(unsafe { zerovec::ZeroVec::from_bytes_unchecked(b"\x0C \0\0\x10 \0\0") }, 4u32)
->>>>>>> 0ebc00fd
                     },
                     zerovec::VarZeroVec::new(),
                 ));
@@ -266,8 +244,6 @@
                     unsafe {
                         #[allow(unused_unsafe)]
                         icu_collections::codepointinvlist::CodePointInversionList::from_parts_unchecked(unsafe { zerovec::ZeroVec::from_bytes_unchecked(b"\x8E\r\0\0\x91\r\0\0\xA6\r\0\0\xA7\r\0\0\xF3\r\0\0\xF4\r\0\0\x0B \0\0\x0E \0\0") }, 8u32)
-<<<<<<< HEAD
-=======
                     },
                     zerovec::VarZeroVec::new(),
                 ));
@@ -275,7 +251,6 @@
                     unsafe {
                         #[allow(unused_unsafe)]
                         icu_collections::codepointinvlist::CodePointInversionList::from_parts_unchecked(unsafe { zerovec::ZeroVec::from_bytes_unchecked(b"\x93\x04\0\0\x94\x04\0\0\x9B\x04\0\0\x9C\x04\0\0") }, 2u32)
->>>>>>> 0ebc00fd
                     },
                     zerovec::VarZeroVec::new(),
                 ));
@@ -374,8 +349,6 @@
                     unsafe {
                         #[allow(unused_unsafe)]
                         icu_collections::codepointinvlist::CodePointInversionList::from_parts_unchecked(unsafe { zerovec::ZeroVec::from_bytes_unchecked(b"\xDF\0\0\0\xE4\0\0\0\xE6\0\0\0\xEC\0\0\0\xED\0\0\0\xF6\0\0\0\xF8\0\0\0\0\x01\0\0\x01\x01\0\0\x02\x01\0\0\x03\x01\0\0\x04\x01\0\0\x05\x01\0\0\x06\x01\0\0\x07\x01\0\0\x08\x01\0\0\x0B\x01\0\0\x0C\x01\0\0\r\x01\0\0\x0E\x01\0\0\x0F\x01\0\0\x10\x01\0\0\x11\x01\0\0\x12\x01\0\0\x13\x01\0\0\x14\x01\0\0\x17\x01\0\0\x18\x01\0\0\x19\x01\0\0\x1A\x01\0\0\x1B\x01\0\0\x1C\x01\0\0\x1F\x01\0\0 \x01\0\0#\x01\0\0$\x01\0\0'\x01\0\0(\x01\0\0+\x01\0\0,\x01\0\0/\x01\0\x002\x01\0\x007\x01\0\08\x01\0\0:\x01\0\0;\x01\0\0<\x01\0\0=\x01\0\0>\x01\0\0?\x01\0\0B\x01\0\0C\x01\0\0D\x01\0\0E\x01\0\0F\x01\0\0G\x01\0\0H\x01\0\0I\x01\0\0K\x01\0\0L\x01\0\0Q\x01\0\0R\x01\0\0S\x01\0\0T\x01\0\0U\x01\0\0V\x01\0\0Y\x01\0\0Z\x01\0\0[\x01\0\0\\\x01\0\0]\x01\0\0^\x01\0\0_\x01\0\0`\x01\0\0c\x01\0\0d\x01\0\0e\x01\0\0f\x01\0\0g\x01\0\0h\x01\0\0k\x01\0\0l\x01\0\0o\x01\0\0p\x01\0\0q\x01\0\0r\x01\0\0s\x01\0\0t\x01\0\0z\x01\0\0{\x01\0\0|\x01\0\0}\x01\0\0\xE5\x01\0\0\xE6\x01\0\0\xE7\x01\0\0\xE8\x01\0\0\xE9\x01\0\0\xEA\x01\0\0\xEF\x01\0\0\xF0\x01\0\0\x19\x02\0\0\x1A\x02\0\0\x1B\x02\0\0\x1C\x02\0\0\x1F\x02\0\0 \x02\0\0\x92\x02\0\0\x93\x02\0\0") }, 80u32)
-<<<<<<< HEAD
-=======
                     },
                     zerovec::VarZeroVec::new(),
                 ));
@@ -390,7 +363,6 @@
                     unsafe {
                         #[allow(unused_unsafe)]
                         icu_collections::codepointinvlist::CodePointInversionList::from_parts_unchecked(unsafe { zerovec::ZeroVec::from_bytes_unchecked(b"\xDF\0\0\0\xF0\0\0\0\xF1\0\0\0\xF3\0\0\0\xF4\0\0\0\xF5\0\0\0\xF6\0\0\0\xF7\0\0\0\xF8\0\0\0\xFE\0\0\0\xFF\0\0\0\0\x01\0\0\x01\x01\0\0\x02\x01\0\0\x03\x01\0\0\x04\x01\0\0\x05\x01\0\0\x06\x01\0\0\x0F\x01\0\0\x10\x01\0\0\x11\x01\0\0\x12\x01\0\0\x13\x01\0\0\x14\x01\0\0\x15\x01\0\0\x16\x01\0\0\x17\x01\0\0\x18\x01\0\0\x19\x01\0\0\x1A\x01\0\0\x1F\x01\0\0 \x01\0\0+\x01\0\0,\x01\0\0-\x01\0\0.\x01\0\x000\x01\0\x002\x01\0\0:\x01\0\0;\x01\0\0>\x01\0\0?\x01\0\0H\x01\0\0I\x01\0\0M\x01\0\0N\x01\0\0O\x01\0\0P\x01\0\0Q\x01\0\0R\x01\0\0S\x01\0\0T\x01\0\0Y\x01\0\0Z\x01\0\0_\x01\0\0`\x01\0\0e\x01\0\0f\x01\0\0k\x01\0\0l\x01\0\0m\x01\0\0n\x01\0\0o\x01\0\0p\x01\0\0q\x01\0\0r\x01\0\0|\x01\0\0}\x01\0\0") }, 57u32)
->>>>>>> 0ebc00fd
                     },
                     zerovec::VarZeroVec::new(),
                 ));
@@ -433,8 +405,6 @@
                     unsafe {
                         #[allow(unused_unsafe)]
                         icu_collections::codepointinvlist::CodePointInversionList::from_parts_unchecked(unsafe { zerovec::ZeroVec::from_bytes_unchecked(b"\xE0\0\0\0\xE3\0\0\0\xE4\0\0\0\xE5\0\0\0\xE7\0\0\0\xEC\0\0\0\xED\0\0\0\xF0\0\0\0\xF1\0\0\0\xF2\0\0\0\xF3\0\0\0\xF5\0\0\0\xF6\0\0\0\xF7\0\0\0\xF9\0\0\0\xFD\0\0\0\xFF\0\0\0\0\x01\0\0S\x01\0\0T\x01\0\0\xFF\x01\0\0\0\x02\0\0") }, 23u32)
-<<<<<<< HEAD
-=======
                     },
                     zerovec::VarZeroVec::new(),
                 ));
@@ -442,7 +412,6 @@
                     unsafe {
                         #[allow(unused_unsafe)]
                         icu_collections::codepointinvlist::CodePointInversionList::from_parts_unchecked(unsafe { zerovec::ZeroVec::from_bytes_unchecked(b"\xE0\0\0\0\xE3\0\0\0\xE4\0\0\0\xF0\0\0\0\xF1\0\0\0\xF5\0\0\0\xF6\0\0\0\xF7\0\0\0\xF8\0\0\0\xFD\0\0\0\xFF\0\0\0\0\x01\0\0\x01\x01\0\0\x02\x01\0\0\x03\x01\0\0\x04\x01\0\0\x13\x01\0\0\x14\x01\0\0\x15\x01\0\0\x16\x01\0\0+\x01\0\0,\x01\0\0-\x01\0\0.\x01\0\0M\x01\0\0N\x01\0\0O\x01\0\0P\x01\0\0S\x01\0\0T\x01\0\0a\x01\0\0b\x01\0\0k\x01\0\0l\x01\0\0m\x01\0\0n\x01\0\0\x13\x1E\0\0\x14\x1E\0\0=\x1E\0\0>\x1E\0\0E\x1E\0\0F\x1E\0\0K\x1E\0\0L\x1E\0\0q\x1E\0\0r\x1E\0\0") }, 43u32)
->>>>>>> 0ebc00fd
                     },
                     zerovec::VarZeroVec::new(),
                 ));
@@ -471,8 +440,6 @@
                     unsafe {
                         #[allow(unused_unsafe)]
                         icu_collections::codepointinvlist::CodePointInversionList::from_parts_unchecked(unsafe { zerovec::ZeroVec::from_bytes_unchecked(b"\xE0\0\0\0\xE7\0\0\0\xE8\0\0\0\xF0\0\0\0\xF2\0\0\0\xF5\0\0\0\xF6\0\0\0\xF7\0\0\0\xF8\0\0\0\xFD\0\0\0\xFF\0\0\0\0\x01\0\0\x01\x01\0\0\x02\x01\0\0\x03\x01\0\0\x04\x01\0\0\x13\x01\0\0\x14\x01\0\0\x15\x01\0\0\x16\x01\0\0+\x01\0\0,\x01\0\0-\x01\0\0.\x01\0\0M\x01\0\0N\x01\0\0O\x01\0\0P\x01\0\0S\x01\0\0T\x01\0\0k\x01\0\0l\x01\0\0m\x01\0\0n\x01\0\0") }, 36u32)
-<<<<<<< HEAD
-=======
                     },
                     zerovec::VarZeroVec::new(),
                 ));
@@ -480,7 +447,6 @@
                     unsafe {
                         #[allow(unused_unsafe)]
                         icu_collections::codepointinvlist::CodePointInversionList::from_parts_unchecked(unsafe { zerovec::ZeroVec::from_bytes_unchecked(b"\xE0\0\0\0\xE9\0\0\0\xEA\0\0\0\xF0\0\0\0\xF1\0\0\0\xF5\0\0\0\xF6\0\0\0\xF7\0\0\0\xF8\0\0\0\xFD\0\0\0\xFF\0\0\0\0\x01\0\0\x01\x01\0\0\x02\x01\0\0\x03\x01\0\0\x04\x01\0\0\x13\x01\0\0\x14\x01\0\0\x15\x01\0\0\x16\x01\0\0+\x01\0\0,\x01\0\0-\x01\0\0.\x01\0\0M\x01\0\0N\x01\0\0O\x01\0\0P\x01\0\0S\x01\0\0T\x01\0\0k\x01\0\0l\x01\0\0m\x01\0\0n\x01\0\0") }, 37u32)
->>>>>>> 0ebc00fd
                     },
                     zerovec::VarZeroVec::new(),
                 ));
@@ -495,8 +461,6 @@
                     unsafe {
                         #[allow(unused_unsafe)]
                         icu_collections::codepointinvlist::CodePointInversionList::from_parts_unchecked(unsafe { zerovec::ZeroVec::from_bytes_unchecked(b"\xE1\0\0\0\xE2\0\0\0\xE3\0\0\0\xE5\0\0\0\xE7\0\0\0\xE9\0\0\0\xEA\0\0\0\xEB\0\0\0\xED\0\0\0\xEE\0\0\0\xF1\0\0\0\xF2\0\0\0\xF6\0\0\0\xF7\0\0\0\xFA\0\0\0\xFB\0\0\0\xFC\0\0\0\xFD\0\0\0\r\x01\0\0\x0E\x01\0\0\x11\x01\0\0\x12\x01\0\0D\x01\0\0E\x01\0\0K\x01\0\0L\x01\0\0a\x01\0\0b\x01\0\0g\x01\0\0h\x01\0\0~\x01\0\0\x7F\x01\0\0\xCE\x01\0\0\xCF\x01\0\0") }, 19u32)
-<<<<<<< HEAD
-=======
                     },
                     zerovec::VarZeroVec::new(),
                 ));
@@ -504,7 +468,6 @@
                     unsafe {
                         #[allow(unused_unsafe)]
                         icu_collections::codepointinvlist::CodePointInversionList::from_parts_unchecked(unsafe { zerovec::ZeroVec::from_bytes_unchecked(b"\xE1\0\0\0\xE2\0\0\0\xE3\0\0\0\xE6\0\0\0\xEC\0\0\0\xEE\0\0\0\xF1\0\0\0\xF4\0\0\0\xF6\0\0\0\xF7\0\0\0\xF8\0\0\0\xF9\0\0\0\xFA\0\0\0\xFB\0\0\0\x01\x01\0\0\x02\x01\0\0\x13\x01\0\0\x14\x01\0\0+\x01\0\0,\x01\0\0\xD4\x01\0\0\xD5\x01\0\0") }, 16u32)
->>>>>>> 0ebc00fd
                     },
                     zerovec::VarZeroVec::new(),
                 ));
@@ -512,8 +475,6 @@
                     unsafe {
                         #[allow(unused_unsafe)]
                         icu_collections::codepointinvlist::CodePointInversionList::from_parts_unchecked(unsafe { zerovec::ZeroVec::from_bytes_unchecked(b"\xE1\0\0\0\xE2\0\0\0\xE4\0\0\0\xE5\0\0\0\xE7\0\0\0\xE9\0\0\0\xEA\0\0\0\xEB\0\0\0\xF1\0\0\0\xF2\0\0\0\xF6\0\0\0\xF7\0\0\0\xFC\0\0\0\xFD\0\0\0\r\x01\0\0\x0E\x01\0\0\x11\x01\0\0\x12\x01\0\0D\x01\0\0E\x01\0\0K\x01\0\0L\x01\0\0a\x01\0\0b\x01\0\0g\x01\0\0h\x01\0\0~\x01\0\0\x7F\x01\0\0\xCE\x01\0\0\xCF\x01\0\0") }, 16u32)
-<<<<<<< HEAD
-=======
                     },
                     zerovec::VarZeroVec::new(),
                 ));
@@ -521,7 +482,6 @@
                     unsafe {
                         #[allow(unused_unsafe)]
                         icu_collections::codepointinvlist::CodePointInversionList::from_parts_unchecked(unsafe { zerovec::ZeroVec::from_bytes_unchecked(b"\xE1\0\0\0\xE3\0\0\0\xE4\0\0\0\xE8\0\0\0\xEA\0\0\0\xEC\0\0\0\xED\0\0\0\xF0\0\0\0\xF1\0\0\0\xF2\0\0\0\xF3\0\0\0\xF5\0\0\0\xF6\0\0\0\xF7\0\0\0\xF8\0\0\0\xF9\0\0\0\xFA\0\0\0\xFD\0\0\0\xFF\0\0\0\0\x01\0\0\x01\x01\0\0\x02\x01\0\0\x03\x01\0\0\x04\x01\0\0\x13\x01\0\0\x14\x01\0\0\x15\x01\0\0\x16\x01\0\0+\x01\0\0,\x01\0\0-\x01\0\0.\x01\0\0M\x01\0\0N\x01\0\0O\x01\0\0P\x01\0\0S\x01\0\0T\x01\0\0k\x01\0\0l\x01\0\0m\x01\0\0n\x01\0\0") }, 31u32)
->>>>>>> 0ebc00fd
                     },
                     zerovec::VarZeroVec::new(),
                 ));
@@ -564,8 +524,6 @@
                     unsafe {
                         #[allow(unused_unsafe)]
                         icu_collections::codepointinvlist::CodePointInversionList::from_parts_unchecked(unsafe { zerovec::ZeroVec::from_bytes_unchecked(b"a\0\0\0b\0\0\0e\0\0\0f\0\0\0i\0\0\0j\0\0\0o\0\0\0q\0\0\0u\0\0\0w\0\0\0z\0\0\0{\0\0\0") }, 8u32)
-<<<<<<< HEAD
-=======
                     },
                     zerovec::VarZeroVec::new(),
                 ));
@@ -615,7 +573,6 @@
                     unsafe {
                         #[allow(unused_unsafe)]
                         icu_collections::codepointinvlist::CodePointInversionList::from_parts_unchecked(unsafe { zerovec::ZeroVec::from_bytes_unchecked(b"c\0\0\0d\0\0\0q\0\0\0r\0\0\0\xE0\0\0\0\xEA\0\0\0\xEB\0\0\0\xF0\0\0\0\xF2\0\0\0\xF5\0\0\0\xF6\0\0\0\xF7\0\0\0\xF8\0\0\0\xF9\0\0\0\xFA\0\0\0\xFD\0\0\0\xFF\0\0\0\0\x01\0\0\x01\x01\0\0\x02\x01\0\0\x03\x01\0\0\x04\x01\0\0\x13\x01\0\0\x14\x01\0\0\x15\x01\0\0\x16\x01\0\0+\x01\0\0,\x01\0\0-\x01\0\0.\x01\0\0M\x01\0\0N\x01\0\0O\x01\0\0P\x01\0\0S\x01\0\0T\x01\0\0k\x01\0\0l\x01\0\0m\x01\0\0n\x01\0\0") }, 37u32)
->>>>>>> 0ebc00fd
                     },
                     zerovec::VarZeroVec::new(),
                 ));
@@ -644,8 +601,6 @@
                     unsafe {
                         #[allow(unused_unsafe)]
                         icu_collections::codepointinvlist::CodePointInversionList::from_parts_unchecked(unsafe { zerovec::ZeroVec::from_bytes_unchecked(b"c\0\0\0d\0\0\0q\0\0\0r\0\0\0w\0\0\0x\0\0\0z\0\0\0{\0\0\0") }, 4u32)
-<<<<<<< HEAD
-=======
                     },
                     zerovec::VarZeroVec::new(),
                 ));
@@ -653,7 +608,6 @@
                     unsafe {
                         #[allow(unused_unsafe)]
                         icu_collections::codepointinvlist::CodePointInversionList::from_parts_unchecked(unsafe { zerovec::ZeroVec::from_bytes_unchecked(b"c\0\0\0d\0\0\0q\0\0\0r\0\0\0w\0\0\0y\0\0\0z\0\0\0{\0\0\0") }, 5u32)
->>>>>>> 0ebc00fd
                     },
                     zerovec::VarZeroVec::new(),
                 ));
@@ -703,8 +657,6 @@
                     unsafe {
                         #[allow(unused_unsafe)]
                         icu_collections::codepointinvlist::CodePointInversionList::from_parts_unchecked(unsafe { zerovec::ZeroVec::from_bytes_unchecked(b"f\x0C\0\0p\x0C\0\0\x0C \0\0\x0E \0\0") }, 12u32)
-<<<<<<< HEAD
-=======
                     },
                     zerovec::VarZeroVec::new(),
                 ));
@@ -712,7 +664,6 @@
                     unsafe {
                         #[allow(unused_unsafe)]
                         icu_collections::codepointinvlist::CodePointInversionList::from_parts_unchecked(unsafe { zerovec::ZeroVec::from_bytes_unchecked(b"h\0\0\0i\0\0\0v\0\0\0w\0\0\0z\0\0\0{\0\0\0\xE3\0\0\0\xE4\0\0\0") }, 4u32)
->>>>>>> 0ebc00fd
                     },
                     zerovec::VarZeroVec::new(),
                 ));
@@ -727,8 +678,6 @@
                     unsafe {
                         #[allow(unused_unsafe)]
                         icu_collections::codepointinvlist::CodePointInversionList::from_parts_unchecked(unsafe { zerovec::ZeroVec::from_bytes_unchecked(b"j\0\0\0l\0\0\0q\0\0\0r\0\0\0v\0\0\0{\0\0\0\xE5\0\0\0\xE6\0\0\0\x0B\x01\0\0\x0C\x01\0\0!\x01\0\0\"\x01\0\0\x03\x1E\0\0\x04\x1E\0\0\x0B\x1E\0\0\x0C\x1E\0\0\x1F\x1E\0\0 \x1E\0\0A\x1E\0\0B\x1E\0\0W\x1E\0\0X\x1E\0\0a\x1E\0\0b\x1E\0\0k\x1E\0\0l\x1E\0\0") }, 18u32)
-<<<<<<< HEAD
-=======
                     },
                     zerovec::VarZeroVec::new(),
                 ));
@@ -736,7 +685,6 @@
                     unsafe {
                         #[allow(unused_unsafe)]
                         icu_collections::codepointinvlist::CodePointInversionList::from_parts_unchecked(unsafe { zerovec::ZeroVec::from_bytes_unchecked(b"j\0\0\0l\0\0\0w\0\0\0x\0\0\0\xAA\0\0\0\xAB\0\0\0\xBA\0\0\0\xBB\0\0\0\xE0\0\0\0\xE1\0\0\0\xE2\0\0\0\xE9\0\0\0\xEA\0\0\0\xED\0\0\0\xEE\0\0\0\xF0\0\0\0\xF2\0\0\0\xF3\0\0\0\xF4\0\0\0\xF5\0\0\0\xF6\0\0\0\xF7\0\0\0\xF8\0\0\0\xFA\0\0\0\xFB\0\0\0\xFC\0\0\0\xFF\0\0\0\0\x01\0\0\x01\x01\0\0\x02\x01\0\0\x03\x01\0\0\x04\x01\0\0\x13\x01\0\0\x14\x01\0\0\x15\x01\0\0\x16\x01\0\0+\x01\0\0,\x01\0\0-\x01\0\0.\x01\0\0M\x01\0\0N\x01\0\0O\x01\0\0P\x01\0\0S\x01\0\0T\x01\0\0k\x01\0\0l\x01\0\0m\x01\0\0n\x01\0\0") }, 36u32)
->>>>>>> 0ebc00fd
                     },
                     zerovec::VarZeroVec::new(),
                 ));
@@ -744,8 +692,6 @@
                     unsafe {
                         #[allow(unused_unsafe)]
                         icu_collections::codepointinvlist::CodePointInversionList::from_parts_unchecked(unsafe { zerovec::ZeroVec::from_bytes_unchecked(b"k\0\0\0l\0\0\0q\0\0\0r\0\0\0v\0\0\0w\0\0\0x\0\0\0y\0\0\0z\0\0\0{\0\0\0\xE3\0\0\0\xE4\0\0\0\xE5\0\0\0\xE8\0\0\0\xF1\0\0\0\xF2\0\0\0\xF8\0\0\0\xF9\0\0\0\x01\x01\0\0\x02\x01\0\0\x03\x01\0\0\x04\x01\0\0\x13\x01\0\0\x14\x01\0\0\x15\x01\0\0\x16\x01\0\0+\x01\0\0,\x01\0\0-\x01\0\0.\x01\0\0M\x01\0\0N\x01\0\0O\x01\0\0P\x01\0\0S\x01\0\0T\x01\0\0k\x01\0\0l\x01\0\0m\x01\0\0n\x01\0\0") }, 22u32)
-<<<<<<< HEAD
-=======
                     },
                     zerovec::VarZeroVec::new(),
                 ));
@@ -760,7 +706,6 @@
                     unsafe {
                         #[allow(unused_unsafe)]
                         icu_collections::codepointinvlist::CodePointInversionList::from_parts_unchecked(unsafe { zerovec::ZeroVec::from_bytes_unchecked(b"o\x06\0\0p\x06\0\0~\x06\0\0\x7F\x06\0\0\x86\x06\0\0\x87\x06\0\0\x98\x06\0\0\x99\x06\0\0\x9C\x06\0\0\x9D\x06\0\0\xA2\x06\0\0\xA3\x06\0\0\xA4\x06\0\0\xA6\x06\0\0\xA7\x06\0\0\xAA\x06\0\0\xAD\x06\0\0\xAE\x06\0\0\xAF\x06\0\0\xB0\x06\0\0\xCC\x06\0\0\xCD\x06\0\0c\x07\0\0d\x07\0\0\x0C \0\0\x10 \0\0") }, 19u32)
->>>>>>> 0ebc00fd
                     },
                     zerovec::VarZeroVec::new(),
                 ));
@@ -831,8 +776,6 @@
                     unsafe {
                         #[allow(unused_unsafe)]
                         icu_collections::codepointinvlist::CodePointInversionList::from_parts_unchecked(unsafe { zerovec::ZeroVec::from_bytes_unchecked(b"q\0\0\0r\0\0\0w\0\0\0z\0\0\0\xE5\0\0\0\xE6\0\0\0") }, 5u32)
-<<<<<<< HEAD
-=======
                     },
                     zerovec::VarZeroVec::new(),
                 ));
@@ -840,7 +783,6 @@
                     unsafe {
                         #[allow(unused_unsafe)]
                         icu_collections::codepointinvlist::CodePointInversionList::from_parts_unchecked(unsafe { zerovec::ZeroVec::from_bytes_unchecked(b"q\0\0\0r\0\0\0x\0\0\0y\0\0\0") }, 2u32)
->>>>>>> 0ebc00fd
                     },
                     zerovec::VarZeroVec::new(),
                 ));
