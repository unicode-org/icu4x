// @generated
/// Implement [`DataProvider<ExemplarCharactersPunctuationV1Marker>`](icu_provider::DataProvider) on the given struct using the data
/// hardcoded in this file. This allows the struct to be used with
/// `icu`'s `_unstable` constructors.
#[doc(hidden)]
#[macro_export]
macro_rules! __impl_props_exemplarchars_punctuation_v1 {
    ($ provider : path) => {
        #[clippy::msrv = "1.61"]
        impl icu_provider::DataProvider<icu_properties::provider::ExemplarCharactersPunctuationV1Marker> for $provider {
            fn load(&self, req: icu_provider::DataRequest) -> Result<icu_provider::DataResponse<icu_properties::provider::ExemplarCharactersPunctuationV1Marker>, icu_provider::DataError> {
                static EL: <icu_properties::provider::ExemplarCharactersPunctuationV1Marker as icu_provider::DataMarker>::Yokeable = icu_properties::provider::PropertyUnicodeSetV1::CPInversionListStrList(icu_collections::codepointinvliststringlist::CodePointInversionListAndStringList::from_parts_unchecked(
                    unsafe {
                        #[allow(unused_unsafe)]
                        icu_collections::codepointinvlist::CodePointInversionList::from_parts_unchecked(unsafe { zerovec::ZeroVec::from_bytes_unchecked(b"!\0\0\0#\0\0\0&\0\0\0'\0\0\0(\0\0\0+\0\0\0,\0\0\x000\0\0\0:\0\0\0<\0\0\0@\0\0\0A\0\0\0[\0\0\0^\0\0\0\xA7\0\0\0\xA8\0\0\0\xAB\0\0\0\xAC\0\0\0\xBB\0\0\0\xBC\0\0\0\x10 \0\0\x12 \0\0\x13 \0\0\x15 \0\0& \0\0' \0\0") }, 24u32)
                    },
                    zerovec::VarZeroVec::new(),
                ));
                static PA: <icu_properties::provider::ExemplarCharactersPunctuationV1Marker as icu_provider::DataMarker>::Yokeable = icu_properties::provider::PropertyUnicodeSetV1::CPInversionListStrList(icu_collections::codepointinvliststringlist::CodePointInversionListAndStringList::from_parts_unchecked(
                    unsafe {
                        #[allow(unused_unsafe)]
                        icu_collections::codepointinvlist::CodePointInversionList::from_parts_unchecked(unsafe { zerovec::ZeroVec::from_bytes_unchecked(b"!\0\0\0#\0\0\0&\0\0\0*\0\0\0,\0\0\x000\0\0\0:\0\0\0<\0\0\0?\0\0\0@\0\0\0[\0\0\0\\\0\0\0]\0\0\0^\0\0\0\x10 \0\0\x12 \0\0\x13 \0\0\x15 \0\0\x18 \0\0\x1A \0\0\x1C \0\0\x1E \0\x002 \0\x004 \0\0") }, 25u32)
                    },
                    zerovec::VarZeroVec::new(),
                ));
                static NE: <icu_properties::provider::ExemplarCharactersPunctuationV1Marker as icu_provider::DataMarker>::Yokeable = icu_properties::provider::PropertyUnicodeSetV1::CPInversionListStrList(icu_collections::codepointinvliststringlist::CodePointInversionListAndStringList::from_parts_unchecked(
                    unsafe {
                        #[allow(unused_unsafe)]
                        icu_collections::codepointinvlist::CodePointInversionList::from_parts_unchecked(unsafe { zerovec::ZeroVec::from_bytes_unchecked(b"!\0\0\0#\0\0\0'\0\0\0*\0\0\0,\0\0\0.\0\0\0;\0\0\0<\0\0\0?\0\0\0@\0\0\0[\0\0\0\\\0\0\0]\0\0\0^\0\0\0{\0\0\0|\0\0\0}\0\0\0~\0\0\0d\t\0\0e\t\0\0\x11 \0\0\x12 \0\0\x14 \0\0\x15 \0\0\x18 \0\0\x1A \0\0\x1C \0\0\x1E \0\0") }, 20u32)
                    },
                    zerovec::VarZeroVec::new(),
                ));
                static SW: <icu_properties::provider::ExemplarCharactersPunctuationV1Marker as icu_provider::DataMarker>::Yokeable = icu_properties::provider::PropertyUnicodeSetV1::CPInversionListStrList(icu_collections::codepointinvliststringlist::CodePointInversionListAndStringList::from_parts_unchecked(
                    unsafe {
                        #[allow(unused_unsafe)]
                        icu_collections::codepointinvlist::CodePointInversionList::from_parts_unchecked(unsafe { zerovec::ZeroVec::from_bytes_unchecked(b"!\0\0\0#\0\0\0'\0\0\0*\0\0\0,\0\0\0/\0\0\0:\0\0\0<\0\0\0?\0\0\0@\0\0\0[\0\0\0\\\0\0\0]\0\0\0^\0\0\0{\0\0\0|\0\0\0}\0\0\0~\0\0\0\x11 \0\0\x12 \0\0") }, 16u32)
                    },
                    zerovec::VarZeroVec::new(),
                ));
                static TE: <icu_properties::provider::ExemplarCharactersPunctuationV1Marker as icu_provider::DataMarker>::Yokeable = icu_properties::provider::PropertyUnicodeSetV1::CPInversionListStrList(icu_collections::codepointinvliststringlist::CodePointInversionListAndStringList::from_parts_unchecked(
                    unsafe {
                        #[allow(unused_unsafe)]
                        icu_collections::codepointinvlist::CodePointInversionList::from_parts_unchecked(unsafe { zerovec::ZeroVec::from_bytes_unchecked(b"!\0\0\0#\0\0\0'\0\0\0*\0\0\0,\0\0\0/\0\0\0:\0\0\0<\0\0\0?\0\0\0@\0\0\0[\0\0\0\\\0\0\0]\0\0\0^\0\0\0{\0\0\0|\0\0\0}\0\0\0~\0\0\0\x11 \0\0\x12 \0\0\x18 \0\0\x1A \0\0\x1C \0\0\x1E \0\0") }, 20u32)
                    },
                    zerovec::VarZeroVec::new(),
                ));
                static HA: <icu_properties::provider::ExemplarCharactersPunctuationV1Marker as icu_provider::DataMarker>::Yokeable = icu_properties::provider::PropertyUnicodeSetV1::CPInversionListStrList(icu_collections::codepointinvliststringlist::CodePointInversionListAndStringList::from_parts_unchecked(
                    unsafe {
                        #[allow(unused_unsafe)]
                        icu_collections::codepointinvlist::CodePointInversionList::from_parts_unchecked(unsafe { zerovec::ZeroVec::from_bytes_unchecked(b"!\0\0\0#\0\0\0'\0\0\0*\0\0\0,\0\0\0/\0\0\0:\0\0\0<\0\0\0?\0\0\0@\0\0\0[\0\0\0\\\0\0\0]\0\0\0^\0\0\0{\0\0\0|\0\0\0}\0\0\0~\0\0\0\x11 \0\0\x12 \0\0\x18 \0\0\x1A \0\0\x1C \0\0\x1E \0\x002 \0\x004 \0\0") }, 22u32)
                    },
                    zerovec::VarZeroVec::new(),
                ));
                static HE: <icu_properties::provider::ExemplarCharactersPunctuationV1Marker as icu_provider::DataMarker>::Yokeable = icu_properties::provider::PropertyUnicodeSetV1::CPInversionListStrList(icu_collections::codepointinvliststringlist::CodePointInversionListAndStringList::from_parts_unchecked(
                    unsafe {
                        #[allow(unused_unsafe)]
                        icu_collections::codepointinvlist::CodePointInversionList::from_parts_unchecked(unsafe { zerovec::ZeroVec::from_bytes_unchecked(b"!\0\0\0#\0\0\0'\0\0\0*\0\0\0,\0\0\x000\0\0\0:\0\0\0<\0\0\0?\0\0\0@\0\0\0[\0\0\0\\\0\0\0]\0\0\0^\0\0\0\xBE\x05\0\0\xBF\x05\0\0\xF3\x05\0\0\xF5\x05\0\0\x10 \0\0\x12 \0\0\x13 \0\0\x15 \0\0") }, 21u32)
                    },
                    zerovec::VarZeroVec::new(),
                ));
                static IT: <icu_properties::provider::ExemplarCharactersPunctuationV1Marker as icu_provider::DataMarker>::Yokeable = icu_properties::provider::PropertyUnicodeSetV1::CPInversionListStrList(icu_collections::codepointinvliststringlist::CodePointInversionListAndStringList::from_parts_unchecked(
                    unsafe {
                        #[allow(unused_unsafe)]
                        icu_collections::codepointinvlist::CodePointInversionList::from_parts_unchecked(unsafe { zerovec::ZeroVec::from_bytes_unchecked(b"!\0\0\0#\0\0\0'\0\0\0*\0\0\0,\0\0\x000\0\0\0:\0\0\0<\0\0\0?\0\0\0A\0\0\0[\0\0\0\\\0\0\0]\0\0\0^\0\0\0{\0\0\0|\0\0\0}\0\0\0~\0\0\0\xAB\0\0\0\xAC\0\0\0\xBB\0\0\0\xBC\0\0\0\x11 \0\0\x12 \0\0\x14 \0\0\x15 \0\0\x19 \0\0\x1A \0\0\x1C \0\0\x1E \0\0& \0\0' \0\0") }, 25u32)
                    },
                    zerovec::VarZeroVec::new(),
                ));
                static AR: <icu_properties::provider::ExemplarCharactersPunctuationV1Marker as icu_provider::DataMarker>::Yokeable = icu_properties::provider::PropertyUnicodeSetV1::CPInversionListStrList(icu_collections::codepointinvliststringlist::CodePointInversionListAndStringList::from_parts_unchecked(
                    unsafe {
                        #[allow(unused_unsafe)]
                        icu_collections::codepointinvlist::CodePointInversionList::from_parts_unchecked(unsafe { zerovec::ZeroVec::from_bytes_unchecked(b"!\0\0\0#\0\0\0'\0\0\0*\0\0\0-\0\0\0/\0\0\0:\0\0\0;\0\0\0[\0\0\0\\\0\0\0]\0\0\0^\0\0\0\xAB\0\0\0\xAC\0\0\0\xBB\0\0\0\xBC\0\0\0\x0C\x06\0\0\r\x06\0\0\x1B\x06\0\0\x1C\x06\0\0\x1F\x06\0\0 \x06\0\0\x10 \0\0\x12 \0\0\x13 \0\0\x15 \0\0& \0\0' \0\0") }, 20u32)
                    },
                    zerovec::VarZeroVec::new(),
                ));
                static BS: <icu_properties::provider::ExemplarCharactersPunctuationV1Marker as icu_provider::DataMarker>::Yokeable = icu_properties::provider::PropertyUnicodeSetV1::CPInversionListStrList(icu_collections::codepointinvliststringlist::CodePointInversionListAndStringList::from_parts_unchecked(
                    unsafe {
                        #[allow(unused_unsafe)]
                        icu_collections::codepointinvlist::CodePointInversionList::from_parts_unchecked(unsafe { zerovec::ZeroVec::from_bytes_unchecked(b"!\0\0\0#\0\0\0'\0\0\0+\0\0\0,\0\0\0-\0\0\0.\0\0\x000\0\0\0:\0\0\0<\0\0\0?\0\0\0A\0\0\0[\0\0\0\\\0\0\0]\0\0\0^\0\0\0\x10 \0\0\x11 \0\0\x13 \0\0\x15 \0\0\x18 \0\0\x1A \0\0\x1C \0\0\x1E \0\0& \0\0' \0\x002 \0\x004 \0\0") }, 25u32)
                    },
                    zerovec::VarZeroVec::new(),
                ));
                static HR: <icu_properties::provider::ExemplarCharactersPunctuationV1Marker as icu_provider::DataMarker>::Yokeable = icu_properties::provider::PropertyUnicodeSetV1::CPInversionListStrList(icu_collections::codepointinvliststringlist::CodePointInversionListAndStringList::from_parts_unchecked(
                    unsafe {
                        #[allow(unused_unsafe)]
                        icu_collections::codepointinvlist::CodePointInversionList::from_parts_unchecked(unsafe { zerovec::ZeroVec::from_bytes_unchecked(b"!\0\0\0#\0\0\0'\0\0\0+\0\0\0,\0\0\0-\0\0\0.\0\0\x000\0\0\0:\0\0\0<\0\0\0?\0\0\0A\0\0\0[\0\0\0\\\0\0\0]\0\0\0^\0\0\0\x10 \0\0\x11 \0\0\x13 \0\0\x15 \0\0\x18 \0\0\x1B \0\0\x1C \0\0\x1F \0\0& \0\0' \0\x002 \0\x004 \0\0") }, 27u32)
                    },
                    zerovec::VarZeroVec::new(),
                ));
                static SL: <icu_properties::provider::ExemplarCharactersPunctuationV1Marker as icu_provider::DataMarker>::Yokeable = icu_properties::provider::PropertyUnicodeSetV1::CPInversionListStrList(icu_collections::codepointinvliststringlist::CodePointInversionListAndStringList::from_parts_unchecked(
                    unsafe {
                        #[allow(unused_unsafe)]
                        icu_collections::codepointinvlist::CodePointInversionList::from_parts_unchecked(unsafe { zerovec::ZeroVec::from_bytes_unchecked(b"!\0\0\0#\0\0\0'\0\0\0+\0\0\0,\0\0\0/\0\0\0:\0\0\0<\0\0\0?\0\0\0A\0\0\0[\0\0\0\\\0\0\0]\0\0\0^\0\0\0{\0\0\0|\0\0\0}\0\0\0~\0\0\0\xAB\0\0\0\xAC\0\0\0\xBB\0\0\0\xBC\0\0\0\x11 \0\0\x12 \0\0\x13 \0\0\x14 \0\0\x1E \0\0  \0\0& \0\0' \0\0") }, 24u32)
                    },
                    zerovec::VarZeroVec::new(),
                ));
                static BG: <icu_properties::provider::ExemplarCharactersPunctuationV1Marker as icu_provider::DataMarker>::Yokeable = icu_properties::provider::PropertyUnicodeSetV1::CPInversionListStrList(icu_collections::codepointinvliststringlist::CodePointInversionListAndStringList::from_parts_unchecked(
                    unsafe {
                        #[allow(unused_unsafe)]
                        icu_collections::codepointinvlist::CodePointInversionList::from_parts_unchecked(unsafe { zerovec::ZeroVec::from_bytes_unchecked(b"!\0\0\0#\0\0\0'\0\0\0+\0\0\0,\0\0\x000\0\0\0:\0\0\0<\0\0\0?\0\0\0A\0\0\0[\0\0\0\\\0\0\0]\0\0\0^\0\0\0\xA7\0\0\0\xA8\0\0\0\x10 \0\0\x12 \0\0\x13 \0\0\x15 \0\0\x18 \0\0\x19 \0\0\x1A \0\0\x1B \0\0\x1C \0\0\x1D \0\0\x1E \0\0\x1F \0\0& \0\0' \0\x003 \0\x004 \0\0\x16!\0\0\x17!\0\0") }, 28u32)
                    },
                    zerovec::VarZeroVec::new(),
                ));
                static RO: <icu_properties::provider::ExemplarCharactersPunctuationV1Marker as icu_provider::DataMarker>::Yokeable = icu_properties::provider::PropertyUnicodeSetV1::CPInversionListStrList(icu_collections::codepointinvliststringlist::CodePointInversionListAndStringList::from_parts_unchecked(
                    unsafe {
                        #[allow(unused_unsafe)]
                        icu_collections::codepointinvlist::CodePointInversionList::from_parts_unchecked(unsafe { zerovec::ZeroVec::from_bytes_unchecked(b"!\0\0\0#\0\0\0'\0\0\0+\0\0\0,\0\0\x000\0\0\0:\0\0\0<\0\0\0?\0\0\0A\0\0\0[\0\0\0\\\0\0\0]\0\0\0^\0\0\0\xAB\0\0\0\xAC\0\0\0\xBB\0\0\0\xBC\0\0\0\x10 \0\0\x12 \0\0\x13 \0\0\x15 \0\0\x18 \0\0\x19 \0\0\x1C \0\0\x1F \0\0& \0\0' \0\0") }, 27u32)
                    },
                    zerovec::VarZeroVec::new(),
                ));
                static UK: <icu_properties::provider::ExemplarCharactersPunctuationV1Marker as icu_provider::DataMarker>::Yokeable = icu_properties::provider::PropertyUnicodeSetV1::CPInversionListStrList(icu_collections::codepointinvliststringlist::CodePointInversionListAndStringList::from_parts_unchecked(
                    unsafe {
                        #[allow(unused_unsafe)]
                        icu_collections::codepointinvlist::CodePointInversionList::from_parts_unchecked(unsafe { zerovec::ZeroVec::from_bytes_unchecked(b"!\0\0\0#\0\0\0'\0\0\0+\0\0\0,\0\0\x000\0\0\0:\0\0\0<\0\0\0?\0\0\0A\0\0\0[\0\0\0^\0\0\0{\0\0\0|\0\0\0}\0\0\0~\0\0\0\xA7\0\0\0\xA8\0\0\0\xAB\0\0\0\xAC\0\0\0\xBB\0\0\0\xBC\0\0\0\x11 \0\0\x12 \0\0\x13 \0\0\x14 \0\0\x19 \0\0\x1A \0\0\x1C \0\0\x1D \0\0\x1E \0\0\x1F \0\0\x16!\0\0\x17!\0\0") }, 28u32)
                    },
                    zerovec::VarZeroVec::new(),
                ));
                static KM: <icu_properties::provider::ExemplarCharactersPunctuationV1Marker as icu_provider::DataMarker>::Yokeable = icu_properties::provider::PropertyUnicodeSetV1::CPInversionListStrList(icu_collections::codepointinvliststringlist::CodePointInversionListAndStringList::from_parts_unchecked(
                    unsafe {
                        #[allow(unused_unsafe)]
                        icu_collections::codepointinvlist::CodePointInversionList::from_parts_unchecked(unsafe { zerovec::ZeroVec::from_bytes_unchecked(b"!\0\0\0#\0\0\0(\0\0\0*\0\0\0,\0\0\0/\0\0\0?\0\0\0@\0\0\0[\0\0\0\\\0\0\0]\0\0\0^\0\0\0{\0\0\0|\0\0\0}\0\0\0~\0\0\0\xD4\x17\0\0\xD7\x17\0\0\xD9\x17\0\0\xDB\x17\0\0\x11 \0\0\x12 \0\0\x18 \0\0\x1A \0\0\x1C \0\0\x1E \0\0") }, 22u32)
                    },
                    zerovec::VarZeroVec::new(),
                ));
                static JA: <icu_properties::provider::ExemplarCharactersPunctuationV1Marker as icu_provider::DataMarker>::Yokeable = icu_properties::provider::PropertyUnicodeSetV1::CPInversionListStrList(icu_collections::codepointinvliststringlist::CodePointInversionListAndStringList::from_parts_unchecked(
                    unsafe {
                        #[allow(unused_unsafe)]
                        icu_collections::codepointinvlist::CodePointInversionList::from_parts_unchecked(unsafe { zerovec::ZeroVec::from_bytes_unchecked(b"!\0\0\0$\0\0\0%\0\0\0'\0\0\0(\0\0\0+\0\0\0,\0\0\x000\0\0\0:\0\0\0<\0\0\0?\0\0\0A\0\0\0[\0\0\0\\\0\0\0]\0\0\0^\0\0\0_\0\0\0`\0\0\0{\0\0\0|\0\0\0}\0\0\0~\0\0\0\xA7\0\0\0\xA8\0\0\0\xB6\0\0\0\xB7\0\0\0\x10 \0\0\x12 \0\0\x14 \0\0\x17 \0\0\x18 \0\0\x1A \0\0\x1C \0\0\x1E \0\0  \0\0\" \0\0% \0\0' \0\x000 \0\x001 \0\x002 \0\x004 \0\0; \0\0< \0\0> \0\0? \0\0\x010\0\0\x040\0\0\x080\0\0\x120\0\0\x140\0\0\x160\0\0\x1C0\0\0\x1D0\0\0\xFB0\0\0\xFC0\0\0\x01\xFF\0\0\x04\xFF\0\0\x05\xFF\0\0\x0B\xFF\0\0\x0C\xFF\0\0\x10\xFF\0\0\x1A\xFF\0\0\x1C\xFF\0\0\x1F\xFF\0\0!\xFF\0\0;\xFF\0\0>\xFF\0\0?\xFF\0\0@\xFF\0\0[\xFF\0\0\\\xFF\0\0]\xFF\0\0^\xFF\0\0a\xFF\0\0f\xFF\0\0") }, 86u32)
                    },
                    zerovec::VarZeroVec::new(),
                ));
                static KO: <icu_properties::provider::ExemplarCharactersPunctuationV1Marker as icu_provider::DataMarker>::Yokeable = icu_properties::provider::PropertyUnicodeSetV1::CPInversionListStrList(icu_collections::codepointinvliststringlist::CodePointInversionListAndStringList::from_parts_unchecked(
                    unsafe {
                        #[allow(unused_unsafe)]
                        icu_collections::codepointinvlist::CodePointInversionList::from_parts_unchecked(unsafe { zerovec::ZeroVec::from_bytes_unchecked(b"!\0\0\0$\0\0\0%\0\0\0'\0\0\0(\0\0\0+\0\0\0,\0\0\x000\0\0\0:\0\0\0<\0\0\0?\0\0\0A\0\0\0[\0\0\0^\0\0\0_\0\0\0`\0\0\0{\0\0\0|\0\0\0}\0\0\0~\0\0\0\xA1\0\0\0\xA2\0\0\0\xA7\0\0\0\xA8\0\0\0\xB6\0\0\0\xB8\0\0\0\xBF\0\0\0\xC0\0\0\0\x10 \0\0\x12 \0\0\x14 \0\0\x16 \0\0\x18 \0\0\x1A \0\0\x1C \0\0\x1E \0\0  \0\0\" \0\0% \0\0' \0\x000 \0\x001 \0\x002 \0\x004 \0\0; \0\0< \0\0> \0\0? \0\0\x010\0\0\x040\0\0\x080\0\0\x120\0\0\x140\0\0\x160\0\0\x1C0\0\0\x1D0\0\0\xFB0\0\0\xFC0\0\0\x01\xFF\0\0\x04\xFF\0\0\x05\xFF\0\0\x0B\xFF\0\0\x0C\xFF\0\0\x10\xFF\0\0\x1A\xFF\0\0\x1C\xFF\0\0\x1F\xFF\0\0!\xFF\0\0;\xFF\0\0>\xFF\0\0?\xFF\0\0@\xFF\0\0[\xFF\0\0\\\xFF\0\0]\xFF\0\0^\xFF\0\0") }, 84u32)
                    },
                    zerovec::VarZeroVec::new(),
                ));
                static YUE: <icu_properties::provider::ExemplarCharactersPunctuationV1Marker as icu_provider::DataMarker>::Yokeable = icu_properties::provider::PropertyUnicodeSetV1::CPInversionListStrList(icu_collections::codepointinvliststringlist::CodePointInversionListAndStringList::from_parts_unchecked(
                    unsafe {
                        #[allow(unused_unsafe)]
                        icu_collections::codepointinvlist::CodePointInversionList::from_parts_unchecked(unsafe { zerovec::ZeroVec::from_bytes_unchecked(b"!\0\0\0$\0\0\0%\0\0\0'\0\0\0(\0\0\0+\0\0\0,\0\0\x000\0\0\0:\0\0\0<\0\0\0?\0\0\0A\0\0\0[\0\0\0^\0\0\0_\0\0\0`\0\0\0{\0\0\0|\0\0\0}\0\0\0~\0\0\0\xA7\0\0\0\xA8\0\0\0\xB7\0\0\0\xB8\0\0\0\x10 \0\0\x12 \0\0\x13 \0\0\x15 \0\0\x18 \0\0\x1A \0\0\x1C \0\0\x1E \0\0  \0\0\" \0\0% \0\0( \0\x000 \0\x001 \0\x002 \0\x004 \0\x005 \0\x006 \0\0; \0\0< \0\0> \0\0? \0\0\x010\0\0\x040\0\0\x080\0\0\x120\0\0\x140\0\0\x160\0\0\x1D0\0\0\x1F0\0\x000\xFE\0\0E\xFE\0\0I\xFE\0\0S\xFE\0\0T\xFE\0\0b\xFE\0\0c\xFE\0\0d\xFE\0\0h\xFE\0\0i\xFE\0\0j\xFE\0\0l\xFE\0\0\x01\xFF\0\0\x04\xFF\0\0\x05\xFF\0\0\x0B\xFF\0\0\x0C\xFF\0\0\x10\xFF\0\0\x1A\xFF\0\0\x1C\xFF\0\0\x1F\xFF\0\0!\xFF\0\0;\xFF\0\0>\xFF\0\0?\xFF\0\0@\xFF\0\0[\xFF\0\0\\\xFF\0\0]\xFF\0\0^\xFF\0\0") }, 132u32)
                    },
                    zerovec::VarZeroVec::new(),
                ));
                static YUE_HANS: <icu_properties::provider::ExemplarCharactersPunctuationV1Marker as icu_provider::DataMarker>::Yokeable = icu_properties::provider::PropertyUnicodeSetV1::CPInversionListStrList(icu_collections::codepointinvliststringlist::CodePointInversionListAndStringList::from_parts_unchecked(
                    unsafe {
                        #[allow(unused_unsafe)]
                        icu_collections::codepointinvlist::CodePointInversionList::from_parts_unchecked(unsafe { zerovec::ZeroVec::from_bytes_unchecked(b"!\0\0\0$\0\0\0%\0\0\0'\0\0\0(\0\0\0+\0\0\0,\0\0\x000\0\0\0:\0\0\0<\0\0\0?\0\0\0A\0\0\0[\0\0\0^\0\0\0_\0\0\0`\0\0\0{\0\0\0|\0\0\0}\0\0\0~\0\0\0\xA7\0\0\0\xA8\0\0\0\xB7\0\0\0\xB8\0\0\0\x10 \0\0\x12 \0\0\x13 \0\0\x17 \0\0\x18 \0\0\x1A \0\0\x1C \0\0\x1E \0\0% \0\0' \0\x000 \0\x001 \0\x002 \0\x004 \0\x005 \0\x006 \0\0; \0\0< \0\0\x010\0\0\x040\0\0\x080\0\0\x120\0\0\x140\0\0\x180\0\0\x1D0\0\0\x1F0\0\x000\xFE\0\x002\xFE\0\x003\xFE\0\0E\xFE\0\0I\xFE\0\0S\xFE\0\0T\xFE\0\0X\xFE\0\0Y\xFE\0\0b\xFE\0\0c\xFE\0\0d\xFE\0\0h\xFE\0\0i\xFE\0\0j\xFE\0\0l\xFE\0\0\x01\xFF\0\0\x04\xFF\0\0\x05\xFF\0\0\x0B\xFF\0\0\x0C\xFF\0\0\x10\xFF\0\0\x1A\xFF\0\0\x1C\xFF\0\0\x1F\xFF\0\0!\xFF\0\0;\xFF\0\0>\xFF\0\0?\xFF\0\0@\xFF\0\0[\xFF\0\0\\\xFF\0\0]\xFF\0\0^\xFF\0\0") }, 130u32)
                    },
                    zerovec::VarZeroVec::new(),
                ));
                static PL: <icu_properties::provider::ExemplarCharactersPunctuationV1Marker as icu_provider::DataMarker>::Yokeable = icu_properties::provider::PropertyUnicodeSetV1::CPInversionListStrList(icu_collections::codepointinvliststringlist::CodePointInversionListAndStringList::from_parts_unchecked(
                    unsafe {
                        #[allow(unused_unsafe)]
                        icu_collections::codepointinvlist::CodePointInversionList::from_parts_unchecked(unsafe { zerovec::ZeroVec::from_bytes_unchecked(b"!\0\0\0$\0\0\0%\0\0\0+\0\0\0,\0\0\x000\0\0\0:\0\0\0<\0\0\0?\0\0\0A\0\0\0[\0\0\0\\\0\0\0]\0\0\0^\0\0\0{\0\0\0|\0\0\0}\0\0\0\x7F\0\0\0\xA7\0\0\0\xA8\0\0\0\xAB\0\0\0\xAC\0\0\0\xB0\0\0\0\xB1\0\0\0\xBB\0\0\0\xBC\0\0\0\x10 \0\0\x12 \0\0\x13 \0\0\x15 \0\0\x1D \0\0\x1F \0\0  \0\0\" \0\0& \0\0' \0\x002 \0\x004 \0\0") }, 37u32)
                    },
                    zerovec::VarZeroVec::new(),
                ));
                static GD: <icu_properties::provider::ExemplarCharactersPunctuationV1Marker as icu_provider::DataMarker>::Yokeable = icu_properties::provider::PropertyUnicodeSetV1::CPInversionListStrList(icu_collections::codepointinvliststringlist::CodePointInversionListAndStringList::from_parts_unchecked(
                    unsafe {
                        #[allow(unused_unsafe)]
                        icu_collections::codepointinvlist::CodePointInversionList::from_parts_unchecked(unsafe { zerovec::ZeroVec::from_bytes_unchecked(b"!\0\0\0$\0\0\0%\0\0\0+\0\0\0,\0\0\x000\0\0\0:\0\0\0<\0\0\0?\0\0\0A\0\0\0[\0\0\0\\\0\0\0]\0\0\0^\0\0\0{\0\0\0|\0\0\0}\0\0\0~\0\0\0\xA1\0\0\0\xA2\0\0\0\xA7\0\0\0\xA8\0\0\0\xA9\0\0\0\xAA\0\0\0\xAE\0\0\0\xAF\0\0\0\xB0\0\0\0\xB1\0\0\0\xB6\0\0\0\xB8\0\0\0\x10 \0\0\x12 \0\0\x13 \0\0\x15 \0\0\x18 \0\0\x1A \0\0\x1C \0\0\x1E \0\0  \0\0\" \0\0& \0\0( \0\0J \0\0K \0\0\"!\0\0#!\0\0") }, 42u32)
                    },
                    zerovec::VarZeroVec::new(),
                ));
                static FR: <icu_properties::provider::ExemplarCharactersPunctuationV1Marker as icu_provider::DataMarker>::Yokeable = icu_properties::provider::PropertyUnicodeSetV1::CPInversionListStrList(icu_collections::codepointinvliststringlist::CodePointInversionListAndStringList::from_parts_unchecked(
                    unsafe {
                        #[allow(unused_unsafe)]
                        icu_collections::codepointinvlist::CodePointInversionList::from_parts_unchecked(unsafe { zerovec::ZeroVec::from_bytes_unchecked(b"!\0\0\0$\0\0\0&\0\0\0'\0\0\0(\0\0\0+\0\0\0,\0\0\x000\0\0\0:\0\0\0<\0\0\0?\0\0\0A\0\0\0[\0\0\0\\\0\0\0]\0\0\0^\0\0\0\xA7\0\0\0\xA8\0\0\0\xAB\0\0\0\xAC\0\0\0\xBB\0\0\0\xBC\0\0\0\x10 \0\0\x12 \0\0\x13 \0\0\x15 \0\0\x19 \0\0\x1A \0\0\x1C \0\0\x1E \0\0  \0\0\" \0\0& \0\0' \0\0") }, 30u32)
<<<<<<< HEAD
=======
                    },
                    zerovec::VarZeroVec::new(),
                ));
                static SC: <icu_properties::provider::ExemplarCharactersPunctuationV1Marker as icu_provider::DataMarker>::Yokeable = icu_properties::provider::PropertyUnicodeSetV1::CPInversionListStrList(icu_collections::codepointinvliststringlist::CodePointInversionListAndStringList::from_parts_unchecked(
                    unsafe {
                        #[allow(unused_unsafe)]
                        icu_collections::codepointinvlist::CodePointInversionList::from_parts_unchecked(unsafe { zerovec::ZeroVec::from_bytes_unchecked(b"!\0\0\0$\0\0\0&\0\0\0+\0\0\0,\0\0\0-\0\0\0.\0\0\x000\0\0\0:\0\0\0<\0\0\0?\0\0\0A\0\0\0[\0\0\0\\\0\0\0]\0\0\0^\0\0\0\xAB\0\0\0\xAC\0\0\0\xB7\0\0\0\xB8\0\0\0\xBB\0\0\0\xBC\0\0\0\x10 \0\0\x11 \0\0\x13 \0\0\x15 \0\0\x18 \0\0\x1A \0\0\x1C \0\0\x1E \0\0& \0\0' \0\x002 \0\x004 \0\0") }, 30u32)
                    },
                    zerovec::VarZeroVec::new(),
                ));
                static DOI: <icu_properties::provider::ExemplarCharactersPunctuationV1Marker as icu_provider::DataMarker>::Yokeable = icu_properties::provider::PropertyUnicodeSetV1::CPInversionListStrList(icu_collections::codepointinvliststringlist::CodePointInversionListAndStringList::from_parts_unchecked(
                    unsafe {
                        #[allow(unused_unsafe)]
                        icu_collections::codepointinvlist::CodePointInversionList::from_parts_unchecked(unsafe { zerovec::ZeroVec::from_bytes_unchecked(b"!\0\0\0$\0\0\0&\0\0\0+\0\0\0,\0\0\0-\0\0\0.\0\0\x000\0\0\0:\0\0\0<\0\0\0?\0\0\0A\0\0\0_\0\0\0`\0\0\0\xA7\0\0\0\xA8\0\0\0\x13 \0\0\x15 \0\0\x18 \0\0\x1A \0\0\x1C \0\0\x1E \0\0  \0\0\" \0\0& \0\0' \0\x002 \0\x004 \0\0") }, 28u32)
                    },
                    zerovec::VarZeroVec::new(),
                ));
                static RAJ: <icu_properties::provider::ExemplarCharactersPunctuationV1Marker as icu_provider::DataMarker>::Yokeable = icu_properties::provider::PropertyUnicodeSetV1::CPInversionListStrList(icu_collections::codepointinvliststringlist::CodePointInversionListAndStringList::from_parts_unchecked(
                    unsafe {
                        #[allow(unused_unsafe)]
                        icu_collections::codepointinvlist::CodePointInversionList::from_parts_unchecked(unsafe { zerovec::ZeroVec::from_bytes_unchecked(b"!\0\0\0$\0\0\0&\0\0\0+\0\0\0,\0\0\x000\0\0\0:\0\0\0;\0\0\0?\0\0\0A\0\0\0[\0\0\0^\0\0\0`\0\0\0a\0\0\0{\0\0\0~\0\0\0\xA7\0\0\0\xA8\0\0\0\x11 \0\0\x12 \0\0\x18 \0\0\x1A \0\0\x1C \0\0\x1E \0\0& \0\0' \0\0") }, 29u32)
>>>>>>> 0ebc00fd
                    },
                    zerovec::VarZeroVec::new(),
                ));
                static FIL: <icu_properties::provider::ExemplarCharactersPunctuationV1Marker as icu_provider::DataMarker>::Yokeable = icu_properties::provider::PropertyUnicodeSetV1::CPInversionListStrList(icu_collections::codepointinvliststringlist::CodePointInversionListAndStringList::from_parts_unchecked(
                    unsafe {
                        #[allow(unused_unsafe)]
                        icu_collections::codepointinvlist::CodePointInversionList::from_parts_unchecked(unsafe { zerovec::ZeroVec::from_bytes_unchecked(b"!\0\0\0$\0\0\0&\0\0\0+\0\0\0,\0\0\x000\0\0\0:\0\0\0<\0\0\0?\0\0\0@\0\0\0[\0\0\0\\\0\0\0]\0\0\0^\0\0\0\xA7\0\0\0\xA8\0\0\0\x10 \0\0\x12 \0\0\x13 \0\0\x15 \0\0\x18 \0\0\x1A \0\0\x1C \0\0\x1E \0\0& \0\0' \0\x002 \0\x004 \0\0") }, 29u32)
                    },
                    zerovec::VarZeroVec::new(),
                ));
                static KN: <icu_properties::provider::ExemplarCharactersPunctuationV1Marker as icu_provider::DataMarker>::Yokeable = icu_properties::provider::PropertyUnicodeSetV1::CPInversionListStrList(icu_collections::codepointinvliststringlist::CodePointInversionListAndStringList::from_parts_unchecked(
                    unsafe {
                        #[allow(unused_unsafe)]
                        icu_collections::codepointinvlist::CodePointInversionList::from_parts_unchecked(unsafe { zerovec::ZeroVec::from_bytes_unchecked(b"!\0\0\0$\0\0\0&\0\0\0+\0\0\0,\0\0\x000\0\0\0:\0\0\0<\0\0\0?\0\0\0A\0\0\0[\0\0\0\\\0\0\0]\0\0\0^\0\0\0\x10 \0\0\x12 \0\0\x13 \0\0\x15 \0\0\x18 \0\0\x1A \0\0\x1C \0\0\x1E \0\0& \0\0' \0\x002 \0\x004 \0\0") }, 29u32)
<<<<<<< HEAD
=======
                    },
                    zerovec::VarZeroVec::new(),
                ));
                static CEB: <icu_properties::provider::ExemplarCharactersPunctuationV1Marker as icu_provider::DataMarker>::Yokeable = icu_properties::provider::PropertyUnicodeSetV1::CPInversionListStrList(icu_collections::codepointinvliststringlist::CodePointInversionListAndStringList::from_parts_unchecked(
                    unsafe {
                        #[allow(unused_unsafe)]
                        icu_collections::codepointinvlist::CodePointInversionList::from_parts_unchecked(unsafe { zerovec::ZeroVec::from_bytes_unchecked(b"!\0\0\0$\0\0\0&\0\0\0+\0\0\0,\0\0\x000\0\0\0:\0\0\0<\0\0\0?\0\0\0A\0\0\0[\0\0\0\\\0\0\0]\0\0\0^\0\0\0\x11 \0\0\x12 \0\0\x18 \0\0\x1A \0\0\x1C \0\0\x1E \0\0& \0\0' \0\x002 \0\x004 \0\0") }, 26u32)
>>>>>>> 0ebc00fd
                    },
                    zerovec::VarZeroVec::new(),
                ));
                static DA: <icu_properties::provider::ExemplarCharactersPunctuationV1Marker as icu_provider::DataMarker>::Yokeable = icu_properties::provider::PropertyUnicodeSetV1::CPInversionListStrList(icu_collections::codepointinvliststringlist::CodePointInversionListAndStringList::from_parts_unchecked(
                    unsafe {
                        #[allow(unused_unsafe)]
                        icu_collections::codepointinvlist::CodePointInversionList::from_parts_unchecked(unsafe { zerovec::ZeroVec::from_bytes_unchecked(b"!\0\0\0$\0\0\0&\0\0\0+\0\0\0,\0\0\x000\0\0\0:\0\0\0<\0\0\0?\0\0\0A\0\0\0[\0\0\0\\\0\0\0]\0\0\0^\0\0\0\xA7\0\0\0\xA8\0\0\0\x10 \0\0\x12 \0\0\x13 \0\0\x14 \0\0\x18 \0\0\x1A \0\0\x1C \0\0\x1E \0\0  \0\0! \0\0& \0\0' \0\x002 \0\x004 \0\0") }, 30u32)
                    },
                    zerovec::VarZeroVec::new(),
                ));
                static IS: <icu_properties::provider::ExemplarCharactersPunctuationV1Marker as icu_provider::DataMarker>::Yokeable = icu_properties::provider::PropertyUnicodeSetV1::CPInversionListStrList(icu_collections::codepointinvliststringlist::CodePointInversionListAndStringList::from_parts_unchecked(
                    unsafe {
                        #[allow(unused_unsafe)]
                        icu_collections::codepointinvlist::CodePointInversionList::from_parts_unchecked(unsafe { zerovec::ZeroVec::from_bytes_unchecked(b"!\0\0\0$\0\0\0&\0\0\0+\0\0\0,\0\0\x000\0\0\0:\0\0\0<\0\0\0?\0\0\0A\0\0\0[\0\0\0\\\0\0\0]\0\0\0^\0\0\0\xA7\0\0\0\xA8\0\0\0\x10 \0\0\x12 \0\0\x13 \0\0\x15 \0\0\x18 \0\0\x19 \0\0\x1A \0\0\x1B \0\0\x1C \0\0\x1D \0\0\x1E \0\0\x1F \0\0  \0\0\" \0\0& \0\0' \0\x002 \0\x004 \0\0") }, 32u32)
                    },
                    zerovec::VarZeroVec::new(),
                ));
                static AF: <icu_properties::provider::ExemplarCharactersPunctuationV1Marker as icu_provider::DataMarker>::Yokeable = icu_properties::provider::PropertyUnicodeSetV1::CPInversionListStrList(icu_collections::codepointinvliststringlist::CodePointInversionListAndStringList::from_parts_unchecked(
                    unsafe {
                        #[allow(unused_unsafe)]
                        icu_collections::codepointinvlist::CodePointInversionList::from_parts_unchecked(unsafe { zerovec::ZeroVec::from_bytes_unchecked(b"!\0\0\0$\0\0\0&\0\0\0+\0\0\0,\0\0\x000\0\0\0:\0\0\0<\0\0\0?\0\0\0A\0\0\0[\0\0\0\\\0\0\0]\0\0\0^\0\0\0\xA7\0\0\0\xA8\0\0\0\x10 \0\0\x12 \0\0\x13 \0\0\x15 \0\0\x18 \0\0\x1A \0\0\x1C \0\0\x1E \0\0  \0\0\" \0\0& \0\0' \0\x002 \0\x004 \0\0") }, 32u32)
<<<<<<< HEAD
=======
                    },
                    zerovec::VarZeroVec::new(),
                ));
                static TT: <icu_properties::provider::ExemplarCharactersPunctuationV1Marker as icu_provider::DataMarker>::Yokeable = icu_properties::provider::PropertyUnicodeSetV1::CPInversionListStrList(icu_collections::codepointinvliststringlist::CodePointInversionListAndStringList::from_parts_unchecked(
                    unsafe {
                        #[allow(unused_unsafe)]
                        icu_collections::codepointinvlist::CodePointInversionList::from_parts_unchecked(unsafe { zerovec::ZeroVec::from_bytes_unchecked(b"!\0\0\0$\0\0\0&\0\0\0+\0\0\0,\0\0\x000\0\0\0:\0\0\0<\0\0\0?\0\0\0A\0\0\0[\0\0\0\\\0\0\0]\0\0\0^\0\0\0\xA7\0\0\0\xA8\0\0\0\x10 \0\0\x12 \0\0\x13 \0\0\x15 \0\0\x18 \0\0\x1A \0\0\x1C \0\0\x1E \0\0& \0\0' \0\x002 \0\x004 \0\0") }, 30u32)
>>>>>>> 0ebc00fd
                    },
                    zerovec::VarZeroVec::new(),
                ));
                static LV: <icu_properties::provider::ExemplarCharactersPunctuationV1Marker as icu_provider::DataMarker>::Yokeable = icu_properties::provider::PropertyUnicodeSetV1::CPInversionListStrList(icu_collections::codepointinvliststringlist::CodePointInversionListAndStringList::from_parts_unchecked(
                    unsafe {
                        #[allow(unused_unsafe)]
                        icu_collections::codepointinvlist::CodePointInversionList::from_parts_unchecked(unsafe { zerovec::ZeroVec::from_bytes_unchecked(b"!\0\0\0$\0\0\0&\0\0\0+\0\0\0,\0\0\x000\0\0\0:\0\0\0<\0\0\0?\0\0\0A\0\0\0[\0\0\0\\\0\0\0]\0\0\0^\0\0\0\xA7\0\0\0\xA8\0\0\0\x10 \0\0\x12 \0\0\x13 \0\0\x15 \0\0\x18 \0\0\x1B \0\0\x1C \0\0\x1F \0\0  \0\0\" \0\0& \0\0' \0\x002 \0\x004 \0\0") }, 34u32)
<<<<<<< HEAD
=======
                    },
                    zerovec::VarZeroVec::new(),
                ));
                static KEA: <icu_properties::provider::ExemplarCharactersPunctuationV1Marker as icu_provider::DataMarker>::Yokeable = icu_properties::provider::PropertyUnicodeSetV1::CPInversionListStrList(icu_collections::codepointinvliststringlist::CodePointInversionListAndStringList::from_parts_unchecked(
                    unsafe {
                        #[allow(unused_unsafe)]
                        icu_collections::codepointinvlist::CodePointInversionList::from_parts_unchecked(unsafe { zerovec::ZeroVec::from_bytes_unchecked(b"!\0\0\0$\0\0\0&\0\0\0+\0\0\0,\0\0\x000\0\0\0:\0\0\0<\0\0\0?\0\0\0A\0\0\0[\0\0\0\\\0\0\0]\0\0\0^\0\0\0\xA7\0\0\0\xA8\0\0\0\xAB\0\0\0\xAC\0\0\0\xBB\0\0\0\xBC\0\0\0\x10 \0\0\x12 \0\0\x13 \0\0\x15 \0\0\x18 \0\0\x1A \0\0\x1C \0\0\x1E \0\0  \0\0\" \0\0& \0\0' \0\0") }, 32u32)
                    },
                    zerovec::VarZeroVec::new(),
                ));
                static PT_AO: <icu_properties::provider::ExemplarCharactersPunctuationV1Marker as icu_provider::DataMarker>::Yokeable = icu_properties::provider::PropertyUnicodeSetV1::CPInversionListStrList(icu_collections::codepointinvliststringlist::CodePointInversionListAndStringList::from_parts_unchecked(
                    unsafe {
                        #[allow(unused_unsafe)]
                        icu_collections::codepointinvlist::CodePointInversionList::from_parts_unchecked(unsafe { zerovec::ZeroVec::from_bytes_unchecked(b"!\0\0\0$\0\0\0&\0\0\0+\0\0\0,\0\0\x000\0\0\0:\0\0\0<\0\0\0?\0\0\0A\0\0\0[\0\0\0\\\0\0\0]\0\0\0^\0\0\0\xA7\0\0\0\xA8\0\0\0\xAB\0\0\0\xAC\0\0\0\xBB\0\0\0\xBC\0\0\0\x10 \0\0\x12 \0\0\x13 \0\0\x15 \0\0\x1C \0\0\x1E \0\0  \0\0\" \0\0& \0\0' \0\x002 \0\x004 \0\0") }, 32u32)
>>>>>>> 0ebc00fd
                    },
                    zerovec::VarZeroVec::new(),
                ));
                static AS: <icu_properties::provider::ExemplarCharactersPunctuationV1Marker as icu_provider::DataMarker>::Yokeable = icu_properties::provider::PropertyUnicodeSetV1::CPInversionListStrList(icu_collections::codepointinvliststringlist::CodePointInversionListAndStringList::from_parts_unchecked(
                    unsafe {
                        #[allow(unused_unsafe)]
                        icu_collections::codepointinvlist::CodePointInversionList::from_parts_unchecked(unsafe { zerovec::ZeroVec::from_bytes_unchecked(b"!\0\0\0$\0\0\0&\0\0\0+\0\0\0,\0\0\x000\0\0\0:\0\0\0<\0\0\0?\0\0\0A\0\0\0[\0\0\0\\\0\0\0]\0\0\0^\0\0\0\xA7\0\0\0\xA8\0\0\0d\t\0\0e\t\0\0\x10 \0\0\x12 \0\0\x13 \0\0\x15 \0\0\x18 \0\0\x1A \0\0\x1C \0\0\x1E \0\0  \0\0\" \0\0& \0\0' \0\x002 \0\x004 \0\0") }, 33u32)
                    },
                    zerovec::VarZeroVec::new(),
                ));
                static HU: <icu_properties::provider::ExemplarCharactersPunctuationV1Marker as icu_provider::DataMarker>::Yokeable = icu_properties::provider::PropertyUnicodeSetV1::CPInversionListStrList(icu_collections::codepointinvliststringlist::CodePointInversionListAndStringList::from_parts_unchecked(
                    unsafe {
                        #[allow(unused_unsafe)]
                        icu_collections::codepointinvlist::CodePointInversionList::from_parts_unchecked(unsafe { zerovec::ZeroVec::from_bytes_unchecked(b"!\0\0\0$\0\0\0&\0\0\0+\0\0\0,\0\0\x000\0\0\0:\0\0\0<\0\0\0?\0\0\0A\0\0\0[\0\0\0\\\0\0\0]\0\0\0^\0\0\0{\0\0\0|\0\0\0}\0\0\0\x7F\0\0\0\xA7\0\0\0\xA8\0\0\0\xAB\0\0\0\xAC\0\0\0\xBB\0\0\0\xBC\0\0\0\x11 \0\0\x12 \0\0\x13 \0\0\x14 \0\0\x19 \0\0\x1A \0\0\x1D \0\0\x1F \0\0& \0\0' \0\0R \0\0S \0\0\xE8'\0\0\xEA'\0\0") }, 33u32)
                    },
                    zerovec::VarZeroVec::new(),
                ));
                static CV: <icu_properties::provider::ExemplarCharactersPunctuationV1Marker as icu_provider::DataMarker>::Yokeable = icu_properties::provider::PropertyUnicodeSetV1::CPInversionListStrList(icu_collections::codepointinvliststringlist::CodePointInversionListAndStringList::from_parts_unchecked(
                    unsafe {
                        #[allow(unused_unsafe)]
                        icu_collections::codepointinvlist::CodePointInversionList::from_parts_unchecked(unsafe { zerovec::ZeroVec::from_bytes_unchecked(b"!\0\0\0$\0\0\0&\0\0\0+\0\0\0,\0\0\x000\0\0\0:\0\0\0<\0\0\0?\0\0\0A\0\0\0[\0\0\0\\\0\0\0]\0\0\0^\0\0\0{\0\0\0|\0\0\0}\0\0\0~\0\0\0\xA7\0\0\0\xA8\0\0\0\xAB\0\0\0\xAC\0\0\0\xBB\0\0\0\xBC\0\0\0\x10 \0\0\x12 \0\0\x13 \0\0\x15 \0\0\x18 \0\0\x19 \0\0\x1A \0\0\x1B \0\0\x1C \0\0\x1D \0\0\x1E \0\0\x1F \0\0& \0\0' \0\0") }, 32u32)
                    },
                    zerovec::VarZeroVec::new(),
                ));
                static KK: <icu_properties::provider::ExemplarCharactersPunctuationV1Marker as icu_provider::DataMarker>::Yokeable = icu_properties::provider::PropertyUnicodeSetV1::CPInversionListStrList(icu_collections::codepointinvliststringlist::CodePointInversionListAndStringList::from_parts_unchecked(
                    unsafe {
                        #[allow(unused_unsafe)]
                        icu_collections::codepointinvlist::CodePointInversionList::from_parts_unchecked(unsafe { zerovec::ZeroVec::from_bytes_unchecked(b"!\0\0\0$\0\0\0&\0\0\0+\0\0\0,\0\0\x000\0\0\0:\0\0\0<\0\0\0?\0\0\0A\0\0\0[\0\0\0\\\0\0\0]\0\0\0^\0\0\0{\0\0\0|\0\0\0}\0\0\0~\0\0\0\xA7\0\0\0\xA8\0\0\0\xAB\0\0\0\xAC\0\0\0\xBB\0\0\0\xBC\0\0\0\x10 \0\0\x12 \0\0\x13 \0\0\x15 \0\0\x18 \0\0\x1A \0\0\x1C \0\0\x1E \0\0& \0\0' \0\0") }, 32u32)
<<<<<<< HEAD
=======
                    },
                    zerovec::VarZeroVec::new(),
                ));
                static DSB: <icu_properties::provider::ExemplarCharactersPunctuationV1Marker as icu_provider::DataMarker>::Yokeable = icu_properties::provider::PropertyUnicodeSetV1::CPInversionListStrList(icu_collections::codepointinvliststringlist::CodePointInversionListAndStringList::from_parts_unchecked(
                    unsafe {
                        #[allow(unused_unsafe)]
                        icu_collections::codepointinvlist::CodePointInversionList::from_parts_unchecked(unsafe { zerovec::ZeroVec::from_bytes_unchecked(b"!\0\0\0$\0\0\0&\0\0\0+\0\0\0,\0\0\x000\0\0\0:\0\0\0<\0\0\0?\0\0\0A\0\0\0[\0\0\0\\\0\0\0]\0\0\0^\0\0\0{\0\0\0|\0\0\0}\0\0\0~\0\0\0\xA7\0\0\0\xA8\0\0\0\xAB\0\0\0\xAC\0\0\0\xBB\0\0\0\xBC\0\0\0\x10 \0\0\x12 \0\0\x13 \0\0\x15 \0\0\x18 \0\0\x1B \0\0\x1C \0\0\x1D \0\0\x1E \0\0\x1F \0\0& \0\0' \0\0") }, 33u32)
>>>>>>> 0ebc00fd
                    },
                    zerovec::VarZeroVec::new(),
                ));
                static SQ: <icu_properties::provider::ExemplarCharactersPunctuationV1Marker as icu_provider::DataMarker>::Yokeable = icu_properties::provider::PropertyUnicodeSetV1::CPInversionListStrList(icu_collections::codepointinvliststringlist::CodePointInversionListAndStringList::from_parts_unchecked(
                    unsafe {
                        #[allow(unused_unsafe)]
                        icu_collections::codepointinvlist::CodePointInversionList::from_parts_unchecked(unsafe { zerovec::ZeroVec::from_bytes_unchecked(b"!\0\0\0$\0\0\0&\0\0\0+\0\0\0,\0\0\x000\0\0\0:\0\0\0<\0\0\0?\0\0\0A\0\0\0[\0\0\0\\\0\0\0]\0\0\0^\0\0\0~\0\0\0\x7F\0\0\0\xA7\0\0\0\xA8\0\0\0\xAB\0\0\0\xAC\0\0\0\xBB\0\0\0\xBC\0\0\0\x10 \0\0\x12 \0\0\x13 \0\0\x15 \0\0\x18 \0\0\x1A \0\0\x1C \0\0\x1E \0\0& \0\0' \0\x002 \0\x004 \0\0") }, 33u32)
                    },
                    zerovec::VarZeroVec::new(),
                ));
                static AST: <icu_properties::provider::ExemplarCharactersPunctuationV1Marker as icu_provider::DataMarker>::Yokeable = icu_properties::provider::PropertyUnicodeSetV1::CPInversionListStrList(icu_collections::codepointinvliststringlist::CodePointInversionListAndStringList::from_parts_unchecked(
                    unsafe {
                        #[allow(unused_unsafe)]
                        icu_collections::codepointinvlist::CodePointInversionList::from_parts_unchecked(unsafe { zerovec::ZeroVec::from_bytes_unchecked(b"!\0\0\0$\0\0\0&\0\0\0+\0\0\0,\0\0\x000\0\0\0:\0\0\0<\0\0\0?\0\0\0A\0\0\0[\0\0\0^\0\0\0\xA1\0\0\0\xA2\0\0\0\xA7\0\0\0\xA8\0\0\0\xAB\0\0\0\xAC\0\0\0\xBB\0\0\0\xBC\0\0\0\xBF\0\0\0\xC0\0\0\0\x10 \0\0\x12 \0\0\x13 \0\0\x15 \0\0\x18 \0\0\x1A \0\0\x1C \0\0\x1E \0\0  \0\0\" \0\0& \0\0' \0\x002 \0\x004 \0\0") }, 37u32)
                    },
                    zerovec::VarZeroVec::new(),
                ));
                static YO: <icu_properties::provider::ExemplarCharactersPunctuationV1Marker as icu_provider::DataMarker>::Yokeable = icu_properties::provider::PropertyUnicodeSetV1::CPInversionListStrList(icu_collections::codepointinvliststringlist::CodePointInversionListAndStringList::from_parts_unchecked(
                    unsafe {
                        #[allow(unused_unsafe)]
                        icu_collections::codepointinvlist::CodePointInversionList::from_parts_unchecked(unsafe { zerovec::ZeroVec::from_bytes_unchecked(b"!\0\0\0$\0\0\0&\0\0\0+\0\0\0,\0\0\x000\0\0\0:\0\0\0<\0\0\0?\0\0\0A\0\0\0\x10 \0\0\x12 \0\0\x13 \0\0\x15 \0\0\x18 \0\0\x1A \0\0\x1C \0\0\x1E \0\0  \0\0\" \0\0& \0\0' \0\x002 \0\x004 \0\0") }, 29u32)
<<<<<<< HEAD
=======
                    },
                    zerovec::VarZeroVec::new(),
                ));
                static BGC: <icu_properties::provider::ExemplarCharactersPunctuationV1Marker as icu_provider::DataMarker>::Yokeable = icu_properties::provider::PropertyUnicodeSetV1::CPInversionListStrList(icu_collections::codepointinvliststringlist::CodePointInversionListAndStringList::from_parts_unchecked(
                    unsafe {
                        #[allow(unused_unsafe)]
                        icu_collections::codepointinvlist::CodePointInversionList::from_parts_unchecked(unsafe { zerovec::ZeroVec::from_bytes_unchecked(b"!\0\0\0$\0\0\0&\0\0\0+\0\0\0-\0\0\x000\0\0\0:\0\0\0;\0\0\0?\0\0\0A\0\0\0[\0\0\0^\0\0\0`\0\0\0a\0\0\0{\0\0\0~\0\0\0\x11 \0\0\x12 \0\0\x18 \0\0\x1A \0\0\x1C \0\0\x1E \0\0& \0\0' \0\x002 \0\x004 \0\0") }, 29u32)
                    },
                    zerovec::VarZeroVec::new(),
                ));
                static MAI: <icu_properties::provider::ExemplarCharactersPunctuationV1Marker as icu_provider::DataMarker>::Yokeable = icu_properties::provider::PropertyUnicodeSetV1::CPInversionListStrList(icu_collections::codepointinvliststringlist::CodePointInversionListAndStringList::from_parts_unchecked(
                    unsafe {
                        #[allow(unused_unsafe)]
                        icu_collections::codepointinvlist::CodePointInversionList::from_parts_unchecked(unsafe { zerovec::ZeroVec::from_bytes_unchecked(b"!\0\0\0$\0\0\0&\0\0\x000\0\0\0:\0\0\0<\0\0\0?\0\0\0A\0\0\0[\0\0\0^\0\0\0_\0\0\0a\0\0\0{\0\0\0\x7F\0\0\0\xA7\0\0\0\xA8\0\0\0\x11 \0\0\x12 \0\0\x13 \0\0\x15 \0\0\x18 \0\0\x1A \0\0\x1C \0\0\x1E \0\0& \0\0' \0\x002 \0\x004 \0\0") }, 37u32)
>>>>>>> 0ebc00fd
                    },
                    zerovec::VarZeroVec::new(),
                ));
                static TH: <icu_properties::provider::ExemplarCharactersPunctuationV1Marker as icu_provider::DataMarker>::Yokeable = icu_properties::provider::PropertyUnicodeSetV1::CPInversionListStrList(icu_collections::codepointinvliststringlist::CodePointInversionListAndStringList::from_parts_unchecked(
                    unsafe {
                        #[allow(unused_unsafe)]
                        icu_collections::codepointinvlist::CodePointInversionList::from_parts_unchecked(unsafe { zerovec::ZeroVec::from_bytes_unchecked(b"!\0\0\0$\0\0\0'\0\0\0+\0\0\0,\0\0\x000\0\0\0:\0\0\0;\0\0\0@\0\0\0A\0\0\0[\0\0\0\\\0\0\0]\0\0\0^\0\0\0\x10 \0\0\x12 \0\0\x13 \0\0\x15 \0\0\x18 \0\0\x1A \0\0\x1C \0\0\x1E \0\0& \0\0' \0\x002 \0\x004 \0\0") }, 26u32)
                    },
                    zerovec::VarZeroVec::new(),
                ));
                static HI: <icu_properties::provider::ExemplarCharactersPunctuationV1Marker as icu_provider::DataMarker>::Yokeable = icu_properties::provider::PropertyUnicodeSetV1::CPInversionListStrList(icu_collections::codepointinvliststringlist::CodePointInversionListAndStringList::from_parts_unchecked(
                    unsafe {
                        #[allow(unused_unsafe)]
                        icu_collections::codepointinvlist::CodePointInversionList::from_parts_unchecked(unsafe { zerovec::ZeroVec::from_bytes_unchecked(b"!\0\0\0$\0\0\0'\0\0\0+\0\0\0,\0\0\x000\0\0\0:\0\0\0<\0\0\0?\0\0\0A\0\0\0[\0\0\0\\\0\0\0]\0\0\0^\0\0\0\xA7\0\0\0\xA8\0\0\0d\t\0\0f\t\0\0p\t\0\0q\t\0\0\x10 \0\0\x12 \0\0\x13 \0\0\x15 \0\0\x18 \0\0\x1A \0\0\x1C \0\0\x1E \0\0  \0\0\" \0\0& \0\0' \0\x002 \0\x004 \0\0") }, 34u32)
                    },
                    zerovec::VarZeroVec::new(),
                ));
                static TK: <icu_properties::provider::ExemplarCharactersPunctuationV1Marker as icu_provider::DataMarker>::Yokeable = icu_properties::provider::PropertyUnicodeSetV1::CPInversionListStrList(icu_collections::codepointinvliststringlist::CodePointInversionListAndStringList::from_parts_unchecked(
                    unsafe {
                        #[allow(unused_unsafe)]
                        icu_collections::codepointinvlist::CodePointInversionList::from_parts_unchecked(unsafe { zerovec::ZeroVec::from_bytes_unchecked(b"!\0\0\0$\0\0\0(\0\0\0+\0\0\0,\0\0\0/\0\0\0:\0\0\0<\0\0\0?\0\0\0A\0\0\0[\0\0\0\\\0\0\0]\0\0\0^\0\0\0{\0\0\0|\0\0\0}\0\0\0~\0\0\0\xA7\0\0\0\xA8\0\0\0\x11 \0\0\x12 \0\0\x13 \0\0\x15 \0\0\x1C \0\0\x1E \0\0& \0\0' \0\0") }, 24u32)
                    },
                    zerovec::VarZeroVec::new(),
                ));
                static FI: <icu_properties::provider::ExemplarCharactersPunctuationV1Marker as icu_provider::DataMarker>::Yokeable = icu_properties::provider::PropertyUnicodeSetV1::CPInversionListStrList(icu_collections::codepointinvliststringlist::CodePointInversionListAndStringList::from_parts_unchecked(
                    unsafe {
                        #[allow(unused_unsafe)]
                        icu_collections::codepointinvlist::CodePointInversionList::from_parts_unchecked(unsafe { zerovec::ZeroVec::from_bytes_unchecked(b"!\0\0\0\"\0\0\0#\0\0\0$\0\0\0&\0\0\0'\0\0\0(\0\0\0+\0\0\0,\0\0\x000\0\0\0:\0\0\0<\0\0\0?\0\0\0A\0\0\0[\0\0\0^\0\0\0\xA7\0\0\0\xA8\0\0\0\xBB\0\0\0\xBC\0\0\0\x10 \0\0\x12 \0\0\x13 \0\0\x14 \0\0\x19 \0\0\x1A \0\0\x1D \0\0\x1E \0\0& \0\0' \0\0") }, 25u32)
                    },
                    zerovec::VarZeroVec::new(),
                ));
                static KA: <icu_properties::provider::ExemplarCharactersPunctuationV1Marker as icu_provider::DataMarker>::Yokeable = icu_properties::provider::PropertyUnicodeSetV1::CPInversionListStrList(icu_collections::codepointinvliststringlist::CodePointInversionListAndStringList::from_parts_unchecked(
                    unsafe {
                        #[allow(unused_unsafe)]
                        icu_collections::codepointinvlist::CodePointInversionList::from_parts_unchecked(unsafe { zerovec::ZeroVec::from_bytes_unchecked(b"!\0\0\0\"\0\0\0#\0\0\0$\0\0\0&\0\0\0+\0\0\0,\0\0\x000\0\0\0:\0\0\0<\0\0\0?\0\0\0A\0\0\0[\0\0\0\\\0\0\0]\0\0\0^\0\0\0{\0\0\0|\0\0\0}\0\0\0~\0\0\0\xA7\0\0\0\xA8\0\0\0\xAB\0\0\0\xAC\0\0\0\xBB\0\0\0\xBC\0\0\0\xFB\x10\0\0\xFC\x10\0\0\x10 \0\0\x12 \0\0\x13 \0\0\x15 \0\0\x18 \0\0\x19 \0\0\x1A \0\0\x1B \0\0\x1C \0\0\x1D \0\0\x1E \0\0\x1F \0\0  \0\0\" \0\0& \0\0' \0\x002 \0\x004 \0\0\x16!\0\0\x17!\0\0") }, 37u32)
                    },
                    zerovec::VarZeroVec::new(),
                ));
                static SR: <icu_properties::provider::ExemplarCharactersPunctuationV1Marker as icu_provider::DataMarker>::Yokeable = icu_properties::provider::PropertyUnicodeSetV1::CPInversionListStrList(icu_collections::codepointinvliststringlist::CodePointInversionListAndStringList::from_parts_unchecked(
                    unsafe {
                        #[allow(unused_unsafe)]
                        icu_collections::codepointinvlist::CodePointInversionList::from_parts_unchecked(unsafe { zerovec::ZeroVec::from_bytes_unchecked(b"!\0\0\0\"\0\0\0#\0\0\0$\0\0\0(\0\0\0+\0\0\0,\0\0\0/\0\0\0:\0\0\0<\0\0\0?\0\0\0@\0\0\0[\0\0\0\\\0\0\0]\0\0\0^\0\0\0{\0\0\0|\0\0\0}\0\0\0~\0\0\0\x10 \0\0\x12 \0\0\x13 \0\0\x14 \0\0\x18 \0\0\x19 \0\0\x1A \0\0\x1B \0\0\x1C \0\0\x1D \0\0\x1E \0\0\x1F \0\0& \0\0' \0\0") }, 23u32)
                    },
                    zerovec::VarZeroVec::new(),
                ));
                static NB: <icu_properties::provider::ExemplarCharactersPunctuationV1Marker as icu_provider::DataMarker>::Yokeable = icu_properties::provider::PropertyUnicodeSetV1::CPInversionListStrList(icu_collections::codepointinvliststringlist::CodePointInversionListAndStringList::from_parts_unchecked(
                    unsafe {
                        #[allow(unused_unsafe)]
                        icu_collections::codepointinvlist::CodePointInversionList::from_parts_unchecked(unsafe { zerovec::ZeroVec::from_bytes_unchecked(b"!\0\0\0\"\0\0\0#\0\0\0$\0\0\0(\0\0\0+\0\0\0,\0\0\x000\0\0\0:\0\0\0<\0\0\0?\0\0\0A\0\0\0[\0\0\0^\0\0\0{\0\0\0|\0\0\0}\0\0\0~\0\0\0\xA7\0\0\0\xA8\0\0\0\xAB\0\0\0\xAC\0\0\0\xBB\0\0\0\xBC\0\0\0\xBF\0\0\0\xC0\0\0\0\x11 \0\0\x12 \0\0\x13 \0\0\x14 \0\0\x18 \0\0\x1A \0\0\x1C \0\0\x1E \0\0  \0\0\" \0\0& \0\0' \0\x002 \0\x004 \0\0") }, 33u32)
                    },
                    zerovec::VarZeroVec::new(),
                ));
                static CS: <icu_properties::provider::ExemplarCharactersPunctuationV1Marker as icu_provider::DataMarker>::Yokeable = icu_properties::provider::PropertyUnicodeSetV1::CPInversionListStrList(icu_collections::codepointinvliststringlist::CodePointInversionListAndStringList::from_parts_unchecked(
                    unsafe {
                        #[allow(unused_unsafe)]
                        icu_collections::codepointinvlist::CodePointInversionList::from_parts_unchecked(unsafe { zerovec::ZeroVec::from_bytes_unchecked(b"!\0\0\0\"\0\0\0&\0\0\0'\0\0\0(\0\0\0+\0\0\0,\0\0\x000\0\0\0:\0\0\0<\0\0\0?\0\0\0A\0\0\0[\0\0\0\\\0\0\0]\0\0\0^\0\0\0\xA7\0\0\0\xA8\0\0\0\x10 \0\0\x12 \0\0\x13 \0\0\x14 \0\0\x18 \0\0\x19 \0\0\x1A \0\0\x1B \0\0\x1C \0\0\x1D \0\0\x1E \0\0\x1F \0\0& \0\0' \0\0") }, 24u32)
                    },
                    zerovec::VarZeroVec::new(),
                ));
                static PS: <icu_properties::provider::ExemplarCharactersPunctuationV1Marker as icu_provider::DataMarker>::Yokeable = icu_properties::provider::PropertyUnicodeSetV1::CPInversionListStrList(icu_collections::codepointinvliststringlist::CodePointInversionListAndStringList::from_parts_unchecked(
                    unsafe {
                        #[allow(unused_unsafe)]
                        icu_collections::codepointinvlist::CodePointInversionList::from_parts_unchecked(unsafe { zerovec::ZeroVec::from_bytes_unchecked(b"!\0\0\0\"\0\0\0'\0\0\0*\0\0\0/\0\0\x000\0\0\0:\0\0\0<\0\0\0[\0\0\0\\\0\0\0]\0\0\0^\0\0\0{\0\0\0|\0\0\0}\0\0\0~\0\0\0\x0C\x06\0\0\r\x06\0\0\xD4\x06\0\0\xD5\x06\0\0\x18 \0\0\x19 \0\0") }, 14u32)
                    },
                    zerovec::VarZeroVec::new(),
                ));
                static AM: <icu_properties::provider::ExemplarCharactersPunctuationV1Marker as icu_provider::DataMarker>::Yokeable = icu_properties::provider::PropertyUnicodeSetV1::CPInversionListStrList(icu_collections::codepointinvliststringlist::CodePointInversionListAndStringList::from_parts_unchecked(
                    unsafe {
                        #[allow(unused_unsafe)]
                        icu_collections::codepointinvlist::CodePointInversionList::from_parts_unchecked(unsafe { zerovec::ZeroVec::from_bytes_unchecked(b"!\0\0\0\"\0\0\0(\0\0\0*\0\0\0,\0\0\0-\0\0\0.\0\0\0/\0\0\0?\0\0\0@\0\0\0[\0\0\0\\\0\0\0]\0\0\0^\0\0\0\xAB\0\0\0\xAC\0\0\0\xBB\0\0\0\xBC\0\0\0a\x13\0\0g\x13\0\0\x10 \0\0\x11 \0\0\x13 \0\0\x14 \0\09 \0\0; \0\0") }, 20u32)
                    },
                    zerovec::VarZeroVec::new(),
                ));
                static MK: <icu_properties::provider::ExemplarCharactersPunctuationV1Marker as icu_provider::DataMarker>::Yokeable = icu_properties::provider::PropertyUnicodeSetV1::CPInversionListStrList(icu_collections::codepointinvliststringlist::CodePointInversionListAndStringList::from_parts_unchecked(
                    unsafe {
                        #[allow(unused_unsafe)]
                        icu_collections::codepointinvlist::CodePointInversionList::from_parts_unchecked(unsafe { zerovec::ZeroVec::from_bytes_unchecked(b"!\0\0\0\"\0\0\0(\0\0\0*\0\0\0,\0\0\0/\0\0\0:\0\0\0<\0\0\0?\0\0\0@\0\0\0[\0\0\0\\\0\0\0]\0\0\0^\0\0\0{\0\0\0|\0\0\0}\0\0\0~\0\0\0\x10 \0\0\x12 \0\0\x13 \0\0\x15 \0\0\x18 \0\0\x19 \0\0\x1A \0\0\x1B \0\0\x1C \0\0\x1D \0\0\x1E \0\0\x1F \0\0& \0\0' \0\0") }, 22u32)
                    },
                    zerovec::VarZeroVec::new(),
                ));
                static LT: <icu_properties::provider::ExemplarCharactersPunctuationV1Marker as icu_provider::DataMarker>::Yokeable = icu_properties::provider::PropertyUnicodeSetV1::CPInversionListStrList(icu_collections::codepointinvliststringlist::CodePointInversionListAndStringList::from_parts_unchecked(
                    unsafe {
                        #[allow(unused_unsafe)]
                        icu_collections::codepointinvlist::CodePointInversionList::from_parts_unchecked(unsafe { zerovec::ZeroVec::from_bytes_unchecked(b"!\0\0\0\"\0\0\0(\0\0\0*\0\0\0,\0\0\0/\0\0\0:\0\0\0<\0\0\0?\0\0\0@\0\0\0[\0\0\0\\\0\0\0]\0\0\0^\0\0\0{\0\0\0|\0\0\0}\0\0\0~\0\0\0\x10 \0\0\x12 \0\0\x13 \0\0\x15 \0\0\x1C \0\0\x1D \0\0\x1E \0\0\x1F \0\0& \0\0' \0\0") }, 20u32)
                    },
                    zerovec::VarZeroVec::new(),
                ));
                static BR: <icu_properties::provider::ExemplarCharactersPunctuationV1Marker as icu_provider::DataMarker>::Yokeable = icu_properties::provider::PropertyUnicodeSetV1::CPInversionListStrList(icu_collections::codepointinvliststringlist::CodePointInversionListAndStringList::from_parts_unchecked(
                    unsafe {
                        #[allow(unused_unsafe)]
                        icu_collections::codepointinvlist::CodePointInversionList::from_parts_unchecked(unsafe { zerovec::ZeroVec::from_bytes_unchecked(b"!\0\0\0\"\0\0\0(\0\0\0*\0\0\0,\0\0\0/\0\0\0:\0\0\0<\0\0\0?\0\0\0@\0\0\0[\0\0\0\\\0\0\0]\0\0\0^\0\0\0{\0\0\0|\0\0\0}\0\0\0~\0\0\0\x11 \0\0\x12 \0\0") }, 14u32)
                    },
                    zerovec::VarZeroVec::new(),
                ));
                static IG: <icu_properties::provider::ExemplarCharactersPunctuationV1Marker as icu_provider::DataMarker>::Yokeable = icu_properties::provider::PropertyUnicodeSetV1::CPInversionListStrList(icu_collections::codepointinvliststringlist::CodePointInversionListAndStringList::from_parts_unchecked(
                    unsafe {
                        #[allow(unused_unsafe)]
                        icu_collections::codepointinvlist::CodePointInversionList::from_parts_unchecked(unsafe { zerovec::ZeroVec::from_bytes_unchecked(b"!\0\0\0\"\0\0\0(\0\0\0*\0\0\0,\0\0\0/\0\0\0:\0\0\0<\0\0\0?\0\0\0@\0\0\0[\0\0\0\\\0\0\0]\0\0\0^\0\0\0{\0\0\0|\0\0\0}\0\0\0~\0\0\0\x11 \0\0\x12 \0\0\x18 \0\0\x1A \0\0\x1C \0\0\x1E \0\0") }, 18u32)
                    },
                    zerovec::VarZeroVec::new(),
                ));
                static BE: <icu_properties::provider::ExemplarCharactersPunctuationV1Marker as icu_provider::DataMarker>::Yokeable = icu_properties::provider::PropertyUnicodeSetV1::CPInversionListStrList(icu_collections::codepointinvliststringlist::CodePointInversionListAndStringList::from_parts_unchecked(
                    unsafe {
                        #[allow(unused_unsafe)]
                        icu_collections::codepointinvlist::CodePointInversionList::from_parts_unchecked(unsafe { zerovec::ZeroVec::from_bytes_unchecked(b"!\0\0\0\"\0\0\0(\0\0\0*\0\0\0,\0\0\0/\0\0\0:\0\0\0<\0\0\0?\0\0\0@\0\0\0[\0\0\0\\\0\0\0]\0\0\0^\0\0\0{\0\0\0|\0\0\0}\0\0\0~\0\0\0\xAB\0\0\0\xAC\0\0\0\xBB\0\0\0\xBC\0\0\0\x11 \0\0\x12 \0\0") }, 16u32)
                    },
                    zerovec::VarZeroVec::new(),
                ));
                static ET: <icu_properties::provider::ExemplarCharactersPunctuationV1Marker as icu_provider::DataMarker>::Yokeable = icu_properties::provider::PropertyUnicodeSetV1::CPInversionListStrList(icu_collections::codepointinvliststringlist::CodePointInversionListAndStringList::from_parts_unchecked(
                    unsafe {
                        #[allow(unused_unsafe)]
                        icu_collections::codepointinvlist::CodePointInversionList::from_parts_unchecked(unsafe { zerovec::ZeroVec::from_bytes_unchecked(b"!\0\0\0\"\0\0\0(\0\0\0*\0\0\0,\0\0\0/\0\0\0:\0\0\0<\0\0\0?\0\0\0A\0\0\0[\0\0\0\\\0\0\0]\0\0\0^\0\0\0{\0\0\0|\0\0\0}\0\0\0~\0\0\0\x11 \0\0\x12 \0\0\x13 \0\0\x14 \0\0\x1C \0\0\x1D \0\0\x1E \0\0\x1F \0\0") }, 18u32)
                    },
                    zerovec::VarZeroVec::new(),
                ));
                static SD: <icu_properties::provider::ExemplarCharactersPunctuationV1Marker as icu_provider::DataMarker>::Yokeable = icu_properties::provider::PropertyUnicodeSetV1::CPInversionListStrList(icu_collections::codepointinvliststringlist::CodePointInversionListAndStringList::from_parts_unchecked(
                    unsafe {
                        #[allow(unused_unsafe)]
                        icu_collections::codepointinvlist::CodePointInversionList::from_parts_unchecked(unsafe { zerovec::ZeroVec::from_bytes_unchecked(b"!\0\0\0\"\0\0\0(\0\0\0*\0\0\0/\0\0\x000\0\0\0:\0\0\0;\0\0\0[\0\0\0\\\0\0\0]\0\0\0^\0\0\0{\0\0\0|\0\0\0}\0\0\0~\0\0\0\xD4\x06\0\0\xD5\x06\0\0\x18 \0\0\x19 \0\0O \0\0P \0\0A.\0\0B.\0\0") }, 13u32)
                    },
                    zerovec::VarZeroVec::new(),
                ));
                static FA: <icu_properties::provider::ExemplarCharactersPunctuationV1Marker as icu_provider::DataMarker>::Yokeable = icu_properties::provider::PropertyUnicodeSetV1::CPInversionListStrList(icu_collections::codepointinvliststringlist::CodePointInversionListAndStringList::from_parts_unchecked(
                    unsafe {
                        #[allow(unused_unsafe)]
                        icu_collections::codepointinvlist::CodePointInversionList::from_parts_unchecked(unsafe { zerovec::ZeroVec::from_bytes_unchecked(b"!\0\0\0\"\0\0\0(\0\0\0+\0\0\0-\0\0\x000\0\0\0:\0\0\0;\0\0\0[\0\0\0^\0\0\0\xAB\0\0\0\xAC\0\0\0\xBB\0\0\0\xBC\0\0\0\x0C\x06\0\0\r\x06\0\0\x1B\x06\0\0\x1C\x06\0\0\x1F\x06\0\0 \x06\0\0k\x06\0\0m\x06\0\0\x10 \0\0\x12 \0\0& \0\0' \0\09 \0\0; \0\0") }, 23u32)
                    },
                    zerovec::VarZeroVec::new(),
                ));
                static MY: <icu_properties::provider::ExemplarCharactersPunctuationV1Marker as icu_provider::DataMarker>::Yokeable = icu_properties::provider::PropertyUnicodeSetV1::CPInversionListStrList(icu_collections::codepointinvliststringlist::CodePointInversionListAndStringList::from_parts_unchecked(
                    unsafe {
                        #[allow(unused_unsafe)]
                        icu_collections::codepointinvlist::CodePointInversionList::from_parts_unchecked(unsafe { zerovec::ZeroVec::from_bytes_unchecked(b"#\0\0\0$\0\0\0(\0\0\0+\0\0\0-\0\0\0.\0\0\0/\0\0\x000\0\0\0@\0\0\0A\0\0\0[\0\0\0\\\0\0\0]\0\0\0^\0\0\0{\0\0\0|\0\0\0}\0\0\0~\0\0\0J\x10\0\0L\x10\0\0\x10 \0\0\x12 \0\0\x13 \0\0\x15 \0\0\x18 \0\0\x1A \0\0\x1C \0\0\x1E \0\0& \0\0' \0\0") }, 22u32)
<<<<<<< HEAD
=======
                    },
                    zerovec::VarZeroVec::new(),
                ));
                static FF_ADLM: <icu_properties::provider::ExemplarCharactersPunctuationV1Marker as icu_provider::DataMarker>::Yokeable = icu_properties::provider::PropertyUnicodeSetV1::CPInversionListStrList(icu_collections::codepointinvliststringlist::CodePointInversionListAndStringList::from_parts_unchecked(
                    unsafe {
                        #[allow(unused_unsafe)]
                        icu_collections::codepointinvlist::CodePointInversionList::from_parts_unchecked(unsafe { zerovec::ZeroVec::from_bytes_unchecked(b"%\0\0\0&\0\0\0-\0\0\0/\0\0\0\x11 \0\0\x12 \0\x000 \0\x001 \0\0^\xE9\x01\0`\xE9\x01\0") }, 7u32)
>>>>>>> 0ebc00fd
                    },
                    zerovec::VarZeroVec::new(),
                ));
                static UR: <icu_properties::provider::ExemplarCharactersPunctuationV1Marker as icu_provider::DataMarker>::Yokeable = icu_properties::provider::PropertyUnicodeSetV1::CPInversionListStrList(icu_collections::codepointinvliststringlist::CodePointInversionListAndStringList::from_parts_unchecked(
                    unsafe {
                        #[allow(unused_unsafe)]
                        icu_collections::codepointinvlist::CodePointInversionList::from_parts_unchecked(unsafe { zerovec::ZeroVec::from_bytes_unchecked(b"(\0\0\0*\0\0\0.\0\0\0/\0\0\0:\0\0\0;\0\0\0[\0\0\0\\\0\0\0]\0\0\0^\0\0\0\x0C\x06\0\0\x0E\x06\0\0\x1B\x06\0\0\x1C\x06\0\0\x1F\x06\0\0 \x06\0\0k\x06\0\0m\x06\0\0\xD4\x06\0\0\xD5\x06\0\0") }, 13u32)
                    },
                    zerovec::VarZeroVec::new(),
                ));
                static HY: <icu_properties::provider::ExemplarCharactersPunctuationV1Marker as icu_provider::DataMarker>::Yokeable = icu_properties::provider::PropertyUnicodeSetV1::CPInversionListStrList(icu_collections::codepointinvliststringlist::CodePointInversionListAndStringList::from_parts_unchecked(
                    unsafe {
                        #[allow(unused_unsafe)]
                        icu_collections::codepointinvlist::CodePointInversionList::from_parts_unchecked(unsafe { zerovec::ZeroVec::from_bytes_unchecked(b",\0\0\0-\0\0\0.\0\0\0/\0\0\0:\0\0\0;\0\0\0\xAB\0\0\0\xAC\0\0\0\xBB\0\0\0\xBC\0\0\0Z\x05\0\0`\x05\0\0\x8A\x05\0\0\x8B\x05\0\0") }, 12u32)
                    },
                    zerovec::VarZeroVec::new(),
                ));
                static VALUES: [&<icu_properties::provider::ExemplarCharactersPunctuationV1Marker as icu_provider::DataMarker>::Yokeable; 444usize] = [&AF, &AF, &AM, &AR, &AR, &AR, &AR, &AR, &AR, &AR, &AR, &AR, &AR, &AR, &AR, &AR, &AR, &AR, &AR, &AR, &AR, &AR, &AR, &AR, &AR, &AR, &AR, &AR, &AR, &AR, &AR, &AS, &AST, &AF, &AF, &BE, &BE, &BG, &BGC, &AF, &AF, &AF, &BR, &AF, &BS, &BR, &BS, &AST, &AST, &AST, &AST, &AST, &CEB, &AF, &CS, &CV, &AF, &DA, &DA, &CV, &CV, &CV, &CV, &CV, &CV, &CV, &DOI, &DSB, &EL, &EL, &EL, &AF, &AF, &AF, &AF, &AF, &AF, &AF, &AF, &AF, &AF, &AF, &AF, &AF, &AF, &AF, &AF, &AF, &AF, &AF, &AF, &AF, &AF, &AF, &AF, &AF, &AF, &AF, &AF, &AF, &AF, &AF, &AF, &AF, &AF, &AF, &AF, &AF, &AF, &AF, &AF, &AF, &AF, &AF, &AF, &AF, &AF, &AF, &AF, &AF, &AF, &AF, &AF, &AF, &AF, &AF, &AF, &AF, &AF, &AF, &AF, &AF, &AF, &AF, &AF, &AF, &AF, &AF, &AF, &AF, &AF, &AF, &AF, &AF, &AF, &AF, &AF, &AF, &AF, &AF, &AF, &AF, &AF, &AF, &AF, &AF, &AF, &AF, &AF, &AF, &AF, &AF, &AF, &AF, &AF, &AF, &AF, &AF, &AF, &AF, &AF, &AF, &AF, &AF, &AF, &AF, &AF, &AST, &AST, &AST, &AST, &AST, &AST, &AST, &AST, &AST, &AST, &AST, &AST, &AST, &AST, &AST, &AST, &AST, &AST, &AST, &AST, &AST, &AST, &AST, &AST, &AST, &AST, &AST, &AST, &ET, &AF, &FA, &FA, &FF_ADLM, &FF_ADLM, &FF_ADLM, &FF_ADLM, &FF_ADLM, &FF_ADLM, &FF_ADLM, &FF_ADLM, &FF_ADLM, &FF_ADLM, &FF_ADLM, &FF_ADLM, &FI, &FIL, &DA, &DA, &FR, &FR, &FR, &FR, &FR, &FR, &FR, &FR, &FR, &FR, &FR, &FR, &FR, &FR, &FR, &FR, &FR, &FR, &FR, &FR, &FR, &FR, &FR, &FR, &FR, &FR, &FR, &FR, &FR, &FR, &FR, &FR, &FR, &FR, &FR, &FR, &FR, &FR, &FR, &FR, &FR, &FR, &FR, &FR, &FR, &FR, &AF, &AF, &GD, &AST, &AF, &HA, &HA, &HA, &HE, &HI, &AF, &HR, &HR, &DSB, &HU, &HY, &AF, &AF, &IG, &IS, &IT, &IT, &IT, &IT, &JA, &BR, &KA, &KEA, &AF, &KK, &KM, &KN, &KO, &KO, &AF, &AF, &AF, &AF, &CV, &AF, &LT, &LV, &MAI, &BR, &MK, &AF, &AF, &AF, &AF, &KN, &AF, &AF, &AF, &AF, &MY, &NB, &NB, &NE, &NE, &AF, &AF, &AF, &AF, &AF, &AF, &AF, &NB, &NB, &AF, &PA, &PA, &AF, &PL, &PS, &PS, &AF, &PT_AO, &PT_AO, &PT_AO, &PT_AO, &PT_AO, &PT_AO, &PT_AO, &PT_AO, &PT_AO, &PT_AO, &PT_AO, &AF, &AF, &AF, &RAJ, &BR, &RO, &RO, &CV, &CV, &CV, &CV, &CV, &CV, &MAI, &BR, &BR, &SC, &SD, &SD, &AF, &AF, &CS, &SL, &AF, &AF, &AF, &AF, &SQ, &SQ, &SQ, &SR, &SR, &SR, &SR, &SR, &SR, &SR, &SR, &AF, &AF, &AF, &AF, &AF, &SW, &SW, &SW, &SW, &AF, &AF, &AF, &AF, &TE, &AF, &TH, &BR, &BR, &TK, &AF, &AF, &AF, &TT, &UK, &BR, &UR, &UR, &AF, &BR, &AF, &AF, &BR, &AF, &YO, &YO, &AST, &AST, &AST, &YUE, &YUE_HANS, &YUE, &YUE_HANS, &YUE_HANS, &YUE_HANS, &YUE, &YUE, &YUE, &BR];
                static KEYS: [&str; 444usize] = ["af", "af-NA", "am", "ar", "ar-AE", "ar-BH", "ar-DJ", "ar-DZ", "ar-EG", "ar-EH", "ar-ER", "ar-IL", "ar-IQ", "ar-JO", "ar-KM", "ar-KW", "ar-LB", "ar-LY", "ar-MA", "ar-MR", "ar-OM", "ar-PS", "ar-QA", "ar-SA", "ar-SD", "ar-SO", "ar-SS", "ar-SY", "ar-TD", "ar-TN", "ar-YE", "as", "ast", "az", "az-Latn", "be", "be-tarask", "bg", "bgc", "bho", "bn", "bn-IN", "br", "brx", "bs", "bs-Cyrl", "bs-Latn", "ca", "ca-AD", "ca-ES-valencia", "ca-FR", "ca-IT", "ceb", "chr", "cs", "cv", "cy", "da", "da-GL", "de", "de-AT", "de-BE", "de-CH", "de-IT", "de-LI", "de-LU", "doi", "dsb", "el", "el-CY", "el-polyton", "en", "en-001", "en-150", "en-AE", "en-AG", "en-AI", "en-AS", "en-AT", "en-AU", "en-BB", "en-BE", "en-BI", "en-BM", "en-BS", "en-BW", "en-BZ", "en-CA", "en-CC", "en-CH", "en-CK", "en-CM", "en-CX", "en-CY", "en-DE", "en-DG", "en-DK", "en-DM", "en-ER", "en-FI", "en-FJ", "en-FK", "en-FM", "en-GB", "en-GD", "en-GG", "en-GH", "en-GI", "en-GM", "en-GU", "en-GY", "en-HK", "en-IE", "en-IL", "en-IM", "en-IN", "en-IO", "en-JE", "en-JM", "en-KE", "en-KI", "en-KN", "en-KY", "en-LC", "en-LR", "en-LS", "en-MG", "en-MH", "en-MO", "en-MP", "en-MS", "en-MT", "en-MU", "en-MV", "en-MW", "en-MY", "en-NA", "en-NF", "en-NG", "en-NL", "en-NR", "en-NU", "en-NZ", "en-PG", "en-PH", "en-PK", "en-PN", "en-PR", "en-PW", "en-RW", "en-SB", "en-SC", "en-SD", "en-SE", "en-SG", "en-SH", "en-SI", "en-SL", "en-SS", "en-SX", "en-SZ", "en-TC", "en-TK", "en-TO", "en-TT", "en-TV", "en-TZ", "en-UG", "en-UM", "en-VC", "en-VG", "en-VI", "en-VU", "en-WS", "en-ZA", "en-ZM", "en-ZW", "es", "es-419", "es-AR", "es-BO", "es-BR", "es-BZ", "es-CL", "es-CO", "es-CR", "es-CU", "es-DO", "es-EA", "es-EC", "es-GQ", "es-GT", "es-HN", "es-IC", "es-MX", "es-NI", "es-PA", "es-PE", "es-PH", "es-PR", "es-PY", "es-SV", "es-US", "es-UY", "es-VE", "et", "eu", "fa", "fa-AF", "ff-Adlm", "ff-Adlm-BF", "ff-Adlm-CM", "ff-Adlm-GH", "ff-Adlm-GM", "ff-Adlm-GW", "ff-Adlm-LR", "ff-Adlm-MR", "ff-Adlm-NE", "ff-Adlm-NG", "ff-Adlm-SL", "ff-Adlm-SN", "fi", "fil", "fo", "fo-DK", "fr", "fr-BE", "fr-BF", "fr-BI", "fr-BJ", "fr-BL", "fr-CA", "fr-CD", "fr-CF", "fr-CG", "fr-CH", "fr-CI", "fr-CM", "fr-DJ", "fr-DZ", "fr-GA", "fr-GF", "fr-GN", "fr-GP", "fr-GQ", "fr-HT", "fr-KM", "fr-LU", "fr-MA", "fr-MC", "fr-MF", "fr-MG", "fr-ML", "fr-MQ", "fr-MR", "fr-MU", "fr-NC", "fr-NE", "fr-PF", "fr-PM", "fr-RE", "fr-RW", "fr-SC", "fr-SN", "fr-SY", "fr-TD", "fr-TG", "fr-TN", "fr-VU", "fr-WF", "fr-YT", "ga", "ga-GB", "gd", "gl", "gu", "ha", "ha-GH", "ha-NE", "he", "hi", "hi-Latn", "hr", "hr-BA", "hsb", "hu", "hy", "ia", "id", "ig", "is", "it", "it-CH", "it-SM", "it-VA", "ja", "jv", "ka", "kea", "kgp", "kk", "km", "kn", "ko", "ko-KP", "kok", "ks", "ks-Arab", "ks-Deva", "ky", "lo", "lt", "lv", "mai", "mi", "mk", "ml", "mn", "mni", "mni-Beng", "mr", "ms", "ms-BN", "ms-ID", "ms-SG", "my", "nb", "nb-SJ", "ne", "ne-IN", "nl", "nl-AW", "nl-BE", "nl-BQ", "nl-CW", "nl-SR", "nl-SX", "nn", "no", "or", "pa", "pa-Guru", "pcm", "pl", "ps", "ps-PK", "pt", "pt-AO", "pt-CH", "pt-CV", "pt-GQ", "pt-GW", "pt-LU", "pt-MO", "pt-MZ", "pt-PT", "pt-ST", "pt-TL", "qu", "qu-BO", "qu-EC", "raj", "rm", "ro", "ro-MD", "ru", "ru-BY", "ru-KG", "ru-KZ", "ru-MD", "ru-UA", "sa", "sat", "sat-Olck", "sc", "sd", "sd-Arab", "sd-Deva", "si", "sk", "sl", "so", "so-DJ", "so-ET", "so-KE", "sq", "sq-MK", "sq-XK", "sr", "sr-Cyrl", "sr-Cyrl-BA", "sr-Cyrl-XK", "sr-Latn", "sr-Latn-BA", "sr-Latn-ME", "sr-Latn-XK", "su", "su-Latn", "sv", "sv-AX", "sv-FI", "sw", "sw-CD", "sw-KE", "sw-UG", "ta", "ta-LK", "ta-MY", "ta-SG", "te", "tg", "th", "ti", "ti-ER", "tk", "to", "tr", "tr-CY", "tt", "uk", "und", "ur", "ur-IN", "uz", "uz-Cyrl", "uz-Latn", "vi", "wo", "xh", "yo", "yo-BJ", "yrl", "yrl-CO", "yrl-VE", "yue", "yue-Hans", "yue-Hant", "zh", "zh-Hans", "zh-Hans-SG", "zh-Hant", "zh-Hant-HK", "zh-Hant-MO", "zu"];
                let mut metadata = icu_provider::DataResponseMetadata::default();
                let payload = if let Ok(payload) = KEYS.binary_search_by(|k| req.locale.strict_cmp(k.as_bytes()).reverse()).map(|i| *unsafe { VALUES.get_unchecked(i) }) {
                    payload
                } else {
                    let mut fallback_iterator = icu_locid_transform::fallback::LocaleFallbacker::new().fallback_for(<icu_properties::provider::ExemplarCharactersPunctuationV1Marker as icu_provider::KeyedDataMarker>::KEY.into(), req.locale.clone());
                    loop {
                        if let Ok(payload) = KEYS.binary_search_by(|k| fallback_iterator.get().strict_cmp(k.as_bytes()).reverse()).map(|i| *unsafe { VALUES.get_unchecked(i) }) {
                            metadata.locale = Some(fallback_iterator.take());
                            break payload;
                        }
                        fallback_iterator.step();
                    }
                };
                Ok(icu_provider::DataResponse { payload: Some(icu_provider::DataPayload::from_static_ref(payload)), metadata })
            }
        }
    };
}<|MERGE_RESOLUTION|>--- conflicted
+++ resolved
@@ -167,8 +167,6 @@
                     unsafe {
                         #[allow(unused_unsafe)]
                         icu_collections::codepointinvlist::CodePointInversionList::from_parts_unchecked(unsafe { zerovec::ZeroVec::from_bytes_unchecked(b"!\0\0\0$\0\0\0&\0\0\0'\0\0\0(\0\0\0+\0\0\0,\0\0\x000\0\0\0:\0\0\0<\0\0\0?\0\0\0A\0\0\0[\0\0\0\\\0\0\0]\0\0\0^\0\0\0\xA7\0\0\0\xA8\0\0\0\xAB\0\0\0\xAC\0\0\0\xBB\0\0\0\xBC\0\0\0\x10 \0\0\x12 \0\0\x13 \0\0\x15 \0\0\x19 \0\0\x1A \0\0\x1C \0\0\x1E \0\0  \0\0\" \0\0& \0\0' \0\0") }, 30u32)
-<<<<<<< HEAD
-=======
                     },
                     zerovec::VarZeroVec::new(),
                 ));
@@ -190,7 +188,6 @@
                     unsafe {
                         #[allow(unused_unsafe)]
                         icu_collections::codepointinvlist::CodePointInversionList::from_parts_unchecked(unsafe { zerovec::ZeroVec::from_bytes_unchecked(b"!\0\0\0$\0\0\0&\0\0\0+\0\0\0,\0\0\x000\0\0\0:\0\0\0;\0\0\0?\0\0\0A\0\0\0[\0\0\0^\0\0\0`\0\0\0a\0\0\0{\0\0\0~\0\0\0\xA7\0\0\0\xA8\0\0\0\x11 \0\0\x12 \0\0\x18 \0\0\x1A \0\0\x1C \0\0\x1E \0\0& \0\0' \0\0") }, 29u32)
->>>>>>> 0ebc00fd
                     },
                     zerovec::VarZeroVec::new(),
                 ));
@@ -205,8 +202,6 @@
                     unsafe {
                         #[allow(unused_unsafe)]
                         icu_collections::codepointinvlist::CodePointInversionList::from_parts_unchecked(unsafe { zerovec::ZeroVec::from_bytes_unchecked(b"!\0\0\0$\0\0\0&\0\0\0+\0\0\0,\0\0\x000\0\0\0:\0\0\0<\0\0\0?\0\0\0A\0\0\0[\0\0\0\\\0\0\0]\0\0\0^\0\0\0\x10 \0\0\x12 \0\0\x13 \0\0\x15 \0\0\x18 \0\0\x1A \0\0\x1C \0\0\x1E \0\0& \0\0' \0\x002 \0\x004 \0\0") }, 29u32)
-<<<<<<< HEAD
-=======
                     },
                     zerovec::VarZeroVec::new(),
                 ));
@@ -214,7 +209,6 @@
                     unsafe {
                         #[allow(unused_unsafe)]
                         icu_collections::codepointinvlist::CodePointInversionList::from_parts_unchecked(unsafe { zerovec::ZeroVec::from_bytes_unchecked(b"!\0\0\0$\0\0\0&\0\0\0+\0\0\0,\0\0\x000\0\0\0:\0\0\0<\0\0\0?\0\0\0A\0\0\0[\0\0\0\\\0\0\0]\0\0\0^\0\0\0\x11 \0\0\x12 \0\0\x18 \0\0\x1A \0\0\x1C \0\0\x1E \0\0& \0\0' \0\x002 \0\x004 \0\0") }, 26u32)
->>>>>>> 0ebc00fd
                     },
                     zerovec::VarZeroVec::new(),
                 ));
@@ -236,8 +230,6 @@
                     unsafe {
                         #[allow(unused_unsafe)]
                         icu_collections::codepointinvlist::CodePointInversionList::from_parts_unchecked(unsafe { zerovec::ZeroVec::from_bytes_unchecked(b"!\0\0\0$\0\0\0&\0\0\0+\0\0\0,\0\0\x000\0\0\0:\0\0\0<\0\0\0?\0\0\0A\0\0\0[\0\0\0\\\0\0\0]\0\0\0^\0\0\0\xA7\0\0\0\xA8\0\0\0\x10 \0\0\x12 \0\0\x13 \0\0\x15 \0\0\x18 \0\0\x1A \0\0\x1C \0\0\x1E \0\0  \0\0\" \0\0& \0\0' \0\x002 \0\x004 \0\0") }, 32u32)
-<<<<<<< HEAD
-=======
                     },
                     zerovec::VarZeroVec::new(),
                 ));
@@ -245,7 +237,6 @@
                     unsafe {
                         #[allow(unused_unsafe)]
                         icu_collections::codepointinvlist::CodePointInversionList::from_parts_unchecked(unsafe { zerovec::ZeroVec::from_bytes_unchecked(b"!\0\0\0$\0\0\0&\0\0\0+\0\0\0,\0\0\x000\0\0\0:\0\0\0<\0\0\0?\0\0\0A\0\0\0[\0\0\0\\\0\0\0]\0\0\0^\0\0\0\xA7\0\0\0\xA8\0\0\0\x10 \0\0\x12 \0\0\x13 \0\0\x15 \0\0\x18 \0\0\x1A \0\0\x1C \0\0\x1E \0\0& \0\0' \0\x002 \0\x004 \0\0") }, 30u32)
->>>>>>> 0ebc00fd
                     },
                     zerovec::VarZeroVec::new(),
                 ));
@@ -253,8 +244,6 @@
                     unsafe {
                         #[allow(unused_unsafe)]
                         icu_collections::codepointinvlist::CodePointInversionList::from_parts_unchecked(unsafe { zerovec::ZeroVec::from_bytes_unchecked(b"!\0\0\0$\0\0\0&\0\0\0+\0\0\0,\0\0\x000\0\0\0:\0\0\0<\0\0\0?\0\0\0A\0\0\0[\0\0\0\\\0\0\0]\0\0\0^\0\0\0\xA7\0\0\0\xA8\0\0\0\x10 \0\0\x12 \0\0\x13 \0\0\x15 \0\0\x18 \0\0\x1B \0\0\x1C \0\0\x1F \0\0  \0\0\" \0\0& \0\0' \0\x002 \0\x004 \0\0") }, 34u32)
-<<<<<<< HEAD
-=======
                     },
                     zerovec::VarZeroVec::new(),
                 ));
@@ -269,7 +258,6 @@
                     unsafe {
                         #[allow(unused_unsafe)]
                         icu_collections::codepointinvlist::CodePointInversionList::from_parts_unchecked(unsafe { zerovec::ZeroVec::from_bytes_unchecked(b"!\0\0\0$\0\0\0&\0\0\0+\0\0\0,\0\0\x000\0\0\0:\0\0\0<\0\0\0?\0\0\0A\0\0\0[\0\0\0\\\0\0\0]\0\0\0^\0\0\0\xA7\0\0\0\xA8\0\0\0\xAB\0\0\0\xAC\0\0\0\xBB\0\0\0\xBC\0\0\0\x10 \0\0\x12 \0\0\x13 \0\0\x15 \0\0\x1C \0\0\x1E \0\0  \0\0\" \0\0& \0\0' \0\x002 \0\x004 \0\0") }, 32u32)
->>>>>>> 0ebc00fd
                     },
                     zerovec::VarZeroVec::new(),
                 ));
@@ -298,8 +286,6 @@
                     unsafe {
                         #[allow(unused_unsafe)]
                         icu_collections::codepointinvlist::CodePointInversionList::from_parts_unchecked(unsafe { zerovec::ZeroVec::from_bytes_unchecked(b"!\0\0\0$\0\0\0&\0\0\0+\0\0\0,\0\0\x000\0\0\0:\0\0\0<\0\0\0?\0\0\0A\0\0\0[\0\0\0\\\0\0\0]\0\0\0^\0\0\0{\0\0\0|\0\0\0}\0\0\0~\0\0\0\xA7\0\0\0\xA8\0\0\0\xAB\0\0\0\xAC\0\0\0\xBB\0\0\0\xBC\0\0\0\x10 \0\0\x12 \0\0\x13 \0\0\x15 \0\0\x18 \0\0\x1A \0\0\x1C \0\0\x1E \0\0& \0\0' \0\0") }, 32u32)
-<<<<<<< HEAD
-=======
                     },
                     zerovec::VarZeroVec::new(),
                 ));
@@ -307,7 +293,6 @@
                     unsafe {
                         #[allow(unused_unsafe)]
                         icu_collections::codepointinvlist::CodePointInversionList::from_parts_unchecked(unsafe { zerovec::ZeroVec::from_bytes_unchecked(b"!\0\0\0$\0\0\0&\0\0\0+\0\0\0,\0\0\x000\0\0\0:\0\0\0<\0\0\0?\0\0\0A\0\0\0[\0\0\0\\\0\0\0]\0\0\0^\0\0\0{\0\0\0|\0\0\0}\0\0\0~\0\0\0\xA7\0\0\0\xA8\0\0\0\xAB\0\0\0\xAC\0\0\0\xBB\0\0\0\xBC\0\0\0\x10 \0\0\x12 \0\0\x13 \0\0\x15 \0\0\x18 \0\0\x1B \0\0\x1C \0\0\x1D \0\0\x1E \0\0\x1F \0\0& \0\0' \0\0") }, 33u32)
->>>>>>> 0ebc00fd
                     },
                     zerovec::VarZeroVec::new(),
                 ));
@@ -329,8 +314,6 @@
                     unsafe {
                         #[allow(unused_unsafe)]
                         icu_collections::codepointinvlist::CodePointInversionList::from_parts_unchecked(unsafe { zerovec::ZeroVec::from_bytes_unchecked(b"!\0\0\0$\0\0\0&\0\0\0+\0\0\0,\0\0\x000\0\0\0:\0\0\0<\0\0\0?\0\0\0A\0\0\0\x10 \0\0\x12 \0\0\x13 \0\0\x15 \0\0\x18 \0\0\x1A \0\0\x1C \0\0\x1E \0\0  \0\0\" \0\0& \0\0' \0\x002 \0\x004 \0\0") }, 29u32)
-<<<<<<< HEAD
-=======
                     },
                     zerovec::VarZeroVec::new(),
                 ));
@@ -345,7 +328,6 @@
                     unsafe {
                         #[allow(unused_unsafe)]
                         icu_collections::codepointinvlist::CodePointInversionList::from_parts_unchecked(unsafe { zerovec::ZeroVec::from_bytes_unchecked(b"!\0\0\0$\0\0\0&\0\0\x000\0\0\0:\0\0\0<\0\0\0?\0\0\0A\0\0\0[\0\0\0^\0\0\0_\0\0\0a\0\0\0{\0\0\0\x7F\0\0\0\xA7\0\0\0\xA8\0\0\0\x11 \0\0\x12 \0\0\x13 \0\0\x15 \0\0\x18 \0\0\x1A \0\0\x1C \0\0\x1E \0\0& \0\0' \0\x002 \0\x004 \0\0") }, 37u32)
->>>>>>> 0ebc00fd
                     },
                     zerovec::VarZeroVec::new(),
                 ));
@@ -479,8 +461,6 @@
                     unsafe {
                         #[allow(unused_unsafe)]
                         icu_collections::codepointinvlist::CodePointInversionList::from_parts_unchecked(unsafe { zerovec::ZeroVec::from_bytes_unchecked(b"#\0\0\0$\0\0\0(\0\0\0+\0\0\0-\0\0\0.\0\0\0/\0\0\x000\0\0\0@\0\0\0A\0\0\0[\0\0\0\\\0\0\0]\0\0\0^\0\0\0{\0\0\0|\0\0\0}\0\0\0~\0\0\0J\x10\0\0L\x10\0\0\x10 \0\0\x12 \0\0\x13 \0\0\x15 \0\0\x18 \0\0\x1A \0\0\x1C \0\0\x1E \0\0& \0\0' \0\0") }, 22u32)
-<<<<<<< HEAD
-=======
                     },
                     zerovec::VarZeroVec::new(),
                 ));
@@ -488,7 +468,6 @@
                     unsafe {
                         #[allow(unused_unsafe)]
                         icu_collections::codepointinvlist::CodePointInversionList::from_parts_unchecked(unsafe { zerovec::ZeroVec::from_bytes_unchecked(b"%\0\0\0&\0\0\0-\0\0\0/\0\0\0\x11 \0\0\x12 \0\x000 \0\x001 \0\0^\xE9\x01\0`\xE9\x01\0") }, 7u32)
->>>>>>> 0ebc00fd
                     },
                     zerovec::VarZeroVec::new(),
                 ));
