--- conflicted
+++ resolved
@@ -55,8 +55,6 @@
                     unsafe {
                         #[allow(unused_unsafe)]
                         icu_collections::codepointinvlist::CodePointInversionList::from_parts_unchecked(unsafe { zerovec::ZeroVec::from_bytes_unchecked(b"%\0\0\0&\0\0\0+\0\0\0/\0\0\x000\0\0\0:\0\0\0@\x10\0\0J\x10\0\0\x11 \0\0\x12 \0\x000 \0\x001 \0\0") }, 27u32)
-<<<<<<< HEAD
-=======
                     },
                     zerovec::VarZeroVec::new(),
                 ));
@@ -64,7 +62,6 @@
                     unsafe {
                         #[allow(unused_unsafe)]
                         icu_collections::codepointinvlist::CodePointInversionList::from_parts_unchecked(unsafe { zerovec::ZeroVec::from_bytes_unchecked(b"%\0\0\0&\0\0\0+\0\0\0/\0\0\x000\0\0\0:\0\0\0P\x1C\0\0Z\x1C\0\0\x11 \0\0\x12 \0\0") }, 26u32)
->>>>>>> 0ebc00fd
                     },
                     zerovec::VarZeroVec::new(),
                 ));
@@ -170,8 +167,6 @@
                     unsafe {
                         #[allow(unused_unsafe)]
                         icu_collections::codepointinvlist::CodePointInversionList::from_parts_unchecked(unsafe { zerovec::ZeroVec::from_bytes_unchecked(b"%\0\0\0&\0\0\0+\0\0\0/\0\0\x000\0\0\0:\0\0\0f\x0C\0\0p\x0C\0\0\x11 \0\0\x12 \0\x000 \0\x001 \0\0") }, 27u32)
-<<<<<<< HEAD
-=======
                     },
                     zerovec::VarZeroVec::new(),
                 ));
@@ -186,18 +181,13 @@
                     unsafe {
                         #[allow(unused_unsafe)]
                         icu_collections::codepointinvlist::CodePointInversionList::from_parts_unchecked(unsafe { zerovec::ZeroVec::from_bytes_unchecked(b"+\0\0\0/\0\0\x000\0\0\0:\0\0\0j\x06\0\0k\x06\0\0\x0E \0\0\x0F \0\0\x11 \0\0\x12 \0\x000 \0\x001 \0\0") }, 18u32)
->>>>>>> 0ebc00fd
                     },
                     zerovec::VarZeroVec::new(),
                 ));
                 static FF_ADLM: <icu_properties::provider::ExemplarCharactersNumbersV1Marker as icu_provider::DataMarker>::Yokeable = icu_properties::provider::PropertyUnicodeSetV1::CPInversionListStrList(icu_collections::codepointinvliststringlist::CodePointInversionListAndStringList::from_parts_unchecked(
                     unsafe {
                         #[allow(unused_unsafe)]
-<<<<<<< HEAD
-                        icu_collections::codepointinvlist::CodePointInversionList::from_parts_unchecked(unsafe { zerovec::ZeroVec::from_bytes_unchecked(b"%\0\0\0&\0\0\0+\0\0\0/\0\0\x000\0\0\0:\0\0\0k\x06\0\0m\x06\0\0\xF0\x06\0\0\xFA\x06\0\0\x0E \0\0\x0F \0\0\x11 \0\0\x12 \0\x000 \0\x001 \0\0") }, 30u32)
-=======
                         icu_collections::codepointinvlist::CodePointInversionList::from_parts_unchecked(unsafe { zerovec::ZeroVec::from_bytes_unchecked(b"P\xE9\x01\0Z\xE9\x01\0") }, 10u32)
->>>>>>> 0ebc00fd
                     },
                     zerovec::VarZeroVec::new(),
                 ));
