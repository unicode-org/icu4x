--- conflicted
+++ resolved
@@ -211,11 +211,7 @@
 
     /// Returns the position in the data array containing the trie's stored
     /// error value.
-<<<<<<< HEAD
-    #[inline(always)]
-=======
     #[inline(always)] // `always` based on normalizer benchmarking
->>>>>>> df54446a
     fn trie_error_val_index(&self) -> u32 {
         self.data.len() as u32 - ERROR_VALUE_NEG_DATA_OFFSET
     }
@@ -305,11 +301,7 @@
     /// array for each block of code points in [0, `fastMax`), which in
     /// turn guarantees that those code points are represented and only need 1
     /// lookup.
-<<<<<<< HEAD
-    #[inline(always)]
-=======
     #[inline(always)] // `always` based on normalizer benchmarking
->>>>>>> df54446a
     fn fast_index(&self, code_point: u32) -> u32 {
         let index_array_pos: u32 = code_point >> FAST_TYPE_SHIFT;
         let index_array_val: u16 =
@@ -334,11 +326,7 @@
     /// assert_eq!(0, trie.get(0x13E0)); // 'Ꮰ' as u32
     /// assert_eq!(1, trie.get(0x10044)); // '𐁄' as u32
     /// ```
-<<<<<<< HEAD
-    #[inline(always)]
-=======
     #[inline(always)] // `always` based on normalizer benchmarking
->>>>>>> df54446a
     pub fn get(&self, code_point: u32) -> T {
         // If we cannot read from the data array, then return the sentinel value
         // self.error_value() for the instance type for T: TrieValue.
@@ -359,11 +347,7 @@
     /// assert_eq!(Some(&0), trie.get_ule(0x13E0)); // 'Ꮰ' as u32
     /// assert_eq!(Some(&1), trie.get_ule(0x10044)); // '𐁄' as u32
     /// ```
-<<<<<<< HEAD
-    #[inline(always)]
-=======
     #[inline(always)] // `always` based on normalizer benchmarking
->>>>>>> df54446a
     pub fn get_ule(&self, code_point: u32) -> Option<&T::ULE> {
         // All code points up to the fast max limit are represented
         // individually in the `index` array to hold their `data` array position, and
