// This file is part of ICU4X. For terms of use, please see the file
// called LICENSE at the top level of the ICU4X source tree
// (online at: https://github.com/unicode-org/icu4x/blob/main/LICENSE ).

use crate::grapheme::*;
use crate::indices::Utf16Indices;
use crate::provider::*;
use core::str::CharIndices;
use icu_collections::char16trie::{Char16Trie, TrieResult};

/// A trait for dictionary based iterator
trait DictionaryType<'l, 's> {
    /// The iterator over characters.
    type IterAttr: Iterator<Item = (usize, Self::CharType)> + Clone;

    /// The character type.
    type CharType: Copy + Into<u32>;

    fn to_char(c: Self::CharType) -> char;
    fn char_len(c: Self::CharType) -> usize;
}

struct DictionaryBreakIterator<
    'l,
    's,
    Y: DictionaryType<'l, 's> + ?Sized,
    X: Iterator<Item = usize> + ?Sized,
> {
    trie: Char16Trie<'l>,
    iter: Y::IterAttr,
    len: usize,
    grapheme_iter: X,
    // TODO transform value for byte trie
}

/// Implement the [`Iterator`] trait over the segmenter break opportunities of the given string.
/// Please see the [module-level documentation](crate) for its usages.
///
/// Lifetimes:
/// - `'l` = lifetime of the segmenter object from which this iterator was created
/// - `'s` = lifetime of the string being segmented
///
/// [`Iterator`]: core::iter::Iterator
impl<'l, 's, Y: DictionaryType<'l, 's> + ?Sized, X: Iterator<Item = usize> + ?Sized> Iterator
    for DictionaryBreakIterator<'l, 's, Y, X>
{
    type Item = usize;

    fn next(&mut self) -> Option<Self::Item> {
        let mut trie_iter = self.trie.iter();
        let mut intermediate_length = 0;
        let mut not_match = false;
        let mut previous_match = None;
        let mut last_grapheme_offset = 0;

        while let Some(next) = self.iter.next() {
            let ch = Y::to_char(next.1);
            match trie_iter.next(ch) {
                TrieResult::FinalValue(_) => {
                    return Some(next.0 + Y::char_len(next.1));
                }
                TrieResult::Intermediate(_) => {
                    // Dictionary has to match with grapheme cluster segment.
                    // If not, we ignore it.
                    while last_grapheme_offset < next.0 + Y::char_len(next.1) {
                        if let Some(offset) = self.grapheme_iter.next() {
                            last_grapheme_offset = offset;
                            continue;
                        }
                        last_grapheme_offset = self.len;
                        break;
                    }
                    if last_grapheme_offset != next.0 + Y::char_len(next.1) {
                        continue;
                    }

                    intermediate_length = next.0 + Y::char_len(next.1);
                    previous_match = Some(self.iter.clone());
                }
                TrieResult::NoMatch => {
                    if intermediate_length > 0 {
                        if let Some(previous_match) = previous_match {
                            // Rewind previous match point
                            self.iter = previous_match;
                        }
                        return Some(intermediate_length);
                    }
                    // Not found
                    return Some(next.0 + Y::char_len(next.1));
                }
                TrieResult::NoValue => {
                    // Prefix string is matched
                    not_match = true;
                }
            }
        }

        if intermediate_length > 0 {
            Some(intermediate_length)
        } else if not_match {
            // no match by scanning text
            Some(self.len)
        } else {
            None
        }
    }
}

impl<'l, 's> DictionaryType<'l, 's> for u32 {
    type IterAttr = Utf16Indices<'s>;
    type CharType = u32;

    fn to_char(c: u32) -> char {
        char::from_u32(c).unwrap_or(char::REPLACEMENT_CHARACTER)
    }

    fn char_len(c: u32) -> usize {
        if c >= 0x10000 {
            2
        } else {
            1
        }
    }
}

impl<'l, 's> DictionaryType<'l, 's> for char {
    type IterAttr = CharIndices<'s>;
    type CharType = char;

    fn to_char(c: char) -> char {
        c
    }

    fn char_len(c: char) -> usize {
        c.len_utf8()
    }
}

pub(super) struct DictionarySegmenter<'l> {
    dict: &'l UCharDictionaryBreakDataV1<'l>,
    grapheme: &'l RuleBreakDataV1<'l>,
}

impl<'l> DictionarySegmenter<'l> {
    pub(super) fn new(
        dict: &'l UCharDictionaryBreakDataV1<'l>,
        grapheme: &'l RuleBreakDataV1<'l>,
    ) -> Self {
        // TODO: no way to verify trie data
        Self { dict, grapheme }
    }

    /// Create a dictionary based break iterator for an `str` (a UTF-8 string).
    pub(super) fn segment_str(&'l self, input: &'l str) -> impl Iterator<Item = usize> + 'l {
        let grapheme_iter = GraphemeClusterSegmenter::new_and_segment_str(input, self.grapheme);
        DictionaryBreakIterator::<char, GraphemeClusterBreakIteratorUtf8> {
            trie: Char16Trie::new(self.dict.trie_data.clone()),
            iter: input.char_indices(),
            len: input.len(),
            grapheme_iter,
        }
    }

    /// Create a dictionary based break iterator for a UTF-16 string.
    pub(super) fn segment_utf16(&'l self, input: &'l [u16]) -> impl Iterator<Item = usize> + 'l {
        let grapheme_iter = GraphemeClusterSegmenter::new_and_segment_utf16(input, self.grapheme);
        DictionaryBreakIterator::<u32, GraphemeClusterBreakIteratorUtf16> {
            trie: Char16Trie::new(self.dict.trie_data.clone()),
            iter: Utf16Indices::new(input),
            len: input.len(),
            grapheme_iter,
        }
    }
}

#[cfg(test)]
#[cfg(feature = "serde")]
mod tests {
    use super::*;
    use crate::{LineSegmenter, WordSegmenter};
    use icu_provider::prelude::*;

    #[test]
    fn burmese_dictionary_test() {
        let segmenter = LineSegmenter::new_dictionary();
        // From css/css-text/word-break/word-break-normal-my-000.html
        let s = "မြန်မာစာမြန်မာစာမြန်မာစာ";
        let result: Vec<usize> = segmenter.segment_str(s).collect();
        assert_eq!(result, vec![0, 18, 24, 42, 48, 66, 72]);

        let s_utf16: Vec<u16> = s.encode_utf16().collect();
        let result: Vec<usize> = segmenter.segment_utf16(&s_utf16).collect();
        assert_eq!(result, vec![0, 6, 8, 14, 16, 22, 24]);
    }

    #[test]
    fn cj_dictionary_test() {
        let dict_payload: DataPayload<DictionaryForWordOnlyAutoV1Marker> = crate::provider::Baked
            .load(DataRequest {
<<<<<<< HEAD
                langid: &icu_locale_core::langid!("ja"),
=======
                key_attributes: &"cjdict".parse().unwrap(),
>>>>>>> 05b220fc
                ..Default::default()
            })
            .unwrap()
            .take_payload()
            .unwrap();
        let word_segmenter = WordSegmenter::new_dictionary();
        let dict_segmenter = DictionarySegmenter::new(
            dict_payload.get(),
            crate::provider::Baked::SINGLETON_SEGMENTER_GRAPHEME_V1,
        );

        // Match case
        let s = "龟山岛龟山岛";
        let result: Vec<usize> = dict_segmenter.segment_str(s).collect();
        assert_eq!(result, vec![9, 18]);

        let result: Vec<usize> = word_segmenter.segment_str(s).collect();
        assert_eq!(result, vec![0, 9, 18]);

        let s_utf16: Vec<u16> = s.encode_utf16().collect();
        let result: Vec<usize> = dict_segmenter.segment_utf16(&s_utf16).collect();
        assert_eq!(result, vec![3, 6]);

        let result: Vec<usize> = word_segmenter.segment_utf16(&s_utf16).collect();
        assert_eq!(result, vec![0, 3, 6]);

        // Match case, then no match case
        let s = "エディターエディ";
        let result: Vec<usize> = dict_segmenter.segment_str(s).collect();
        assert_eq!(result, vec![15, 24]);

        // TODO(#3236): Why is WordSegmenter not returning the middle segment?
        let result: Vec<usize> = word_segmenter.segment_str(s).collect();
        assert_eq!(result, vec![0, 24]);

        let s_utf16: Vec<u16> = s.encode_utf16().collect();
        let result: Vec<usize> = dict_segmenter.segment_utf16(&s_utf16).collect();
        assert_eq!(result, vec![5, 8]);

        // TODO(#3236): Why is WordSegmenter not returning the middle segment?
        let result: Vec<usize> = word_segmenter.segment_utf16(&s_utf16).collect();
        assert_eq!(result, vec![0, 8]);
    }

    #[test]
    fn khmer_dictionary_test() {
        let segmenter = LineSegmenter::new_dictionary();
        let s = "ភាសាខ្មែរភាសាខ្មែរភាសាខ្មែរ";
        let result: Vec<usize> = segmenter.segment_str(s).collect();
        assert_eq!(result, vec![0, 27, 54, 81]);

        let s_utf16: Vec<u16> = s.encode_utf16().collect();
        let result: Vec<usize> = segmenter.segment_utf16(&s_utf16).collect();
        assert_eq!(result, vec![0, 9, 18, 27]);
    }

    #[test]
    fn lao_dictionary_test() {
        let segmenter = LineSegmenter::new_dictionary();
        let s = "ພາສາລາວພາສາລາວພາສາລາວ";
        let r: Vec<usize> = segmenter.segment_str(s).collect();
        assert_eq!(r, vec![0, 12, 21, 33, 42, 54, 63]);

        let s_utf16: Vec<u16> = s.encode_utf16().collect();
        let r: Vec<usize> = segmenter.segment_utf16(&s_utf16).collect();
        assert_eq!(r, vec![0, 4, 7, 11, 14, 18, 21]);
    }
}<|MERGE_RESOLUTION|>--- conflicted
+++ resolved
@@ -197,11 +197,7 @@
     fn cj_dictionary_test() {
         let dict_payload: DataPayload<DictionaryForWordOnlyAutoV1Marker> = crate::provider::Baked
             .load(DataRequest {
-<<<<<<< HEAD
-                langid: &icu_locale_core::langid!("ja"),
-=======
                 key_attributes: &"cjdict".parse().unwrap(),
->>>>>>> 05b220fc
                 ..Default::default()
             })
             .unwrap()
