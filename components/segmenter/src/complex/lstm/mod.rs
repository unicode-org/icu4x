--- conflicted
+++ resolved
@@ -348,11 +348,7 @@
     fn segment_file_by_lstm() {
         let lstm: DataPayload<LstmForWordLineAutoV1Marker> = crate::provider::Baked
             .load(DataRequest {
-<<<<<<< HEAD
-                langid: &langid!("th"),
-=======
                 key_attributes: &"Thai_codepoints_exclusive_model4_heavy".parse().unwrap(),
->>>>>>> 05b220fc
                 ..Default::default()
             })
             .unwrap()
