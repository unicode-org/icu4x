--- conflicted
+++ resolved
@@ -49,195 +49,6 @@
 
 mod algorithms;
 
-<<<<<<< HEAD
-=======
-/// Configuration settings for a particular fallback operation.
-#[derive(Debug, Clone, PartialEq, Eq, Copy)]
-#[non_exhaustive]
-pub struct LocaleFallbackConfig {
-    /// Strategy for choosing which subtags to drop during locale fallback.
-    ///
-    /// # Examples
-    ///
-    /// Retain the language and script subtags until the final step:
-    ///
-    /// ```
-    /// use icu_locid::locale;
-    /// use icu_locid_transform::fallback::FallbackPriority;
-    /// use icu_locid_transform::fallback::LocaleFallbackConfig;
-    /// use icu_locid_transform::fallback::LocaleFallbacker;
-    ///
-    /// // Set up the fallback iterator.
-    /// let fallbacker = LocaleFallbacker::new();
-    /// let mut config = LocaleFallbackConfig::default();
-    /// config.priority = FallbackPriority::Language;
-    /// let mut fallback_iterator = fallbacker
-    ///     .for_config(config)
-    ///     .fallback_for(locale!("ca-ES-valencia").into());
-    ///
-    /// // Run the algorithm and check the results.
-    /// assert_eq!(
-    ///     fallback_iterator.get(),
-    ///     &locale!("ca-ES-valencia").into()
-    /// );
-    /// fallback_iterator.step();
-    /// assert_eq!(fallback_iterator.get(), &locale!("ca-ES").into());
-    /// fallback_iterator.step();
-    /// assert_eq!(fallback_iterator.get(), &locale!("ca-valencia").into());
-    /// fallback_iterator.step();
-    /// assert_eq!(fallback_iterator.get(), &locale!("ca").into());
-    /// fallback_iterator.step();
-    /// assert_eq!(fallback_iterator.get(), &locale!("und").into());
-    /// ```
-    ///
-    /// Retain the region subtag until the final step:
-    ///
-    /// ```
-    /// use icu_locid::locale;
-    /// use icu_locid_transform::fallback::FallbackPriority;
-    /// use icu_locid_transform::fallback::LocaleFallbackConfig;
-    /// use icu_locid_transform::fallback::LocaleFallbacker;
-    ///
-    /// // Set up the fallback iterator.
-    /// let fallbacker = LocaleFallbacker::new();
-    /// let mut config = LocaleFallbackConfig::default();
-    /// config.priority = FallbackPriority::Region;
-    /// let mut fallback_iterator = fallbacker
-    ///     .for_config(config)
-    ///     .fallback_for(locale!("ca-ES-valencia").into());
-    ///
-    /// // Run the algorithm and check the results.
-    /// assert_eq!(
-    ///     fallback_iterator.get(),
-    ///     &locale!("ca-ES-valencia").into()
-    /// );
-    /// fallback_iterator.step();
-    /// assert_eq!(fallback_iterator.get(), &locale!("ca-ES").into());
-    /// fallback_iterator.step();
-    /// assert_eq!(
-    ///     fallback_iterator.get(),
-    ///     &locale!("und-ES-valencia").into()
-    /// );
-    /// fallback_iterator.step();
-    /// assert_eq!(
-    ///     fallback_iterator.get(),
-    ///     &locale!("und-ES").into()
-    /// );
-    /// fallback_iterator.step();
-    /// assert_eq!(fallback_iterator.get(), &locale!("und").into());
-    /// ```
-    pub priority: FallbackPriority,
-    /// An extension keyword to retain during locale fallback.
-    ///
-    /// # Examples
-    ///
-    /// ```
-    /// use icu_locid::locale;
-    /// use icu_locid_transform::fallback::LocaleFallbackConfig;
-    /// use icu_locid_transform::fallback::LocaleFallbacker;
-    ///
-    /// // Set up the fallback iterator.
-    /// let fallbacker = LocaleFallbacker::new();
-    /// let mut config = LocaleFallbackConfig::default();
-    /// config.extension_key = Some(icu_locid::extensions::unicode::key!("nu"));
-    /// let mut fallback_iterator = fallbacker
-    ///     .for_config(config)
-    ///     .fallback_for(locale!("ar-EG-u-nu-latn").into());
-    ///
-    /// // Run the algorithm and check the results.
-    /// assert_eq!(
-    ///     fallback_iterator.get(),
-    ///     &locale!("ar-EG-u-nu-latn").into()
-    /// );
-    /// fallback_iterator.step();
-    /// assert_eq!(fallback_iterator.get(), &locale!("ar-EG").into());
-    /// fallback_iterator.step();
-    /// assert_eq!(fallback_iterator.get(), &locale!("ar-u-nu-latn").into());
-    /// fallback_iterator.step();
-    /// assert_eq!(fallback_iterator.get(), &locale!("ar").into());
-    /// fallback_iterator.step();
-    /// assert_eq!(fallback_iterator.get(), &locale!("und").into());
-    /// ```
-    pub extension_key: Option<Key>,
-    /// Fallback supplement data key to customize fallback rules.
-    ///
-    /// For example, most data keys for collation add additional parent locales, such as
-    /// "yue" to "zh-Hant", and data used for the `"-u-co"` extension keyword fallback.
-    ///
-    /// Currently the only supported fallback supplement is `FallbackSupplement::Collation`, but more may be
-    /// added in the future.
-    ///
-    /// # Examples
-    ///
-    /// ```
-    /// use icu_locid::locale;
-    /// use icu_locid_transform::fallback::FallbackPriority;
-    /// use icu_locid_transform::fallback::FallbackSupplement;
-    /// use icu_locid_transform::fallback::LocaleFallbackConfig;
-    /// use icu_locid_transform::fallback::LocaleFallbacker;
-    /// use tinystr::tinystr;
-    ///
-    /// // Set up the fallback iterator.
-    /// let fallbacker = LocaleFallbacker::new();
-    /// let mut config = LocaleFallbackConfig::default();
-    /// config.priority = FallbackPriority::Collation;
-    /// config.fallback_supplement = Some(FallbackSupplement::Collation);
-    /// let mut fallback_iterator = fallbacker
-    ///     .for_config(config)
-    ///     .fallback_for(locale!("yue-HK").into());
-    ///
-    /// // Run the algorithm and check the results.
-    /// // TODO(#1964): add "zh" as a target.
-    /// assert_eq!(
-    ///     fallback_iterator.get(),
-    ///     &locale!("yue-HK").into()
-    /// );
-    /// fallback_iterator.step();
-    /// assert_eq!(fallback_iterator.get(), &locale!("yue").into());
-    /// fallback_iterator.step();
-    /// assert_eq!(
-    ///     fallback_iterator.get(),
-    ///     &locale!("zh-Hant").into()
-    /// );
-    /// fallback_iterator.step();
-    /// assert_eq!(fallback_iterator.get(), &locale!("und").into());
-    /// ```
-    pub fallback_supplement: Option<FallbackSupplement>,
-}
-
-impl LocaleFallbackConfig {
-    /// Const version of [`Default::default`].
-    pub const fn const_default() -> Self {
-        Self {
-            priority: FallbackPriority::const_default(),
-            extension_key: None,
-            fallback_supplement: None,
-        }
-    }
-
-    /// Creates a [`LocaleFallbackConfig`] for a [`DataKey`].
-    pub const fn from_key(key: DataKey) -> Self {
-        Self {
-            priority: key.metadata().fallback_priority,
-            extension_key: key.metadata().extension_key,
-            fallback_supplement: key.metadata().fallback_supplement,
-        }
-    }
-}
-
-impl Default for LocaleFallbackConfig {
-    fn default() -> Self {
-        Self::const_default()
-    }
-}
-
-impl From<DataKey> for LocaleFallbackConfig {
-    fn from(key: DataKey) -> Self {
-        Self::from_key(key)
-    }
-}
-
->>>>>>> f516c9c3
 /// Entry type for locale fallbacking.
 ///
 /// See the module-level documentation for an example.
