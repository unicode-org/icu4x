--- conflicted
+++ resolved
@@ -28,7 +28,8 @@
 
 This will generate a `my_data_blob.postcard` file containing the serialized data for all components in all locales. The file is several megabytes large; we will optimize it later in the tutorial!
 
-<<<<<<< HEAD
+`icu4x-datagen` has many options, some of which we'll discover below. The default options should work for most purposes, but check out `icu4x-datagen --help` to learn more about fine-tuning your data.
+
 ## Should you check in data to your repository?
 
 You can check in the generated data to your version control system, or you can add it to a build script. There are pros and cons of both approaches.
@@ -44,9 +45,6 @@
 2. It is difficult to add large files to your VCS
 
 If you check in the generated data, it is recommended that you configure a job in continuous integration that verifies that the data in your repository reflects the latest CLDR/Unicode releases; otherwise, your app may drift out of date.
-=======
-`icu4x-datagen` has many options, some of which we'll discover below. The default options should work for most purposes, but check out `icu4x-datagen --help` to learn more about fine-tuning your data.
->>>>>>> 50620d8f
 
 # 3. Using the generated data
 
