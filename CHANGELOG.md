--- conflicted
+++ resolved
@@ -7,11 +7,8 @@
     - Compiled data updated to CLDR 45 and ICU 75 (unicode-org#4782)
   - `icu_calendar`
     - Consistently name calendar-specific `Date`/`DateTime` functions that have a calendar argument (https://github.com/unicode-org/icu4x/pull/5692)
-<<<<<<< HEAD
+    - Move all calendar types to `cal` module (https://github.com/unicode-org/icu4x/pull/5701)
     - Shorten integer types returned by `day_of_month()`, `week_of_month()`, and `week_of_year()` to `u8` (https://github.com/unicode-org/icu4x/pull/5702)
-=======
-    - Move all calendar types to `cal` module (https://github.com/unicode-org/icu4x/pull/5701)
->>>>>>> 85e83d63
   - `icu_collections`
   - `icu_normalizer`
   - `icu_datetime`
