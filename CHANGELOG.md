# Changelog

## Unreleased

- Components
  - `icu_properties`
    - Add `Aran` script code (https://github.com/unicode-org/icu4x/pull/4426)
- Data model and providers
    - `icu_provider`
        - (Small breakage) `DataPayload::new_owned()` is no longer `const`, this was a mistake (https://github.com/unicode-org/icu4x/pull/4456) 
- FFI:
    - All languages
      - Correctly handle invalid UTF8 (https://github.com/unicode-org/icu4x/pull/4353)
      - Correctly handle chars (https://github.com/unicode-org/icu4x/pull/4349)
    - JS
      - Fixed a bug where slice length is computed incorrectly (https://github.com/rust-diplomat/diplomat/pull/372)
<<<<<<< HEAD
      - Changed file extensions for better compatibility with nodejs modules (https://github.com/rust-diplomat/diplomat/pull/387)
    - C++
      - Fixed a bug where a result header defines a struct that shadows the class' name  (https://github.com/rust-diplomat/diplomat/pull/394)
      - Add `expclicit` keyword to internal constructors (https://github.com/rust-diplomat/diplomat/pull/386)
=======
- Utilities
    - `yoke`
        - Remove `StableDeref` bound from `Yoke<Y, Option<C>>` methods (https://github.com/unicode-org/icu4x/pull/4457)
        - Added `CartableOptionPointer` and function to convert from `Yoke<Y, Option<C>>` (https://github.com/unicode-org/icu4x/pull/4449)

## icu4x 1.4.x
 - [Remove icu_datagen's dep on `fractional`](https://github.com/unicode-org/icu4x/pull/4472)
   - `icu_datagen@1.4.1`

>>>>>>> 9c720956

## icu4x 1.4 (Nov 16, 2023)

- General
  - MSRV is now 1.67
 
- Components
    - Compiled data updated to CLDR 44 and ICU 74 (https://github.com/unicode-org/icu4x/pull/4245)
    - `icu_calendar`
      - Expose if a date is in a leap year (https://github.com/unicode-org/icu4x/pull/4273)
    - `icu_locid`
      - Canonicalize transform extensions to lowercase (https://github.com/unicode-org/icu4x/pull/4134)
    - `icu_plurals`
        - Experimental `PluralRulesWithRanges` for selecting the plural category for ranges (https://github.com/unicode-org/icu4x/issues/3012)
    - `icu_properties`
        - Support Indic_Syllabic_Category in icu_properties. (https://github.com/unicode-org/icu4x/pull/4176)
        - Add enum constants for new Unicode 15.1 Line_Break properties. (https://github.com/unicode-org/icu4x/issues/4132)
    - `icu_segmenter`
        - Fix Unicode 15.0 sentence segmentation (https://github.com/unicode-org/icu4x/pull/4213)
    - `icu_unicodeset_parse`
        - Add support to parse UAX#29 properties (https://github.com/unicode-org/icu4x/pull/4175)
- Data model and providers
    - `icu_provider`
        - Implement Any/BufferProvider for some smart pointers (https://github.com/unicode-org/icu4x/pull/4255) 
    - `icu_provider_blob`
      - New V2 serialization schema (https://github.com/unicode-org/icu4x/pull/4207)
    - `icu_datagen`
        - New CLI option `--format=blob2` (https://github.com/unicode-org/icu4x/pull/4207)
        - CLDR 44 compatibility fixes (https://github.com/unicode-org/icu4x/pull/4134, https://github.com/unicode-org/icu4x/pull/4156, https://github.com/unicode-org/icu4x/pull/4158)
        - Fix `supported_locales` for collator keys (https://github.com/unicode-org/icu4x/pull/4169)
        - CLI: Fix behavior of `--segmenter-lstm-root` such that it does not override `icuexportdata-root` (https://github.com/unicode-org/icu4x/pull/4277)
        - Make datagen work without `CARGO_PKG_RUST_VERSION` environment variable (https://github.com/unicode-org/icu4x/pull/4292)
- Utilities
    - `databake`
        - Add implementations for `HashSet`, `HashMap`, `BTreeSet`, `BTreeMap` (https://github.com/unicode-org/icu4x/pull/4268, https://github.com/unicode-org/icu4x/pull/4274, https://github.com/unicode-org/icu4x/pull/4295)  
        - Improvements to `databake::test_bake!()` (https://github.com/unicode-org/icu4x/pull/4182)
    - `fixed_decimal`
        - Experimental rounding increment support (https://github.com/unicode-org/icu4x/pull/4219, https://github.com/unicode-org/icu4x/pull/4246)
    - `litemap`
        - Implement `databake::Bake` on `LiteMap` (https://github.com/unicode-org/icu4x/pull/4275)
    - `tinystr`
        - Better Debug impl for UnvalidatedTinyAsciiStr (https://github.com/unicode-org/icu4x/pull/4189)
    - `zerovec`
        - Fix indexing bug in `ZeroMap2d::insert` (https://github.com/unicode-org/icu4x/pull/4160)

## icu4x 1.3.x

Some crates received additional 1.3.x patch releases:

- [Fix #4165, locale "vi" not working in Collator](https://github.com/unicode-org/icu4x/issues/4165):
    - `icu_collator@1.3.3`
    - `icu_collator_data@1.3.3`
- [Fix #4232, some locale data being improperly deduplicated](https://github.com/unicode-org/icu4x/issues/4232):
    - `icu_compactdecimal_data@1.3.4`
    - `icu_datagen@1.3.3`
    - `icu_datetime_data@1.3.4`
    - `icu_decimal_data@1.3.4`
    - `icu_displaynames_data@1.3.4`
    - `icu_properties_data@1.3.4`

## icu4x 1.3.2 (Oct 4, 2023)

1.3.2 was released to clean up the range dependency on `zerovec` deliberately introduced in 1.3.0. It includes all previous 1.3.x changes

## icu4x 1.3.1

A subset of crates received a 1.3.1 patch release, to incorporate documentation fixes (https://github.com/unicode-org/icu4x/pull/4096, https://github.com/unicode-org/icu4x/pull/4097, https://github.com/unicode-org/icu4x/pull/4099, https://github.com/unicode-org/icu4x/pull/4101). These crates were: `icu_calendar`, `icu_casemap`, `icu_datetime`, `icu_locid_transform`, `icu_provider`.

## icu4x 1.3 (Sep 25, 2023)

- General
  - All updated crates:
    - License updated to the [new Unicode license](https://www.unicode.org/license.txt)
    - MSRV is now 1.66
  - Components now have the option to use `compiled_data`, an efficient default set of data baked in to the component. This is now recommended over using a data provider unless you have specific needs driving it.
- Data model and providers
  - `icu_provider`:
    - Make `DataPayload` constructible from `&'static M::Yokeable` (https://github.com/unicode-org/icu4x/pull/3467)
    - Add `ExportableDataPayload::eq_dyn` (https://github.com/unicode-org/icu4x/pull/3639)
    - Better docs (https://github.com/unicode-org/icu4x/pull/3740, https://github.com/unicode-org/icu4x/pull/3742)
    - Moving fallback options into `icu_provider` (https://github.com/unicode-org/icu4x/pull/3651)
    - Add `DataPayload::dynamic_cast_mut` (https://github.com/unicode-org/icu4x/pull/3952)
    - (experimental) Add `AuxiliaryKey` to `DataLocale` (https://github.com/unicode-org/icu4x/pull/3872)
  - `icu_datagen`:
    - Completely revamped API (https://github.com/unicode-org/icu4x/pull/3705, https://github.com/unicode-org/icu4x/pull/3861, https://github.com/unicode-org/icu4x/pull/3951, https://github.com/unicode-org/icu4x/pull/4008, https://github.com/unicode-org/icu4x/pull/4041, https://github.com/unicode-org/icu4x/pull/3669)
        - The old API is still available behind the `legacy_api` default Cargo feature
    - Updated baked data output to be usable by `compiled_data` (https://github.com/unicode-org/icu4x/pull/3449, https://github.com/unicode-org/icu4x/pull/3493, https://github.com/unicode-org/icu4x/pull/3549, https://github.com/unicode-org/icu4x/pull/3500, https://github.com/unicode-org/icu4x/pull/3847)
    - Add recommended locale set and expand regions in datagen (https://github.com/unicode-org/icu4x/pull/3586)
    - Make datagen faster by caching more things (https://github.com/unicode-org/icu4x/pull/3625)
    - Consume CLDR-JSON resources keyed with default script (https://github.com/unicode-org/icu4x/pull/3772, https://github.com/unicode-org/icu4x/pull/3786)
    - (cli) Warn for `--locales all` (https://github.com/unicode-org/icu4x/pull/3691)
  - `icu_provider_adapters`: 
    - Deprecated `LocaleFallbacker`, use through `icu_locid_transform`
  - `icu_provider_blob`:
    - Returning `ExtraneousLocale` in `BlobDataProvider` (https://github.com/unicode-org/icu4x/pull/3562)
    - Fix empty keys in `BlobDataProvider` (https://github.com/unicode-org/icu4x/pull/3551) 
  - `icu_provider_fs`:
    - Correct error types for `icu_provider_fs` (https://github.com/unicode-org/icu4x/pull/3682) 
  - `icu_testdata`:
    - This crate has been superseded by `compiled_data` and is now deprecated.
    - Data for new components will not be added, and it will not be updated for ICU4X 2.0.
- Components:
  - Cross component:
    - All component crates now have a default `compiled_data` feature that enables constructors that do not require data providers, instead using data compiled into the library
  - `icu_calendar`
    - Support for new non-Gregorian calendars: Persian (Solar Hijri), ROC, Hebrew, Chinese, Korean (Dangi), and Islamic (civil, observational, tabular, and Umm al-Qura). Lunar calendars are not yet fully optimized.
    - Add `Ord` and `PartialOrd` to `icu_calendar` types (https://github.com/unicode-org/icu4x/pull/3468)
    - Add cyclic year to `FormattableYear` (https://github.com/unicode-org/icu4x/pull/3581)
  - `icu_casemap`
    - Newly stabilized crate
  - `icu_collator`
    - No additional changes
  - `icu_collections`
    - Fixed JSON serialization of unpaired surrogates (https://github.com/unicode-org/icu4x/pull/3892)
  - `icu_datetime`
    - Formatting for the new calendars added in `icu_calendar`
      - Includes preview formatting for Chinese and Korean with cyclic years and leap months
    - Hardening of edge cases surrounding the `Calendar` trait
    - `TimeZoneFormatter::load_*_format` functions:
      - Those with a provider argument gain an equivalent `TimeZoneFormatter::load_*_format` gated by `compiled_data`
      - Those without a provider argument renamed to `TimeZoneFormatter::include_*_format` with deprecation warning
  - `icu_decimal`
    - No additional changes
  - `icu_list`
    - No additional changes
  - `icu_locid`
    - Declarative macros are now re-exported from their own modules; old exports are deprecated; for example, `use icu::locid::extensions::unicode::value` now works, instead of `use icu::locid::extensions_unicode_value`
  - `icu_locid_transform`
    - New home of `LocaleFallbacker` and `fallback` module previously found in `icu_provider_adapters`
    - New `LocaleDirectionality` to access the right-to-left status of locales
  - `icu_normalizer`
    - No additional changes
  - `icu_plurals`
    - No additional changes
  - `icu_properties`
    - Compiled data functions added to `sets` and `maps` without `load_` prefix: `icu::properties::sets::basic_emoji()`
  - `icu_segmenter`
    - Algorithmic bug fixes such as https://github.com/unicode-org/icu4x/pull/3392
  - `icu_timezone`
    - New `IanaToBcp47Mapper` for converting between IANA time zone names and BCP-47 time zone names (https://github.com/unicode-org/icu4x/pull/2909)
 - Utils:
    - `calendrical_calculations`: New crate: 0.1.0
    - `crlify`: 1.0.2 -> 1.0.3
    - `databake` and `databake_derive`: 1.0.5 -> 1.0.6
      - `::` paths changed (https://github.com/unicode-org/icu4x/pull/3450)
    - `deduplicating_array`:  0.1.4 -> 0.1.5
    - `fixed_decimal`: 0.5.3 -> 0.5.4
      - Fix rounding bug (https://github.com/unicode-org/icu4x/pull/3644)
      - Reexport some types to be more consistent with ICU4X naming (https://github.com/unicode-org/icu4x/pull/3945)
    - `litemap`: 0.7.0 -> 0.7.1
      - Add const litemap getter functions for common types (https://github.com/unicode-org/icu4x/pull/3416)
    - `icu_pattern`: 0.1.4 -> 0.1.5
    - `tinystr`: 0.7.1 -> 0.7.2
      - Add `UnvalidatedTinyAsciiStr` (https://github.com/unicode-org/icu4x/pull/3406)
      - Make compatible with `T: Bake` on `ZeroVec` (https://github.com/unicode-org/icu4x/pull/3451)
    - `tzif`: 0.2.1 -> 0.2.2
    - `writeable`: 0.5.2 -> 0.5.3
    - `yoke` and `yoke_derive`: 0.7.1 -> 0.7.2
      - Make `impl<...> Debug for Yoke<...>` implementation sound (https://github.com/unicode-org/icu4x/pull/3686)
      - Add `KindaSortaDangling` internal type to make Yoke safe under strong protection (https://github.com/unicode-org/icu4x/pull/3735)
    - `zerofrom` and `zerofrom_derive`: 0.1.2 -> 0.1.3
      - Expand `ZeroFrom` to cover cases where attrs can borrow (https://github.com/unicode-org/icu4x/pull/3770)
      - Expand `ZeroFrom` impl on unsized &T (https://github.com/unicode-org/icu4x/pull/3467)
    - `zerovec` and `zerovec_derive`: 0.9.4 -> (0.9.6)
      - Add `ZeroTrie`, an efficient string-to-int collection (https://github.com/unicode-org/icu4x/pull/2722)
      - Handle incorrect `VarZeroVec` bytes representation (https://github.com/unicode-org/icu4x/pull/3883)
      - Better soundness under stacked borrows (https://github.com/unicode-org/icu4x/pull/3513, https://github.com/unicode-org/icu4x/pull/3524, https://github.com/unicode-org/icu4x/pull/3515, https://github.com/unicode-org/icu4x/pull/3509)
      - Deserialization for `VarZeroVec<VarZeroSlice>`, take 2 (https://github.com/unicode-org/icu4x/pull/3649)
      - Fix `MultiFieldsULE` (https://github.com/unicode-org/icu4x/pull/3642)
      - Add initial `zeroslice!` and `zerovec!` macros https://github.com/unicode-org/icu4x/pull/3453, Update `zerovec!`/`zeroslice!` macro syntax to nested arrays (https://github.com/unicode-org/icu4x/pull/3611)
      - Add support for custom varule fields in #[make_varule] (https://github.com/unicode-org/icu4x/pull/3580)
      - Add `UnvalidatedChar` (https://github.com/unicode-org/icu4x/pull/3444)
      - `get_copied_by` API (https://github.com/unicode-org/icu4x/pull/3351)
    - `zerovec` and `zerovec_derive`: 0.9.6 -> 0.10.0:
      - Adding `T: Bake` bound on `ZeroVec`'s `Bake` (https://github.com/unicode-org/icu4x/pull/3451)
 - FFI:
    - Feature support
      - Case mapping exports:
        - `ICU4XCaseMapper`
        - `ICU4XCaseMapCloser`
        - `ICU4XTitlecaseMapper`
        - `ICU4XTrailingCase`
      - Other new exports:
        - `ICU4XCodePointSetBuilder`
        - `ICU4XLocaleDirection`
        - `ICU4XLocaleDirectionality`
        - `ICU4XLocaleFallbackSupplement`
        - `ICU4XIanaToBcp47Mapper`
      - Enum variants added for calendar types and errors
    - C++
      - Don't use `std::move` for inline arguments (https://github.com/rust-diplomat/diplomat/pull/336)
 - Experimental:
   - `bies`
     - No additional changes
   - `icu_compactdecimal`
     - Convenience functions for formatting `f64` and `FixedDecimal` (https://github.com/unicode-org/icu4x/pull/3699)
   - `displaynames`
     - New `VariantDisplayNames` for accessing display names of locale variant subtags (https://github.com/unicode-org/icu4x/pull/3461)
     - `LocaleDisplayNamesFormatter` now supports full UTS 35 language identifier formatting (https://github.com/unicode-org/icu4x/pull/3587)
   - `harfbuzz`
     - No additional changes
   - `ixdtf`
     - No additional changes
   - `relativetime`
     - No additional changes
   - `transliterate`: New crate: 0.1.0
   - `unicodeset_parse`: New crate: 0.1.0
   - `zerotrie`: New crate: 0.1.0


## icu4x 1.2.x (Apr 17, 2023)

Note: A subset of crates received patch releases in the 1.2 stream.

- `databake`: 0.1.5
  - Fixed [#3356](https://github.com/unicode-org/icu4x/pull/3356), adding `allow` for clippy false-positives
- `icu_capi` 1.2.1
  - Fixed [#3344](https://github.com/unicode-org/icu4x/pull/3344), `buffer_provider` feature accidentally pulling in extra crates
- `icu_capi` 1.2.2
  - Use `intptr_t` instead of `ssize_t` for portability ([diplomat #326](https://github.com/rust-diplomat/diplomat/issues/326))

- `icu_datagen` 1.2.1
  - Fixed [#3339](https://github.com/unicode-org/icu4x/pull/3339), incorrect Cargo features
- `icu_datagen` 1.2.3
  - Fixed [#3355](https://github.com/unicode-org/icu4x/pull/3355), adding MSRV annotations to generated code
  - Fixed [#3369](https://github.com/unicode-org/icu4x/pull/3369), making datagen call `rustfmt` directly instead of using the `rust-format` dependency
- `icu_datagen` 1.2.4
  - Remove dependency on `clap`'s `"cargo"` feature to better support non-Cargo users (#3388)
- `icu_datagen` 1.2.5
  - Remove runtime dependency on segmenter data pulled from the cargo cache (#3391)
- `icu_locid_transform` 1.2.1
  - Fixed [#3332](https://github.com/unicode-org/icu4x/issues/3332), missing `+?Sized` bound
- `icu_segmenter` 1.2.1
  - Fixed [#3341](https://github.com/unicode-org/icu4x/pull/3341), incorrect results on some strings with mixed scripts
- `icu_provider` 1.2.1
  - Do not autoenable `postcard/use-std` ([#3376](https://github.com/unicode-org/icu4x/pull/3376))
- `icu_datetime` 1.2.1
  - Remove superfluous `JapaneseEraV1` provider bounds on `TypedZonedDateTimeFormatter` [#3379](https://github.com/unicode-org/icu4x/pull/3379)


## icu4x 1.2 (Apr 13, 2023)

- General
  - All updated crates:
    - Add missing `Debug` impls (#3206)
    - Update Rust edition to 2021 (#3075)
    - Internal clippy fixes
    - Unless otherwise specified, all crate updates are to version 1.2.
    - Out-of-cycle releases do not get their own changelog entries, so some entries may span multiple patch or pre-1.0 minor versions.
- Data model and providers
  - `icu_provider`:
    - Add support for silencing expected `DataError`s (#3262)
    - Removing `dhat` dependency (#3138)
    - Make trait `DataMarker: 'static` (#3137)
  - `icu_datagen`: (includes patch updates 1.1.1 and 1.1.2)
    - (lib) Add `Out::Baked` and `BakedOptions`; deprecate `Out::Module` (#3130)
    - (cli) Bump clap to 4.0, move to using derive (#3149)
    - Pare down datagen deps (#3160)
    - Support changes from CLDR 43 (#3182, #3201, #3204, #3205)
    - Add support for complemented range iterators (#3198)
    - Using byte string literals in databake (#3040)\
    - Datagen support for all new component features
    - (performance) Less `ZeroMap` mutation in datagen (#3098)
  - `icu_provider_adapters`: No other changes
  - `icu_provider_blob`: No other changes
  - `icu_provider_fs`:
    -  Remove sha2 dep (#3160)
  - `icu_provider_macros`: No other changes
- Components:
  - Cross component: No additional cross-component changes
  - `icu_calendar`
    - Document the bounds of `IsoSecond`, `Minute` and `Hour` (#3156)
  - `icu_collator`: No other changes
  - `icu_collections`:
    - Add `to_u32` for TrieValue (#3222)
    - Add `CPT::try_alloc_map_value` (#3207)
    - Add support for coalescing range iterators (#3198)
    - Allow inversion lists to be built from ranges that include `char::MAX` (#3203)
  - `icu_datetime`: No other changes
  - `icu_decimal`
    - Add `From<GroupingStrategy>` for `FixedDecimalFormatterOptions` (#3045)
  - `icu_list`
    - `ListJoinerPattern::from_parts_unchecked()` is now `from_parts()` and panics when necessary (#3052)
  - `icu_locid`
    - Reduce size of internal `ShortVec` abstraction (#3200)
    - Use `Box` in place of `Vec` in `ShortVec` (#3220)
  - `icu_locid_transform`
    - The default set of likely subtags is now only the subset of languages that have a basic or greater CLDR coverage level; the full set is much larger in CLDR 43 and can be accessed via new constructors (#3148, #3158, #3197)
  - `icu_normalizer`: No other changes
  - `icu_plurals`: No other changes
  - `icu_properties`
    - Add ability to obtain enumerated property value names from enum values (#3222, #3276)
    - Add ability to obtain enumerated property values from their names (#3103, #3152)
    - Add support for runtime-selected property lookup (#3169)
    - Add support for complemented range iterators (#3198)
    - Support data for Bidi properties with combined data structure (#3026, #3258)
  - `icu_segmenter`
    - Graduated from experimental
    - Add "auto" feature, enable "lstm" feature, establish new data key structure, improve error handling, and revise word and line segmenter constructors (#3010, #3267, #3270)
    - Rename `icu_segmenter` enums (#3285)
    - Allow access to rule status via word_type in WordSegmenter and over FFI (#3139, #3275)
    - Upgrade segmenter to Unicode 15.0.0 (#3273)
    - Return a line break at index 0 (#3289)
    - Improve the LSTM code and data model to be zero copy, improve error handling, be future-proof, and vectorize more operations (#3210, #3217, #3233, #3250, #3254, #3264, #3291)
    - Remove ndarray dependency (#3192)
    - Silencing expected `DataError`s (#3262)
    - Fix SB10 rule (#3126)
    - Polished docs and examples
  - `icu_timezone`: No other changes
 - Utils:
  - `crlify`: No change (still at 1.0.1)
  - `databake`: 1.1.3 -> 1.1.4
    - Using byte string literals in databake (#3040)
  - `deduplicating_array`: 0.1.3 -> 0.1.4
  - `fixed_decimal`: 0.5.2 -> 0.5.3
  - `litemap`: 0.6.1 -> 0.7.0
    - Move FromIterator impl to new `StoreFromIterable` trait, allowing constructing `LiteMap`s with different backing stores (#3220)
  - `pattern`: 0.1.3 -> 0.1.4
  - `tinystr`: No change (still at 0.7.1)
  - `tzif`: No change (still at 0.2.1)
  - `writeable`: 0.5.1 -> 0.5.2
  - `yoke`: 0.7.0 -> 0.7.1
  - `yoke-derive`: 0.7.0 -> 0.7.1
  - `zerofrom`: 0.1.1 -> 0.1.2
  - `zerofrom-derive`: 0.1.1 -> 0.1.2
  - `zerovec`: 0.9.2 -> 0.9.4
    - Add initial ZeroHashMap (#2579)
    - Add `ZeroSlice::get_as_array()` (#3192)
    - Add range dep of yoke to zerovec (#3089)
  - `zerovec-derive`: 0.9.2 -> 0.9.4
    - Add `#[zerovec::derive(Hash)]` (#2579)
    - Avoid using derive on autogenerated packed types (#3069)
 - FFI:
    - Feature support
      - Property value-to-name mappings (#3196)
      -  `UnicodeSets` (including exemplar chars) (#3177)
      -  Runtime-selected property lookup (#3169)
      -  Property lookup ranges and GeneralCategoryGroup (#3230)
      -  LocaleExpander: Add extended and non-extended constructors (#3197)
      -  Fill in `BreakIterator` API (#3275)
      -  Bidi reorder_visual (#3183)
      -  (experimental) Strongly typed display names API (#3190, #3188)
    - Add feature slicing to `icu_capi` (#3216)
    - Better FFI provider ownership (#3140)
 - Experimental:
   - `bies`: 0.2.0 -> 0.2.1
   - `icu_casemap`: 0.7.1 -> 0.7.2
   - `icu_compactdecimal`: 0.1.0 -> 0.2.0
    - Support configurable grouping separators in CompactDecimalFormatter (#3045)
   - `icu_displaynames`: 0.8.0 -> 0.10.0
     - Add ScriptDisplayNames (#3317)
     - Add LanguageDisplayNames with support for variants (#3058, #3113)
     - Add stronger typing (#3190)
   - `icu_harfbuzz`: New experimental port: Harfbuzz integration for ICU4X (v0.1.0)
   - `icu_relativetime`: 0.1.0 -> 0.1.1


## icu4x 1.1 (Jan 26, 2023)

* `icu_calendar`
  * Fix bug in `simple_week_of()` around unit size (#2951)
  * Fix math in calendar (#2714)
  * Add `div_rem_euclid` and use it in icu_calendar (#2704)
  * Fix Time::from_minute_with_remainder_days to handle negatives (#2643) (#2702)
  * doc improvements

* `icu_casemap`
  * doc improvements

* `icu_collator`
  * doc improvements

* `icu_collections`
  * Add APIs for returning exemplar characters data (#2812)
  * Readable JSON inversion lists (#2855)
  * Add `UnicodeSet` that supports strings (#2796)
  * Add documentation on `CodePointTrie` details and perf considerations (#2717)

* `icu_codepointtrie_builder`
  * internal improvements

* `icu_datetime`
  * internal and doc improvements

* `icu_decimal`
  * internal and doc improvements

* `icu_displaynames`
  * DisplayNames fixes (#2918)
  * Rename `Territory` -> `Region` for display names component (#2895)
  * Transformer code for `Language` display names (#2871)
  * Adding a function to get display name for a region. (#2816)
  * Transformer code for display names component. (#2635)
  * doc improvements

* `icu_list`
  * Untangling list provider from logic and fixing big endian safety bug (#2994)
  * Not allocating `Writeable`s for regex evaluation (#2991)
  * doc improvements

* `icu_locid`
  * Reject duplicated extensions (#2893)
  * More borrowing in locid's `write_to_string` (#2693)
  * doc improvements

* `icu_locid_transform`
  * Clean up dependency specifications so `serde` isn't pulled in by default (#2696)
  * doc improvements

* `icu_normalizer`
  * internal and doc improvements

* `icu_plurals`
  * doc improvements

* `icu_properties`
  * Add APIs for returning exemplar characters data (#2812)
  * Add API and testdata for `Basic_Emoji` property (#2802)
  * Add `UnicodeSet` that supports strings (#2796)
  * Update `Script` property value enums (#2787)
  * doc improvements

* `icu_segmenter`
  * Make metacrate features more specific (#2932)
  * Remove `serde` dependency from segmenter with `lstm` feature. (#2904)
  * Simplify construction of grapheme cluster break iterators (#2870)
  * Store grapheme cluster payload instead of grapheme cluster segmenter. (#2864)
  * `#[no_std]` for LSTM segmenter (#2845)
  * icu_segmenter: enforce `clippy::indexing_slicing`. (#2325)
  * Use `GraphemeClusterSegmenter` in `DictionarySegmenter` and `LstmSegmenter` (#2716)
  * Rename `*BreakSegmenter` to `*Segmenter` (#2707)
  * Remove unnecessary language check for East Asian language (SA property) (#2705)
  * internal and doc improvements

* `icu_timezone`
  * Adds a bytes parsing API for `GMTOffset` for `CustomTimeZone` and FFI (#2943, #2955)
  * doc improvements

* `icu_provider_adapters`
  * Add more `inner_mut` functions in `icu_provider_adapters` (#2987)
  * Fix error propagation in `MultiForkByErrorProvider` (#2986)
  * Add mutation methods to `MultiForkByErrorProvider` (#2972)

* `icu_provider_blob`
  * internal and doc improvements

* `icu_provider`
  * Setting correct `DataError` for `.as_deserializing()`, `.as_downcasting()` (#2993)
  * doc improvements

* `icu_datagen`
  * Removing experimental feature from datagen (#3005)
  * Fixing Spanish list regex (#2989)
  * Datagen CLI improvements (#2950)
  * Some reexports for datagen (#2958)
  * Databake improvements (#2906)
  * Exclude certain collations by default and add option to include them (#2789)
  * Allowing no keys in datagen CLI (#2731)
  * Fixing baked datagen for no keys and keys with no data (#2698)
  * Internal and doc improvements

* `icu_provider_fs`
  * internal and doc improvements

* `icu_testdata`
  * stabilized metadata
  * doc improvements
  * CLDR 42 and ICU 72 data

* `bies`
  * Bumped `writeable` version

* `databake`
  * Doc improvements

* `fixed_decimal`
  * Treat strings starting with a decimal point as valid in `FixedDecimal::from_str()` (#2937)
  * The actual formatting part of compact decimal formatting (#2898)
  * Allow noncompact `CompactDecimal` (#2889)
  * `CompactDecimal` and `ScientificDecimal` (#2847)
  * doc improvements

* `icu_pattern`
  * internal improvements

* `litemap`
  * internal and doc improvements

* `tinystr`
  * Add `std` feature and `Error` impl for `TinyStrError` (#3009)
  * internal and doc improvements

* `tzif`
  * internal and doc improvements

* `writeable`
  * Using `core` integer log when available (#3015)
  * `usize` and `isize` implementation
  * internal and doc improvements

* `yoke`
  * Add `prove_covariance_manually` guard for `CoerceUnsized` (#2936)
  * Allow `clippy::forget_copy` in `derive(Yokeable)` impl (#2775)
  * Fix soundness issue in `Yoke::attach_to_cart()` around implied bounds #2949

* `zerovec`
  * `ZeroMap2d` cursors

## Bug fixes in 1.0.x

### icu_collator 1.0.1

- Made case level setting actually take effect (#2892)

## icu4x 1.0 (Sept 27, 2022)

- General
  - Update license to Unicode-DFS-2016 (#2303)
  - Major improvements to documentation, bechmarks, and examples
  - Various performance and codesize improvements
  - FFI for all non-experimental components
- Data model and providers
  - Polished baked data provider (#2098, #2126, #2147)
  - Data key extraction from binary (#1950)
  - Add `LocaleFallbacker` with locale fallback algorithm (#2036, #2115, #2186, #2567)
  - Making `DataProvider: Sync + Send` (#1853)
  - Update to Postcard 1.0 (#2037, #2091, #2438)
  - De-duplication in `BlobDataProvider` (#2062)
  - Move `map_project` to closures (#2185)
  - Renaming of many traits and functions in `icu_provider` (#2207, #2222, #2223)
  - Passing `DataLocale` by reference (#2224)
  - Fix feature specification in provider/fs (#2527)
  - Rename `DataKey` methods and return `DataKeyPath` (#2565)
  - Add some useful data provider impls; refactor `AnyPayloadProvider` (#2564)
  - Removing `StaticDataProvider` (#2582)
  - Removing `InvariantDataProvider` (#2159)
  - Renaming load_payload, load_resource (#2222)
  - Renaming `DataOptions` to `DataLocale` (#2223)
  - Use an abstract predicate function in `ForkByKeyProvider` (#2249)
  - Add `UnvalidatedStr` and use it in `LocaleFallbackParentsV1` (#2502)
  - Add some useful data provider impls; refactor `AnyPayloadProvider` (#2564)
- Components:
  - Cross component:
    - `Format` to `Formatter` rename (#2184)
    - Uniform constructor style across all components, see #2573 (#2293, #2305, #2309, #2316, #2318, #2326, #2327, #2329, #2330, #2332, #2333, #2334)
    - Remove `format_to_write`s (#2528)
    - Make error enums more consistent (#2649)
    - More Copy arguments (#2654)
  - `calendar`
    - Emit month codes from calendars  (#2053)
    - Add `Date::new_from_codes()`; fix up per-calendar constructor functions (#2255)
    - Fix iso-to-fixed conversion (#1898)
    - Ethiopic calendars (#1831, #1902)
    - Replace hour/minute/second constructors `new_unchecked()` with getter `number()` (#1922)
    - Improve and rename `types::Year`/`types::Month` (#2157)
    - Add `japanext` calendar (#2181)
    - Replace unbounded arithmetic for calendar numeric types with bounded arithmetic. (#2273)
    - Make `Japanext` its own calendar type (#2311)
    - Pick default calendar based off of locale in `AnyCalendar`
    - Make `offset_date` handle wraparounds for months (#2373)
    - Hide duration stuff, rename `IncludedInAnyCalendar` (#2426)
    - `week_of` refactoring (#2462)
    - Fix arithmetic in Indian calendar (#2479)
    - Infallible `from_minutes_since_local_unix_epoch()` (#2646)
  - `collator`
    - New component (#1706)
    - Validate the length of last_primaries (#1916)
    - Use a higher numeric value for `Strength::Identical` (#1942)
    - Move and unescape collator and normalizer tests (#1943)
    - Tweak CollationMetadataV1 documentation and dead code (#1914)
    - GIGO fix-ups for the normalizer and the collator (#1931)
    - split_first_u16/split_first_u24 -> split_first (#2459)
    - Create options bag for CollatorOptions (#2475)
    - Clean up FFFD magic numbers in Collator with REPLACEMENT_CHAR (#2496)
    - Add traditional spanish and plumbing to make it work (#2497)
  - `collections`
    - New component (#2294, #2323, #2328, #2336)
    - Rename `CodePointSet` to `CodePointInversionList` (#2230)
    - Allow `CodePointTrie` to determine `error_value` at runtime from data (#2301)
    - Use GIGO with debug assertion in Char16Trie (#2537)
  - `datetime`
    - Formatting for `AnyCalendar`s (#1987, #2146)
    - Renaming `DateTimeFormatter` (etc) to `TypedDateTimeFormatter` and `AnyDateTimeFormatter` to `DateTimeFormatter` (#2298)
    - DateFormatter cleanups (#2304)
    - Remove Calendar type parameter from `TimeFormat` (#2282)
    - Class Hierarchy for `DateTimeFormat` (split into `DateFormat`, `TimeFormat`, etc) (#2133)
    - Making `time_granularity` public (#1867)
    - Add fractional seconds support to components bag (#1873)
    - Use `FixedDecimalFormat` in `DateTimeFormat` (#1952)
    - Include module name to disambiguate Pattern (#1889)
    - Use month codes in formatting (#2071)
    - Split date and time data keys. (#2093)
    - Move `Formatted[Zoned]DateTime` over to preextracting the date time input info (#2138, #2205)
    - Remove `MockZonedDateTime` (#2231)
    - Add an offset_fallback field in `TimeZoneFormatV1` (#2253)
    - Remove `HourCycle` from the public Lengths API (#2331)
    - Move mock datetime parsing code to test modules (#2436)
    - Stop returning error on mismatched locale and type calendar (#2477)
    - Change default length to medium (#2596)
    - Make expect_pattern GIGO (#2650)
  - `decimal`
    - Don't panic on invalid grouping sizes (#2042)
    - Remove signum and sign display options (#2070)
    - Add numbering system support (#2246)
  - `list`
    - ListStyle -> ListLength and add _with_length (#2628)
  - `locid`
    - Add `remove()` for vertical fallback (#1992)
    -  Update `Locale` and `LanguageIdentifier` comparison functions to `strict_cmp()` and `normalizing_eq()` (#2020)
    -  `normalizing_eq()`, `strict_cmp()` for LSRV subtags (#2048)
    -  Add `strict_cmp_iter()` (#2111, #2114)
    -  Removing auto-derived Ord impl for Locale/LangId (#2142)
    -  Enable `locale` macro to support single unicode key value pair extension (#2382)
    -  Reducing `locid_id` API surface (#2484)
    -  `private::Key` and `other::Key` to `::Subtag` (#2632)
  - `locid_transform`
    - Rename from `icu::locale_canonicalizer` (#2381)
    - `LocaleCanonicalizer`/`LocaleExpander` refactor (#2338)
  - `normalizer`
    - Promoted from experimental (#2058)
    - Add ComposingNormalizer for NFC, NFKC, and UTS 46 (#2039)
    - GIGO fix-ups for the normalizer and the collator (#1931)
    - Add support for NFKD and the decomposed counterpart of UTS 46 without ignored and disallowed (#1967)
    - Simplify Hangul composition (#2200)
    - Make sink-writing normalization methods non-experimental (#2201)
    - Uses tries instead of inversion lists for normalization data (#2235)
    - Consolidate the two auxiliary tries to the main NFD trie (#2371)
    - Use `char` instead of `U24` in normalizer data (#2481)
    - Make NFKD and UTS 46 data store only the difference form NFD (#1984)
  - `plurals`
    - Rename `select()` to `category_for()` for `PluralRules` (#2287)
    - Use From instead of TryFrom for signed integers (#2593)
    - `from_tr35_string` -> `get_for_cldr_string` (#2633)
    - Make PluralOperands fields private, add static constructor (#2598)
  - `properties`
    - Better properties return values (#2112, #1990, #2277, #2555)
    - Move properties data over to an (extensible) enum (#2140)
    - Renaming unicode property data struct names (#2198)
  - `timezone`
    - New component, split from `datetime` (#2265)
    - Add time period metazone to `TimeZonesProvider` (#1961)
    - Convert metazone period from string to i32 (#2085)
    - Improvements to `MetaZoneCalculator` (#2274)
    - Add `TimeVariant` wrapper (#2289)
    - TimeVariant -> ZoneVariant with a few more docs (#2427)
    - Assorted TimeZone fixes (#2478)
 - Utils:
  - `crlify`: No updates
  - `databake`:
    - Moved over from `crabbake` (#2068)
    - Some databake improvements (#2150)
    - Using static `LiteMap`s in databake (#2264)
  - `deduplicating_array`: No updates
  - `fixed_decimal`:
    - Switch FixedDecimal to a trivaluate sign (#2025)
    - Remove negate (#2060)
    - Improve integer operations (#1924)
    - Add `FixedDecimal::concatenate_right()` (#1953)
    - Implement `ceil()`, `floor()` and `truncate()` functions (#1923)
    - Define "magnitude" and introduce "position" concept (#1981)
    - Support for rounding modes (#2000, #2100, #2104, #2261)
    - Make `multiply_pow10)_` be infallible (#2285)
  - `litemap`:
    - Remove `serde_json` dep from zeromap/litemap and align features (#1939)
    - `LiteMap` of `&'a [(K, V)]` (#2242)
    - Enable `ShortVec` as a backend for `LiteMap` (#2356)
  - `pattern`: No updates
  - `tinystr`:
    - Make `Option<TinyAsciiStr>` be the same size as `TinyAsciiStr` (#2430)
  - `tzif`:
    - New crate (#2019)
    - Parse POSIX time-zone strings using Combine (#1973)
    - Parse TZif binary files using Combine (#1999)
  - `writeable`:
    - Rename `write_len` (#2529)
  - `yoke`:
    - Deprecate yoke's `badly` methods (#1930)
    - Rename `Yoke::project()` functions to `::map_project()` (#1955)
    - Remove stable_deref_trait/alloc from yoke's default feature set (#2094)
    - Move `map_project()` to closures (#2185)
  - `zerofrom`: No updates
  - `zerovec`:
    - Make `VarZeroVec` format configurable (#2306)
    - Add `FlexZeroVec` (#1790)
    - Add `NicheBytes` trait and `NichedOptionULE` (#2501)
    - Turn ZeroVec into a struct for optimization (#2599, #2622)
    - Improve performance of VarZeroVec::deserialize and add provider benches (#2603)
    - Add array impl for `ZeroMapKV` (#1875)
    - Remove lifetime from `ZeroVecLike` (#1901)
    - `ZeroVecLike` cleanup (#2024)
    - Remove `serde_json` dep from zeromap/litemap and align features (#1939)
    - Make various ZeroVec methods `const` (#1976)
    - Refactor ZeroMap2d and add get_by functions (#1876)
    - Add more zerovec impls for `usize` and `FlexZeroVec` (#2023)
    - Change charULE from 4 bytes to 3 bytes (#2015)
    - More impls in zerovec crate (#2054)
    - Add binary search and other utilities to `FlexZeroVec` (#2284)
    - Remove `KeyError` and rename `get()` to `get_2d()` (#2279)
    -  `EncodeAsVarULE` for `Cow` (#2376)
    -  Add `ExactSizeIterator` for `FlexZeroVec::iter_*()` (#2580)
    -  Add permutation to ZVL containers (#2605)
 - FFI:
   - All non-experimental components now covered by FFI
   - Add FFI error strategy (#2045)
   - Configurable DataProvider FFI (#2526)
 - Experimental:
   - `bies`:
   - `casemapping`:
   - `segmenter`:
     - Expose `RuleBreakIterator` as a public interface (#2408)
     - Merge `segmenter_lstm` with segmenter (#2087)
     - Use `CodePointTrie` in Segmenter (#1839)
     - Move language detection to language.rs (#1689)
     - Simplify function in rule_segmenter (#1880)
     - Use dictionary segmenter for word. (#1936)
     - Remove std dependency from segmenter_lstm. (#2064)
     - Add Lao and Khmer LSTM models (#2120)
     - Use multiple dictionaries for line/word segmenter. (#2209)
     - Add a feature option not to use unicode-segmentation (#2212)
     - Remove two char types in line segmenter and polish utf8 iterator naming (#2269)

## icu4x 0.6.0 (May 9, 2022)

  - General data model
    - Non-exhaustive errors for locid, calendar, decimal, plurals (#1792, #1793)
    - Rename "serialize" feature to "serde" (#1797)
    - Turn all errors into Copy types (#1657)
  - Components
    - `calendar`:
      - Coptic, Indian and Ethiopian calendars (#1660, #1715, #1779)
      - Calendar arithmetic (#1614)
    - `datetime`:
      - Formatting for fractional seconds (#1813, #1801)
      - Support for day of week in month ('F') (#1770)
      - Custom fallbacking for TimeZoneFormatter (#1591)
      - Support for week-of-month (#1468)
      - Bug fix to get_best_available_format_pattern skeleton matching logic (#1549)
    - `decimal`: No updates
    - `locale_canonicalizer`:
      - ZeroCopy support (#1760, #1777)
    - `locid`:
      - Simplified language representation (#1695)
      - Region, Script and Variant subtags ULE (#1696)
    - `plurals`:
      - Update data model to use `ZeroVec` (#1240)
    - `properties`:
      - Bidi support (#1716, #1784)
  - Utilities
    - `codepointtrie`:
      - Use 0 for error value for Rust out-of-bounds for primitive trie value types (#1804)
    - `crlify`: New util for line ending conversions
    - `deduplicating_array`: No updates
    - `fixed_decimal`:
      - Improvements to FixedDecimal f64 APIs (#1718)
    - `litemap`:
      - Pluggable LiteMap backends (#1769)
    - `pattern`: No updates
    - `uniset`: No updates
    - `writeable`: No updates
    - `yoke`: No updates
    - `zerofrom`: No updates
    - `zerovec`:
      - ZeroVec derive improvements (#1780)
      - Support non-Ord values in ZeroMap (#1743)
      - Add OptionULE and OptionVarULE (#1736)
      - Rename ZeroVec::from_slice and add new method for const-constructed ZeroSlice (#1728)
      - Treat ZeroMap sort order as an optional invariant (#1727)
      - Add ZeroMap::get_copied_by (#1722)
      - Generalize PairULE to support longer tuples (#1721)
      - Add more AsULE impls for primitives (#1672)
      - Add cast methods to ZeroVec and ZeroSlice (#1651)
      - Add RawBytesULE::slice_from_byte_slice (#1648)
      - Create façades for ZeroVec types, hide internal code organization modules (#1629)
      - Add zerovec::skip_kv and zerovec::skip_ord attributes, as well as generalized attribute handling framework (#1613)
      - Rename as_unaligned to to_unaligned (#1619)
  - FFI:
    - Updating to Diplomat 0.3
    - Making testdata an optional FFI dep (#1820)
    - Split out capi targets: make separate freertos, staticlib, and cdylib crates as targets (#1747)
  - Experimental:
    - `crabbake`: Initial version of baked data provider (#1825)
    - `segmenter`:
      - Support production-ready data provider for segmenters (#1652)
      - Implement dictionary based segmenter for line segmenter. (#1644)
      - Wire DataProvider into UAX29 segmenters (#1627)
      - Move UAX#14 defines to line.toml (#1568)
      - Add segmenter factories to generate UAX29 iterators (#1602)


## icu4x 0.5.0 (Jan 31, 2022)

  - General data model
    - `DataPayload` no longer needs a lifetime (#1297, #1279)
    - Re-write DataKey (#1511)
    - Rewrite ErasedDataProvider as AnyProvider (#1495)
    - Add EitherProvider and rename IterableDataProviderCore to IterableProvider (#1455)
    - Change DataRequest to be borrowed in BufferProvider (#1416)
    - Replace SerdeDeDataProvider with BufferProvider (#1369, #1384)
  - Components
    - `calendar`:
      - Julian, Japanese, and Buddhist calendars (#1351, #1394, #1305)
      - `DateTimeFormat` integration (#1339)
      - Bugfix around arithmetic (#1352)
    - `datetime`:
      - Week-of-year support (#1206)
      - `DateTimeFormat::resolve_components()` (#1362)
      - Era formatting (#1346)
      - `TimeZoneFormatterConfig` (#1256)
      - New data model for organizing calendar data (#1300)
      - Bugfix around missing localized strings in time zone data (#1405)
    - `decimal`: No updates
    - `locale_canonicalizer`:
      - Bugfix in maximization (#1171)
      - Update data model to use `LiteMap` (#1275)
    - `locid`: No updates
    - `plurals`:
      - Update data model to use `ZeroVec` (#1240)
    - `properties`:
      - Rename resource key category for properties (#1406)
      - Rename enums for `General_Category` (#1355)
      - Implement the `Canonical_Combining_Class` property (#1347)
      - Implement `Script_Extensions` property (#1353)
      - Add `General_Category` predicate functions (#1310)
      - Implement `Grapheme_Cluster_Break`, `Word_Break`, and `Sentence_Break` Unicode properties (#1233)
  - Utilities
    - `codepointtrie`: No changes
    - `deduplicating_array`: New utility for efficient serialized representation of data with duplicates
    - `fixed_decimal`:
      - Padding and truncation APIs (#1482, #1507, #1195)
      - Add double-to-decimal via ryū (#1217)
      - Handle exponents in `FixedDecimal::from_str()` (#1265)
    - `litemap`:
      - Add `LiteMap::get_indexed()` and `LiteMap::find_index()`
      - Handle serialization of tuples (etc) in litemaps (#1306)
    - `pattern`: No updates
    - `uniset`: No updates
    - `writeable`:
      - Adding parts functionality to `Writeable` (#1438)
      - Change `Writeable::writeable_to_string` to return a Cow (#1452)
      - Implementing `Writeable` for all integers (#1408)
      - Making `writeable::LengthHint` a range (#1400)
      - Simplifying `assert_writeable_parts_eq` and `assert_writeable_eq` (#1522, #1399)
    - `yoke`:
      - Remove `Yokeable::Output` from `ZeroCopyFrom` trait (#1499)
      - Add `EitherCart` (#1484)
      - Remove `attach_to_option_cart()` (#1348)
      - Homogenize yoke generic impls to always work with `Yokeable`, add `OwnedYokeable` (#1302)
    - `zerovec`:
      - Move over to a model where the vector types deref to `ZeroSlice` and `VarZeroSlice` (#1418, #1371)
      - Simplify `ZeroVec`/`VarZeroVec` error handling, consolidate `ULEError` type (#1389)
      - Simplify `ZeroMapKV` (#1334)
      - Add `ZeroMap2d`, a two-dimensional zero-copy map (#1432)
      - Add borrowed-only version of `ZeroMap` (#1238)
      - Add various helper functions to zerovec (#1430)
      - Rename `PlainOldULE` to `RawBytesULE` (#1413)
      - Improve `EncodeAsVarULE` (#1385)
      - Add `EncodeAsVarULE` for `ZeroVec` (#1274, #1407)
      - Various trait impls (#1332, #1330, #1328, #1287)
      - Document ULE alignment guarantee; update all impls with checklists (#1294)
      - Fix `PairULE` validation function (#1266)
  - FFI:
    - Updating to the latest Diplomat
    - Add FFI for constructing Data Structs, including decimal data structs (#1497)
    - Add padding/truncation to FFI (#1501)
    - Add FFI for constructing fixed decimals from float (#1483)
    - Properties FFI (#1269)
  - Experimental:
    - New ListFormatter experiment
    - More progress on segmentation experiment

## icu4x 0.4.0 (November 1, 2021)

  - Updated to CLDR 40 (#1216)
  - Functional Unicode property APIs and data; moved to new crate `icu_properties` (#148)
  - `DateTimeFormat` optimization: memory usage cut by two-thirds and perf improved by 40% (#519)
  - `BlobDataProvider` allowing for dynamic, asynchronous data loading (#1084)
  - Major upgrades to the `zerovec` utility crate and new benchmarks for `ZeroMap` (#1082, #1087)
  - Initial support for time zones in `DateTimeFormat` components bag (#845)
  - Bug fixes in `LocaleCanicalizer` (#1189, etc.)
  - Week of month/year arithmetic (#918)
  - Major improvements on code size across FFI (#962)
  - Iterations on ICU4X Segmenter (#1045, #1165, etc.)
  - Experimental `ListFormatter` (#1053)
  - ICU4X now requires Rust 1.56 (#1201)

## icu4x 0.3.0 (July 29, 2021)

  - Static data provider without filesystem dependency (#78)
  - Infrastructure around zero-copy deserialization, including `ZeroVec` and `Yoke` (#652, #667)
  - Most ICU4X components support `no_std` (#812)
  - Hour cycle preferences are used by DateTimeFormat (#671)
  - Skeleton matching supports additional field widths (#584)
  - Add canonicalize method to LocaleCanonicalizer (#747)
  - Added range iterator on UnicodeSet (#836)
  - Add PluralRules::categories() function (#789)
  - Consolidated data generation tool into new binary `icu4x-datagen`

## icu4x 0.2.0 (April 29, 2021)
  - Updated CLDR to 39 (#640)
  - Initial release of:
    - `icu_decimal` (#590)
    - `icu_locale_canonicalizer` (#417)
  - `DateTimeFormat` gets support for
    - day periods (#435)
    - time zones (#418)
    - components bag (#481)
  - `UnicodeSet` gets preliminary support for L3a subset (#478)
  - `PluralRules` support `E` operand (#407)
  - New utilities:
    - `Writeable`
    - `ZeroVec`
    - `LiteMap`
    - `FixedDecimal`
    - `Pattern`
  - Early prototype of C API - `icu_capi` 

## icu4x 0.1.0 (October 15, 2020)
  - Initial release of ICU4X.
  - Initial release of:
    - `icu`
    - `icu_locid`
    - `icu_plurals`
    - `icu_datetime`
    - `icu_uniset`
    - `icu_provider`
    - `icu_provider_fs`
    - `icu_provider_cldr`
    - `icu_testdata`
    - `icu4x_ecma402`
    - `fixed_decimal`<|MERGE_RESOLUTION|>--- conflicted
+++ resolved
@@ -14,12 +14,10 @@
       - Correctly handle chars (https://github.com/unicode-org/icu4x/pull/4349)
     - JS
       - Fixed a bug where slice length is computed incorrectly (https://github.com/rust-diplomat/diplomat/pull/372)
-<<<<<<< HEAD
       - Changed file extensions for better compatibility with nodejs modules (https://github.com/rust-diplomat/diplomat/pull/387)
     - C++
       - Fixed a bug where a result header defines a struct that shadows the class' name  (https://github.com/rust-diplomat/diplomat/pull/394)
       - Add `expclicit` keyword to internal constructors (https://github.com/rust-diplomat/diplomat/pull/386)
-=======
 - Utilities
     - `yoke`
         - Remove `StableDeref` bound from `Yoke<Y, Option<C>>` methods (https://github.com/unicode-org/icu4x/pull/4457)
@@ -29,7 +27,6 @@
  - [Remove icu_datagen's dep on `fractional`](https://github.com/unicode-org/icu4x/pull/4472)
    - `icu_datagen@1.4.1`
 
->>>>>>> 9c720956
 
 ## icu4x 1.4 (Nov 16, 2023)
 
