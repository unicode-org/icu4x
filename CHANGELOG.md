--- conflicted
+++ resolved
@@ -29,14 +29,10 @@
         - CLI: Fix behavior of `--segmenter-lstm-root` such that it does not override `icuexportdata-root` (https://github.com/unicode-org/icu4x/pull/4277)
 - Utilities
     - `databake`
-<<<<<<< HEAD
-        - Improvements `databake::test_bake!()` (https://github.com/unicode-org/icu4x/pull/4182)
+        - Add implementations for `BTreeSet`, `BTreeMap` (https://github.com/unicode-org/icu4x/pull/4268, https://github.com/unicode-org/icu4x/pull/4274)  
+        - Improvements to `databake::test_bake!()` (https://github.com/unicode-org/icu4x/pull/4182)
     - `litemap`
         - Implement `databake::Bake` on `LiteMap` (https://github.com/unicode-org/icu4x/pull/4275)
-=======
-        - Add implementations for `BTreeSet`, `BTreeMap` (https://github.com/unicode-org/icu4x/pull/4268, https://github.com/unicode-org/icu4x/pull/4274)  
-        - Improvements to `databake::test_bake!()` (https://github.com/unicode-org/icu4x/pull/4182)
->>>>>>> 9cbe971e
     - `tinystr`
         - Better Debug impl for UnvalidatedTinyAsciiStr (https://github.com/unicode-org/icu4x/pull/4189)
     - `zerovec`
