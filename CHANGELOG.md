# Changelog

## Unreleased
- Components
    - `icu_properties`
        - Fix some property constants (unicode-org#7269, unicode-org#7281, unicode-org#7284)
        - Add conversions for `unicode_bidi::BidiClass` (unicode-org#7272)
        - Add `IndicConjunctBreak` (unicode-org#7280)
<<<<<<< HEAD
        - Constify `PropertyNamesLong`/`PropertNamesShort`/`PropertyParser` constructors (unicode-org#7294)
=======
        - Add conversion between `icu::properties::props::Script` and `icu::locale::subtags:Script` (unicode-org#7270)
        - Add conversion between `icu::properties::props::BidiClass` and `unicode_bidi::BidiClass` (unicode-org#7272)
>>>>>>> 9aef9ef3
- Utils
  - Retire the `icu_harfbuzz` crate. The `icu_properties` and `icu_normalizer` types now directly implement the `harfbuzz-traits`

## icu4x 2.1

- Components
    - General
        - Update MSRV to 1.83 (unicode-org#7066)
        - Remove unused dependencies (unicode-org#6978)
    - `icu_calendar`
        - Collapse `Dangi` and `Chinese` into `EastAsianTraditional`, expose (unstable) customization trait (unicode-org#6938, unicode-org#7159)
        - Collapse Hijri calendar types, expose (unstable) `Rules` trait for customization (unicode-org#6935)
        - Add Easter holiday to `Gregorian` and `Julian` (unicode-org#6899)
        - Implement `PartialOrd` for `Date` unconditionally (unicode-org#7090)
        - Switch Chinese and Korean calendars to no longer being data-driven, hardcoding their data (unicode-org#6934, unicode-org#7008)
        - (unstable) Add `Date::try_from_fields` for flexibly building Temporal dates (unicode-org#6910, unicode-org#7116, unicode-org#7163)
        - (unstable) Implement date arithmetic according to Temporal specification (unicode-org#6992, unicode-org#7012)
        - Make `extended_year` have consistent behavior across calendars, matching specced behavior in CLDR and Temporal (unicode-org#6800, unicode-org#6937)
        - Remove era aliases for Persian (unicode-org#7124)
        - Fix `und-SA-u-ca-islamic` (unicode-org#6736)
        - Fix calendar preference resolution (unicode-org#7158)
        - Deprecate convenience constructors of lunisolar calendars (unicode-org#7143)
        - Avoid panics for large past/future dates in astronomical calendars (unicode-org#6876)
        - Improve some Gregorian calendar code (unicode-org#6870)
        - Optimise `day_of_provided_year`, `date_from_provided_year_day` for ISO/Gregorian (unicode-org#6883)
        - Add a lot more documentation on individual calendars (unicode-org#7016, unicode-org#7033, unicode-org#7036, unicode-org#7037, unicode-org#7047, unicode-org#7082, unicode-org#7151)
        - Compare Chinese calendar against Hong Kong observatory (unicode-org#6944)
        - Test Korean calendar against KASI (unicode-org#7041)
    - `icu_casemap`
        - General changes only
    - `icu_collator`
        - Add `CollatorBorrowed::write_sort_key_to`; to support generating sort keys (unicode-org#6537, unicode-org#6656, unicode-org#6708, unicode-org#7186)
        - Make merge separator compare less than U+0000 on the identical strength (unicode-org#6814, unicode-org#6823)
        - Add Latin1 comparisons to the collator (unicode-org#6674)
        - Avoid double-validating `char`s (unicode-org#6924)
    - `icu_collections`
        - Fix building without the `alloc` crate (unicode-org#6997)
        - Optimize `CodePointTrie` by hoisting fast path bound checks to constructor (unicode-org#6863)
        - Make trivial constructors for Char16Trie / Char16TrieIterator inline-eligible (unicode-org#6864)
    - `icu_datetime`
        - Add `Preferences::from_locale_strict` (unicode-org#6737)
        - Change short localized offset format to use +0 (unicode-org#6729)
        - Fix `und-SA-u-ca-islamic` (unicode-org#6736)
        - Use atTime patterns where available (unicode-org#7106)
        - Disambiguate inconsistent metazones (unicode-org#6755, unicode-org#7160)
        - Implement `u` and `g` fields (unicode-org#6930)
        - Use accurate `ZoneNameTimestamps` (unicode-org#6942)
        - Improve formatting for Etc/GMT+X zones (unicode-org#7055)
    - `icu_decimal`
        - General changes only
    - `icu_experimental`: `0.3.0 -> 0.4.0`
        - `units`
            - Refactor measure unit parser by using fixed unit ids (unicode-org#6683)
        - `measure`
            - End-to-End Categorized Units Formatter with sliced data (Core / Extended / Outlier)  (unicode-org#6830)
            - Add short representation generator for MeasureUnit (unicode-org#6685)
            - Add `CategorizedFormatter` for unit formatting (unicode-org#6710)
            - Introduce `duration` category for measure units (unicode-org#6676)
            - Add category module for measure units with associated traits and implementations (unicode-org#6535)
            - Add UnitsIdsV1 to support the fundamental units' indices (unicode-org#6598)
        - `relativetime`
            - Fix relativetime preferences to observe numbering system (unicode-org#6928)
        - `dimension`
            - Migrate PercentEssentials to VarZeroCow; add test for #4662 (unicode-org#6716)
            - Refactor currency provider structure (unicode-org#6732)
    - `icu`
        - Move examples into metacrate (unicode-org#6591)
    - `icu_list`
        - General changes only
    - `icu_locale`
        - Add `extend` to Unicode Extensions (unicode-org#7112)
    - `icu_locale_core`
        - Fix building without the `alloc` crate (unicode-org#6997)
        - Implement Serialize and Deserialize for Locale (unicode-org#6829)
        - Add `Preferences::from_locale_strict` (unicode-org#6737)
    - `icu_normalizer`
        - Permit enabling optimizations when the data is known at compile time to always be a fast trie (unicode-org#6906)
        - Performance work counteracting a compiler regression (unicode-org#6825)
        - Jump forward throwing away work instead of panic in release builds (unicode-org#6816)
    - `icu_pattern`: `0.4.0 -> 0.4.1`
        - General changes only
    - `icu_plurals`
        - Change debug output of PluralElementsPackedULE (unicode-org#6841)
    - `icu_properties`
        - Fix building without the `alloc` crate (unicode-org#6997)
        - Optimize property map lookups (unicode-org#6886)
        - Add support for missing binary properties:
            - ID_Compat_Math_Continue
            - ID_Compat_Math_Start
            - IDS_Unary_Operator
            - Modifier_Combining_Mark
    - `icu_segmenter`
        - General changes only
    - `icu_time`
        - Deprecate `VariantOffsetCalculator` (unicode-org#6905)
        - Deprecate time zone variant APIs (unicode-org#6754)
        - Move `TimeZoneVariant` to provider module (unicode-org#6822)
        - Treat `Etc/GMT+x` as a raw offset, improve formatting (unicode-org#7055)
        - Store `ZoneNameTimestamp` as UTC (unicode-org#6746)
        - Use accurate `ZoneNameTimestamps` (unicode-org#6942)
        - Optimize DST offsets using a lookup table (unicode-org#6765)
- Data model and providers
    - `icu_provider_baked`
        - Expose const structs in baked data (unicode-org#6652)
    - `icu_provider`
        - Fix building without the `alloc` crate (unicode-org#6997)
    - `icu4x-datagen`
        - Don't require sources to be set in `icu4x-datagen` (unicode-org#6892)
    - `icu_provider_source`
        - Update to CLDR 48 (unicode-org#6793, unicode-org#6989, unicode-org#7046, unicode-org#7167)
        - Don't complain about not covering `Factory` timezone in datagen (unicode-org#6768)
        - Detect rearguard TZDB differences (unicode-org#6943, unicode-org#6749)
        - Include metazone periods before the horizon if the metazone is included anyway (unicode-org#6747)
        - Handle locales without `territories.json`, locales with inconsistent patterns (unicode-org#6709)
- FFI
    - `icu_capi`
        - All C++ enums now default to a valid value; which is the `Default` impl where there is one, and some semi-logical value otherwise. This has changed defaults in some cases and may cause a behavioral change for people relying on C++ default constructors. (unicode-org#6692)
        - Wasm code now uses the stable standard `wasm-c-abi=spec` (unicode-org#6679)
        - Enable experimental code in NPM (unicode-org#6743)
        - Allow consumers to determine bindings directories (unicode-org#6887)
        - Document deprecated APIs (unicode-org#6890)
        - FFI for most new APIs
        - `ListFormatter::format` now takes a `diplomat::span<const diplomat::string_view_for_slice>` instead of a `diplomat::span<std::string_view>` to handle soundness issues on some platforms (unicode-org#6974)
    - Dart version `2.1.0-dev.0`
    - NPM version `2.1.0`
- Utils
    - General
        - Util MSRV is decoupled from ICU4X MSRV; uniformly set to 1.82 for now (unicode-org#7125)
    - `bies`: `0.2.4 -> 0.2.5`
        - Minor internal changes
    - `calendrical_calculations`: `0.2.2 -> 0.2.3`
        - Add RataDie::in_well_behaved_astronomical_range(), use to avoid panics (unicode-org#6876)
    - `crlify`: No change
    - `databake`: No change
    - `databake_derive`: `0.2.0 -> 0.2.1`
        - Require public fields for `Bake` derive (unicode-org#6586)
    - `fixed_decimal`: `0.7.0 -> 0.7.1`
        - Minor internal changes
    - `ixdtf`: `0.6.3 -> 0.6.4`
        - Add to_static_string for IXDTF errors (unicode-org#6917)
    - `litemap`: `0.8.0 -> 0.8.1`
        - Use `serde_core` (unicode-org#6991)
    - `potential_utf`: `0.1.3 -> 0.1.4`
        - Use `serde_core` (unicode-org#6991)
    - `resb`: `0.1.0 -> 0.1.1`
        - Use `serde_core` (unicode-org#6991)
    - `tinystr`: `0.8.1 -> 0.8.2`
        - Add TinyAsciiStr::new_unsigned_decimal (unicode-org#6912)
        - Use `serde_core` (unicode-org#6991)
    - `tzif`: `0.4.0 -> 0.4.1`
        - Minor internal changes
    - `writeable`: `0.6.1 -> 0.6.2`
        - Fix building without the `alloc` crate (unicode-org#6985)
    - `yoke`, `yoke_derive`: `0.8.0 -> 0.8.1`
        - Add four `map_with_cart` methods to `yoke::Yoke`, similar to `Yoke::map_project` but
        additionally providing a reference to the cart. (unicode-org#6781)
        - Add `Yoke::with_mut_return`, similar to `Yoke::with_mut` but with a callback that may
            return any `'static` type. (unicode-org#6827)
        - Allow clippy::mem_forget in yoke_derive (unicode-org#6891)
    - `zerofrom`, `zerofrom_derive`: No change
    - `zerotrie`: `0.2.2 -> 0.2.3`
        - Use `serde_core` (unicode-org#6991)
        - Internal docs and lints (unicode-org#6740)
        - Fix test failures in zerotrie on 32-bit platforms (unicode-org#6697)
    - `zerovec`: `0.11.4 -> 0.11.5`
        - Write a proper safety comment for ZeroVec::truncate (unicode-org#6809)
        - Use `serde_core` (unicode-org#6991)
    - `zerovec_derive`: `0.11.1 -> 0.11.2`
        - Minor internal changes
    - `zoneinfo64`: `0.2.0 -> 0.2.1`
        - Minor internal changes

## icu4x 2.0.x

Several crates have had patch releases in the 2.0 stream:

- `icu_calendar`
  - (2.0.1) Fix chinese day-of-year (unicode-org#6567)
  - (2.0.2) Respect `-u-fw` keyword in `WeekInformation` (unicode-org#6615)
  - (2.0.3) Fix extended year for Roc/Ethiopic (unicode-org#6721)
  - (2.0.3) Fix treatment of None era code for Gregorian (unicode-org#6794)
  - (2.0.4) Fix a sign error in `RataDie::until`, add `RataDie::since` (unicode-org#6861)
  - (2.0.5) Fix calendrical-calculations dependency (unicode-org#6919)
- `icu_properties`, `icu_properties_data`
  - (2.0.1) Fix a visibility bug in compiled data (unicode-org#6580)
- `icu_provider_baked`
  - (2.0.1) Fix an issue where a single-locale data generation would skip fallback (unicode-org#6582)
- `icu_capi`
  - (2.0.1) Rename string-methods on `DecomposingNormalizer` to match those on `ComposingNormalizer` (unicode-org#6594)
  - (2.0.1) Add `DataProvider` constructors in JS and Dart (unicode-org#6596)
  - (2.0.1) Fix `TimeZoneVariant` constructor (unicode-org#6610)
  - (2.0.2) Add `Locale::set_unicode_extension` (unicode-org#6636)
- `icu_datetime_data`, `icu_time_data`, `icu_provider_source`
  - (2.0.1) Update to tzdb 2025b
- `calendrical_calculations`
    - (0.2.1) Fix a sign error in `RataDie::until`, add `RataDie::since` (unicode-org#6861)
    - (0.2.2) Make `iso_year_from_fixed`, `day_before_year` public (unicode-org#6871)
    - (0.2.2) Optimise some calculations for `iso` (unicode-org#6883)
    - (0.2.2) Add Easter holiday to `iso` and `julian` (unicode-org#6899)
- `ixdtf`
    - (0.6.0) Add UTF16 handling (unicode-org#6577)
    - (0.6.0) Add TimeZoneParser::parse_identifier for TimeZoneRecord (unicode-org#6584)
    - (0.6.0) Reject empty durations when parsing ISO8601 durations (unicode-org#6718)
    - (0.6.0) Handle ambiguous time parsing with MonthDay and YearMonth in `ixdtf` (unicode-org#6717)
    - (0.6.1) Fix is_valid_month_day argument ordering bug (unicode-org#6756)
    - (0.6.2) Offset must have a sign (unicode-org#6763)
    - (0.6.2) Correctly handle ambiguous annotations (unicode-org#6776)
- `potential_utf`
    - (0.1.3) Add `.chars()` to `PotentialUtf16` (unicode-org#6726)
- `zerovec`:
    - (0.11.3) Make `VZV::Default` work with non-default index (unicode-org#6661)
    - (0.11.3) Make ZeroVec.iter().collect() faster (unicode-org#6764)
    - (0.11.3) Implement `ZeroMapKV` for `VarTupleULE` (unicode-org#6750)
    - (0.11.3) Add `ZeroVec::truncated()` (unicode-org#6604)
    - (0.11.4) Fix safety issue in `ZeroVec::truncated()` (unicode-org#6805)
- `zoneinfo64`
    - (0.1.0) New crate
    - (0.2.0) Remove `icu_time` dependency (unicode-org#6914)
    - (0.2.0) Add gap offset data to `PossibleOffset::None` to help resolve forward transitions (unicode-org#6913)

## icu4x 2.0

ICU4X 2.0 is ICU4X's new major release. Many things have changed, we recommend going through the full changelog for 2.0, 2.0-beta1, and 2.0-beta2 to understand the changes fully.

This changelog entry *only* covers changes from ICU4X 2.0.0-beta2 to ICU4X 2.0.

Some major changes worth highlighting:
- Most locale-dependent APIs now take type-safe "preferences" objects instead of locales.
    - Preference bags are often built from a locale, but they can also be built manually or merged from other sources.
    - Preference bags are taken by value, so most call sites will need to change from `&locale.into()` to `locale.into()` or `(&locale).into()`
- The datetime formatting APIs have been completely redesigned for better data usage and performance. We recommend looking at the new API and using it from the ground up, rather than replacing API calls one at a time.

- Components
    - General
        - 1.82 MSRV (unicode-org#6413)
        - Fix reexport documentation to be clearer when things are reexports (unicode-org##6372)
        - Put `MaybeEncodeAsVarULE` impls behind the `"export"` feature (unicode-org#6221)
    - `icu_calendar`
        - Rename `Islamic` calendars to `Hijri` (unicode-org#6214)
        - Collapse `IslamicCivil` into `IslamicTabular` (unicode-org#6384)
        - Rename `IslamicObservational` to `IslamicSimulated` (unicode-org#6387)
        - Rename `wrap_calendar_in_*` APIs to `as_borrowed`, `into_ref_counted`, `into_atomic_ref_counted` (unicode-org#6392)
        - Make `am` era have index 0 and remove `bd` era from Coptic calendar (unicode-org#6458)
        - Update era codes to match CLDR/Temporal (unicode-org#6405, unicode-org#6525, unicode-org#6246)
        - Change cyclic calendar constructors to use ISO years (unicode-org##6431)
        - Fix Meiji start date (unicode-org##6432)
        - Mark `Calendar` `UnstableSealed` (unicode-org##6483)
        - Simplify `EraYear` (unicode-org##6443)
        - Allow different calendars to return different year-info types (unicode-org##6439)
        - Remove Umm-al-Qura data struct (unicode-org##6404)
        - Remove `prev_year` info (unicode-org#6382)
        - Use regions, not languages, for calendar algorithm defaults (unicode-org#6325)
        - Hide week-of-month, non-iso week-of-year (unicode-org#6319)
        - Expose `Date` to/from `RataDie` (unicode-org#6369)
    - `icu_casemap`
        - Add borrowed types (`CaseMapperBorrowed`, etc) to icu_casemap (unicode-org#6353)
    - `icu_collator`
        - Identical prefix optimization for the collator (unicode-org#6496)
        - Remove backward second level from the API (unicode-org#6291)
    - `icu_collections`
        - Remove some panics from `CodePointTrie`, which should no longer pull in panic machinery even with arithmetic panics enabled for lookup (unicode-org#6204)
    - `icu_datetime`
        - A lot of things have changed, it is preferable to reacquaint oneself with this crate from the ground up.
        - Make `.hm()` a constructor instead of a method (unicode-org#6423, unicode-org#6448)
        - Add `.time_hm[s]` on date fieldsets (unicode-org#6448)
        - Rename `.with_length` to `.for_length` (unicode-org#6448)
        - Length no longer has explicit `repr(u8)` discriminants (unicode-org#6423)
        - Fix incorrect datetime skeletons being used in datetime formatting (unicode-org#6428)
        - Split `DateTimeWriteError` and improve docs (unicode-org#6528)
        - `DateTime` field set API improvements (unicode-org#6448)
        - Bound `CldrCalendar` on `UnstableSealed` not `private::Sealed` (unicode-org#6475)
        - Remove `SubsecondError` and replace with Option API (unicode-org#6500)
        - Rename `ZonedDateTime::try_from_str to try_full_from_str` (unicode-org#6506)
        - Remove dead type DateTimeSkeletons and its data marker (unicode-org#6499)
        - Change ConflictingField error to contain the previously loaded field (unicode-org#6480)
        - Various refactors for comprehensibility (unicode-org#6423)
    - `icu_decimal`
        - No changes beyond cross-cutting changes
    - `icu_experimental`
      - `units`
        - Update unit conversion to accept unit constant denominator (unicode-org#6199)
        - Refactor `MeasureUnitParser` and update related components (unicode-org#6328)
      - `transliterator`
          - Add `Any-Lower` and `Any-Upper` transliterators (unicode-org#6260)
    - `icu_list`
        - No changes beyond cross-cutting changes
    - `icu_locale_core`
        - No changes beyond cross-cutting changes
    - `icu_locale`
        - Add `UNKNOWN` constants to locale types (unicode-org#6526)
        - Rename `is_default()` to `is_unknown()` (unicode-org#6507)
        - Remove `HourCycle::H24` (unicode-org#6426)
        - Remove `Language`/`LanguageIdentifier`/`Locale` `Default` impls (unicode-org#6529)
        - Remove BCP-47 APIs from `AnyCalendarKind`, use `CalendarAlgorithm` instead (unicode-org#6228)
    - `icu_pattern`
        - No update, still at `0.4.0`
    - `icu_plurals`
        - Make `PluralElements::map` take `FnMut`; add `try_map()` (unicode-org#6478)
        - Add `PluralElements` `[try_]for_each()`, `[try_]for_each_mut()` (unicode-org#6479)
    - `icu_properties`
        - Add `Vertical_Orientation`  (unicode-org#6290)
    - `icu_segmenter`
        - Reduce trait complexity (unicode-org#6417)
        - Reorganize module structure (unicode-org#6409, unicode-org#6441)
        - Add borrowed versions of segmenter types (unicode-org#6395)
        - Update UAX#29 text segmenter data rules to 16.0. (unicode-org#6367)
    - `icu_time`
        - A lot of things have changed, it is preferable to reacquaint oneself with this crate from the ground up.
        - Various refactors for comprehensibility (unicode-org#6460)
        - Rename `ZonedDateTime::try_from_str` to `try_full_from_str` (unicode-org#6506)
        - Add type `ZoneNameTimestamp` for time zone display names (unicode-org#6513)
        - `from_epoch_milliseconds_and_utc_offset` and follow-ups (unicode-org#6515)
        - Add `Time::noon()` (unicode-org#6536)
        - Make `DateTime`, `ZonedDateTime` `Clone` and `Copy` (unicode-org#6527)
- Data model and providers
    - General
        - Remove explicit icu_locale/icu_provider_baked deps from baked data (unicode-org#6340)
        - Add `#[non_exhaustive]` to most marker types (unicode-org#6401)
        - A lot of data markers have been renamed (unicode-org#6229, unicode-org#6508, unicode-org#6449)
    - `icu_provider`
        - Put `MaybeEncodeAsVarULE` behind the `"export"` feature (unicode-org#6221)
        - Move baked_provider scaffolding to `icu_provider`. Baked crates no longer need to depend directly on `icu_provider_baked`. (unicode-org#6351)
        - Clean up `icu_provider` docs (unicode-org#6226)
    - `icu_provider_adapters`
        - No changes aside from general changes
    - `icu_provider_baked`
        - Move baked_provider scaffolding to `icu_provider`. Baked crates no longer need to depend directly on `icu_provider_baked`. (unicode-org#6351)
    - `icu_provider_fs`
        - `AbstractSerializer` is now a sealed trait (unicode-org#6263)
        - Use marker path variant for `FsProvider` (unicode-org#6467)
    - `icu4x-datagen`
        - Improve ergonomics of icu4x-datagen (unicode-org#6476)
        - `CollationHanDatabase` -> `CollationRootHan` (unicode-org#6375)
    - `icu_provider_registry`
        - A lot of data markers have been renamed (unicode-org#6229, unicode-org#6508, unicode-org#6449)
    - `icu_provider_source`
        - `CollationHanDatabase` -> `CollationRootHan` (unicode-org#6375)
        - Fix kanji date formatting (by using dateSkeletons instead of dateFormats) (unicode-org#6428)
        - Validate calendar code against CLDR Era data (unicode-org#6252)
        - Generate `Any-Lower` and `Any-Upper` transliterators (unicode-org#6260)
        - Simplify calendars in datagen (unicode-org#6331)
        - Update icuexportdata (unicode-org#6522)
- FFI
    - `icu_capi`
        - This crate's API has been updated to continue reflecting ICU4X's API. ICU4X 2.0 breaking changes will likely be a breaking change here as well.
        - All `ICU4XFoo` types have now been unprefixed into `Foo`; backends like C++ use namespacing now.
    - Dart version `2.0.0-dev.0`
    - NPM version `2.0.0`
- Utils
    - General
        - Update most dependencies to latest major version (unicode-org#6266)
        - 1.82 MSRV (unicode-org#6413)
    - `bies`: `0.2.3 -> 0.2.4`
        - Update some dependencies (unicode-org#6266)
    - `calendrical_calculations`: `0.1.3 -> 0.2.0`
      - Add a `RataDie` public API for dealing with R.D. dates (unicode-org#6440)
      - Parametrise the `HijriSimulated` calendar by location (unicode-org#6332)
      - Use ISO dates for Chinese/Dangi epoch (unicode-org#6465)
      - Fix Saturday week wraparound logic at the 7-18-0 ḥalakim boundary (unicode-org#6267, unicode-org#6270)
    - `crlify`:
        - No update, still at `1.0.4`
    - `databake`, `databake-derive`
        - No update, still at `0.2.0`
    - `deduplicating_array`
        - No update, still at `0.1.8`
    - `fixed_decimal`: `0.7.0 -> 0.7.1`
        - Fix reexport documentation to be clearer when things are reexports (unicode-org#6372)
    - `ixdtf`: `0.4.0 -> 0.5.0`
        - Add TimeZoneParser and adjustments to `UtcOffsetRecord` (unicode-org#6283)
        - Fix for offset parsing leap seconds (unicode-org#6213)
        - Remove support for U+2212 (unicode-org#6207)
    - `litemap`: `0.7.5 -> 0.8.0`
        - Impl `Extend` for `LiteMap` and avoid quadratic behavior in from_iter and deserialize. This is breaking: it splits `StoreMut` into `StoreMut` and `StoreBulkMut`. (unicode-org#6132)
        - Fix test panics/segfaults in litemap on big-endian hosts (unicode-org#6293)
    - `potential_utf`:
        - No update, still at `0.1.2`
    - `tinystr`:
        - No update, still at `0.8.1`
    - `writeable`:
        - No update, still at `0.6.1`
    - `yoke`, `yoke-derive`:
        - No update, still at `0.8.0`
    - `zerofrom`, `zerofrom-derive`:
        - No update, still at `0.1.6`
    - `zerovec`: `0.11.1 -> 0.11.2`
        - Use `const` blocks (unicode-orgc#6300)
        - No update to `zerovec-derive`, still at `0.1.6`
    - `zerotrie`: `0.2.1 -> 0.2.2`
        - Fix `icu_locale_core` dep (unicode-org#6266)


## icu4x 2.0-beta2

- Components
    - General
        - Update data to CLDR 47 Beta 1, ICU 77 RC, TZDB 2025a
        - Some crates have been given the ability to be built without `alloc` (unicode-org#6077, unicode-org#6078, unicode-org#6166)
        - Consistently wrap all options in None in Rust and FFI (unicode-org#6084)
        - Options now consistently live in `options` modules (unicode-org#6138)
        - Remove `compiled_data` `Default` constructors from types which are prone to change sufficiently often (unicode-org#5958)
        - Move types over to uniform `::new()` constructor convention (unicode-org#6141)
        - Implement display on all error types (unicode-org#5969)
        - Use `core::error`, remove unused `std` features (unicode-org#5973)
        - Remove bench features (unicode-org#5986)
    - `icu_calendar`
        - Rename `IsoWeekday` to `Weekday` (unicode-org#6140)
        - Add `Date::wrap_calendar_in_ref` (unicode-org#6016)
        - `Time` and `DateTime` moved to `icu_time` component (unicode-org#5961)
        - Audit exhaustiveness of `icu_calendar::types` (unicode-org#5978)
        - Add calendar argument to IXDTF parsing, making it available without `compiled_data` feature (unicode-org#5982)
        - Use correct day of year for `Japanese` (unicode-org#5992)
    - `icu_casemap`
        - Add borrowed variants to casemapper types (unicode-org#6088)
        - Add missing keys to `CollatorPreferences` (unicode-org#5950)
    - `icu_collections`
        - Remove some panics (unicode-org#6052)
    - `icu_datetime`
        - Improvements to all-new semantic skeleta.
        - Add new datetime field set builder (unicode-org#5944)
        - Add `with_fset` fns to datetime types (unicode-org#5942)
        - Rename zone field sets (unicode-org#6096)
        - Rename `YearStyle::Always` to `YearStyle::WithEra` (unicode-org#6012)
        - Rename `format_any_calendar()` to `format()` (unicode-org#6020)
        - Add conversions between `Formatter` and `Names` (unicode-org#6110)
        - Renames: `FixedCalendarDateTimeNames`, `cast_into_fset` (unicode-org#6117)
        - Rename `FractionalSecondDigits` to `SubsecondDigits` (unicode-org#6139)
        - Rename `TimeFormatter` to `NoCalendarFormatter` (unicode-org#6175)
        - Remove ISO parsing specialisations (unicode-org#5998)
        - Make `field` module be unstable and add stable enums for `DateTimeNames` (unicode-org#5959)
        - Add exemplar cities format (`VVV`) (unicode-org#6018)
    - `icu_decimal`
        - Rename to `DecimalFormatter` (unicode-org#6075)
        - Add `numbering_system` getter to `DecimalFormatter` (unicode-org#5904)
        - Allow overriding the numbering system during decimal format (unicode-org#5914)
    - `icu_experimental`: `0.2.0 -> 0.3.0`
        - Implement Long/Short/Narrow Compact Currency Formatter (unicode-org#5456, unicode-org#5450)
        - More transliterator fixes; drop CLDR 46.0 support (unicode-org#6005)
        - Refactor MeasureUnit to use `single_units` instead of `contained_units` (unicode-org#6159)
    - `icu_list`
        - No changes other than general cross-crate changes
    - `icu_locale`
        - `LocaleExpander`, `LocaleDirectionality`, and `LocaleCanonicalizer` distinguish between `new_common()` and `new_extended()` constructors (unicode-org#5958)
    - `icu_locale_core` 
        - Stop accepting underscores as subtag separators (unicode-org#5943)
        - Make `LocalePreferences` internally-private, move `DataLocale` to `icu_locale_core`, other refactors (unicode-org#5988)
        - Fix `cmn-hans-cn-t-ca-u-ca-x_t-u` (unicode-org#6001)
    - `icu_normalizer`
        - Use longer lifetime when returning normalize iter (unicode-org#6060)
        - Introduce `split_normalized` and make `is_normalized_up_to` private in Rust (unicode-org#5932)
        - Make `utf16_iter`/`utf8_iter` deps optional (unicode-org#5927)
        - Return `Cow` instead of `String`/`Vec` (unicode-org#5906)
        - Change icuexportdata trie format to improve normalizer performance (unicode-org#5813)
    - `icu_pattern`: `0.3.0 -> 0.4.0`
        - Change `PlaceholderValueProvider` and parts behavior (unicode-org#5908)
    - `icu_plurals`
        - Move experimental plural ranges code into `provider` (unicode-org#6103)
    - `icu_properties`
        - Add to/from ICU4C APIs to enumerated properties (unicode-org#6091)
        - `GeneralCategoryGroup::contains` now accepts `self` by value (unicode-org#5952)
        - Fix minor unsafety internal to names API (unicode-org#6059)
        - Add convenience APIs that allow direct querying of properties (unicode-org#6066)
    - `icu_segmenter`
        - Segmenters that can take a content locale now specify `_root()` on their default localeless constructors (unicode-org#5958)
    - `icu_time`
        - Renamed from `icu_timezone`, with renames and restructures (unicode-org#6123, unicode-org#6152)
        - `Time` and `DateTime` moved to `icu_time` component (unicode-org#5961)
        - Replace `IxdtfParser` by methods on `ZonedDateTime` (unicode-org#5985)
        - Rename `CustomZonedDateTime` to `ZonedDateTime` (unicode-org#5983)
        - Human readable time zone transition dates (unicode-org#6124)
        - Allow iterating over all IANA IDs (unicode-org#6155)
        - Remove ISO parsing specialisations (unicode-org#5998)
        - Restrict `Time` to ISO-8601 range, remove arithmetic (unicode-org#6002)
- Data model and providers
    - General
        - Many improvements to internal data model for specific data keys (unicode-org#5994, unicode-org#6043, unicode-org#5813)
    - `icu_provider`
        - There is now a `data_marker!` macro (unicode-org#6072)
        - Remove `AnyProvider` (unicode-org#6086)
        - Remove YokeTraitHack from icu (unicode-org#6126)
        - Add a checksum field to `DataResponseMetadata` (unicode-org#6046)
        - Remove data marker paths from release binaries (unicode-org#5981)
        - Add `MaybeAsVarULE` and `MaybeEncodeAsVarULE` with plumbing into `DataProvider::<ExportMarker>::tokenize_encoded_seq` (unicode-org#6133)
    - `icu_provider_macros`
        - Removed
    - `icu_provider_baked`
        - Change `DataStore` to return `DataPayload` (unicode-org#6135)
    - `icu_provider_export`
        - Don't use the file system to pass export results (unicode-org#6087)
    - `icu_provider_source`
        - Download retries for `SourceDataProvider` (unicode-org#6092)
        - Improvements to timezone datagen (unicode-org#6023, unicode-org#6125, unicode-org#6105, unicode-org#6112, unicode-org#5966, unicode-org#6115)
- Utils
    - Cross cutting changes:
        - Use `core::error` (unicode-org#5973)
        - Remove bench feature. This is technically breaking, but not considered breaking since this is an internal feature. (unicode-org#5986)
    - `bies`:
        - No update, still at `0.2.3`
    - `calendrical_calculations`: `0.1.2 -> 0.1.3`
        - No changes other than general cross-crate changes
    - `crlify`
        - No update, still at `1.0.4`
    - `databake`, `databake_derive`
        - No update, still at `0.2.0`
    - `deduplicating_array`: `0.1.7 -> 0.1.8`
        - No changes other than general cross-crate changes
    - `fixed_decimal`: `0.6.0 -> 0.7.0`
        - Rename `FixedDecimal` to `Decimal`, introduce `UnsignedDecimal` (unicode-org#5667, unicode-org#6143, unicode-org#6146)
        - Add `trim_end_if_integer` (unicode-org#5903)
    - `ixdtf`: `0.3.0 -> 0.4.0`
        - Handle unbound fraction length (unicode-org#6036)
        - Bug fix for subsecond part (unicode-org#6004)
        - Expand size of duration records to support ECMA402 (unicode-org#5996)
    - `litemap`: `0.7.4 -> 0.7.5`
        - Implement `Entry` apis for `LiteMap` (unicode-org#6131)
        - Add `BTreeMap`-like apis to `LiteMap` (unicode-org#5894)
        - Make `litemap` no-alloc (unicode-org#6077)
    - `potential_utf`: `0.1.1 -> 0.1.2`
        - Add `PartialEq` (etc) impls for `PotentialUtf` types (unicode-org#5994)
    - `tinystr`: `0.8.0 -> 0.8.1`
        - Add explicit features list to Cargo.toml (unicode-org#6040)
        - Implement Borrow for `TinyAsciiStr` (unicode-org#6179)
    - `tzif`: `0.3.0 -> 0.4.0`
        - Preserve stucture of timezone designation list (unicode-org#5581)
    - `writeable`: `0.6.0 -> 0.6.1`
        - No changes other than general cross-crate changes
    - `yoke`, `yoke_derive`: `0.7.5 -> 0.8.0`
        - Relax trait bound for `EitherCart` in `Yoke` crate (unicode-org#5876)
        - Remove `YokeTraitHack` (unicode-org#6126)
    - `zerofrom`: `0.1.5 -> 0.1.6`
        - No changes other than general cross-crate changes
    - `zerotrie`: `0.2.0 -> 0.2.1`
        - Improved unsafe code (unicode-org#6054)
    - `zerovec`, `zerovec_derive`: `0.11.0 -> 0.11.1`
        - derive: Reduce number of panicky calls introduced by derive (unicode-org#6052)
        - Add `VarZeroSliceIter`, `ZeroSliceIter` (unicode-org#5924)
        - Add manual eyepatch to `VarZeroCow` (unicode-org#6189)

## icu4x 2.0-beta1

- Components
    - General
        - Constructors updated to take type-safe "preferences" objects instead of locales.
            - Preference bags are often built from a locale, but they can also be built manually or merged from other sources.
            - Preference bags are taken by value, so most call sites will need to change from `&locale.into()` to `locale.into()` or `(&locale).into()`
        - Compiled data updated to CLDR 45 and ICU 75 (unicode-org#4782)
        - Compiled data updated to CLDR 46 (unicode-org#5479, unicode-org#5598)
        - Fine-tuning error enums; removal of obsolete variants (unicode-org#4959, unicode-org#4638, unicode-org#5019, unicode-org#5041, unicode-org#5146)
        - Refactored FromStr and try_from_str functions (unicode-org#4934, unicode-org#5085)
        - Deleted various deprecated functions
        - Shadow `default` instead of making new function `const_default` (unicode-org#5354)
        - Rename marker types (unicode-org#4999)
        - Fix take/into function names and conventions (unicode-org#5723)
    - `icu`
        - Adding `datagen` feature to meta crate (unicode-org#5047)
    - `icu_calendar`
        - Restructure icu_calendar public API to put all calendars under `cal` (unicode-org#5701)
        - Consistently name calendar-specific `Date`/`DateTime` functions that have a calendar argument (unicode-org#5692)
        - Move all calendar types to `cal` module (unicode-org#5701)
        - Shorten integer types returned by `day_of_month()`, `week_of_month()`, and `week_of_year()` to `u8` (unicode-org#5702)
        - IntoAnyCalendar: new kind() method (unicode-org#4975)
        - Fixed various broken assertions (unicode-org#4986)
        - Fix Japanese calendar year 0 (unicode-org#5006)
        - Add Date, Time, and DateTime from str impls via IXDTF (unicode-org#5260)
        - Fix bug by consistently 1-indexing months and days (unicode-org#5726)
        - Refactor YearInfo to separate cyclic/Temporal/Formatting eras (unicode-org#5509)
        - FormattableMonth -> MonthInfo, and split standard from formatting month codes (unicode-org#5536)
        - Remove unix epoch APIs (unicode-org#5748)
        - Shorten integer type of day_of_month, week_of_month, week_of_year (unicode-org#5702)
    - `icu_collator`
        - Introduce a borrowed version of the collator (unicode-org#5513)
        - Adapt the collator to Unicode 16 normalization changes (unicode-org#4878)
        - Use script fallback in collator (unicode-org#5743)
    - `icu_collections`
    - `icu_normalizer`
        - Introduce borrowed variants of normalizer structs (unicode-org#5413)
        - Make the normalizer work with new Unicode 16 normalization behaviors (unicode-org#4860)
    - `icu_datetime`
        - All-new semantic skeletons. (unicode-org#1317, unicode-org#4945)
            - This is a re-write of `DateTimeFormatter` and most of the `icu_datetime` crate. It adds the ability to format specific subsets of fields, conforming with LDML version 46. All call sites of ICU4X 1.x `DateTimeFormatter` will need to be updated. It is recommended to start fresh with the new crate documentation.
        - Optimize YearNames storage (unicode-org#5721)
        - Drop support for week-of-year, to likely be re-added in a future version or upon request (unicode-org#5569)
        - Remove VVV time zone format, to possibly be added back later (unicode-org#5659)
        - Fix generic location format for single-tz countries (unicode-org#5657)
        - Support localized offsets with seconds (unicode-org#5674)
        - Audit datetime format function (unicode-org#5789)
    - `icu_decimal`
        - Reduce stack size of DecimalSymbolsV1 (unicode-org#5804)
        - Split numbering systems out of decimal data (unicode-org#5822, unicode-org#5830)
    - `icu_experimental`: `0.1.0 -> 0.2.0`
        - New experimental DurationFormatter component (unicode-org#801)
        - Implement `UnitsFormatter` (unicode-org#5000)
        - Implement Short Compact Currency Formatter Provider and Populate Associated Data (unicode-org#5361)
        - Implement `LongCurrencyFormatter` for Long Currency Formatting (unicode-org#5351)
        - Improvements to transliteration (unicode-org#5469, unicode-org#5489, unicode-org#5712)
        - Expose `CompactDecimalFormatterOptions` in the compactdecimal module (unicode-org#5770)
        - Add constant denominator support to MeasureUnit (unicode-org#6193)
    - `icu_locale`
        - New crate (with parts of `icu_locid` and `icu_locid_transform`)
        - Add preferences module (unicode-org#4996, unicode-org#5729)
        - Remove `AliasesV1`, `LikelySubtagsV1` (unicode-org#5337)
        - Remove `_manual_slice` constructors (unicode-org#5312)
        - Use `is_default` instead of `is_empty` or `is_und` for locale-ish types (unicode-org#5359)
        - Add script fallback priority; improve language/region fallback priority (unicode-org#5344)
        - Allow `LocaleDirectionality` to wrap a `LocaleExpander` with user-controlled storage (unicode-org#5704)
        - Allow `LocaleCanonicalizer` to wrap a `LocaleExpander` with user-controlled storage (unicode-org#5718)
        - Split `canonicalize()` on `Locale` and `LanguageIdentifier` into `canonicalize()` and `canonicalize_utf8()`, and have it return a `Cow` (unicode-org#5727)
        - Remove Ord impl from extensions::unicode::Unicode (unicode-org#5617)
        - Locale `canonicalize` -> `normalize` (unicode-org#5766)
        - Use `AsRef` in `LocaleDirectionality`'s type parameter (unicode-org#5704)
        - Add Expander argument to LocaleCanonicalizer (unicode-org#5718)
    - `icu_locale_core`
        - New crate, renamed from `icu_locid`
        - Removed `Ord` and `PartialOrd` impl from `extensions::unicode::Unicode` (unicode-org#5617)
        - Move generic Subtag to subtags; use it in Value (unicode-org#4932, unicode-org#4941)
        - Remove AsRef and instead introduce Cow-returning canonicalize methods on locale/langid (unicode-org#5727)
    - `icu_pattern`: `0.2.0 -> 0.3.0`
        - Changes to bytes constructors (unicode-org#5034, unicode-org#5072)
        - Bake, zerovec integration (unicode-org#5030)
    - `icu_plurals`
        - Add PluralElements for algorithmic plural selection (unicode-org#5622)
    - `icu_properties`
        - New properties API (unicode-org#5548)
        - Move exemplar chars with new API (unicode-org#5434)
        - Split `PropertyNames` (unicode-org#5575)
        - Model `BidiAuxiliaryProperties` as an `EnumeratedProperty` (unicode-org#5597)
        - Change `Script` property API (unicode-org#5628)
        - Rename `UnicodeSetData` to `EmojiSetData` (unicode-org#5627)
    - `icu_segmenter`
        - Support Unicode 15.1 for line segmenter (unicode-org#5218)
        - Use data marker attributes for model selection (unicode-org#4985)
        - Fixes to segmentation algorithm (unicode-org#5001)
        - Add LocaleData parameter for word/sentence segmenter (unicode-org#5318)
        - Add content_locale member to LineBreakOptions (unicode-org#5565)
    - `icu_timezone`
        - Implement `ixdtf` for `CustomTimeZone` and `CustomZonedDateTime` (unicode-org#5349)
        - GMT -> UTC (unicode-org#5512)
        - Clean up Windows mapper API (unicode-org#5735)
        - Support inference of time zone variants (unicode-org#5540)
        - Add `WindowsTimeZoneMapper` and `WindowsZonesToBcp47Map` provider (unicode-org#5524)
        - Handle `Z` correctly in IXDTF (unicode-org#5742)
        - Make an `IxdtfParser` type (unicode-org#5736)
        - Fewer overlapping constructors for `TimeZoneInfo` (unicode-org#5747)
        - Private fields for `TimeZoneInfo` (unicode-org#5747)
        - Return type for `ZoneOffsetCalculator`
        - Remove generic metazone values that match location values (unicode-org#5751)
        - Special-case `Z`, `Z[Etc/UTC]` and `Z[Etc/GMT]` in IXDTF parser (unicode-org#5757)
        - Deduplicate tz locations against root (unicode-org#5759)
        - Make `ZoneVariant` a closed, non-exhaustive enum (unicode-org#5760)
        - Replace `CustomTimeZone` with `TimeZoneInfo` (unicode-org#5691)
- Data model and providers
    - `icu_provider_adapters`
        - Reworking filter provider (unicode-org#5148)
        - Rename AnyPayloadProvider to FixedProvider, make it generic (unicode-org#5502)
        - impl ExportableProvider for ForkByErrorProvider and add tutorial (unicode-org#5503)
    - `icu_provider_baked`
        - New crate, split from `icu_datagen` (unicode-org#5009)
        - Reexport baked data dependencies in data crates (unicode-org#5033)
        - Changing baked data to use zerotrie (unicode-org#5064)
    - `icu_provider_blob`
        - Remove Blob schema v1, v2, add v3 (unicode-org#5608)
    - `icu_provider`
        - Replace `AnyPayloadProvider` with `FixedProvider<M>`
        - Added DataMarkerAttributes, new framework for data request specificity (unicode-org#4981)
        - Remove BufferProvider trait in favor of DynamicDataProvider (unicode-org#4992)
        - Rename data key to data marker [info] (unicode-org#5003)
        - Make `DataRequest.payload` non-optional (unicode-org#5037)
        - Remove `IterableDataProvider::supports_request` and rename `supported_requests` to `iter_requests` (unicode-org#5089)
        - Better modularisation in `icu_provider` (unicode-org#5088)
        - Refactor request architecture with DataIdentifier (unicode-org#5103, unicode-org#5293)
        - Create `DryDataProvider` for dry-run loading of data (unicode-org#5141)
        - Add DataPayload::dynamic_cast with example (unicode-org#5467)
        - Add `icu_provider::marker::ErasedMarker` (unicode-org#5590)
    - `icu_provider_export`
        - New crate, split from `icu_datagen` (unicode-org#5172)
        - Removed legacy datagen API (unicode-org#4962, unicode-org#5059)
        - Improved datagen APIs (unicode-org#5114, unicode-org#5629)
        - Move internal fallback option to baked exporter options (unicode-org#5036)
        - Allow using marker names in datagen (unicode-org#5060)
    - `icu_provider_fs`
    - `icu4x-datagen`
        - New crate, split from `icu_datagen` (unicode-org#5011)
    - `icu_provider_registry`
        - New crate, split from `icu_datagen` (unicode-org#5010, unicode-org#5177)
    - `icu_provider_source`
        - New crate, split from `icu_datagen` (unicode-org#5016, unicode-org#5173)
    - `icu_testdata`
        - Deleted obsolete crate (unicode-org#4960)
- FFI:
    - All languages
        - Complete revamp. "ICU4X" prefixes replaced with namespaces. Add version to ABI.
        - Remove `icu_` prefix from `icu_capi` features (unicode-org#5365)
        - Replace WASM-demo with Diplomat demo_gen output (unicode-org#5418)
    - JS
    - C++
    - `icu_harfbuzz`
- Utilities
    - `bies`: `0.2.2 -> 0.2.3`
        - Minor cleanups
    - `calendrical_calculations`: `0.1.2 -> 0.1.3`
        - Minor cleanups
    - `crlify`: No change (`1.0.4`)
    - `databake`, `databake_derive`: `0.1.8 -> 0.2.0`
        - Breaking: Introduce `BakeSize`, allowing for the calculation of the size of baked. (unicode-org#5169)
            - This is automatically required by `#[derive(Bake)]`, making it a breaking change
        - Fix `test_bake!` (unicode-org#5092, unicode-org#5559)
    - `deduplicating_array`: `0.1.6 -> 0.1.7`
        - Minor cleanups
    - `env_preferences`: New crate `0.1.0`
        - Add `env_preferences` crate (unicode-org#5081)
        - This crate does not itself get used by ICU4X, but can potentially be used with ICU4X.
    - `fixed_decimal`: `0.5.6 -> 0.6.0`
        - `FloatPrecision::Floating` renamed to `FloatPrecision::RoundTrip` (unicode-org#5616)
        - `FixedDecimal::concatenated_end()` now returns both `self` and `other` in the error case. (unicode-org#5623)
        - Simplify FixedDecimal's rounding APIs (unicode-org#5028)
        - fix: `pad_end` function does not accept the 0 position (unicode-org#5319)
        - Return `Err((self, other))` in FixedDecimal::concatenated_end (unicode-org#5623)
        - Rename FloatPrecision::Floating to FloatPrecision::RoundTrip (unicode-org#5616)
    - `ixdtf`: `0.2.0 -> 0.3.0`
        - Changed to `&[u8]` parsing (unicode-org#4918)
    - `litemap`: `0.7.3 -> 0.7.4`
        - Fix integer overflow for `LiteMap` by using correct `Store` trait method (unicode-org#5113)
    - `potential_utf`: New crate `0.1.0`
        - New crate with unvalidated types split from `zerovec` (unicode-org#5364)
    - `tzif`: New crate `0.2.3 -> 0.3.0`
        - Various breaking changes to APIs from "General" section above
    - `tinystr`: `0.7.6 -> 0.8.0`
        - Add UTF-16 constructors
        - Rename `TinyStrError` to `ParseError` (unicode-org#5405)
        - Add TinyAsciiStr::concat (unicode-org#5772)
        - Various breaking changes to APIs from "General" section above
    - `yoke`, `yoke_derive`: `0.7.4 -> 0.7.5`
        - Unsafe review feedback (unicode-org#5046, unicode-org#5104)
    - `zerofrom`, `zerofrom_derive: `0.1.4 -> 0.1.5`
        - Minor cleanups
    - `zerotrie`: `0.1.3 -> 0.2.0`
        - Minor improvement to zerotrie hash function (unicode-org#5106)
        - New bytes representation, downstream of `zerovec`'s new optimizations'
        - Various breaking changes to APIs from "General" section above
    - `zerovec`, `zerovec_derive`: `0.10.4, 0.10.3 -> 0.11.0`
        - This release has multiple changes that affect the bit representation of various types. Do not update to this release if you wish to retain stable data formats.
            - Change the `VarZeroVecFormat` values shipped by default to use the same index and length width. This breaks data layout for all `VarZeroVec`s. (unicode-org#5594)
            - Change the `VarZeroVec` format to not store a superfluous 0 index at the beginning of the index array. This breaks data layout for all `VarZeroVec`s (unicode-org#5601)
            - Optimize `MultiFieldsULE` to not store a length anymore. This breaks data layout for any `#[make_varule]`-using struct with multiple variable-sized fields. (unicode-org#5522, unicode-org#5593)
        - Enforce C,packed, not just packed (unicode-org#5049, unicode-org#5143)
        - Remove `FlexZeroVec` (unicode-org#5604)
        - Add VarTuple and VarTupleULE (unicode-org#5511)
        - Add TupleNVarULE (unicode-org#5777)
        - Add VarZeroCow (unicode-org#5809)
        - Add ZeroVec::as_slice (unicode-org#5621)
        - Serde impls for VarULE types (Var tuple types, and make_var) (unicode-org#5802)
        - Add VarZeroVecFormat support to VarTuple and make_var (unicode-org#5808)
        - Consistently use `bytes` not `byte_slice` (unicode-org#5816)
        - Implement `Bake` for VZV types of different formats (unicode-org#5719)
    - `writeable`: `0.5.5` -> `0.6.0`
        - Make `Writeable::writeable_cmp_bytes` a free function `writeable::cmp_bytes` (unicode-org#5737)
        - Add `writeable::to_string_or_borrow` for writing with reference bytes (unicode-org#5738)
        - Add Writeable WithPart helper (unicode-org#5328)
        - Make writeable_cmp_bytes a free function (unicode-org#5737)
        - Add writeable::write_or_ref (unicode-org#5738)
        - Generate to_string concrete fn in impl_display_with_writeable (unicode-org#5827)

## icu4x 1.5.x


- `icu_calendar`
  - (1.5.1) Fix Japanese calendar Gregorian era year 0 (https://github.com/unicode-org/icu4x/issues/4968)
  - (1.5.2) Enforce C,packed, not just packed, on ULE types, fixing for incoming changes to `repr(Rust)` (https://github.com/unicode-org/icu4x/pull/5049)
- `icu_datetime`
  - (1.5.1) Fix incorrect assertion in week-of-year formatting (https://github.com/unicode-org/icu4x/issues/4977)
- `icu_casemap`
  - (1.5.1) Enforce C,packed, not just packed, on ULE types, fixing for incoming changes to `repr(Rust)` (https://github.com/unicode-org/icu4x/pull/5049)
- `icu_capi`
  - (1.5.1) Fix situations in which `libc_alloc` is specified as a dependency (https://github.com/unicode-org/icu4x/pull/5119)
- `icu_properties`
  - (1.5.1) Enforce C,packed, not just packed, on ULE types, fixing for incoming changes to `repr(Rust)` (https://github.com/unicode-org/icu4x/pull/5049)
- `zerovec`
  - (0.10.3) Fix size regression by making `twox-hash` dep `no_std` (https://github.com/unicode-org/icu4x/pull/5007)
  - (0.10.3) Enforce C,packed, not just packed, on ULE types, fixing for incoming changes to `repr(Rust)` (https://github.com/unicode-org/icu4x/pull/5049)
  - (0.10.4) Enforce C,packed on OptionVarULE (https://github.com/unicode-org/icu4x/pull/5143)
- `zerovec_derive`
  - (0.10.3) Enforce C,packed, not just packed, on ULE types, fixing for incoming changes to `repr(Rust)` (https://github.com/unicode-org/icu4x/pull/5049)
  `icu_*_data`
  - (1.5.1) Add build.rs to workspace includes (unicode-org#6356)

## icu4x 1.5 (May 28, 2024)

- Components
  - General
    - Compiled data updated to CLDR 45 and ICU 75 (unicode-org#4782)
  - `icu_calendar`
    - Fix duration offsetting and negative-year bugs in several calendars including Chinese, Islamic, Coptic, Ethiopian, and Hebrew (unicode-org#4904)
    - Improved approximation for Persian calendrical calculations (https://github.com/unicode-org/icu4x/issues/4713)
    - Fix weekday calculations in negative ISO years (https://github.com/unicode-org/icu4x/pull/4894)
    - New `DateTime::local_unix_epoch()` convenience constructor (https://github.com/unicode-org/icu4x/pull/4479)
    - Add caching for all islamic calendars (https://github.com/unicode-org/icu4x/pull/4785)
    - Add caching for chinese based calendars (https://github.com/unicode-org/icu4x/pull/4411, https://github.com/unicode-org/icu4x/pull/4468)
    - Switch Hebrew to faster keviyah/Four Gates calculations (https://github.com/unicode-org/icu4x/pull/4504)
    - Replace 2820-year with 33-year cycle in Persian calendar, with override table (https://github.com/unicode-org/icu4x/pull/4770, https://github.com/unicode-org/icu4x/pull/4775, https://github.com/unicode-org/icu4x/pull/4796)
    - Fix bugs in several calendars with new continuity test (https://github.com/unicode-org/icu4x/pull/4904)
    - Fix year 2319 in the Chinese calendar (https://github.com/unicode-org/icu4x/pull/4929)
    - Fix ISO weekday calculations in negative years (https://github.com/unicode-org/icu4x/pull/4894)
  - `icu_collections`
    - Switch from `wasmer` to `wasmi` in `icu_codepointtrie_builder` (https://github.com/unicode-org/icu4x/pull/4621)
  - `icu_normalizer`
    - Make UTS 46 normalization non-experimental (unicode-org#4712)
  - `icu_datetime`
    - Experimental "neo" datetime formatter with support for semantic skeleta and fine-grained data slicing (https://github.com/unicode-org/icu4x/issues/1317, https://github.com/unicode-org/icu4x/issues/3347)
    - `Writeable` and `Display` implementations now don't return `fmt::Error`s that don't originate from the `fmt::Write` anymore (unicode-org#4732, unicode-org#4851, unicode-org#4863)
    - Make `CldrCalendar` trait sealed except with experimental feature (https://github.com/unicode-org/icu4x/pull/4392)
    - `FormattedDateTime` and `FormattedZonedDateTime` now implement `Clone` and `Copy` (https://github.com/unicode-org/icu4x/pull/4476)
  - `icu_experimental`
    - New home for all experimental components. This supersedes the published `icu_compactdecimal`, `icu_displaynames`, `icu_relativetime`, `icu_transliterate`, and `icu_unicodeset_parse` crates (unicode-org#4564)
    - New experimental component `personnames` (unicode-org#4050)
    - New experimental component `dimension`
      - Added `CurrencyFormatter`, which can format any currency based on the locale and the width (short and narrow are supported for now).
    - New experimental component `units` (unicode-org#4605)
      - Added `UnitsConverter`, which can convert any single or compound units (such as `meter` and `square-meter-per-second`) to any compatible single or compound units.
  - `icu_locid`
    - Added `total_cmp` functions to `Locale` and other types to make them easier to use in `BTreeSet` (https://github.com/unicode-org/icu4x/pull/4608)
  - `icu_locid_transform`
    - Add `LocaleExpander::minimize_favor_script` (https://github.com/unicode-org/icu4x/pull/4752)
  - `icu_plurals`
    - Added support for `CompactDecimal` (https://github.com/unicode-org/icu4x/pull/4828)
  - `icu_properties`
    - Add `Aran` script code (https://github.com/unicode-org/icu4x/pull/4426)
    - Mark additional constructors as `const` (https://github.com/unicode-org/icu4x/pull/4584, https://github.com/unicode-org/icu4x/pull/4574)
    - Implement Joining_Type property (https://github.com/unicode-org/icu4x/pull/4599)
    - Implement Hangul_Syllable_Type property (https://github.com/unicode-org/icu4x/pull/4885)
  - `icu_segmenter`
    - Fixed line segmenter, using Unicode 15.0 (https://github.com/unicode-org/icu4x/pull/4389)
    - Fixed grapheme cluster segmenter and updated it to Unicode 15.1 (https://github.com/unicode-org/icu4x/pull/4536)
    - Updated sentence segmenter rules to Unicode 15.1 (https://github.com/unicode-org/icu4x/pull/4625)
    - Updated word segmenter rules to Unicode 15.1 (https://github.com/unicode-org/icu4x/pull/4625) 
    - Fixed `word_type()` and `is_word_like()` on `WordBreakIterator` for the last segment in complex script (https://github.com/unicode-org/icu4x/pull/4903)
  - `icu_timezone`
    - Added `TimeZoneIdMapper` to replace `IanaToBcp47Mapper` (https://github.com/unicode-org/icu4x/pull/4774)
- Data model and providers
  - `icu_datagen`
    - Add new API structure to `DatagenDriver` to better express the different aspects of `FallbackMode` (https://github.com/unicode-org/icu4x/issues/4629)
    - Datagen shows elapsed time for keys that are slow to generate (https://github.com/unicode-org/icu4x/pull/4469)
    - Datagen performance improvement by caching supported locales (https://github.com/unicode-org/icu4x/pull/4470)
    - Never use fallback for baked segmentation data (https://github.com/unicode-org/icu4x/pull/4510)
    - Propagate extension keywords and auxiliary keys to explicit locales (https://github.com/unicode-org/icu4x/pull/4533)
    - Add baked data macros to generate `IterableDataProvider` (unicode-org#4800, unicode-org#4868)
    - Add an option to generate data from an existing `DataProvider`, instead of from sources (unicode-org#4814)
    - Implement `DeduplicationStrategy::RetainBaseLanguages` (https://github.com/unicode-org/icu4x/pull/4836)
  - `icu_provider`
    - (Small breakage) `DataPayload::new_owned()` is no longer `const`, this was a mistake (https://github.com/unicode-org/icu4x/pull/4456)
    - Add `NeverMarker` to allow for DataProvider bounds that never return data (https://github.com/unicode-org/icu4x/issues/4186)
    - Add `BoundProvider` to allow temporal separation between key and request (https://github.com/unicode-org/icu4x/pull/4877)
    - Add `DataPayloadOr` for more efficient memory layout to reduce stack size (https://github.com/unicode-org/icu4x/pull/4463)
  - `icu_provider_blob`
    - Blob v2 no longer allocates (https://github.com/unicode-org/icu4x/pull/4383)
- FFI:
    - All languages
      - Correctly handle invalid UTF8 (https://github.com/unicode-org/icu4x/pull/4353)
      - Correctly handle chars (https://github.com/unicode-org/icu4x/pull/4349)
      - Add `day_of_year` getter (https://github.com/unicode-org/icu4x/issues/4891)
      - Adding panic-handler and allocator features to icu_capi (unicode-org#4516)
    - JS
      - Fixed a bug where slice length is computed incorrectly (https://github.com/rust-diplomat/diplomat/pull/372)
      - Changed file extensions for better compatibility with nodejs modules (https://github.com/rust-diplomat/diplomat/pull/387)
    - C++
      - Fixed a bug where a result header defines a struct that shadows the class' name  (https://github.com/rust-diplomat/diplomat/pull/394)
      - Add `explicit` keyword to internal constructors (https://github.com/rust-diplomat/diplomat/pull/386)
      - Small breakage: some functions that used to return `diplomat::Result<T, std::monostate>` now return `std::optional<T>` (unicode-org#4635)
    - `icu_harfbuzz`
      - Switch to harfbuzz funcs (unicode-org#4794)
- Utilities
    - `calendrical_calculations`:
        - Add Keviyah/Four Gates based optimized calculations module for the Hebrew calendar. (https://github.com/unicode-org/icu4x/pull/4504)
        - Expose `Hebrew` as a unit struct, add `Date::try_new_hebrew_date()`, `DateTime::try_new_hebrew_datetime()`. (https://github.com/unicode-org/icu4x/pulls/4532)
        - Deprecate `Hebrew::new_always_precomputing()`, `Date::try_new_hebrew_date_with_calendar()`, `DateTime::try_new_hebrew_datetime_with_calendar()`. The new implementation of the Hebrew calendar is faster and we do not need APIs for precomputation. (https://github.com/unicode-org/icu4x/pulls/4532)
    - `databake`
        - Add `impl Bake for PhantomData<T>` (https://github.com/unicode-org/icu4x/pull/4663)
    - `fixed_decimal`
        - Changed type of compact exponent from `i16` to `u8` (https://github.com/unicode-org/icu4x/pull/4828)
        - Stabilize rounding to increment methods for `FixedDecimal` (https://github.com/unicode-org/icu4x/pull/4578)
    - `icu_pattern`
        - Complete re-write of crate with support for multiple backends and better integration with ZeroVec and Writeable (https://github.com/unicode-org/icu4x/pull/4610)
    - `litemap`
        - Add `impl IntoIterator for LiteMap` by splitting `StoreIterableMut` trait (https://github.com/unicode-org/icu4x/pull/4359)
    - `yoke`
        - Remove `StableDeref` bound from `Yoke<Y, Option<C>>` methods (https://github.com/unicode-org/icu4x/pull/4457)
        - Added `CartableOptionPointer` and function to convert from `Yoke<Y, Option<C>>` (https://github.com/unicode-org/icu4x/pull/4449)\
    - `zerofrom`
        - Support `?Sized` type parameters which must be `Sized` to implement `ZeroFrom` (https://github.com/unicode-org/icu4x/pull/4657)
    - `zerotrie`
        - Add `as_borrowed_slice` and `AsRef` impl (https://github.com/unicode-org/icu4x/pull/4381)
        - Add `ZeroTrieSimpleAsciiCursor` for manual iteration (https://github.com/unicode-org/icu4x/pull/4383, https://github.com/unicode-org/icu4x/pull/4725)
        - Increase bound of `p` to solve more perfect hash functions; _might_ break serialized ZeroTriePerfectHash from previous versions (https://github.com/unicode-org/icu4x/pull/4888)
    - `zerovec`
        - Change `ZeroHashMap` to use `twox-hash` (https://github.com/unicode-org/icu4x/pull/4592)
        - Add a niche to `ZeroVec` to reduce memory usage (https://github.com/unicode-org/icu4x/pull/4491)
        - Add `ZeroVec::take_last` and `::take_first` (https://github.com/unicode-org/icu4x/pull/4651)
    - `writeable`
        - Add `TryWriteable` for fallibility (https://github.com/unicode-org/icu4x/pull/4787)
        - Add `writeable_cmp_bytes` for more efficient comparison (https://github.com/unicode-org/icu4x/pull/4402)

## icu4x 1.4.x

- [Remove icu_datagen's dep on `fractional`](https://github.com/unicode-org/icu4x/pull/4472)
   - `icu_datagen@1.4.1`
 - Fix normalization of character whose decomposition contains more than one starter and ends with a non-starter followed by a non-starter
   with a lower Canonical Combining Class than the last character of the decomposition. (https://github.com/unicode-org/icu4x/pull/4530)
   - `icu_normalizer@1.4.1`
 - Stricter version dependency on data crates
   - `icu_properties@1.4.2`, `icu_normalizer@1.4.3`, `icu_properties_data@1.4.1`
 - Enforce C,packed, not just packed, on ULE types, fixing for incoming changes to `repr(Rust)` (https://github.com/unicode-org/icu4x/pull/5049)
   - `icu_casemap@1.4.1`, `icu_properties@1.4.3`
   - A full fix also needs `zerovec@0.10.3`,`zerovec_derive@0.10.3`

## icu4x 1.4 (Nov 16, 2023)

- General
  - MSRV is now 1.67

- Components
    - Compiled data updated to CLDR 44 and ICU 74 (https://github.com/unicode-org/icu4x/pull/4245)
    - `icu_calendar`
      - Expose if a date is in a leap year (https://github.com/unicode-org/icu4x/pull/4273)
    - `icu_locid`
      - Canonicalize transform extensions to lowercase (https://github.com/unicode-org/icu4x/pull/4134)
    - `icu_plurals`
        - Experimental `PluralRulesWithRanges` for selecting the plural category for ranges (https://github.com/unicode-org/icu4x/issues/3012)
    - `icu_properties`
        - Support Indic_Syllabic_Category in icu_properties. (https://github.com/unicode-org/icu4x/pull/4176)
        - Add enum constants for new Unicode 15.1 Line_Break properties. (https://github.com/unicode-org/icu4x/issues/4132)
    - `icu_segmenter`
        - Fix Unicode 15.0 sentence segmentation (https://github.com/unicode-org/icu4x/pull/4213)
    - `icu_unicodeset_parse`
        - Add support to parse UAX#29 properties (https://github.com/unicode-org/icu4x/pull/4175)
- Data model and providers
    - `icu_provider`
        - Implement Any/BufferProvider for some smart pointers (https://github.com/unicode-org/icu4x/pull/4255) 
    - `icu_provider_blob`
      - New V2 serialization schema (https://github.com/unicode-org/icu4x/pull/4207)
    - `icu_datagen`
        - New CLI option `--format=blob2` (https://github.com/unicode-org/icu4x/pull/4207)
        - CLDR 44 compatibility fixes (https://github.com/unicode-org/icu4x/pull/4134, https://github.com/unicode-org/icu4x/pull/4156, https://github.com/unicode-org/icu4x/pull/4158)
        - Fix `supported_locales` for collator keys (https://github.com/unicode-org/icu4x/pull/4169)
        - CLI: Fix behavior of `--segmenter-lstm-root` such that it does not override `icuexportdata-root` (https://github.com/unicode-org/icu4x/pull/4277)
        - Make datagen work without `CARGO_PKG_RUST_VERSION` environment variable (https://github.com/unicode-org/icu4x/pull/4292)
- Utilities
    - `databake`
        - Add implementations for `HashSet`, `HashMap`, `BTreeSet`, `BTreeMap` (https://github.com/unicode-org/icu4x/pull/4268, https://github.com/unicode-org/icu4x/pull/4274, https://github.com/unicode-org/icu4x/pull/4295)  
        - Improvements to `databake::test_bake!()` (https://github.com/unicode-org/icu4x/pull/4182)
    - `fixed_decimal`
        - Experimental rounding increment support (https://github.com/unicode-org/icu4x/pull/4219, https://github.com/unicode-org/icu4x/pull/4246)
    - `litemap`
        - Implement `databake::Bake` on `LiteMap` (https://github.com/unicode-org/icu4x/pull/4275)
    - `tinystr`
        - Better Debug impl for UnvalidatedTinyAsciiStr (https://github.com/unicode-org/icu4x/pull/4189)
    - `zerovec`
        - Fix indexing bug in `ZeroMap2d::insert` (https://github.com/unicode-org/icu4x/pull/4160)

## icu4x 1.3.x

Some crates received additional 1.3.x patch releases:

- [Fix #4165, locale "vi" not working in Collator](https://github.com/unicode-org/icu4x/issues/4165):
    - `icu_collator@1.3.3`
    - `icu_collator_data@1.3.3`
- [Fix #4232, some locale data being improperly deduplicated](https://github.com/unicode-org/icu4x/issues/4232):
    - `icu_compactdecimal_data@1.3.4`
    - `icu_datagen@1.3.3`
    - `icu_datetime_data@1.3.4`
    - `icu_decimal_data@1.3.4`
    - `icu_displaynames_data@1.3.4`
    - `icu_properties_data@1.3.4`

## icu4x 1.3.2 (Oct 4, 2023)

1.3.2 was released to clean up the range dependency on `zerovec` deliberately introduced in 1.3.0. It includes all previous 1.3.x changes

## icu4x 1.3.1

A subset of crates received a 1.3.1 patch release, to incorporate documentation fixes (https://github.com/unicode-org/icu4x/pull/4096, https://github.com/unicode-org/icu4x/pull/4097, https://github.com/unicode-org/icu4x/pull/4099, https://github.com/unicode-org/icu4x/pull/4101). These crates were: `icu_calendar`, `icu_casemap`, `icu_datetime`, `icu_locid_transform`, `icu_provider`.

## icu4x 1.3 (Sep 25, 2023)

- General
  - All updated crates:
    - License updated to the [new Unicode license](https://www.unicode.org/license.txt)
    - MSRV is now 1.66
  - Components now have the option to use `compiled_data`, an efficient default set of data baked in to the component. This is now recommended over using a data provider unless you have specific needs driving it.
- Data model and providers
  - `icu_provider`:
    - Make `DataPayload` constructible from `&'static M::Yokeable` (https://github.com/unicode-org/icu4x/pull/3467)
    - Add `ExportableDataPayload::eq_dyn` (https://github.com/unicode-org/icu4x/pull/3639)
    - Better docs (https://github.com/unicode-org/icu4x/pull/3740, https://github.com/unicode-org/icu4x/pull/3742)
    - Moving fallback options into `icu_provider` (https://github.com/unicode-org/icu4x/pull/3651)
    - Add `DataPayload::dynamic_cast_mut` (https://github.com/unicode-org/icu4x/pull/3952)
    - (experimental) Add `AuxiliaryKey` to `DataLocale` (https://github.com/unicode-org/icu4x/pull/3872)
  - `icu_datagen`:
    - Completely revamped API (https://github.com/unicode-org/icu4x/pull/3705, https://github.com/unicode-org/icu4x/pull/3861, https://github.com/unicode-org/icu4x/pull/3951, https://github.com/unicode-org/icu4x/pull/4008, https://github.com/unicode-org/icu4x/pull/4041, https://github.com/unicode-org/icu4x/pull/3669)
        - The old API is still available behind the `legacy_api` default Cargo feature
    - Updated baked data output to be usable by `compiled_data` (https://github.com/unicode-org/icu4x/pull/3449, https://github.com/unicode-org/icu4x/pull/3493, https://github.com/unicode-org/icu4x/pull/3549, https://github.com/unicode-org/icu4x/pull/3500, https://github.com/unicode-org/icu4x/pull/3847)
    - Add recommended locale set and expand regions in datagen (https://github.com/unicode-org/icu4x/pull/3586)
    - Make datagen faster by caching more things (https://github.com/unicode-org/icu4x/pull/3625)
    - Consume CLDR-JSON resources keyed with default script (https://github.com/unicode-org/icu4x/pull/3772, https://github.com/unicode-org/icu4x/pull/3786)
    - (cli) Warn for `--locales all` (https://github.com/unicode-org/icu4x/pull/3691)
  - `icu_provider_adapters`: 
    - Deprecated `LocaleFallbacker`, use through `icu_locid_transform`
  - `icu_provider_blob`:
    - Returning `ExtraneousLocale` in `BlobDataProvider` (https://github.com/unicode-org/icu4x/pull/3562)
    - Fix empty keys in `BlobDataProvider` (https://github.com/unicode-org/icu4x/pull/3551) 
  - `icu_provider_fs`:
    - Correct error types for `icu_provider_fs` (https://github.com/unicode-org/icu4x/pull/3682) 
  - `icu_testdata`:
    - This crate has been superseded by `compiled_data` and is now deprecated.
    - Data for new components will not be added, and it will not be updated for ICU4X 2.0.
- Components:
  - Cross component:
    - All component crates now have a default `compiled_data` feature that enables constructors that do not require data providers, instead using data compiled into the library
  - `icu_calendar`
    - Support for new non-Gregorian calendars: Persian (Solar Hijri), ROC, Hebrew, Chinese, Korean (Dangi), and Islamic (civil, observational, tabular, and Umm al-Qura). Lunar calendars are not yet fully optimized.
    - Add `Ord` and `PartialOrd` to `icu_calendar` types (https://github.com/unicode-org/icu4x/pull/3468)
    - Add cyclic year to `FormattableYear` (https://github.com/unicode-org/icu4x/pull/3581)
  - `icu_casemap`
    - Newly stabilized crate
  - `icu_collator`
    - No additional changes
  - `icu_collections`
    - Fixed JSON serialization of unpaired surrogates (https://github.com/unicode-org/icu4x/pull/3892)
  - `icu_datetime`
    - Formatting for the new calendars added in `icu_calendar`
      - Includes preview formatting for Chinese and Korean with cyclic years and leap months
    - Hardening of edge cases surrounding the `Calendar` trait
    - `TimeZoneFormatter::load_*_format` functions:
      - Those with a provider argument gain an equivalent `TimeZoneFormatter::load_*_format` gated by `compiled_data`
      - Those without a provider argument renamed to `TimeZoneFormatter::include_*_format` with deprecation warning
  - `icu_decimal`
    - No additional changes
  - `icu_list`
    - No additional changes
  - `icu_locid`
    - Declarative macros are now re-exported from their own modules; old exports are deprecated; for example, `use icu::locid::extensions::unicode::value` now works, instead of `use icu::locid::extensions_unicode_value`
  - `icu_locid_transform`
    - New home of `LocaleFallbacker` and `fallback` module previously found in `icu_provider_adapters`
    - New `LocaleDirectionality` to access the right-to-left status of locales
  - `icu_normalizer`
    - No additional changes
  - `icu_plurals`
    - No additional changes
  - `icu_properties`
    - Compiled data functions added to `sets` and `maps` without `load_` prefix: `icu::properties::sets::basic_emoji()`
  - `icu_segmenter`
    - Algorithmic bug fixes such as https://github.com/unicode-org/icu4x/pull/3392
  - `icu_timezone`
    - New `IanaToBcp47Mapper` for converting between IANA time zone names and BCP-47 time zone names (https://github.com/unicode-org/icu4x/pull/2909)
 - Utils:
    - `calendrical_calculations`: New crate: 0.1.0
    - `crlify`: 1.0.2 -> 1.0.3
    - `databake` and `databake_derive`: 1.0.5 -> 1.0.6
      - `::` paths changed (https://github.com/unicode-org/icu4x/pull/3450)
    - `deduplicating_array`:  0.1.4 -> 0.1.5
    - `fixed_decimal`: 0.5.3 -> 0.5.4
      - Fix rounding bug (https://github.com/unicode-org/icu4x/pull/3644)
      - Reexport some types to be more consistent with ICU4X naming (https://github.com/unicode-org/icu4x/pull/3945)
    - `litemap`: 0.7.0 -> 0.7.1
      - Add const litemap getter functions for common types (https://github.com/unicode-org/icu4x/pull/3416)
    - `icu_pattern`: 0.1.4 -> 0.1.5
    - `tinystr`: 0.7.1 -> 0.7.2
      - Add `UnvalidatedTinyAsciiStr` (https://github.com/unicode-org/icu4x/pull/3406)
      - Make compatible with `T: Bake` on `ZeroVec` (https://github.com/unicode-org/icu4x/pull/3451)
    - `tzif`: 0.2.1 -> 0.2.2
    - `writeable`: 0.5.2 -> 0.5.3
    - `yoke` and `yoke_derive`: 0.7.1 -> 0.7.2
      - Make `impl<...> Debug for Yoke<...>` implementation sound (https://github.com/unicode-org/icu4x/pull/3686)
      - Add `KindaSortaDangling` internal type to make Yoke safe under strong protection (https://github.com/unicode-org/icu4x/pull/3735)
    - `zerofrom` and `zerofrom_derive`: 0.1.2 -> 0.1.3
      - Expand `ZeroFrom` to cover cases where attrs can borrow (https://github.com/unicode-org/icu4x/pull/3770)
      - Expand `ZeroFrom` impl on unsized &T (https://github.com/unicode-org/icu4x/pull/3467)
    - `zerovec` and `zerovec_derive`: 0.9.4 -> (0.9.6)
      - Add `ZeroTrie`, an efficient string-to-int collection (https://github.com/unicode-org/icu4x/pull/2722)
      - Handle incorrect `VarZeroVec` bytes representation (https://github.com/unicode-org/icu4x/pull/3883)
      - Better soundness under stacked borrows (https://github.com/unicode-org/icu4x/pull/3513, https://github.com/unicode-org/icu4x/pull/3524, https://github.com/unicode-org/icu4x/pull/3515, https://github.com/unicode-org/icu4x/pull/3509)
      - Deserialization for `VarZeroVec<VarZeroSlice>`, take 2 (https://github.com/unicode-org/icu4x/pull/3649)
      - Fix `MultiFieldsULE` (https://github.com/unicode-org/icu4x/pull/3642)
      - Add initial `zeroslice!` and `zerovec!` macros https://github.com/unicode-org/icu4x/pull/3453, Update `zerovec!`/`zeroslice!` macro syntax to nested arrays (https://github.com/unicode-org/icu4x/pull/3611)
      - Add support for custom varule fields in #[make_varule] (https://github.com/unicode-org/icu4x/pull/3580)
      - Add `UnvalidatedChar` (https://github.com/unicode-org/icu4x/pull/3444)
      - `get_copied_by` API (https://github.com/unicode-org/icu4x/pull/3351)
    - `zerovec` and `zerovec_derive`: 0.9.6 -> 0.10.0:
      - Adding `T: Bake` bound on `ZeroVec`'s `Bake` (https://github.com/unicode-org/icu4x/pull/3451)
 - FFI:
    - Feature support
      - Case mapping exports:
        - `ICU4XCaseMapper`
        - `ICU4XCaseMapCloser`
        - `ICU4XTitlecaseMapper`
        - `ICU4XTrailingCase`
      - Other new exports:
        - `ICU4XCodePointSetBuilder`
        - `ICU4XLocaleDirection`
        - `ICU4XLocaleDirectionality`
        - `ICU4XLocaleFallbackSupplement`
        - `ICU4XIanaToBcp47Mapper`
      - Enum variants added for calendar types and errors
    - C++
      - Don't use `std::move` for inline arguments (https://github.com/rust-diplomat/diplomat/pull/336)
 - Experimental:
   - `bies`
     - No additional changes
   - `icu_compactdecimal`
     - Convenience functions for formatting `f64` and `FixedDecimal` (https://github.com/unicode-org/icu4x/pull/3699)
   - `displaynames`
     - New `VariantDisplayNames` for accessing display names of locale variant subtags (https://github.com/unicode-org/icu4x/pull/3461)
     - `LocaleDisplayNamesFormatter` now supports full UTS 35 language identifier formatting (https://github.com/unicode-org/icu4x/pull/3587)
   - `harfbuzz`
     - No additional changes
   - `ixdtf`
     - No additional changes
   - `relativetime`
     - No additional changes
   - `transliterate`: New crate: 0.1.0
   - `unicodeset_parse`: New crate: 0.1.0
   - `zerotrie`: New crate: 0.1.0


## icu4x 1.2.x (Apr 17, 2023)

Note: A subset of crates received patch releases in the 1.2 stream.

- `databake`: 0.1.5
  - Fixed [#3356](https://github.com/unicode-org/icu4x/pull/3356), adding `allow` for clippy false-positives
- `icu_capi` 1.2.1
  - Fixed [#3344](https://github.com/unicode-org/icu4x/pull/3344), `buffer_provider` feature accidentally pulling in extra crates
- `icu_capi` 1.2.2
  - Use `intptr_t` instead of `ssize_t` for portability ([diplomat #326](https://github.com/rust-diplomat/diplomat/issues/326))

- `icu_datagen` 1.2.1
  - Fixed [#3339](https://github.com/unicode-org/icu4x/pull/3339), incorrect Cargo features
- `icu_datagen` 1.2.3
  - Fixed [#3355](https://github.com/unicode-org/icu4x/pull/3355), adding MSRV annotations to generated code
  - Fixed [#3369](https://github.com/unicode-org/icu4x/pull/3369), making datagen call `rustfmt` directly instead of using the `rust-format` dependency
- `icu_datagen` 1.2.4
  - Remove dependency on `clap`'s `"cargo"` feature to better support non-Cargo users (unicode-org#3388)
- `icu_datagen` 1.2.5
  - Remove runtime dependency on segmenter data pulled from the cargo cache (unicode-org#3391)
- `icu_locid_transform` 1.2.1
  - Fixed [#3332](https://github.com/unicode-org/icu4x/issues/3332), missing `+?Sized` bound
- `icu_segmenter` 1.2.1
  - Fixed [#3341](https://github.com/unicode-org/icu4x/pull/3341), incorrect results on some strings with mixed scripts
- `icu_provider` 1.2.1
  - Do not autoenable `postcard/use-std` ([#3376](https://github.com/unicode-org/icu4x/pull/3376))
- `icu_datetime` 1.2.1
  - Remove superfluous `JapaneseEraV1` provider bounds on `TypedZonedDateTimeFormatter` [#3379](https://github.com/unicode-org/icu4x/pull/3379)


## icu4x 1.2 (Apr 13, 2023)

- General
  - All updated crates:
    - Add missing `Debug` impls (unicode-org#3206)
    - Update Rust edition to 2021 (unicode-org#3075)
    - Internal clippy fixes
    - Unless otherwise specified, all crate updates are to version 1.2.
    - Out-of-cycle releases do not get their own changelog entries, so some entries may span multiple patch or pre-1.0 minor versions.
- Data model and providers
  - `icu_provider`:
    - Add support for silencing expected `DataError`s (unicode-org#3262)
    - Removing `dhat` dependency (unicode-org#3138)
    - Make trait `DataMarker: 'static` (unicode-org#3137)
  - `icu_datagen`: (includes patch updates 1.1.1 and 1.1.2)
    - (lib) Add `Out::Baked` and `BakedOptions`; deprecate `Out::Module` (unicode-org#3130)
    - (cli) Bump clap to 4.0, move to using derive (unicode-org#3149)
    - Pare down datagen deps (unicode-org#3160)
    - Support changes from CLDR 43 (unicode-org#3182, unicode-org#3201, unicode-org#3204, unicode-org#3205)
    - Add support for complemented range iterators (unicode-org#3198)
    - Using byte string literals in databake (unicode-org#3040)\
    - Datagen support for all new component features
    - (performance) Less `ZeroMap` mutation in datagen (unicode-org#3098)
  - `icu_provider_adapters`: No other changes
  - `icu_provider_blob`: No other changes
  - `icu_provider_fs`:
    -  Remove sha2 dep (unicode-org#3160)
  - `icu_provider_macros`: No other changes
- Components:
  - Cross component: No additional cross-component changes
  - `icu_calendar`
    - Document the bounds of `IsoSecond`, `Minute` and `Hour` (unicode-org#3156)
  - `icu_collator`: No other changes
  - `icu_collections`:
    - Add `to_u32` for TrieValue (unicode-org#3222)
    - Add `CPT::try_alloc_map_value` (unicode-org#3207)
    - Add support for coalescing range iterators (unicode-org#3198)
    - Allow inversion lists to be built from ranges that include `char::MAX` (unicode-org#3203)
  - `icu_datetime`: No other changes
  - `icu_decimal`
    - Add `From<GroupingStrategy>` for `FixedDecimalFormatterOptions` (unicode-org#3045)
  - `icu_list`
    - `ListJoinerPattern::from_parts_unchecked()` is now `from_parts()` and panics when necessary (unicode-org#3052)
  - `icu_locid`
    - Reduce size of internal `ShortVec` abstraction (unicode-org#3200)
    - Use `Box` in place of `Vec` in `ShortVec` (unicode-org#3220)
  - `icu_locid_transform`
    - The default set of likely subtags is now only the subset of languages that have a basic or greater CLDR coverage level; the full set is much larger in CLDR 43 and can be accessed via new constructors (unicode-org#3148, unicode-org#3158, unicode-org#3197)
  - `icu_normalizer`: No other changes
  - `icu_plurals`: No other changes
  - `icu_properties`
    - Add ability to obtain enumerated property value names from enum values (unicode-org#3222, unicode-org#3276)
    - Add ability to obtain enumerated property values from their names (unicode-org#3103, unicode-org#3152)
    - Add support for runtime-selected property lookup (unicode-org#3169)
    - Add support for complemented range iterators (unicode-org#3198)
    - Support data for Bidi properties with combined data structure (unicode-org#3026, unicode-org#3258)
  - `icu_segmenter`
    - Graduated from experimental
    - Add "auto" feature, enable "lstm" feature, establish new data key structure, improve error handling, and revise word and line segmenter constructors (unicode-org#3010, unicode-org#3267, unicode-org#3270)
    - Rename `icu_segmenter` enums (unicode-org#3285)
    - Allow access to rule status via word_type in WordSegmenter and over FFI (unicode-org#3139, unicode-org#3275)
    - Upgrade segmenter to Unicode 15.0.0 (unicode-org#3273)
    - Return a line break at index 0 (unicode-org#3289)
    - Improve the LSTM code and data model to be zero copy, improve error handling, be future-proof, and vectorize more operations (unicode-org#3210, unicode-org#3217, unicode-org#3233, unicode-org#3250, unicode-org#3254, unicode-org#3264, unicode-org#3291)
    - Remove ndarray dependency (unicode-org#3192)
    - Silencing expected `DataError`s (unicode-org#3262)
    - Fix SB10 rule (unicode-org#3126)
    - Polished docs and examples
  - `icu_timezone`: No other changes
 - Utils:
  - `crlify`: No change (still at 1.0.1)
  - `databake`: 1.1.3 -> 1.1.4
    - Using byte string literals in databake (unicode-org#3040)
  - `deduplicating_array`: 0.1.3 -> 0.1.4
  - `fixed_decimal`: 0.5.2 -> 0.5.3
  - `litemap`: 0.6.1 -> 0.7.0
    - Move FromIterator impl to new `StoreFromIterable` trait, allowing constructing `LiteMap`s with different backing stores (unicode-org#3220)
  - `pattern`: 0.1.3 -> 0.1.4
  - `tinystr`: No change (still at 0.7.1)
  - `tzif`: No change (still at 0.2.1)
  - `writeable`: 0.5.1 -> 0.5.2
  - `yoke`: 0.7.0 -> 0.7.1
  - `yoke-derive`: 0.7.0 -> 0.7.1
  - `zerofrom`: 0.1.1 -> 0.1.2
  - `zerofrom-derive`: 0.1.1 -> 0.1.2
  - `zerovec`: 0.9.2 -> 0.9.4
    - Add initial ZeroHashMap (unicode-org#2579)
    - Add `ZeroSlice::get_as_array()` (unicode-org#3192)
    - Add range dep of yoke to zerovec (unicode-org#3089)
  - `zerovec-derive`: 0.9.2 -> 0.9.4
    - Add `#[zerovec::derive(Hash)]` (unicode-org#2579)
    - Avoid using derive on autogenerated packed types (unicode-org#3069)
 - FFI:
    - Feature support
      - Property value-to-name mappings (unicode-org#3196)
      -  `UnicodeSets` (including exemplar chars) (unicode-org#3177)
      -  Runtime-selected property lookup (unicode-org#3169)
      -  Property lookup ranges and GeneralCategoryGroup (unicode-org#3230)
      -  LocaleExpander: Add extended and non-extended constructors (unicode-org#3197)
      -  Fill in `BreakIterator` API (unicode-org#3275)
      -  Bidi reorder_visual (unicode-org#3183)
      -  (experimental) Strongly typed display names API (unicode-org#3190, unicode-org#3188)
    - Add feature slicing to `icu_capi` (unicode-org#3216)
    - Better FFI provider ownership (unicode-org#3140)
 - Experimental:
   - `bies`: 0.2.0 -> 0.2.1
   - `icu_casemap`: 0.7.1 -> 0.7.2
   - `icu_compactdecimal`: 0.1.0 -> 0.2.0
    - Support configurable grouping separators in CompactDecimalFormatter (unicode-org#3045)
   - `icu_displaynames`: 0.8.0 -> 0.10.0
     - Add ScriptDisplayNames (unicode-org#3317)
     - Add LanguageDisplayNames with support for variants (unicode-org#3058, unicode-org#3113)
     - Add stronger typing (unicode-org#3190)
   - `icu_harfbuzz`: New experimental port: Harfbuzz integration for ICU4X (v0.1.0)
   - `icu_relativetime`: 0.1.0 -> 0.1.1


## icu4x 1.1 (Jan 26, 2023)

* `icu_calendar`
  * Fix bug in `simple_week_of()` around unit size (unicode-org#2951)
  * Fix math in calendar (unicode-org#2714)
  * Add `div_rem_euclid` and use it in icu_calendar (unicode-org#2704)
  * Fix Time::from_minute_with_remainder_days to handle negatives (unicode-org#2643, unicode-org#2702)
  * doc improvements

* `icu_casemap`
  * doc improvements

* `icu_collator`
  * doc improvements

* `icu_collections`
  * Add APIs for returning exemplar characters data (unicode-org#2812)
  * Readable JSON inversion lists (unicode-org#2855)
  * Add `UnicodeSet` that supports strings (unicode-org#2796)
  * Add documentation on `CodePointTrie` details and perf considerations (unicode-org#2717)

* `icu_codepointtrie_builder`
  * internal improvements

* `icu_datetime`
  * internal and doc improvements

* `icu_decimal`
  * internal and doc improvements

* `icu_displaynames`
  * DisplayNames fixes (unicode-org#2918)
  * Rename `Territory` -> `Region` for display names component (unicode-org#2895)
  * Transformer code for `Language` display names (unicode-org#2871)
  * Adding a function to get display name for a region. (unicode-org#2816)
  * Transformer code for display names component. (unicode-org#2635)
  * doc improvements

* `icu_list`
  * Untangling list provider from logic and fixing big endian safety bug (unicode-org#2994)
  * Not allocating `Writeable`s for regex evaluation (unicode-org#2991)
  * doc improvements

* `icu_locid`
  * Reject duplicated extensions (unicode-org#2893)
  * More borrowing in locid's `write_to_string` (unicode-org#2693)
  * doc improvements

* `icu_locid_transform`
  * Clean up dependency specifications so `serde` isn't pulled in by default (unicode-org#2696)
  * doc improvements

* `icu_normalizer`
  * internal and doc improvements

* `icu_plurals`
  * doc improvements

* `icu_properties`
  * Add APIs for returning exemplar characters data (unicode-org#2812)
  * Add API and testdata for `Basic_Emoji` property (unicode-org#2802)
  * Add `UnicodeSet` that supports strings (unicode-org#2796)
  * Update `Script` property value enums (unicode-org#2787)
  * doc improvements

* `icu_segmenter`
  * Make metacrate features more specific (unicode-org#2932)
  * Remove `serde` dependency from segmenter with `lstm` feature. (unicode-org#2904)
  * Simplify construction of grapheme cluster break iterators (unicode-org#2870)
  * Store grapheme cluster payload instead of grapheme cluster segmenter. (unicode-org#2864)
  * `#[no_std]` for LSTM segmenter (unicode-org#2845)
  * icu_segmenter: enforce `clippy::indexing_slicing`. (unicode-org#2325)
  * Use `GraphemeClusterSegmenter` in `DictionarySegmenter` and `LstmSegmenter` (unicode-org#2716)
  * Rename `*BreakSegmenter` to `*Segmenter` (unicode-org#2707)
  * Remove unnecessary language check for East Asian language (SA property) (unicode-org#2705)
  * internal and doc improvements

* `icu_timezone`
  * Adds a bytes parsing API for `GMTOffset` for `CustomTimeZone` and FFI (unicode-org#2943, unicode-org#2955)
  * doc improvements

* `icu_provider_adapters`
  * Add more `inner_mut` functions in `icu_provider_adapters` (unicode-org#2987)
  * Fix error propagation in `MultiForkByErrorProvider` (unicode-org#2986)
  * Add mutation methods to `MultiForkByErrorProvider` (unicode-org#2972)

* `icu_provider_blob`
  * internal and doc improvements

* `icu_provider`
  * Setting correct `DataError` for `.as_deserializing()`, `.as_downcasting()` (unicode-org#2993)
  * doc improvements

* `icu_datagen`
  * Removing experimental feature from datagen (unicode-org#3005)
  * Fixing Spanish list regex (unicode-org#2989)
  * Datagen CLI improvements (unicode-org#2950)
  * Some reexports for datagen (unicode-org#2958)
  * Databake improvements (unicode-org#2906)
  * Exclude certain collations by default and add option to include them (unicode-org#2789)
  * Allowing no keys in datagen CLI (unicode-org#2731)
  * Fixing baked datagen for no keys and keys with no data (unicode-org#2698)
  * Internal and doc improvements

* `icu_provider_fs`
  * internal and doc improvements

* `icu_testdata`
  * stabilized metadata
  * doc improvements
  * CLDR 42 and ICU 72 data

* `bies`
  * Bumped `writeable` version

* `databake`
  * Doc improvements

* `fixed_decimal`
  * Treat strings starting with a decimal point as valid in `FixedDecimal::from_str()` (unicode-org#2937)
  * The actual formatting part of compact decimal formatting (unicode-org#2898)
  * Allow noncompact `CompactDecimal` (unicode-org#2889)
  * `CompactDecimal` and `ScientificDecimal` (unicode-org#2847)
  * doc improvements

* `icu_pattern`
  * internal improvements

* `litemap`
  * internal and doc improvements

* `tinystr`
  * Add `std` feature and `Error` impl for `TinyStrError` (unicode-org#3009)
  * internal and doc improvements

* `tzif`
  * internal and doc improvements

* `writeable`
  * Using `core` integer log when available (unicode-org#3015)
  * `usize` and `isize` implementation
  * internal and doc improvements

* `yoke`
  * Add `prove_covariance_manually` guard for `CoerceUnsized` (unicode-org#2936)
  * Allow `clippy::forget_copy` in `derive(Yokeable)` impl (unicode-org#2775)
  * Fix soundness issue in `Yoke::attach_to_cart()` around implied bounds #2949

* `zerovec`
  * `ZeroMap2d` cursors

## Bug fixes in 1.0.x

### icu_collator 1.0.1

- Made case level setting actually take effect (unicode-org#2892)

## icu4x 1.0 (Sept 27, 2022)

- General
  - Update license to Unicode-DFS-2016 (unicode-org#2303)
  - Major improvements to documentation, bechmarks, and examples
  - Various performance and codesize improvements
  - FFI for all non-experimental components
- Data model and providers
  - Polished baked data provider (unicode-org#2098, unicode-org#2126, unicode-org#2147)
  - Data key extraction from binary (unicode-org#1950)
  - Add `LocaleFallbacker` with locale fallback algorithm (unicode-org#2036, unicode-org#2115, unicode-org#2186, unicode-org#2567)
  - Making `DataProvider: Sync + Send` (unicode-org#1853)
  - Update to Postcard 1.0 (unicode-org#2037, unicode-org#2091, unicode-org#2438)
  - De-duplication in `BlobDataProvider` (unicode-org#2062)
  - Move `map_project` to closures (unicode-org#2185)
  - Renaming of many traits and functions in `icu_provider` (unicode-org#2207, unicode-org#2222, unicode-org#2223)
  - Passing `DataLocale` by reference (unicode-org#2224)
  - Fix feature specification in provider/fs (unicode-org#2527)
  - Rename `DataKey` methods and return `DataKeyPath` (unicode-org#2565)
  - Add some useful data provider impls; refactor `AnyPayloadProvider` (unicode-org#2564)
  - Removing `StaticDataProvider` (unicode-org#2582)
  - Removing `InvariantDataProvider` (unicode-org#2159)
  - Renaming load_payload, load_resource (unicode-org#2222)
  - Renaming `DataOptions` to `DataLocale` (unicode-org#2223)
  - Use an abstract predicate function in `ForkByKeyProvider` (unicode-org#2249)
  - Add `UnvalidatedStr` and use it in `LocaleFallbackParentsV1` (unicode-org#2502)
  - Add some useful data provider impls; refactor `AnyPayloadProvider` (unicode-org#2564)
- Components:
  - Cross component:
    - `Format` to `Formatter` rename (unicode-org#2184)
    - Uniform constructor style across all components, see #2573 (unicode-org#2293, unicode-org#2305, unicode-org#2309, unicode-org#2316, unicode-org#2318, unicode-org#2326, unicode-org#2327, unicode-org#2329, unicode-org#2330, unicode-org#2332, unicode-org#2333, unicode-org#2334)
    - Remove `format_to_write`s (unicode-org#2528)
    - Make error enums more consistent (unicode-org#2649)
    - More Copy arguments (unicode-org#2654)
  - `calendar`
    - Emit month codes from calendars  (unicode-org#2053)
    - Add `Date::new_from_codes()`; fix up per-calendar constructor functions (unicode-org#2255)
    - Fix iso-to-fixed conversion (unicode-org#1898)
    - Ethiopic calendars (unicode-org#1831, unicode-org#1902)
    - Replace hour/minute/second constructors `new_unchecked()` with getter `number()` (unicode-org#1922)
    - Improve and rename `types::Year`/`types::Month` (unicode-org#2157)
    - Add `japanext` calendar (unicode-org#2181)
    - Replace unbounded arithmetic for calendar numeric types with bounded arithmetic. (unicode-org#2273)
    - Make `Japanext` its own calendar type (unicode-org#2311)
    - Pick default calendar based off of locale in `AnyCalendar`
    - Make `offset_date` handle wraparounds for months (unicode-org#2373)
    - Hide duration stuff, rename `IncludedInAnyCalendar` (unicode-org#2426)
    - `week_of` refactoring (unicode-org#2462)
    - Fix arithmetic in Indian calendar (unicode-org#2479)
    - Infallible `from_minutes_since_local_unix_epoch()` (unicode-org#2646)
  - `collator`
    - New component (unicode-org#1706)
    - Validate the length of last_primaries (unicode-org#1916)
    - Use a higher numeric value for `Strength::Identical` (unicode-org#1942)
    - Move and unescape collator and normalizer tests (unicode-org#1943)
    - Tweak CollationMetadataV1 documentation and dead code (unicode-org#1914)
    - GIGO fix-ups for the normalizer and the collator (unicode-org#1931)
    - split_first_u16/split_first_u24 -> split_first (unicode-org#2459)
    - Create options bag for CollatorOptions (unicode-org#2475)
    - Clean up FFFD magic numbers in Collator with REPLACEMENT_CHAR (unicode-org#2496)
    - Add traditional spanish and plumbing to make it work (unicode-org#2497)
  - `collections`
    - New component (unicode-org#2294, unicode-org#2323, unicode-org#2328, unicode-org#2336)
    - Rename `CodePointSet` to `CodePointInversionList` (unicode-org#2230)
    - Allow `CodePointTrie` to determine `error_value` at runtime from data (unicode-org#2301)
    - Use GIGO with debug assertion in Char16Trie (unicode-org#2537)
  - `datetime`
    - Formatting for `AnyCalendar`s (unicode-org#1987, unicode-org#2146)
    - Renaming `DateTimeFormatter` (etc) to `TypedDateTimeFormatter` and `AnyDateTimeFormatter` to `DateTimeFormatter` (unicode-org#2298)
    - DateFormatter cleanups (unicode-org#2304)
    - Remove Calendar type parameter from `TimeFormat` (unicode-org#2282)
    - Class Hierarchy for `DateTimeFormat` (split into `DateFormat`, `TimeFormat`, etc) (unicode-org#2133)
    - Making `time_granularity` public (unicode-org#1867)
    - Add fractional seconds support to components bag (unicode-org#1873)
    - Use `FixedDecimalFormat` in `DateTimeFormat` (unicode-org#1952)
    - Include module name to disambiguate Pattern (unicode-org#1889)
    - Use month codes in formatting (unicode-org#2071)
    - Split date and time data keys. (unicode-org#2093)
    - Move `Formatted[Zoned]DateTime` over to preextracting the date time input info (unicode-org#2138, unicode-org#2205)
    - Remove `MockZonedDateTime` (unicode-org#2231)
    - Add an offset_fallback field in `TimeZoneFormatV1` (unicode-org#2253)
    - Remove `HourCycle` from the public Lengths API (unicode-org#2331)
    - Move mock datetime parsing code to test modules (unicode-org#2436)
    - Stop returning error on mismatched locale and type calendar (unicode-org#2477)
    - Change default length to medium (unicode-org#2596)
    - Make expect_pattern GIGO (unicode-org#2650)
  - `decimal`
    - Don't panic on invalid grouping sizes (unicode-org#2042)
    - Remove signum and sign display options (unicode-org#2070)
    - Add numbering system support (unicode-org#2246)
  - `list`
    - ListStyle -> ListLength and add _with_length (unicode-org#2628)
  - `locid`
    - Add `remove()` for vertical fallback (unicode-org#1992)
    -  Update `Locale` and `LanguageIdentifier` comparison functions to `strict_cmp()` and `normalizing_eq()` (unicode-org#2020)
    -  `normalizing_eq()`, `strict_cmp()` for LSRV subtags (unicode-org#2048)
    -  Add `strict_cmp_iter()` (unicode-org#2111, unicode-org#2114)
    -  Removing auto-derived Ord impl for Locale/LangId (unicode-org#2142)
    -  Enable `locale` macro to support single unicode key value pair extension (unicode-org#2382)
    -  Reducing `locid_id` API surface (unicode-org#2484)
    -  `private::Key` and `other::Key` to `::Subtag` (unicode-org#2632)
  - `locid_transform`
    - Rename from `icu::locale_canonicalizer` (unicode-org#2381)
    - `LocaleCanonicalizer`/`LocaleExpander` refactor (unicode-org#2338)
  - `normalizer`
    - Promoted from experimental (unicode-org#2058)
    - Add ComposingNormalizer for NFC, NFKC, and UTS 46 (unicode-org#2039)
    - GIGO fix-ups for the normalizer and the collator (unicode-org#1931)
    - Add support for NFKD and the decomposed counterpart of UTS 46 without ignored and disallowed (unicode-org#1967)
    - Simplify Hangul composition (unicode-org#2200)
    - Make sink-writing normalization methods non-experimental (unicode-org#2201)
    - Uses tries instead of inversion lists for normalization data (unicode-org#2235)
    - Consolidate the two auxiliary tries to the main NFD trie (unicode-org#2371)
    - Use `char` instead of `U24` in normalizer data (unicode-org#2481)
    - Make NFKD and UTS 46 data store only the difference form NFD (unicode-org#1984)
  - `plurals`
    - Rename `select()` to `category_for()` for `PluralRules` (unicode-org#2287)
    - Use From instead of TryFrom for signed integers (unicode-org#2593)
    - `from_tr35_string` -> `get_for_cldr_string` (unicode-org#2633)
    - Make PluralOperands fields private, add static constructor (unicode-org#2598)
  - `properties`
    - Better properties return values (unicode-org#2112, unicode-org#1990, unicode-org#2277, unicode-org#2555)
    - Move properties data over to an (extensible) enum (unicode-org#2140)
    - Renaming unicode property data struct names (unicode-org#2198)
  - `timezone`
    - New component, split from `datetime` (unicode-org#2265)
    - Add time period metazone to `TimeZonesProvider` (unicode-org#1961)
    - Convert metazone period from string to i32 (unicode-org#2085)
    - Improvements to `MetaZoneCalculator` (unicode-org#2274)
    - Add `TimeVariant` wrapper (unicode-org#2289)
    - TimeVariant -> ZoneVariant with a few more docs (unicode-org#2427)
    - Assorted TimeZone fixes (unicode-org#2478)
 - Utils:
  - `crlify`: No updates
  - `databake`:
    - Moved over from `crabbake` (unicode-org#2068)
    - Some databake improvements (unicode-org#2150)
    - Using static `LiteMap`s in databake (unicode-org#2264)
  - `deduplicating_array`: No updates
  - `fixed_decimal`:
    - Switch FixedDecimal to a trivaluate sign (unicode-org#2025)
    - Remove negate (unicode-org#2060)
    - Improve integer operations (unicode-org#1924)
    - Add `FixedDecimal::concatenate_right()` (unicode-org#1953)
    - Implement `ceil()`, `floor()` and `truncate()` functions (unicode-org#1923)
    - Define "magnitude" and introduce "position" concept (unicode-org#1981)
    - Support for rounding modes (unicode-org#2000, unicode-org#2100, unicode-org#2104, unicode-org#2261)
    - Make `multiply_pow10)_` be infallible (unicode-org#2285)
  - `litemap`:
    - Remove `serde_json` dep from zeromap/litemap and align features (unicode-org#1939)
    - `LiteMap` of `&'a [(K, V)]` (unicode-org#2242)
    - Enable `ShortVec` as a backend for `LiteMap` (unicode-org#2356)
  - `pattern`: No updates
  - `tinystr`:
    - Make `Option<TinyAsciiStr>` be the same size as `TinyAsciiStr` (unicode-org#2430)
  - `tzif`:
    - New crate (unicode-org#2019)
    - Parse POSIX time-zone strings using Combine (unicode-org#1973)
    - Parse TZif binary files using Combine (unicode-org#1999)
  - `writeable`:
    - Rename `write_len` (unicode-org#2529)
  - `yoke`:
    - Deprecate yoke's `badly` methods (unicode-org#1930)
    - Rename `Yoke::project()` functions to `::map_project()` (unicode-org#1955)
    - Remove stable_deref_trait/alloc from yoke's default feature set (unicode-org#2094)
    - Move `map_project()` to closures (unicode-org#2185)
  - `zerofrom`: No updates
  - `zerovec`:
    - Make `VarZeroVec` format configurable (unicode-org#2306)
    - Add `FlexZeroVec` (unicode-org#1790)
    - Add `NicheBytes` trait and `NichedOptionULE` (unicode-org#2501)
    - Turn ZeroVec into a struct for optimization (unicode-org#2599, unicode-org#2622)
    - Improve performance of VarZeroVec::deserialize and add provider benches (unicode-org#2603)
    - Add array impl for `ZeroMapKV` (unicode-org#1875)
    - Remove lifetime from `ZeroVecLike` (unicode-org#1901)
    - `ZeroVecLike` cleanup (unicode-org#2024)
    - Remove `serde_json` dep from zeromap/litemap and align features (unicode-org#1939)
    - Make various ZeroVec methods `const` (unicode-org#1976)
    - Refactor ZeroMap2d and add get_by functions (unicode-org#1876)
    - Add more zerovec impls for `usize` and `FlexZeroVec` (unicode-org#2023)
    - Change charULE from 4 bytes to 3 bytes (unicode-org#2015)
    - More impls in zerovec crate (unicode-org#2054)
    - Add binary search and other utilities to `FlexZeroVec` (unicode-org#2284)
    - Remove `KeyError` and rename `get()` to `get_2d()` (unicode-org#2279)
    -  `EncodeAsVarULE` for `Cow` (unicode-org#2376)
    -  Add `ExactSizeIterator` for `FlexZeroVec::iter_*()` (unicode-org#2580)
    -  Add permutation to ZVL containers (unicode-org#2605)
 - FFI:
   - All non-experimental components now covered by FFI
   - Add FFI error strategy (unicode-org#2045)
   - Configurable DataProvider FFI (unicode-org#2526)
 - Experimental:
   - `bies`:
   - `casemapping`:
   - `segmenter`:
     - Expose `RuleBreakIterator` as a public interface (unicode-org#2408)
     - Merge `segmenter_lstm` with segmenter (unicode-org#2087)
     - Use `CodePointTrie` in Segmenter (unicode-org#1839)
     - Move language detection to language.rs (unicode-org#1689)
     - Simplify function in rule_segmenter (unicode-org#1880)
     - Use dictionary segmenter for word. (unicode-org#1936)
     - Remove std dependency from segmenter_lstm. (unicode-org#2064)
     - Add Lao and Khmer LSTM models (unicode-org#2120)
     - Use multiple dictionaries for line/word segmenter. (unicode-org#2209)
     - Add a feature option not to use unicode-segmentation (unicode-org#2212)
     - Remove two char types in line segmenter and polish utf8 iterator naming (unicode-org#2269)

## icu4x 0.6.0 (May 9, 2022)

  - General data model
    - Non-exhaustive errors for locid, calendar, decimal, plurals (unicode-org#1792, unicode-org#1793)
    - Rename "serialize" feature to "serde" (unicode-org#1797)
    - Turn all errors into Copy types (unicode-org#1657)
  - Components
    - `calendar`:
      - Coptic, Indian and Ethiopian calendars (unicode-org#1660, unicode-org#1715, unicode-org#1779)
      - Calendar arithmetic (unicode-org#1614)
    - `datetime`:
      - Formatting for fractional seconds (unicode-org#1813, unicode-org#1801)
      - Support for day of week in month ('F') (unicode-org#1770)
      - Custom fallbacking for TimeZoneFormatter (unicode-org#1591)
      - Support for week-of-month (unicode-org#1468)
      - Bug fix to get_best_available_format_pattern skeleton matching logic (unicode-org#1549)
    - `decimal`: No updates
    - `locale_canonicalizer`:
      - ZeroCopy support (unicode-org#1760, unicode-org#1777)
    - `locid`:
      - Simplified language representation (unicode-org#1695)
      - Region, Script and Variant subtags ULE (unicode-org#1696)
    - `plurals`:
      - Update data model to use `ZeroVec` (unicode-org#1240)
    - `properties`:
      - Bidi support (unicode-org#1716, unicode-org#1784)
  - Utilities
    - `codepointtrie`:
      - Use 0 for error value for Rust out-of-bounds for primitive trie value types (unicode-org#1804)
    - `crlify`: New util for line ending conversions
    - `deduplicating_array`: No updates
    - `fixed_decimal`:
      - Improvements to FixedDecimal f64 APIs (unicode-org#1718)
    - `litemap`:
      - Pluggable LiteMap backends (unicode-org#1769)
    - `pattern`: No updates
    - `uniset`: No updates
    - `writeable`: No updates
    - `yoke`: No updates
    - `zerofrom`: No updates
    - `zerovec`:
      - ZeroVec derive improvements (unicode-org#1780)
      - Support non-Ord values in ZeroMap (unicode-org#1743)
      - Add OptionULE and OptionVarULE (unicode-org#1736)
      - Rename ZeroVec::from_slice and add new method for const-constructed ZeroSlice (unicode-org#1728)
      - Treat ZeroMap sort order as an optional invariant (unicode-org#1727)
      - Add ZeroMap::get_copied_by (unicode-org#1722)
      - Generalize PairULE to support longer tuples (unicode-org#1721)
      - Add more AsULE impls for primitives (unicode-org#1672)
      - Add cast methods to ZeroVec and ZeroSlice (unicode-org#1651)
      - Add RawBytesULE::slice_from_byte_slice (unicode-org#1648)
      - Create façades for ZeroVec types, hide internal code organization modules (unicode-org#1629)
      - Add zerovec::skip_kv and zerovec::skip_ord attributes, as well as generalized attribute handling framework (unicode-org#1613)
      - Rename as_unaligned to to_unaligned (unicode-org#1619)
  - FFI:
    - Updating to Diplomat 0.3
    - Making testdata an optional FFI dep (unicode-org#1820)
    - Split out capi targets: make separate freertos, staticlib, and cdylib crates as targets (unicode-org#1747)
  - Experimental:
    - `crabbake`: Initial version of baked data provider (unicode-org#1825)
    - `segmenter`:
      - Support production-ready data provider for segmenters (unicode-org#1652)
      - Implement dictionary based segmenter for line segmenter. (unicode-org#1644)
      - Wire DataProvider into UAX29 segmenters (unicode-org#1627)
      - Move UAX#14 defines to line.toml (unicode-org#1568)
      - Add segmenter factories to generate UAX29 iterators (unicode-org#1602)


## icu4x 0.5.0 (Jan 31, 2022)

  - General data model
    - `DataPayload` no longer needs a lifetime (unicode-org#1297, unicode-org#1279)
    - Re-write DataKey (unicode-org#1511)
    - Rewrite ErasedDataProvider as AnyProvider (unicode-org#1495)
    - Add EitherProvider and rename IterableDataProviderCore to IterableProvider (unicode-org#1455)
    - Change DataRequest to be borrowed in BufferProvider (unicode-org#1416)
    - Replace SerdeDeDataProvider with BufferProvider (unicode-org#1369, unicode-org#1384)
  - Components
    - `calendar`:
      - Julian, Japanese, and Buddhist calendars (unicode-org#1351, unicode-org#1394, unicode-org#1305)
      - `DateTimeFormat` integration (unicode-org#1339)
      - Bugfix around arithmetic (unicode-org#1352)
    - `datetime`:
      - Week-of-year support (unicode-org#1206)
      - `DateTimeFormat::resolve_components()` (unicode-org#1362)
      - Era formatting (unicode-org#1346)
      - `TimeZoneFormatterConfig` (unicode-org#1256)
      - New data model for organizing calendar data (unicode-org#1300)
      - Bugfix around missing localized strings in time zone data (unicode-org#1405)
    - `decimal`: No updates
    - `locale_canonicalizer`:
      - Bugfix in maximization (unicode-org#1171)
      - Update data model to use `LiteMap` (unicode-org#1275)
    - `locid`: No updates
    - `plurals`:
      - Update data model to use `ZeroVec` (unicode-org#1240)
    - `properties`:
      - Rename resource key category for properties (unicode-org#1406)
      - Rename enums for `General_Category` (unicode-org#1355)
      - Implement the `Canonical_Combining_Class` property (unicode-org#1347)
      - Implement `Script_Extensions` property (unicode-org#1353)
      - Add `General_Category` predicate functions (unicode-org#1310)
      - Implement `Grapheme_Cluster_Break`, `Word_Break`, and `Sentence_Break` Unicode properties (unicode-org#1233)
  - Utilities
    - `codepointtrie`: No changes
    - `deduplicating_array`: New utility for efficient serialized representation of data with duplicates
    - `fixed_decimal`:
      - Padding and truncation APIs (unicode-org#1482, unicode-org#1507, unicode-org#1195)
      - Add double-to-decimal via ryū (unicode-org#1217)
      - Handle exponents in `FixedDecimal::from_str()` (unicode-org#1265)
    - `litemap`:
      - Add `LiteMap::get_indexed()` and `LiteMap::find_index()`
      - Handle serialization of tuples (etc) in litemaps (unicode-org#1306)
    - `pattern`: No updates
    - `uniset`: No updates
    - `writeable`:
      - Adding parts functionality to `Writeable` (unicode-org#1438)
      - Change `Writeable::writeable_to_string` to return a Cow (unicode-org#1452)
      - Implementing `Writeable` for all integers (unicode-org#1408)
      - Making `writeable::LengthHint` a range (unicode-org#1400)
      - Simplifying `assert_writeable_parts_eq` and `assert_writeable_eq` (unicode-org#1522, unicode-org#1399)
    - `yoke`:
      - Remove `Yokeable::Output` from `ZeroCopyFrom` trait (unicode-org#1499)
      - Add `EitherCart` (unicode-org#1484)
      - Remove `attach_to_option_cart()` (unicode-org#1348)
      - Homogenize yoke generic impls to always work with `Yokeable`, add `OwnedYokeable` (unicode-org#1302)
    - `zerovec`:
      - Move over to a model where the vector types deref to `ZeroSlice` and `VarZeroSlice` (unicode-org#1418, unicode-org#1371)
      - Simplify `ZeroVec`/`VarZeroVec` error handling, consolidate `ULEError` type (unicode-org#1389)
      - Simplify `ZeroMapKV` (unicode-org#1334)
      - Add `ZeroMap2d`, a two-dimensional zero-copy map (unicode-org#1432)
      - Add borrowed-only version of `ZeroMap` (unicode-org#1238)
      - Add various helper functions to zerovec (unicode-org#1430)
      - Rename `PlainOldULE` to `RawBytesULE` (unicode-org#1413)
      - Improve `EncodeAsVarULE` (unicode-org#1385)
      - Add `EncodeAsVarULE` for `ZeroVec` (unicode-org#1274, unicode-org#1407)
      - Various trait impls (unicode-org#1332, unicode-org#1330, unicode-org#1328, unicode-org#1287)
      - Document ULE alignment guarantee; update all impls with checklists (unicode-org#1294)
      - Fix `PairULE` validation function (unicode-org#1266)
  - FFI:
    - Updating to the latest Diplomat
    - Add FFI for constructing Data Structs, including decimal data structs (unicode-org#1497)
    - Add padding/truncation to FFI (unicode-org#1501)
    - Add FFI for constructing fixed decimals from float (unicode-org#1483)
    - Properties FFI (unicode-org#1269)
  - Experimental:
    - New ListFormatter experiment
    - More progress on segmentation experiment

## icu4x 0.4.0 (November 1, 2021)

  - Updated to CLDR 40 (unicode-org#1216)
  - Functional Unicode property APIs and data; moved to new crate `icu_properties` (unicode-org#148)
  - `DateTimeFormat` optimization: memory usage cut by two-thirds and perf improved by 40% (unicode-org#519)
  - `BlobDataProvider` allowing for dynamic, asynchronous data loading (unicode-org#1084)
  - Major upgrades to the `zerovec` utility crate and new benchmarks for `ZeroMap` (unicode-org#1082, unicode-org#1087)
  - Initial support for time zones in `DateTimeFormat` components bag (unicode-org#845)
  - Bug fixes in `LocaleCanicalizer` (unicode-org#1189, etc.)
  - Week of month/year arithmetic (unicode-org#918)
  - Major improvements on code size across FFI (unicode-org#962)
  - Iterations on ICU4X Segmenter (unicode-org#1045, unicode-org#1165, etc.)
  - Experimental `ListFormatter` (unicode-org#1053)
  - ICU4X now requires Rust 1.56 (unicode-org#1201)

## icu4x 0.3.0 (July 29, 2021)

  - Static data provider without filesystem dependency (unicode-org#78)
  - Infrastructure around zero-copy deserialization, including `ZeroVec` and `Yoke` (unicode-org#652, unicode-org#667)
  - Most ICU4X components support `no_std` (unicode-org#812)
  - Hour cycle preferences are used by DateTimeFormat (unicode-org#671)
  - Skeleton matching supports additional field widths (unicode-org#584)
  - Add canonicalize method to LocaleCanonicalizer (unicode-org#747)
  - Added range iterator on UnicodeSet (unicode-org#836)
  - Add PluralRules::categories() function (unicode-org#789)
  - Consolidated data generation tool into new binary `icu4x-datagen`

## icu4x 0.2.0 (April 29, 2021)
  - Updated CLDR to 39 (unicode-org#640)
  - Initial release of:
    - `icu_decimal` (unicode-org#590)
    - `icu_locale_canonicalizer` (unicode-org#417)
  - `DateTimeFormat` gets support for
    - day periods (unicode-org#435)
    - time zones (unicode-org#418)
    - components bag (unicode-org#481)
  - `UnicodeSet` gets preliminary support for L3a subset (unicode-org#478)
  - `PluralRules` support `E` operand (unicode-org#407)
  - New utilities:
    - `Writeable`
    - `ZeroVec`
    - `LiteMap`
    - `FixedDecimal`
    - `Pattern`
  - Early prototype of C API - `icu_capi` 

## icu4x 0.1.0 (October 15, 2020)
  - Initial release of ICU4X.
  - Initial release of:
    - `icu`
    - `icu_locid`
    - `icu_plurals`
    - `icu_datetime`
    - `icu_uniset`
    - `icu_provider`
    - `icu_provider_fs`
    - `icu_provider_cldr`
    - `icu_testdata`
    - `icu4x_ecma402`
    - `fixed_decimal`<|MERGE_RESOLUTION|>--- conflicted
+++ resolved
@@ -6,12 +6,9 @@
         - Fix some property constants (unicode-org#7269, unicode-org#7281, unicode-org#7284)
         - Add conversions for `unicode_bidi::BidiClass` (unicode-org#7272)
         - Add `IndicConjunctBreak` (unicode-org#7280)
-<<<<<<< HEAD
-        - Constify `PropertyNamesLong`/`PropertNamesShort`/`PropertyParser` constructors (unicode-org#7294)
-=======
         - Add conversion between `icu::properties::props::Script` and `icu::locale::subtags:Script` (unicode-org#7270)
         - Add conversion between `icu::properties::props::BidiClass` and `unicode_bidi::BidiClass` (unicode-org#7272)
->>>>>>> 9aef9ef3
+        - Constify `PropertyNamesLong`/`PropertNamesShort`/`PropertyParser` constructors (unicode-org#7294)
 - Utils
   - Retire the `icu_harfbuzz` crate. The `icu_properties` and `icu_normalizer` types now directly implement the `harfbuzz-traits`
 
