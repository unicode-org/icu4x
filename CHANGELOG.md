# Changelog

## icu4x 2.0-beta2

- Components
    - General
        - Update data to CLDR 47 Beta 1, ICU 77 RC, TZDB 2025a
        - Some crates have been given the ability to be built without `alloc` (unicode-org#6077, unicode-org#6078, unicode-org#6166)
        - Consistently wrap all options in None in Rust and FFI (unicode-org#6084)
        - Options now consistently live in `options` modules (unicode-org#6138)
        - Remove `compiled_data` `Default` constructors from types which are prone to change sufficiently often (unicode-org#5958)
        - Move types over to uniform `::new()` constructor convention (unicode-org#6141)
        - Implement display on all error types (unicode-org#5969)
        - Use `core::error`, remove unused `std` features (unicode-org#5973)
        - Remove bench features (unicode-org#5986)
    - `icu_calendar`
        - Rename `IsoWeekday` to `Weekday` (unicode-org#6140)
        - Add `Date::wrap_calendar_in_ref` (unicode-org#6016)
        - `Time` and `DateTime` moved to `icu_time` component (unicode-org#5961)
        - Audit exhaustiveness of `icu_calendar::types` (unicode-org#5978)
        - Add calendar argument to IXDTF parsing, making it available without `compiled_data` feature (unicode-org#5982)
        - Use correct day of year for `Japanese` (unicode-org#5992)
    - `icu_casemap`
        - Add borrowed variants to casemapper types (unicode-org#6088)
        - Add missing keys to `CollatorPreferences` (unicode-org#5950)
    - `icu_collections`
        - Remove some panics (unicode-org#6052)
    - `icu_datetime`
        - Improvements to all-new semantic skeleta.
        - Add new datetime field set builder (unicode-org#5944)
        - Add `with_fset` fns to datetime types (unicode-org#5942)
        - Rename zone field sets (unicode-org#6096)
        - Rename `YearStyle::Always` to `YearStyle::WithEra` (unicode-org#6012)
        - Rename `format_any_calendar()` to `format()` (unicode-org#6020)
        - Add conversions between `Formatter` and `Names` (unicode-org#6110)
        - Renames: `FixedCalendarDateTimeNames`, `cast_into_fset` (unicode-org#6117)
        - Rename `FractionalSecondDigits` to `SubsecondDigits` (unicode-org#6139)
        - Rename `TimeFormatter` to `NoCalendarFormatter` (unicode-org#6175)
        - Remove ISO parsing specialisations (unicode-org#5998)
        - Make `field` module be unstable and add stable enums for `DateTimeNames` (unicode-org#5959)
        - Add exemplar cities format (`VVV`) (unicode-org#6018)
    - `icu_decimal`
        - Rename to `DecimalFormatter` (unicode-org#6075)
        - Add `numbering_system` getter to `DecimalFormatter` (unicode-org#5904)
        - Allow overriding the numbering system during decimal format (unicode-org#5914)
    - `icu_experimental`: `0.2.0 -> 0.3.0`
        - Implement Long/Short/Narrow Compact Currency Formatter (unicode-org#5456, unicode-org#5450)
        - More transliterator fixes; drop CLDR 46.0 support (unicode-org#6005)
        - Refactor MeasureUnit to use `single_units` instead of `contained_units` (unicode-org#6159)
    - `icu_list`
        - No changes other than general cross-crate changes
    - `icu_locale`
        - `LocaleExpander`, `LocaleDirectionality`, and `LocaleCanonicalizer` distinguish between `new_common()` and `new_extended()` constructors (unicode-org#5958)
    - `icu_locale_core` 
        - Stop accepting underscores as subtag separators (unicode-org#5943)
        - Make `LocalePreferences` internally-private, move `DataLocale` to `icu_locale_core`, other refactors (unicode-org#5988)
        - Fix `cmn-hans-cn-t-ca-u-ca-x_t-u` (unicode-org#6001)
    - `icu_normalizer`
        - Use longer lifetime when returning normalize iter (unicode-org#6060)
        - Introduce `split_normalized` and make `is_normalized_up_to` private in Rust (unicode-org#5932)
        - Make `utf16_iter`/`utf8_iter` deps optional (unicode-org#5927)
        - Return `Cow` instead of `String`/`Vec` (unicode-org#5906)
        - Change icuexportdata trie format to improve normalizer performance (unicode-org#5813)
    - `icu_pattern`: `0.3.0 -> 0.4.0`
        - Change `PlaceholderValueProvider` and parts behavior (unicode-org#5908)
    - `icu_plurals`
        - Move experimental plural ranges code into `provider` (unicode-org#6103)
    - `icu_properties`
        - Add to/from ICU4C APIs to enumerated properties (unicode-org#6091)
        - `GeneralCategoryGroup::contains` now accepts `self` by value (unicode-org#5952)
        - Fix minor unsafety internal to names API (unicode-org#6059)
        - Add convenience APIs that allow direct querying of properties (unicode-org#6066)
    - `icu_segmenter`
        - Segmenters that can take a content locale now specify `_root()` on their default localeless constructors (unicode-org#5958)
    - `icu_time`
        - Renamed from `icu_timezone`, with renames and restructures (unicode-org#6123, #6152)
        - `Time` and `DateTime` moved to `icu_time` component (unicode-org#5961)
        - Replace `IxdtfParser` by methods on `ZonedDateTime` (unicode-org#5985)
        - Rename `CustomZonedDateTime` to `ZonedDateTime` (unicode-org#5983)
        - Human readable time zone transition dates (unicode-org#6124)
        - Allow iterating over all IANA IDs (unicode-org#6155)
        - Remove ISO parsing specialisations (unicode-org#5998)
        - Restrict `Time` to ISO-8601 range, remove arithmetic (unicode-org#6002)
- Data model and providers
    - General
        - Many improvements to internal data model for specific data keys (unicode-org#5994, unicode-org#6043, unicode-org#5813)
    - `icu_provider`
        - There is now a `data_marker!` macro (unicode-org#6072)
        - Remove `AnyProvider` (unicode-org#6086)
        - Remove YokeTraitHack from icu (unicode-org#6126)
        - Add a checksum field to `DataResponseMetadata` (unicode-org#6046)
        - Remove data marker paths from release binaries (unicode-org#5981)
        - Add `MaybeAsVarULE` and `MaybeEncodeAsVarULE` with plumbing into `DataProvider::<ExportMarker>::tokenize_encoded_seq` (unicode-org#6133)
    - `icu_provider_macros`
        - Removed
    - `icu_provider_baked`
        - Change `DataStore` to return `DataPayload` (#6135)
    - `icu_provider_export`
        - Don't use the file system to pass export results (unicode-org#6087)
    - `icu_provider_source`
        - Download retries for `SourceDataProvider` (unicode-org#6092)
        - Improvements to timezone datagen (unicode-org#6023, unicode-org#6125, unicode-org#6105, unicode-org#6112, unicode-org#5966, unicode-org#6115)
- Utils
    - Cross cutting changes:
        - Use `core::error` (unicode-org#5973)
        - Remove bench feature. This is technically breaking, but not considered breaking since this is an internal feature. (unicode-org#5986)
    - `bies`:
        - No update, still at `0.3.0`
    - `calendrical_calculations`: `0.1.2 -> 0.1.3`
        - No changes other than general cross-crate changes
    - `crlify`
        - No update, still at `1.0.4`
    - `databake`, `databake_derive`
        - No update, still at `0.2.0`
    - `deduplicating_array`: `0.1.7 -> 0.1.8`
        - No changes other than general cross-crate changes
    - `fixed_decimal`: `0.6.0 -> 0.7.0`
        - Rename `FixedDecimal` to `Decimal`, introduce `UnsignedDecimal` (unicode-org#5667, unicode-org#6143, unicode-org#6146)
        - Add `trim_end_if_integer` (unicode-org#5903)
    - `ixdtf`: `0.3.0 -> 0.4.0`
        - Handle unbound fraction length (unicode-org#6036)
        - Bug fix for subsecond part (unicode-org#6004)
        - Expand size of duration records to support ECMA402 (unicode-org#5996)
<<<<<<< HEAD
    - `litemap`: `0.7.4 -> 0.7.5`
        - Implement Entry apis for LiteMap (unicode-org#6131)
=======
    - `litemap`: `0.7.3 -> 0.7.4`
        - Implement `Entry` apis for `LiteMap` (unicode-org#6131)
>>>>>>> 0ebf9965
        - Add `BTreeMap`-like apis to `LiteMap` (unicode-org#5894)
        - Make `litemap` no-alloc (unicode-org#6077)
    - `potential_utf`: `0.1.1 -> 0.1.2`
        - No changes other than general cross-crate changes
    - `tinystr`: `0.8.0 -> 0.8.1`
        - Add explicit features list to Cargo.toml (unicode-org#6040)
    - `tzif`: `0.3.0 -> 0.4.0`
        - Preserve stucture of timezone designation list (unicode-org#5581)
    - `writeable`: `0.6.0 -> 0.6.1`
        - No changes other than general cross-crate changes
    - `yoke`, `yoke_derive`: `0.7.5 -> 0.8.0`
        - Relax trait bound for `EitherCart` in `Yoke` crate (unicode-org#5876)
        - Remove `YokeTraitHack` (unicode-org#6126)
    - `zerofrom`: `0.1.5 -> 0.1.6`
        - No changes other than general cross-crate changes
    - `zerotrie`: `0.2.0 -> 0.2.1`
        - Improved unsafe code (unicode-org#6054)
    - `zerovec`, `zerovec_derive`: `0.11.0 -> 0.11.1`
        - derive: Reduce number of panicky calls introduced by derive (unicode-org#6052)
        - Add `VarZeroSliceIter`, `ZeroSliceIter` (unicode-org#5924)
        - Add manual eyepatch to `VarZeroCow` (unicode-org#6189)

## icu4x 2.0-beta1

- Components
    - General
        - Constructors updated to take type-safe "preferences" objects instead of locales.
            - Preference bags are often built from a locale, but they can also be built manually or merged from other sources.
            - Preference bags are taken by value, so most call sites will need to change from `&locale.into()` to `locale.into()` or `(&locale).into()`
        - Compiled data updated to CLDR 45 and ICU 75 (unicode-org#4782)
        - Compiled data updated to CLDR 46 (unicode-org#5479, unicode-org#5598)
        - Fine-tuning error enums; removal of obsolete variants (unicode-org#4959, unicode-org#4638, unicode-org#5019, unicode-org#5041, unicode-org#5146)
        - Refactored FromStr and try_from_str functions (unicode-org#4934, unicode-org#5085)
        - Deleted various deprecated functions
        - Shadow `default` instead of making new function `const_default` (unicode-org#5354)
        - Rename marker types (unicode-org#4999)
        - Fix take/into function names and conventions (unicode-org#5723)
    - `icu`
        - Adding `datagen` feature to meta crate (#5047)
    - `icu_calendar`
        - Restructure icu_calendar public API to put all calendars under `cal` (unicode-org#5701)
        - Consistently name calendar-specific `Date`/`DateTime` functions that have a calendar argument (unicode-org#5692)
        - Move all calendar types to `cal` module (unicode-org#5701)
        - Shorten integer types returned by `day_of_month()`, `week_of_month()`, and `week_of_year()` to `u8` (unicode-org#5702)
        - IntoAnyCalendar: new kind() method (unicode-org#4975)
        - Fixed various broken assertions (unicode-org#4986)
        - Fix Japanese calendar year 0 (unicode-org#5006)
        - Add Date, Time, and DateTime from str impls via IXDTF (unicode-org#5260)
        - Fix bug by consistently 1-indexing months and days (unicode-org#5726)
        - Refactor YearInfo to separate cyclic/Temporal/Formatting eras (unicode-org#5509)
        - FormattableMonth -> MonthInfo, and split standard from formatting month codes (unicode-org#5536)
        - Remove unix epoch APIs (unicode-org#5748)
        - Shorten integer type of day_of_month, week_of_month, week_of_year (unicode-org#5702)
    - `icu_collator`
        - Introduce a borrowed version of the collator (unicode-org#5513)
        - Adapt the collator to Unicode 16 normalization changes (unicode-org#4878)
        - Use script fallback in collator (unicode-org#5743)
    - `icu_collections`
    - `icu_normalizer`
        - Introduce borrowed variants of normalizer structs (unicode-org#5413)
        - Make the normalizer work with new Unicode 16 normalization behaviors (unicode-org#4860)
    - `icu_datetime`
        - All-new semantic skeletons. (unicode-org#1317, unicode-org#4945)
            - This is a re-write of `DateTimeFormatter` and most of the `icu_datetime` crate. It adds the ability to format specific subsets of fields, conforming with LDML version 46. All call sites of ICU4X 1.x `DateTimeFormatter` will need to be updated. It is recommended to start fresh with the new crate documentation.
        - Optimize YearNames storage (unicode-org#5721)
        - Drop support for week-of-year, to likely be re-added in a future version or upon request (unicode-org#5569)
        - Remove VVV time zone format, to possibly be added back later (unicode-org#5659)
        - Fix generic location format for single-tz countries (unicode-org#5657)
        - Support localized offsets with seconds (unicode-org#5674)
        - Audit datetime format function (unicode-org#5789)
    - `icu_decimal`
        - Reduce stack size of DecimalSymbolsV1 (unicode-org#5804)
        - Split numbering systems out of decimal data (unicode-org#5822, unicode-org#5830)
    - `icu_experimental`: `0.1.0 -> 0.2.0`
        - New experimental DurationFormatter component (unicode-org#801)
        - Implement `UnitsFormatter` (unicode-org#5000)
        - Implement Short Compact Currency Formatter Provider and Populate Associated Data (unicode-org#5361)
        - Implement `LongCurrencyFormatter` for Long Currency Formatting (unicode-org#5351)
        - Improvements to transliteration (unicode-org#5469, unicode-org#5489, unicode-org#5712)
        - Expose `CompactDecimalFormatterOptions` in the compactdecimal module (unicode-org#5770)
        - Add constant denominator support to MeasureUnit (unicode-org#6193)
    - `icu_locale`
        - New crate (with parts of `icu_locid` and `icu_locid_transform`)
        - Add preferences module (unicode-org#4996, unicode-org#5729)
        - Remove `AliasesV1`, `LikelySubtagsV1` (unicode-org#5337)
        - Remove `_manual_slice` constructors (unicode-org#5312)
        - Use `is_default` instead of `is_empty` or `is_und` for locale-ish types (unicode-org#5359)
        - Add script fallback priority; improve language/region fallback priority (unicode-org#5344)
        - Allow `LocaleDirectionality` to wrap a `LocaleExpander` with user-controlled storage (unicode-org#5704)
        - Allow `LocaleCanonicalizer` to wrap a `LocaleExpander` with user-controlled storage (unicode-org#5718)
        - Split `canonicalize()` on `Locale` and `LanguageIdentifier` into `canonicalize()` and `canonicalize_utf8()`, and have it return a `Cow` (unicode-org#5727)
        - Remove Ord impl from extensions::unicode::Unicode (unicode-org#5617)
        - Locale `canonicalize` -> `normalize` (unicode-org#5766)
        - Use `AsRef` in `LocaleDirectionality`'s type parameter (unicode-org#5704)
        - Add Expander argument to LocaleCanonicalizer (unicode-org#5718)
    - `icu_locale_core`
        - New crate, renamed from `icu_locid`
        - Removed `Ord` and `PartialOrd` impl from `extensions::unicode::Unicode` (unicode-org#5617)
        - Move generic Subtag to subtags; use it in Value (unicode-org#4932, unicode-org#4941)
        - Remove AsRef and instead introduce Cow-returning canonicalize methods on locale/langid (unicode-org#5727)
    - `icu_pattern`: `0.2.0 -> 0.3.0`
        - Changes to bytes constructors (unicode-org#5034, unicode-org#5072)
        - Bake, zerovec integration (unicode-org#5030)
    - `icu_plurals`
        - Add PluralElements for algorithmic plural selection (unicode-org#5622)
    - `icu_properties`
        - New properties API (unicode-org#5548)
        - Move exemplar chars with new API (unicode-org#5434)
        - Split `PropertyNames` (unicode-org#5575)
        - Model `BidiAuxiliaryProperties` as an `EnumeratedProperty` (unicode-org#5597)
        - Change `Script` property API (unicode-org#5628)
        - Rename `UnicodeSetData` to `EmojiSetData` (unicode-org#5627)
    - `icu_segmenter`
        - Support Unicode 15.1 for line segmenter (unicode-org#5218)
        - Use data marker attributes for model selection (unicode-org#4985)
        - Fixes to segmentation algorithm (unicode-org#5001)
        - Add LocaleData parameter for word/sentence segmenter (unicode-org#5318)
        - Add content_locale member to LineBreakOptions (unicode-org#5565)
    - `icu_timezone`
        - Implement `ixdtf` for `CustomTimeZone` and `CustomZonedDateTime` (unicode-org#5349)
        - GMT -> UTC (unicode-org#5512)
        - Clean up Windows mapper API (unicode-org#5735)
        - Support inference of time zone variants (unicode-org#5540)
        - Add `WindowsTimeZoneMapper` and `WindowsZonesToBcp47Map` provider (unicode-org#5524)
        - Handle `Z` correctly in IXDTF (unicode-org#5742)
        - Make an `IxdtfParser` type (unicode-org#5736)
        - Fewer overlapping constructors for `TimeZoneInfo` (unicode-org#5747)
        - Private fields for `TimeZoneInfo` (unicode-org#5747)
        - Return type for `ZoneOffsetCalculator`
        - Remove generic metazone values that match location values (unicode-org#5751)
        - Special-case `Z`, `Z[Etc/UTC]` and `Z[Etc/GMT]` in IXDTF parser (unicode-org#5757)
        - Deduplicate tz locations against root (unicode-org#5759)
        - Make `ZoneVariant` a closed, non-exhaustive enum (unicode-org#5760)
        - Replace `CustomTimeZone` with `TimeZoneInfo` (unicode-org#5691)
- Data model and providers
    - `icu_provider_adapters`
        - Reworking filter provider (unicode-org#5148)
        - Rename AnyPayloadProvider to FixedProvider, make it generic (unicode-org#5502)
        - impl ExportableProvider for ForkByErrorProvider and add tutorial (unicode-org#5503)
    - `icu_provider_baked`
        - New crate, split from `icu_datagen` (unicode-org#5009)
        - Reexport baked data dependencies in data crates (unicode-org#5033)
        - Changing baked data to use zerotrie (unicode-org#5064)
    - `icu_provider_blob`
        - Remove Blob schema v1, v2, add v3 (unicode-org#5608)
    - `icu_provider`
        - Replace `AnyPayloadProvider` with `FixedProvider<M>`
        - Added DataMarkerAttributes, new framework for data request specificity (unicode-org#4981)
        - Remove BufferProvider trait in favor of DynamicDataProvider (unicode-org#4992)
        - Rename data key to data marker [info] (unicode-org#5003)
        - Make `DataRequest.payload` non-optional (unicode-org#5037)
        - Remove `IterableDataProvider::supports_request` and rename `supported_requests` to `iter_requests` (unicode-org#5089)
        - Better modularisation in `icu_provider` (unicode-org#5088)
        - Refactor request architecture with DataIdentifier (unicode-org#5103, unicode-org#5293)
        - Create `DryDataProvider` for dry-run loading of data (unicode-org#5141)
        - Add DataPayload::dynamic_cast with example (unicode-org#5467)
        - Add `icu_provider::marker::ErasedMarker` (unicode-org#5590)
    - `icu_provider_export`
        - New crate, split from `icu_datagen` (unicode-org#5172)
        - Removed legacy datagen API (unicode-org#4962, unicode-org#5059)
        - Improved datagen APIs (unicode-org#5114, unicode-org#5629)
        - Move internal fallback option to baked exporter options (unicode-org#5036)
        - Allow using marker names in datagen (unicode-org#5060)
    - `icu_provider_fs`
    - `icu4x-datagen`
        - New crate, split from `icu_datagen` (unicode-org#5011)
    - `icu_provider_registry`
        - New crate, split from `icu_datagen` (unicode-org#5010, unicode-org#5177)
    - `icu_provider_source`
        - New crate, split from `icu_datagen` (unicode-org#5016, unicode-org#5173)
    - `icu_testdata`
        - Deleted obsolete crate (unicode-org#4960)
- FFI:
    - All languages
        - Complete revamp. "ICU4X" prefixes replaced with namespaces. Add version to ABI.
        - Remove `icu_` prefix from `icu_capi` features (unicode-org#5365)
        - Replace WASM-demo with Diplomat demo_gen output (unicode-org#5418)
    - JS
    - C++
    - `icu_harfbuzz`
- Utilities
    - `bies`: `0.2.2 -> 0.2.3`
        - Minor cleanups
    - `calendrical_calculations`: `0.1.2 -> 0.1.3`
        - Minor cleanups
    - `crlify`: No change (`1.0.4`)
    - `databake`, `databake_derive`: `0.1.8 -> 0.2.0`
        - Breaking: Introduce `BakeSize`, allowing for the calculation of the size of baked. (#5169)
            - This is automatically required by `#[derive(Bake)]`, making it a breaking change
        - Fix `test_bake!` (unicode-org#5092, unicode-org#5559)
    - `deduplicating_array`: `0.1.6 -> 0.1.7`
        - Minor cleanups
    - `env_preferences`: New crate `0.1.0`
        - Add `env_preferences` crate (unicode-org#5081)
        - This crate does not itself get used by ICU4X, but can potentially be used with ICU4X.
    - `fixed_decimal`: `0.5.6 -> 0.6.0`
        - `FloatPrecision::Floating` renamed to `FloatPrecision::RoundTrip` (unicode-org#5616)
        - `FixedDecimal::concatenated_end()` now returns both `self` and `other` in the error case. (unicode-org#5623)
        - Simplify FixedDecimal's rounding APIs (unicode-org#5028)
        - fix: `pad_end` function does not accept the 0 position (unicode-org#5319)
        - Return `Err((self, other))` in FixedDecimal::concatenated_end (unicode-org#5623)
        - Rename FloatPrecision::Floating to FloatPrecision::RoundTrip (unicode-org#5616)
    - `ixdtf`: `0.2.0 -> 0.3.0`
        - Changed to `&[u8]` parsing (unicode-org#4918)
    - `litemap`: `0.7.3 -> 0.7.4`
        - Fix integer overflow for `LiteMap` by using correct `Store` trait method (unicode-org#5113)
    - `potential_utf`: New crate `0.1.0`
        - New crate with unvalidated types split from `zerovec` (unicode-org#5364)
    - `tzif`: New crate `0.2.3 -> 0.3.0`
        - Various breaking changes to APIs from "General" section above
    - `tinystr`: `0.7.6 -> 0.8.0`
        - Add UTF-16 constructors
        - Rename `TinyStrError` to `ParseError` (unicode-org#5405)
        - Add TinyAsciiStr::concat (unicode-org#5772)
        - Various breaking changes to APIs from "General" section above
    - `yoke`, `yoke_derive`: `0.7.4 -> 0.7.5`
        - Unsafe review feedback (unicode-org#5046, unicode-org#5104)
    - `zerofrom`, `zerofrom_derive: `0.1.4 -> 0.1.5`
        - Minor cleanups
    - `zerotrie`: `0.1.3 -> 0.2.0`
        - Minor improvement to zerotrie hash function (unicode-org#5106)
        - New bytes representation, downstream of `zerovec`'s new optimizations'
        - Various breaking changes to APIs from "General" section above
    - `zerovec`, `zerovec_derive`: `0.10.4, 0.10.3 -> 0.11.0`
        - This release has multiple changes that affect the bit representation of various types. Do not update to this release if you wish to retain stable data formats.
            - Change the `VarZeroVecFormat` values shipped by default to use the same index and length width. This breaks data layout for all `VarZeroVec`s. (unicode-org#5594)
            - Change the `VarZeroVec` format to not store a superfluous 0 index at the beginning of the index array. This breaks data layout for all `VarZeroVec`s (unicode-org#5601)
            - Optimize `MultiFieldsULE` to not store a length anymore. This breaks data layout for any `#[make_varule]`-using struct with multiple variable-sized fields. (unicode-org#5522, unicode-org#5593)
        - Enforce C,packed, not just packed (unicode-org#5049, unicode-org#5143)
        - Remove `FlexZeroVec` (unicode-org#5604)
        - Add VarTuple and VarTupleULE (unicode-org#5511)
        - Add TupleNVarULE (unicode-org#5777)
        - Add VarZeroCow (unicode-org#5809)
        - Add ZeroVec::as_slice (unicode-org#5621)
        - Serde impls for VarULE types (Var tuple types, and make_var) (unicode-org#5802)
        - Add VarZeroVecFormat support to VarTuple and make_var (unicode-org#5808)
        - Consistently use `bytes` not `byte_slice` (unicode-org#5816)
        - Implement `Bake` for VZV types of different formats (unicode-org#5719)
    - `writeable`: `0.5.5` -> `0.6.0`
        - Make `Writeable::writeable_cmp_bytes` a free function `writeable::cmp_bytes` (unicode-org#5737)
        - Add `writeable::to_string_or_borrow` for writing with reference bytes (unicode-org#5738)
        - Add Writeable WithPart helper (unicode-org#5328)
        - Make writeable_cmp_bytes a free function (unicode-org#5737)
        - Add writeable::write_or_ref (unicode-org#5738)
        - Generate to_string concrete fn in impl_display_with_writeable (unicode-org#5827)

## icu4x 1.5.x


- `icu_calendar`
  - (1.5.1) Fix Japanese calendar Gregorian era year 0 (https://github.com/unicode-org/icu4x/issues/4968)
  - (1.5.2) Enforce C,packed, not just packed, on ULE types, fixing for incoming changes to `repr(Rust)` (https://github.com/unicode-org/icu4x/pull/5049)
- `icu_datetime`
  - (1.5.1) Fix incorrect assertion in week-of-year formatting (https://github.com/unicode-org/icu4x/issues/4977)
- `icu_casemap`
  - (1.5.1) Enforce C,packed, not just packed, on ULE types, fixing for incoming changes to `repr(Rust)` (https://github.com/unicode-org/icu4x/pull/5049)
- `icu_capi`
  - (1.5.1) Fix situations in which `libc_alloc` is specified as a dependency (https://github.com/unicode-org/icu4x/pull/5119)
- `icu_properties`
  - (1.5.1) Enforce C,packed, not just packed, on ULE types, fixing for incoming changes to `repr(Rust)` (https://github.com/unicode-org/icu4x/pull/5049)
- `zerovec`
  - (0.10.3) Fix size regression by making `twox-hash` dep `no_std` (https://github.com/unicode-org/icu4x/pull/5007)
  - (0.10.3) Enforce C,packed, not just packed, on ULE types, fixing for incoming changes to `repr(Rust)` (https://github.com/unicode-org/icu4x/pull/5049)
  - (0.10.4) Enforce C,packed on OptionVarULE (https://github.com/unicode-org/icu4x/pull/5143)
- `zerovec_derive`
  - (0.10.3) Enforce C,packed, not just packed, on ULE types, fixing for incoming changes to `repr(Rust)` (https://github.com/unicode-org/icu4x/pull/5049)

## icu4x 1.5 (May 28, 2024)

- Components
  - General
    - Compiled data updated to CLDR 45 and ICU 75 (unicode-org#4782)
  - `icu_calendar`
    - Fix duration offsetting and negative-year bugs in several calendars including Chinese, Islamic, Coptic, Ethiopian, and Hebrew (#4904)
    - Improved approximation for Persian calendrical calculations (https://github.com/unicode-org/icu4x/issues/4713)
    - Fix weekday calculations in negative ISO years (https://github.com/unicode-org/icu4x/pull/4894)
    - New `DateTime::local_unix_epoch()` convenience constructor (https://github.com/unicode-org/icu4x/pull/4479)
    - Add caching for all islamic calendars (https://github.com/unicode-org/icu4x/pull/4785)
    - Add caching for chinese based calendars (https://github.com/unicode-org/icu4x/pull/4411, https://github.com/unicode-org/icu4x/pull/4468)
    - Switch Hebrew to faster keviyah/Four Gates calculations (https://github.com/unicode-org/icu4x/pull/4504)
    - Replace 2820-year with 33-year cycle in Persian calendar, with override table (https://github.com/unicode-org/icu4x/pull/4770, https://github.com/unicode-org/icu4x/pull/4775, https://github.com/unicode-org/icu4x/pull/4796)
    - Fix bugs in several calendars with new continuity test (https://github.com/unicode-org/icu4x/pull/4904)
    - Fix year 2319 in the Chinese calendar (https://github.com/unicode-org/icu4x/pull/4929)
    - Fix ISO weekday calculations in negative years (https://github.com/unicode-org/icu4x/pull/4894)
  - `icu_collections`
    - Switch from `wasmer` to `wasmi` in `icu_codepointtrie_builder` (https://github.com/unicode-org/icu4x/pull/4621)
  - `icu_normalizer`
    - Make UTS 46 normalization non-experimental (#4712)
  - `icu_datetime`
    - Experimental "neo" datetime formatter with support for semantic skeleta and fine-grained data slicing (https://github.com/unicode-org/icu4x/issues/1317, https://github.com/unicode-org/icu4x/issues/3347)
    - `Writeable` and `Display` implementations now don't return `fmt::Error`s that don't originate from the `fmt::Write` anymore (#4732, #4851, #4863)
    - Make `CldrCalendar` trait sealed except with experimental feature (https://github.com/unicode-org/icu4x/pull/4392)
    - `FormattedDateTime` and `FormattedZonedDateTime` now implement `Clone` and `Copy` (https://github.com/unicode-org/icu4x/pull/4476)
  - `icu_experimental`
    - New home for all experimental components. This supersedes the published `icu_compactdecimal`, `icu_displaynames`, `icu_relativetime`, `icu_transliterate`, and `icu_unicodeset_parse` crates (#4564)
    - New experimental component `personnames` (#4050)
    - New experimental component `dimension`
      - Added `CurrencyFormatter`, which can format any currency based on the locale and the width (short and narrow are supported for now).
    - New experimental component `units` (#4605)
      - Added `UnitsConverter`, which can convert any single or compound units (such as `meter` and `square-meter-per-second`) to any compatible single or compound units.
  - `icu_locid`
    - Added `total_cmp` functions to `Locale` and other types to make them easier to use in `BTreeSet` (https://github.com/unicode-org/icu4x/pull/4608)
  - `icu_locid_transform`
    - Add `LocaleExpander::minimize_favor_script` (https://github.com/unicode-org/icu4x/pull/4752)
  - `icu_plurals`
    - Added support for `CompactDecimal` (https://github.com/unicode-org/icu4x/pull/4828)
  - `icu_properties`
    - Add `Aran` script code (https://github.com/unicode-org/icu4x/pull/4426)
    - Mark additional constructors as `const` (https://github.com/unicode-org/icu4x/pull/4584, https://github.com/unicode-org/icu4x/pull/4574)
    - Implement Joining_Type property (https://github.com/unicode-org/icu4x/pull/4599)
    - Implement Hangul_Syllable_Type property (https://github.com/unicode-org/icu4x/pull/4885)
  - `icu_segmenter`
    - Fixed line segmenter, using Unicode 15.0 (https://github.com/unicode-org/icu4x/pull/4389)
    - Fixed grapheme cluster segmenter and updated it to Unicode 15.1 (https://github.com/unicode-org/icu4x/pull/4536)
    - Updated sentence segmenter rules to Unicode 15.1 (https://github.com/unicode-org/icu4x/pull/4625)
    - Updated word segmenter rules to Unicode 15.1 (https://github.com/unicode-org/icu4x/pull/4625) 
    - Fixed `word_type()` and `is_word_like()` on `WordBreakIterator` for the last segment in complex script (https://github.com/unicode-org/icu4x/pull/4903)
  - `icu_timezone`
    - Added `TimeZoneIdMapper` to replace `IanaToBcp47Mapper` (https://github.com/unicode-org/icu4x/pull/4774)
- Data model and providers
  - `icu_datagen`
    - Add new API structure to `DatagenDriver` to better express the different aspects of `FallbackMode` (https://github.com/unicode-org/icu4x/issues/4629)
    - Datagen shows elapsed time for keys that are slow to generate (https://github.com/unicode-org/icu4x/pull/4469)
    - Datagen performance improvement by caching supported locales (https://github.com/unicode-org/icu4x/pull/4470)
    - Never use fallback for baked segmentation data (https://github.com/unicode-org/icu4x/pull/4510)
    - Propagate extension keywords and auxiliary keys to explicit locales (https://github.com/unicode-org/icu4x/pull/4533)
    - Add baked data macros to generate `IterableDataProvider` (#4800, #4868)
    - Add an option to generate data from an existing `DataProvider`, instead of from sources (#4814)
    - Implement `DeduplicationStrategy::RetainBaseLanguages` (https://github.com/unicode-org/icu4x/pull/4836)
  - `icu_provider`
    - (Small breakage) `DataPayload::new_owned()` is no longer `const`, this was a mistake (https://github.com/unicode-org/icu4x/pull/4456)
    - Add `NeverMarker` to allow for DataProvider bounds that never return data (https://github.com/unicode-org/icu4x/issues/4186)
    - Add `BoundProvider` to allow temporal separation between key and request (https://github.com/unicode-org/icu4x/pull/4877)
    - Add `DataPayloadOr` for more efficient memory layout to reduce stack size (https://github.com/unicode-org/icu4x/pull/4463)
  - `icu_provider_blob`
    - Blob v2 no longer allocates (https://github.com/unicode-org/icu4x/pull/4383)
- FFI:
    - All languages
      - Correctly handle invalid UTF8 (https://github.com/unicode-org/icu4x/pull/4353)
      - Correctly handle chars (https://github.com/unicode-org/icu4x/pull/4349)
      - Add `day_of_year` getter (https://github.com/unicode-org/icu4x/issues/4891)
      - Adding panic-handler and allocator features to icu_capi (#4516)
    - JS
      - Fixed a bug where slice length is computed incorrectly (https://github.com/rust-diplomat/diplomat/pull/372)
      - Changed file extensions for better compatibility with nodejs modules (https://github.com/rust-diplomat/diplomat/pull/387)
    - C++
      - Fixed a bug where a result header defines a struct that shadows the class' name  (https://github.com/rust-diplomat/diplomat/pull/394)
      - Add `explicit` keyword to internal constructors (https://github.com/rust-diplomat/diplomat/pull/386)
      - Small breakage: some functions that used to return `diplomat::Result<T, std::monostate>` now return `std::optional<T>` (#4635)
    - `icu_harfbuzz`
      - Switch to harfbuzz funcs (#4794)
- Utilities
    - `calendrical_calculations`:
        - Add Keviyah/Four Gates based optimized calculations module for the Hebrew calendar. (https://github.com/unicode-org/icu4x/pull/4504)
        - Expose `Hebrew` as a unit struct, add `Date::try_new_hebrew_date()`, `DateTime::try_new_hebrew_datetime()`. (https://github.com/unicode-org/icu4x/pulls/4532)
        - Deprecate `Hebrew::new_always_precomputing()`, `Date::try_new_hebrew_date_with_calendar()`, `DateTime::try_new_hebrew_datetime_with_calendar()`. The new implementation of the Hebrew calendar is faster and we do not need APIs for precomputation. (https://github.com/unicode-org/icu4x/pulls/4532)
    - `databake`
        - Add `impl Bake for PhantomData<T>` (https://github.com/unicode-org/icu4x/pull/4663)
    - `fixed_decimal`
        - Changed type of compact exponent from `i16` to `u8` (https://github.com/unicode-org/icu4x/pull/4828)
        - Stabilize rounding to increment methods for `FixedDecimal` (https://github.com/unicode-org/icu4x/pull/4578)
    - `icu_pattern`
        - Complete re-write of crate with support for multiple backends and better integration with ZeroVec and Writeable (https://github.com/unicode-org/icu4x/pull/4610)
    - `litemap`
        - Add `impl IntoIterator for LiteMap` by splitting `StoreIterableMut` trait (https://github.com/unicode-org/icu4x/pull/4359)
    - `yoke`
        - Remove `StableDeref` bound from `Yoke<Y, Option<C>>` methods (https://github.com/unicode-org/icu4x/pull/4457)
        - Added `CartableOptionPointer` and function to convert from `Yoke<Y, Option<C>>` (https://github.com/unicode-org/icu4x/pull/4449)\
    - `zerofrom`
        - Support `?Sized` type parameters which must be `Sized` to implement `ZeroFrom` (https://github.com/unicode-org/icu4x/pull/4657)
    - `zerotrie`
        - Add `as_borrowed_slice` and `AsRef` impl (https://github.com/unicode-org/icu4x/pull/4381)
        - Add `ZeroTrieSimpleAsciiCursor` for manual iteration (https://github.com/unicode-org/icu4x/pull/4383, https://github.com/unicode-org/icu4x/pull/4725)
        - Increase bound of `p` to solve more perfect hash functions; _might_ break serialized ZeroTriePerfectHash from previous versions (https://github.com/unicode-org/icu4x/pull/4888)
    - `zerovec`
        - Change `ZeroHashMap` to use `twox-hash` (https://github.com/unicode-org/icu4x/pull/4592)
        - Add a niche to `ZeroVec` to reduce memory usage (https://github.com/unicode-org/icu4x/pull/4491)
        - Add `ZeroVec::take_last` and `::take_first` (https://github.com/unicode-org/icu4x/pull/4651)
    - `writeable`
        - Add `TryWriteable` for fallibility (https://github.com/unicode-org/icu4x/pull/4787)
        - Add `writeable_cmp_bytes` for more efficient comparison (https://github.com/unicode-org/icu4x/pull/4402)

## icu4x 1.4.x

- [Remove icu_datagen's dep on `fractional`](https://github.com/unicode-org/icu4x/pull/4472)
   - `icu_datagen@1.4.1`
 - Fix normalization of character whose decomposition contains more than one starter and ends with a non-starter followed by a non-starter
   with a lower Canonical Combining Class than the last character of the decomposition. (https://github.com/unicode-org/icu4x/pull/4530)
   - `icu_normalizer@1.4.1`
 - Stricter version dependency on data crates
   - `icu_properties@1.4.2`, `icu_normalizer@1.4.3`, `icu_properties_data@1.4.1`
 - Enforce C,packed, not just packed, on ULE types, fixing for incoming changes to `repr(Rust)` (https://github.com/unicode-org/icu4x/pull/5049)
   - `icu_casemap@1.4.1`, `icu_properties@1.4.3`
   - A full fix also needs `zerovec@0.10.3`,`zerovec_derive@0.10.3`

## icu4x 1.4 (Nov 16, 2023)

- General
  - MSRV is now 1.67

- Components
    - Compiled data updated to CLDR 44 and ICU 74 (https://github.com/unicode-org/icu4x/pull/4245)
    - `icu_calendar`
      - Expose if a date is in a leap year (https://github.com/unicode-org/icu4x/pull/4273)
    - `icu_locid`
      - Canonicalize transform extensions to lowercase (https://github.com/unicode-org/icu4x/pull/4134)
    - `icu_plurals`
        - Experimental `PluralRulesWithRanges` for selecting the plural category for ranges (https://github.com/unicode-org/icu4x/issues/3012)
    - `icu_properties`
        - Support Indic_Syllabic_Category in icu_properties. (https://github.com/unicode-org/icu4x/pull/4176)
        - Add enum constants for new Unicode 15.1 Line_Break properties. (https://github.com/unicode-org/icu4x/issues/4132)
    - `icu_segmenter`
        - Fix Unicode 15.0 sentence segmentation (https://github.com/unicode-org/icu4x/pull/4213)
    - `icu_unicodeset_parse`
        - Add support to parse UAX#29 properties (https://github.com/unicode-org/icu4x/pull/4175)
- Data model and providers
    - `icu_provider`
        - Implement Any/BufferProvider for some smart pointers (https://github.com/unicode-org/icu4x/pull/4255) 
    - `icu_provider_blob`
      - New V2 serialization schema (https://github.com/unicode-org/icu4x/pull/4207)
    - `icu_datagen`
        - New CLI option `--format=blob2` (https://github.com/unicode-org/icu4x/pull/4207)
        - CLDR 44 compatibility fixes (https://github.com/unicode-org/icu4x/pull/4134, https://github.com/unicode-org/icu4x/pull/4156, https://github.com/unicode-org/icu4x/pull/4158)
        - Fix `supported_locales` for collator keys (https://github.com/unicode-org/icu4x/pull/4169)
        - CLI: Fix behavior of `--segmenter-lstm-root` such that it does not override `icuexportdata-root` (https://github.com/unicode-org/icu4x/pull/4277)
        - Make datagen work without `CARGO_PKG_RUST_VERSION` environment variable (https://github.com/unicode-org/icu4x/pull/4292)
- Utilities
    - `databake`
        - Add implementations for `HashSet`, `HashMap`, `BTreeSet`, `BTreeMap` (https://github.com/unicode-org/icu4x/pull/4268, https://github.com/unicode-org/icu4x/pull/4274, https://github.com/unicode-org/icu4x/pull/4295)  
        - Improvements to `databake::test_bake!()` (https://github.com/unicode-org/icu4x/pull/4182)
    - `fixed_decimal`
        - Experimental rounding increment support (https://github.com/unicode-org/icu4x/pull/4219, https://github.com/unicode-org/icu4x/pull/4246)
    - `litemap`
        - Implement `databake::Bake` on `LiteMap` (https://github.com/unicode-org/icu4x/pull/4275)
    - `tinystr`
        - Better Debug impl for UnvalidatedTinyAsciiStr (https://github.com/unicode-org/icu4x/pull/4189)
    - `zerovec`
        - Fix indexing bug in `ZeroMap2d::insert` (https://github.com/unicode-org/icu4x/pull/4160)

## icu4x 1.3.x

Some crates received additional 1.3.x patch releases:

- [Fix #4165, locale "vi" not working in Collator](https://github.com/unicode-org/icu4x/issues/4165):
    - `icu_collator@1.3.3`
    - `icu_collator_data@1.3.3`
- [Fix #4232, some locale data being improperly deduplicated](https://github.com/unicode-org/icu4x/issues/4232):
    - `icu_compactdecimal_data@1.3.4`
    - `icu_datagen@1.3.3`
    - `icu_datetime_data@1.3.4`
    - `icu_decimal_data@1.3.4`
    - `icu_displaynames_data@1.3.4`
    - `icu_properties_data@1.3.4`

## icu4x 1.3.2 (Oct 4, 2023)

1.3.2 was released to clean up the range dependency on `zerovec` deliberately introduced in 1.3.0. It includes all previous 1.3.x changes

## icu4x 1.3.1

A subset of crates received a 1.3.1 patch release, to incorporate documentation fixes (https://github.com/unicode-org/icu4x/pull/4096, https://github.com/unicode-org/icu4x/pull/4097, https://github.com/unicode-org/icu4x/pull/4099, https://github.com/unicode-org/icu4x/pull/4101). These crates were: `icu_calendar`, `icu_casemap`, `icu_datetime`, `icu_locid_transform`, `icu_provider`.

## icu4x 1.3 (Sep 25, 2023)

- General
  - All updated crates:
    - License updated to the [new Unicode license](https://www.unicode.org/license.txt)
    - MSRV is now 1.66
  - Components now have the option to use `compiled_data`, an efficient default set of data baked in to the component. This is now recommended over using a data provider unless you have specific needs driving it.
- Data model and providers
  - `icu_provider`:
    - Make `DataPayload` constructible from `&'static M::Yokeable` (https://github.com/unicode-org/icu4x/pull/3467)
    - Add `ExportableDataPayload::eq_dyn` (https://github.com/unicode-org/icu4x/pull/3639)
    - Better docs (https://github.com/unicode-org/icu4x/pull/3740, https://github.com/unicode-org/icu4x/pull/3742)
    - Moving fallback options into `icu_provider` (https://github.com/unicode-org/icu4x/pull/3651)
    - Add `DataPayload::dynamic_cast_mut` (https://github.com/unicode-org/icu4x/pull/3952)
    - (experimental) Add `AuxiliaryKey` to `DataLocale` (https://github.com/unicode-org/icu4x/pull/3872)
  - `icu_datagen`:
    - Completely revamped API (https://github.com/unicode-org/icu4x/pull/3705, https://github.com/unicode-org/icu4x/pull/3861, https://github.com/unicode-org/icu4x/pull/3951, https://github.com/unicode-org/icu4x/pull/4008, https://github.com/unicode-org/icu4x/pull/4041, https://github.com/unicode-org/icu4x/pull/3669)
        - The old API is still available behind the `legacy_api` default Cargo feature
    - Updated baked data output to be usable by `compiled_data` (https://github.com/unicode-org/icu4x/pull/3449, https://github.com/unicode-org/icu4x/pull/3493, https://github.com/unicode-org/icu4x/pull/3549, https://github.com/unicode-org/icu4x/pull/3500, https://github.com/unicode-org/icu4x/pull/3847)
    - Add recommended locale set and expand regions in datagen (https://github.com/unicode-org/icu4x/pull/3586)
    - Make datagen faster by caching more things (https://github.com/unicode-org/icu4x/pull/3625)
    - Consume CLDR-JSON resources keyed with default script (https://github.com/unicode-org/icu4x/pull/3772, https://github.com/unicode-org/icu4x/pull/3786)
    - (cli) Warn for `--locales all` (https://github.com/unicode-org/icu4x/pull/3691)
  - `icu_provider_adapters`: 
    - Deprecated `LocaleFallbacker`, use through `icu_locid_transform`
  - `icu_provider_blob`:
    - Returning `ExtraneousLocale` in `BlobDataProvider` (https://github.com/unicode-org/icu4x/pull/3562)
    - Fix empty keys in `BlobDataProvider` (https://github.com/unicode-org/icu4x/pull/3551) 
  - `icu_provider_fs`:
    - Correct error types for `icu_provider_fs` (https://github.com/unicode-org/icu4x/pull/3682) 
  - `icu_testdata`:
    - This crate has been superseded by `compiled_data` and is now deprecated.
    - Data for new components will not be added, and it will not be updated for ICU4X 2.0.
- Components:
  - Cross component:
    - All component crates now have a default `compiled_data` feature that enables constructors that do not require data providers, instead using data compiled into the library
  - `icu_calendar`
    - Support for new non-Gregorian calendars: Persian (Solar Hijri), ROC, Hebrew, Chinese, Korean (Dangi), and Islamic (civil, observational, tabular, and Umm al-Qura). Lunar calendars are not yet fully optimized.
    - Add `Ord` and `PartialOrd` to `icu_calendar` types (https://github.com/unicode-org/icu4x/pull/3468)
    - Add cyclic year to `FormattableYear` (https://github.com/unicode-org/icu4x/pull/3581)
  - `icu_casemap`
    - Newly stabilized crate
  - `icu_collator`
    - No additional changes
  - `icu_collections`
    - Fixed JSON serialization of unpaired surrogates (https://github.com/unicode-org/icu4x/pull/3892)
  - `icu_datetime`
    - Formatting for the new calendars added in `icu_calendar`
      - Includes preview formatting for Chinese and Korean with cyclic years and leap months
    - Hardening of edge cases surrounding the `Calendar` trait
    - `TimeZoneFormatter::load_*_format` functions:
      - Those with a provider argument gain an equivalent `TimeZoneFormatter::load_*_format` gated by `compiled_data`
      - Those without a provider argument renamed to `TimeZoneFormatter::include_*_format` with deprecation warning
  - `icu_decimal`
    - No additional changes
  - `icu_list`
    - No additional changes
  - `icu_locid`
    - Declarative macros are now re-exported from their own modules; old exports are deprecated; for example, `use icu::locid::extensions::unicode::value` now works, instead of `use icu::locid::extensions_unicode_value`
  - `icu_locid_transform`
    - New home of `LocaleFallbacker` and `fallback` module previously found in `icu_provider_adapters`
    - New `LocaleDirectionality` to access the right-to-left status of locales
  - `icu_normalizer`
    - No additional changes
  - `icu_plurals`
    - No additional changes
  - `icu_properties`
    - Compiled data functions added to `sets` and `maps` without `load_` prefix: `icu::properties::sets::basic_emoji()`
  - `icu_segmenter`
    - Algorithmic bug fixes such as https://github.com/unicode-org/icu4x/pull/3392
  - `icu_timezone`
    - New `IanaToBcp47Mapper` for converting between IANA time zone names and BCP-47 time zone names (https://github.com/unicode-org/icu4x/pull/2909)
 - Utils:
    - `calendrical_calculations`: New crate: 0.1.0
    - `crlify`: 1.0.2 -> 1.0.3
    - `databake` and `databake_derive`: 1.0.5 -> 1.0.6
      - `::` paths changed (https://github.com/unicode-org/icu4x/pull/3450)
    - `deduplicating_array`:  0.1.4 -> 0.1.5
    - `fixed_decimal`: 0.5.3 -> 0.5.4
      - Fix rounding bug (https://github.com/unicode-org/icu4x/pull/3644)
      - Reexport some types to be more consistent with ICU4X naming (https://github.com/unicode-org/icu4x/pull/3945)
    - `litemap`: 0.7.0 -> 0.7.1
      - Add const litemap getter functions for common types (https://github.com/unicode-org/icu4x/pull/3416)
    - `icu_pattern`: 0.1.4 -> 0.1.5
    - `tinystr`: 0.7.1 -> 0.7.2
      - Add `UnvalidatedTinyAsciiStr` (https://github.com/unicode-org/icu4x/pull/3406)
      - Make compatible with `T: Bake` on `ZeroVec` (https://github.com/unicode-org/icu4x/pull/3451)
    - `tzif`: 0.2.1 -> 0.2.2
    - `writeable`: 0.5.2 -> 0.5.3
    - `yoke` and `yoke_derive`: 0.7.1 -> 0.7.2
      - Make `impl<...> Debug for Yoke<...>` implementation sound (https://github.com/unicode-org/icu4x/pull/3686)
      - Add `KindaSortaDangling` internal type to make Yoke safe under strong protection (https://github.com/unicode-org/icu4x/pull/3735)
    - `zerofrom` and `zerofrom_derive`: 0.1.2 -> 0.1.3
      - Expand `ZeroFrom` to cover cases where attrs can borrow (https://github.com/unicode-org/icu4x/pull/3770)
      - Expand `ZeroFrom` impl on unsized &T (https://github.com/unicode-org/icu4x/pull/3467)
    - `zerovec` and `zerovec_derive`: 0.9.4 -> (0.9.6)
      - Add `ZeroTrie`, an efficient string-to-int collection (https://github.com/unicode-org/icu4x/pull/2722)
      - Handle incorrect `VarZeroVec` bytes representation (https://github.com/unicode-org/icu4x/pull/3883)
      - Better soundness under stacked borrows (https://github.com/unicode-org/icu4x/pull/3513, https://github.com/unicode-org/icu4x/pull/3524, https://github.com/unicode-org/icu4x/pull/3515, https://github.com/unicode-org/icu4x/pull/3509)
      - Deserialization for `VarZeroVec<VarZeroSlice>`, take 2 (https://github.com/unicode-org/icu4x/pull/3649)
      - Fix `MultiFieldsULE` (https://github.com/unicode-org/icu4x/pull/3642)
      - Add initial `zeroslice!` and `zerovec!` macros https://github.com/unicode-org/icu4x/pull/3453, Update `zerovec!`/`zeroslice!` macro syntax to nested arrays (https://github.com/unicode-org/icu4x/pull/3611)
      - Add support for custom varule fields in #[make_varule] (https://github.com/unicode-org/icu4x/pull/3580)
      - Add `UnvalidatedChar` (https://github.com/unicode-org/icu4x/pull/3444)
      - `get_copied_by` API (https://github.com/unicode-org/icu4x/pull/3351)
    - `zerovec` and `zerovec_derive`: 0.9.6 -> 0.10.0:
      - Adding `T: Bake` bound on `ZeroVec`'s `Bake` (https://github.com/unicode-org/icu4x/pull/3451)
 - FFI:
    - Feature support
      - Case mapping exports:
        - `ICU4XCaseMapper`
        - `ICU4XCaseMapCloser`
        - `ICU4XTitlecaseMapper`
        - `ICU4XTrailingCase`
      - Other new exports:
        - `ICU4XCodePointSetBuilder`
        - `ICU4XLocaleDirection`
        - `ICU4XLocaleDirectionality`
        - `ICU4XLocaleFallbackSupplement`
        - `ICU4XIanaToBcp47Mapper`
      - Enum variants added for calendar types and errors
    - C++
      - Don't use `std::move` for inline arguments (https://github.com/rust-diplomat/diplomat/pull/336)
 - Experimental:
   - `bies`
     - No additional changes
   - `icu_compactdecimal`
     - Convenience functions for formatting `f64` and `FixedDecimal` (https://github.com/unicode-org/icu4x/pull/3699)
   - `displaynames`
     - New `VariantDisplayNames` for accessing display names of locale variant subtags (https://github.com/unicode-org/icu4x/pull/3461)
     - `LocaleDisplayNamesFormatter` now supports full UTS 35 language identifier formatting (https://github.com/unicode-org/icu4x/pull/3587)
   - `harfbuzz`
     - No additional changes
   - `ixdtf`
     - No additional changes
   - `relativetime`
     - No additional changes
   - `transliterate`: New crate: 0.1.0
   - `unicodeset_parse`: New crate: 0.1.0
   - `zerotrie`: New crate: 0.1.0


## icu4x 1.2.x (Apr 17, 2023)

Note: A subset of crates received patch releases in the 1.2 stream.

- `databake`: 0.1.5
  - Fixed [#3356](https://github.com/unicode-org/icu4x/pull/3356), adding `allow` for clippy false-positives
- `icu_capi` 1.2.1
  - Fixed [#3344](https://github.com/unicode-org/icu4x/pull/3344), `buffer_provider` feature accidentally pulling in extra crates
- `icu_capi` 1.2.2
  - Use `intptr_t` instead of `ssize_t` for portability ([diplomat #326](https://github.com/rust-diplomat/diplomat/issues/326))

- `icu_datagen` 1.2.1
  - Fixed [#3339](https://github.com/unicode-org/icu4x/pull/3339), incorrect Cargo features
- `icu_datagen` 1.2.3
  - Fixed [#3355](https://github.com/unicode-org/icu4x/pull/3355), adding MSRV annotations to generated code
  - Fixed [#3369](https://github.com/unicode-org/icu4x/pull/3369), making datagen call `rustfmt` directly instead of using the `rust-format` dependency
- `icu_datagen` 1.2.4
  - Remove dependency on `clap`'s `"cargo"` feature to better support non-Cargo users (#3388)
- `icu_datagen` 1.2.5
  - Remove runtime dependency on segmenter data pulled from the cargo cache (#3391)
- `icu_locid_transform` 1.2.1
  - Fixed [#3332](https://github.com/unicode-org/icu4x/issues/3332), missing `+?Sized` bound
- `icu_segmenter` 1.2.1
  - Fixed [#3341](https://github.com/unicode-org/icu4x/pull/3341), incorrect results on some strings with mixed scripts
- `icu_provider` 1.2.1
  - Do not autoenable `postcard/use-std` ([#3376](https://github.com/unicode-org/icu4x/pull/3376))
- `icu_datetime` 1.2.1
  - Remove superfluous `JapaneseEraV1` provider bounds on `TypedZonedDateTimeFormatter` [#3379](https://github.com/unicode-org/icu4x/pull/3379)


## icu4x 1.2 (Apr 13, 2023)

- General
  - All updated crates:
    - Add missing `Debug` impls (#3206)
    - Update Rust edition to 2021 (#3075)
    - Internal clippy fixes
    - Unless otherwise specified, all crate updates are to version 1.2.
    - Out-of-cycle releases do not get their own changelog entries, so some entries may span multiple patch or pre-1.0 minor versions.
- Data model and providers
  - `icu_provider`:
    - Add support for silencing expected `DataError`s (#3262)
    - Removing `dhat` dependency (#3138)
    - Make trait `DataMarker: 'static` (#3137)
  - `icu_datagen`: (includes patch updates 1.1.1 and 1.1.2)
    - (lib) Add `Out::Baked` and `BakedOptions`; deprecate `Out::Module` (#3130)
    - (cli) Bump clap to 4.0, move to using derive (#3149)
    - Pare down datagen deps (#3160)
    - Support changes from CLDR 43 (#3182, #3201, #3204, #3205)
    - Add support for complemented range iterators (#3198)
    - Using byte string literals in databake (#3040)\
    - Datagen support for all new component features
    - (performance) Less `ZeroMap` mutation in datagen (#3098)
  - `icu_provider_adapters`: No other changes
  - `icu_provider_blob`: No other changes
  - `icu_provider_fs`:
    -  Remove sha2 dep (#3160)
  - `icu_provider_macros`: No other changes
- Components:
  - Cross component: No additional cross-component changes
  - `icu_calendar`
    - Document the bounds of `IsoSecond`, `Minute` and `Hour` (#3156)
  - `icu_collator`: No other changes
  - `icu_collections`:
    - Add `to_u32` for TrieValue (#3222)
    - Add `CPT::try_alloc_map_value` (#3207)
    - Add support for coalescing range iterators (#3198)
    - Allow inversion lists to be built from ranges that include `char::MAX` (#3203)
  - `icu_datetime`: No other changes
  - `icu_decimal`
    - Add `From<GroupingStrategy>` for `FixedDecimalFormatterOptions` (#3045)
  - `icu_list`
    - `ListJoinerPattern::from_parts_unchecked()` is now `from_parts()` and panics when necessary (#3052)
  - `icu_locid`
    - Reduce size of internal `ShortVec` abstraction (#3200)
    - Use `Box` in place of `Vec` in `ShortVec` (#3220)
  - `icu_locid_transform`
    - The default set of likely subtags is now only the subset of languages that have a basic or greater CLDR coverage level; the full set is much larger in CLDR 43 and can be accessed via new constructors (#3148, #3158, #3197)
  - `icu_normalizer`: No other changes
  - `icu_plurals`: No other changes
  - `icu_properties`
    - Add ability to obtain enumerated property value names from enum values (#3222, #3276)
    - Add ability to obtain enumerated property values from their names (#3103, #3152)
    - Add support for runtime-selected property lookup (#3169)
    - Add support for complemented range iterators (#3198)
    - Support data for Bidi properties with combined data structure (#3026, #3258)
  - `icu_segmenter`
    - Graduated from experimental
    - Add "auto" feature, enable "lstm" feature, establish new data key structure, improve error handling, and revise word and line segmenter constructors (#3010, #3267, #3270)
    - Rename `icu_segmenter` enums (#3285)
    - Allow access to rule status via word_type in WordSegmenter and over FFI (#3139, #3275)
    - Upgrade segmenter to Unicode 15.0.0 (#3273)
    - Return a line break at index 0 (#3289)
    - Improve the LSTM code and data model to be zero copy, improve error handling, be future-proof, and vectorize more operations (#3210, #3217, #3233, #3250, #3254, #3264, #3291)
    - Remove ndarray dependency (#3192)
    - Silencing expected `DataError`s (#3262)
    - Fix SB10 rule (#3126)
    - Polished docs and examples
  - `icu_timezone`: No other changes
 - Utils:
  - `crlify`: No change (still at 1.0.1)
  - `databake`: 1.1.3 -> 1.1.4
    - Using byte string literals in databake (#3040)
  - `deduplicating_array`: 0.1.3 -> 0.1.4
  - `fixed_decimal`: 0.5.2 -> 0.5.3
  - `litemap`: 0.6.1 -> 0.7.0
    - Move FromIterator impl to new `StoreFromIterable` trait, allowing constructing `LiteMap`s with different backing stores (#3220)
  - `pattern`: 0.1.3 -> 0.1.4
  - `tinystr`: No change (still at 0.7.1)
  - `tzif`: No change (still at 0.2.1)
  - `writeable`: 0.5.1 -> 0.5.2
  - `yoke`: 0.7.0 -> 0.7.1
  - `yoke-derive`: 0.7.0 -> 0.7.1
  - `zerofrom`: 0.1.1 -> 0.1.2
  - `zerofrom-derive`: 0.1.1 -> 0.1.2
  - `zerovec`: 0.9.2 -> 0.9.4
    - Add initial ZeroHashMap (#2579)
    - Add `ZeroSlice::get_as_array()` (#3192)
    - Add range dep of yoke to zerovec (#3089)
  - `zerovec-derive`: 0.9.2 -> 0.9.4
    - Add `#[zerovec::derive(Hash)]` (#2579)
    - Avoid using derive on autogenerated packed types (#3069)
 - FFI:
    - Feature support
      - Property value-to-name mappings (#3196)
      -  `UnicodeSets` (including exemplar chars) (#3177)
      -  Runtime-selected property lookup (#3169)
      -  Property lookup ranges and GeneralCategoryGroup (#3230)
      -  LocaleExpander: Add extended and non-extended constructors (#3197)
      -  Fill in `BreakIterator` API (#3275)
      -  Bidi reorder_visual (#3183)
      -  (experimental) Strongly typed display names API (#3190, #3188)
    - Add feature slicing to `icu_capi` (#3216)
    - Better FFI provider ownership (#3140)
 - Experimental:
   - `bies`: 0.2.0 -> 0.2.1
   - `icu_casemap`: 0.7.1 -> 0.7.2
   - `icu_compactdecimal`: 0.1.0 -> 0.2.0
    - Support configurable grouping separators in CompactDecimalFormatter (#3045)
   - `icu_displaynames`: 0.8.0 -> 0.10.0
     - Add ScriptDisplayNames (#3317)
     - Add LanguageDisplayNames with support for variants (#3058, #3113)
     - Add stronger typing (#3190)
   - `icu_harfbuzz`: New experimental port: Harfbuzz integration for ICU4X (v0.1.0)
   - `icu_relativetime`: 0.1.0 -> 0.1.1


## icu4x 1.1 (Jan 26, 2023)

* `icu_calendar`
  * Fix bug in `simple_week_of()` around unit size (#2951)
  * Fix math in calendar (#2714)
  * Add `div_rem_euclid` and use it in icu_calendar (#2704)
  * Fix Time::from_minute_with_remainder_days to handle negatives (#2643) (#2702)
  * doc improvements

* `icu_casemap`
  * doc improvements

* `icu_collator`
  * doc improvements

* `icu_collections`
  * Add APIs for returning exemplar characters data (#2812)
  * Readable JSON inversion lists (#2855)
  * Add `UnicodeSet` that supports strings (#2796)
  * Add documentation on `CodePointTrie` details and perf considerations (#2717)

* `icu_codepointtrie_builder`
  * internal improvements

* `icu_datetime`
  * internal and doc improvements

* `icu_decimal`
  * internal and doc improvements

* `icu_displaynames`
  * DisplayNames fixes (#2918)
  * Rename `Territory` -> `Region` for display names component (#2895)
  * Transformer code for `Language` display names (#2871)
  * Adding a function to get display name for a region. (#2816)
  * Transformer code for display names component. (#2635)
  * doc improvements

* `icu_list`
  * Untangling list provider from logic and fixing big endian safety bug (#2994)
  * Not allocating `Writeable`s for regex evaluation (#2991)
  * doc improvements

* `icu_locid`
  * Reject duplicated extensions (#2893)
  * More borrowing in locid's `write_to_string` (#2693)
  * doc improvements

* `icu_locid_transform`
  * Clean up dependency specifications so `serde` isn't pulled in by default (#2696)
  * doc improvements

* `icu_normalizer`
  * internal and doc improvements

* `icu_plurals`
  * doc improvements

* `icu_properties`
  * Add APIs for returning exemplar characters data (#2812)
  * Add API and testdata for `Basic_Emoji` property (#2802)
  * Add `UnicodeSet` that supports strings (#2796)
  * Update `Script` property value enums (#2787)
  * doc improvements

* `icu_segmenter`
  * Make metacrate features more specific (#2932)
  * Remove `serde` dependency from segmenter with `lstm` feature. (#2904)
  * Simplify construction of grapheme cluster break iterators (#2870)
  * Store grapheme cluster payload instead of grapheme cluster segmenter. (#2864)
  * `#[no_std]` for LSTM segmenter (#2845)
  * icu_segmenter: enforce `clippy::indexing_slicing`. (#2325)
  * Use `GraphemeClusterSegmenter` in `DictionarySegmenter` and `LstmSegmenter` (#2716)
  * Rename `*BreakSegmenter` to `*Segmenter` (#2707)
  * Remove unnecessary language check for East Asian language (SA property) (#2705)
  * internal and doc improvements

* `icu_timezone`
  * Adds a bytes parsing API for `GMTOffset` for `CustomTimeZone` and FFI (#2943, #2955)
  * doc improvements

* `icu_provider_adapters`
  * Add more `inner_mut` functions in `icu_provider_adapters` (#2987)
  * Fix error propagation in `MultiForkByErrorProvider` (#2986)
  * Add mutation methods to `MultiForkByErrorProvider` (#2972)

* `icu_provider_blob`
  * internal and doc improvements

* `icu_provider`
  * Setting correct `DataError` for `.as_deserializing()`, `.as_downcasting()` (#2993)
  * doc improvements

* `icu_datagen`
  * Removing experimental feature from datagen (#3005)
  * Fixing Spanish list regex (#2989)
  * Datagen CLI improvements (#2950)
  * Some reexports for datagen (#2958)
  * Databake improvements (#2906)
  * Exclude certain collations by default and add option to include them (#2789)
  * Allowing no keys in datagen CLI (#2731)
  * Fixing baked datagen for no keys and keys with no data (#2698)
  * Internal and doc improvements

* `icu_provider_fs`
  * internal and doc improvements

* `icu_testdata`
  * stabilized metadata
  * doc improvements
  * CLDR 42 and ICU 72 data

* `bies`
  * Bumped `writeable` version

* `databake`
  * Doc improvements

* `fixed_decimal`
  * Treat strings starting with a decimal point as valid in `FixedDecimal::from_str()` (#2937)
  * The actual formatting part of compact decimal formatting (#2898)
  * Allow noncompact `CompactDecimal` (#2889)
  * `CompactDecimal` and `ScientificDecimal` (#2847)
  * doc improvements

* `icu_pattern`
  * internal improvements

* `litemap`
  * internal and doc improvements

* `tinystr`
  * Add `std` feature and `Error` impl for `TinyStrError` (#3009)
  * internal and doc improvements

* `tzif`
  * internal and doc improvements

* `writeable`
  * Using `core` integer log when available (#3015)
  * `usize` and `isize` implementation
  * internal and doc improvements

* `yoke`
  * Add `prove_covariance_manually` guard for `CoerceUnsized` (#2936)
  * Allow `clippy::forget_copy` in `derive(Yokeable)` impl (#2775)
  * Fix soundness issue in `Yoke::attach_to_cart()` around implied bounds #2949

* `zerovec`
  * `ZeroMap2d` cursors

## Bug fixes in 1.0.x

### icu_collator 1.0.1

- Made case level setting actually take effect (#2892)

## icu4x 1.0 (Sept 27, 2022)

- General
  - Update license to Unicode-DFS-2016 (#2303)
  - Major improvements to documentation, bechmarks, and examples
  - Various performance and codesize improvements
  - FFI for all non-experimental components
- Data model and providers
  - Polished baked data provider (#2098, #2126, #2147)
  - Data key extraction from binary (#1950)
  - Add `LocaleFallbacker` with locale fallback algorithm (#2036, #2115, #2186, #2567)
  - Making `DataProvider: Sync + Send` (#1853)
  - Update to Postcard 1.0 (#2037, #2091, #2438)
  - De-duplication in `BlobDataProvider` (#2062)
  - Move `map_project` to closures (#2185)
  - Renaming of many traits and functions in `icu_provider` (#2207, #2222, #2223)
  - Passing `DataLocale` by reference (#2224)
  - Fix feature specification in provider/fs (#2527)
  - Rename `DataKey` methods and return `DataKeyPath` (#2565)
  - Add some useful data provider impls; refactor `AnyPayloadProvider` (#2564)
  - Removing `StaticDataProvider` (#2582)
  - Removing `InvariantDataProvider` (#2159)
  - Renaming load_payload, load_resource (#2222)
  - Renaming `DataOptions` to `DataLocale` (#2223)
  - Use an abstract predicate function in `ForkByKeyProvider` (#2249)
  - Add `UnvalidatedStr` and use it in `LocaleFallbackParentsV1` (#2502)
  - Add some useful data provider impls; refactor `AnyPayloadProvider` (#2564)
- Components:
  - Cross component:
    - `Format` to `Formatter` rename (#2184)
    - Uniform constructor style across all components, see #2573 (#2293, #2305, #2309, #2316, #2318, #2326, #2327, #2329, #2330, #2332, #2333, #2334)
    - Remove `format_to_write`s (#2528)
    - Make error enums more consistent (#2649)
    - More Copy arguments (#2654)
  - `calendar`
    - Emit month codes from calendars  (#2053)
    - Add `Date::new_from_codes()`; fix up per-calendar constructor functions (#2255)
    - Fix iso-to-fixed conversion (#1898)
    - Ethiopic calendars (#1831, #1902)
    - Replace hour/minute/second constructors `new_unchecked()` with getter `number()` (#1922)
    - Improve and rename `types::Year`/`types::Month` (#2157)
    - Add `japanext` calendar (#2181)
    - Replace unbounded arithmetic for calendar numeric types with bounded arithmetic. (#2273)
    - Make `Japanext` its own calendar type (#2311)
    - Pick default calendar based off of locale in `AnyCalendar`
    - Make `offset_date` handle wraparounds for months (#2373)
    - Hide duration stuff, rename `IncludedInAnyCalendar` (#2426)
    - `week_of` refactoring (#2462)
    - Fix arithmetic in Indian calendar (#2479)
    - Infallible `from_minutes_since_local_unix_epoch()` (#2646)
  - `collator`
    - New component (#1706)
    - Validate the length of last_primaries (#1916)
    - Use a higher numeric value for `Strength::Identical` (#1942)
    - Move and unescape collator and normalizer tests (#1943)
    - Tweak CollationMetadataV1 documentation and dead code (#1914)
    - GIGO fix-ups for the normalizer and the collator (#1931)
    - split_first_u16/split_first_u24 -> split_first (#2459)
    - Create options bag for CollatorOptions (#2475)
    - Clean up FFFD magic numbers in Collator with REPLACEMENT_CHAR (#2496)
    - Add traditional spanish and plumbing to make it work (#2497)
  - `collections`
    - New component (#2294, #2323, #2328, #2336)
    - Rename `CodePointSet` to `CodePointInversionList` (#2230)
    - Allow `CodePointTrie` to determine `error_value` at runtime from data (#2301)
    - Use GIGO with debug assertion in Char16Trie (#2537)
  - `datetime`
    - Formatting for `AnyCalendar`s (#1987, #2146)
    - Renaming `DateTimeFormatter` (etc) to `TypedDateTimeFormatter` and `AnyDateTimeFormatter` to `DateTimeFormatter` (#2298)
    - DateFormatter cleanups (#2304)
    - Remove Calendar type parameter from `TimeFormat` (#2282)
    - Class Hierarchy for `DateTimeFormat` (split into `DateFormat`, `TimeFormat`, etc) (#2133)
    - Making `time_granularity` public (#1867)
    - Add fractional seconds support to components bag (#1873)
    - Use `FixedDecimalFormat` in `DateTimeFormat` (#1952)
    - Include module name to disambiguate Pattern (#1889)
    - Use month codes in formatting (#2071)
    - Split date and time data keys. (#2093)
    - Move `Formatted[Zoned]DateTime` over to preextracting the date time input info (#2138, #2205)
    - Remove `MockZonedDateTime` (#2231)
    - Add an offset_fallback field in `TimeZoneFormatV1` (#2253)
    - Remove `HourCycle` from the public Lengths API (#2331)
    - Move mock datetime parsing code to test modules (#2436)
    - Stop returning error on mismatched locale and type calendar (#2477)
    - Change default length to medium (#2596)
    - Make expect_pattern GIGO (#2650)
  - `decimal`
    - Don't panic on invalid grouping sizes (#2042)
    - Remove signum and sign display options (#2070)
    - Add numbering system support (#2246)
  - `list`
    - ListStyle -> ListLength and add _with_length (#2628)
  - `locid`
    - Add `remove()` for vertical fallback (#1992)
    -  Update `Locale` and `LanguageIdentifier` comparison functions to `strict_cmp()` and `normalizing_eq()` (#2020)
    -  `normalizing_eq()`, `strict_cmp()` for LSRV subtags (#2048)
    -  Add `strict_cmp_iter()` (#2111, #2114)
    -  Removing auto-derived Ord impl for Locale/LangId (#2142)
    -  Enable `locale` macro to support single unicode key value pair extension (#2382)
    -  Reducing `locid_id` API surface (#2484)
    -  `private::Key` and `other::Key` to `::Subtag` (#2632)
  - `locid_transform`
    - Rename from `icu::locale_canonicalizer` (#2381)
    - `LocaleCanonicalizer`/`LocaleExpander` refactor (#2338)
  - `normalizer`
    - Promoted from experimental (#2058)
    - Add ComposingNormalizer for NFC, NFKC, and UTS 46 (#2039)
    - GIGO fix-ups for the normalizer and the collator (#1931)
    - Add support for NFKD and the decomposed counterpart of UTS 46 without ignored and disallowed (#1967)
    - Simplify Hangul composition (#2200)
    - Make sink-writing normalization methods non-experimental (#2201)
    - Uses tries instead of inversion lists for normalization data (#2235)
    - Consolidate the two auxiliary tries to the main NFD trie (#2371)
    - Use `char` instead of `U24` in normalizer data (#2481)
    - Make NFKD and UTS 46 data store only the difference form NFD (#1984)
  - `plurals`
    - Rename `select()` to `category_for()` for `PluralRules` (#2287)
    - Use From instead of TryFrom for signed integers (#2593)
    - `from_tr35_string` -> `get_for_cldr_string` (#2633)
    - Make PluralOperands fields private, add static constructor (#2598)
  - `properties`
    - Better properties return values (#2112, #1990, #2277, #2555)
    - Move properties data over to an (extensible) enum (#2140)
    - Renaming unicode property data struct names (#2198)
  - `timezone`
    - New component, split from `datetime` (#2265)
    - Add time period metazone to `TimeZonesProvider` (#1961)
    - Convert metazone period from string to i32 (#2085)
    - Improvements to `MetaZoneCalculator` (#2274)
    - Add `TimeVariant` wrapper (#2289)
    - TimeVariant -> ZoneVariant with a few more docs (#2427)
    - Assorted TimeZone fixes (#2478)
 - Utils:
  - `crlify`: No updates
  - `databake`:
    - Moved over from `crabbake` (#2068)
    - Some databake improvements (#2150)
    - Using static `LiteMap`s in databake (#2264)
  - `deduplicating_array`: No updates
  - `fixed_decimal`:
    - Switch FixedDecimal to a trivaluate sign (#2025)
    - Remove negate (#2060)
    - Improve integer operations (#1924)
    - Add `FixedDecimal::concatenate_right()` (#1953)
    - Implement `ceil()`, `floor()` and `truncate()` functions (#1923)
    - Define "magnitude" and introduce "position" concept (#1981)
    - Support for rounding modes (#2000, #2100, #2104, #2261)
    - Make `multiply_pow10)_` be infallible (#2285)
  - `litemap`:
    - Remove `serde_json` dep from zeromap/litemap and align features (#1939)
    - `LiteMap` of `&'a [(K, V)]` (#2242)
    - Enable `ShortVec` as a backend for `LiteMap` (#2356)
  - `pattern`: No updates
  - `tinystr`:
    - Make `Option<TinyAsciiStr>` be the same size as `TinyAsciiStr` (#2430)
  - `tzif`:
    - New crate (#2019)
    - Parse POSIX time-zone strings using Combine (#1973)
    - Parse TZif binary files using Combine (#1999)
  - `writeable`:
    - Rename `write_len` (#2529)
  - `yoke`:
    - Deprecate yoke's `badly` methods (#1930)
    - Rename `Yoke::project()` functions to `::map_project()` (#1955)
    - Remove stable_deref_trait/alloc from yoke's default feature set (#2094)
    - Move `map_project()` to closures (#2185)
  - `zerofrom`: No updates
  - `zerovec`:
    - Make `VarZeroVec` format configurable (#2306)
    - Add `FlexZeroVec` (#1790)
    - Add `NicheBytes` trait and `NichedOptionULE` (#2501)
    - Turn ZeroVec into a struct for optimization (#2599, #2622)
    - Improve performance of VarZeroVec::deserialize and add provider benches (#2603)
    - Add array impl for `ZeroMapKV` (#1875)
    - Remove lifetime from `ZeroVecLike` (#1901)
    - `ZeroVecLike` cleanup (#2024)
    - Remove `serde_json` dep from zeromap/litemap and align features (#1939)
    - Make various ZeroVec methods `const` (#1976)
    - Refactor ZeroMap2d and add get_by functions (#1876)
    - Add more zerovec impls for `usize` and `FlexZeroVec` (#2023)
    - Change charULE from 4 bytes to 3 bytes (#2015)
    - More impls in zerovec crate (#2054)
    - Add binary search and other utilities to `FlexZeroVec` (#2284)
    - Remove `KeyError` and rename `get()` to `get_2d()` (#2279)
    -  `EncodeAsVarULE` for `Cow` (#2376)
    -  Add `ExactSizeIterator` for `FlexZeroVec::iter_*()` (#2580)
    -  Add permutation to ZVL containers (#2605)
 - FFI:
   - All non-experimental components now covered by FFI
   - Add FFI error strategy (#2045)
   - Configurable DataProvider FFI (#2526)
 - Experimental:
   - `bies`:
   - `casemapping`:
   - `segmenter`:
     - Expose `RuleBreakIterator` as a public interface (#2408)
     - Merge `segmenter_lstm` with segmenter (#2087)
     - Use `CodePointTrie` in Segmenter (#1839)
     - Move language detection to language.rs (#1689)
     - Simplify function in rule_segmenter (#1880)
     - Use dictionary segmenter for word. (#1936)
     - Remove std dependency from segmenter_lstm. (#2064)
     - Add Lao and Khmer LSTM models (#2120)
     - Use multiple dictionaries for line/word segmenter. (#2209)
     - Add a feature option not to use unicode-segmentation (#2212)
     - Remove two char types in line segmenter and polish utf8 iterator naming (#2269)

## icu4x 0.6.0 (May 9, 2022)

  - General data model
    - Non-exhaustive errors for locid, calendar, decimal, plurals (#1792, #1793)
    - Rename "serialize" feature to "serde" (#1797)
    - Turn all errors into Copy types (#1657)
  - Components
    - `calendar`:
      - Coptic, Indian and Ethiopian calendars (#1660, #1715, #1779)
      - Calendar arithmetic (#1614)
    - `datetime`:
      - Formatting for fractional seconds (#1813, #1801)
      - Support for day of week in month ('F') (#1770)
      - Custom fallbacking for TimeZoneFormatter (#1591)
      - Support for week-of-month (#1468)
      - Bug fix to get_best_available_format_pattern skeleton matching logic (#1549)
    - `decimal`: No updates
    - `locale_canonicalizer`:
      - ZeroCopy support (#1760, #1777)
    - `locid`:
      - Simplified language representation (#1695)
      - Region, Script and Variant subtags ULE (#1696)
    - `plurals`:
      - Update data model to use `ZeroVec` (#1240)
    - `properties`:
      - Bidi support (#1716, #1784)
  - Utilities
    - `codepointtrie`:
      - Use 0 for error value for Rust out-of-bounds for primitive trie value types (#1804)
    - `crlify`: New util for line ending conversions
    - `deduplicating_array`: No updates
    - `fixed_decimal`:
      - Improvements to FixedDecimal f64 APIs (#1718)
    - `litemap`:
      - Pluggable LiteMap backends (#1769)
    - `pattern`: No updates
    - `uniset`: No updates
    - `writeable`: No updates
    - `yoke`: No updates
    - `zerofrom`: No updates
    - `zerovec`:
      - ZeroVec derive improvements (#1780)
      - Support non-Ord values in ZeroMap (#1743)
      - Add OptionULE and OptionVarULE (#1736)
      - Rename ZeroVec::from_slice and add new method for const-constructed ZeroSlice (#1728)
      - Treat ZeroMap sort order as an optional invariant (#1727)
      - Add ZeroMap::get_copied_by (#1722)
      - Generalize PairULE to support longer tuples (#1721)
      - Add more AsULE impls for primitives (#1672)
      - Add cast methods to ZeroVec and ZeroSlice (#1651)
      - Add RawBytesULE::slice_from_byte_slice (#1648)
      - Create façades for ZeroVec types, hide internal code organization modules (#1629)
      - Add zerovec::skip_kv and zerovec::skip_ord attributes, as well as generalized attribute handling framework (#1613)
      - Rename as_unaligned to to_unaligned (#1619)
  - FFI:
    - Updating to Diplomat 0.3
    - Making testdata an optional FFI dep (#1820)
    - Split out capi targets: make separate freertos, staticlib, and cdylib crates as targets (#1747)
  - Experimental:
    - `crabbake`: Initial version of baked data provider (#1825)
    - `segmenter`:
      - Support production-ready data provider for segmenters (#1652)
      - Implement dictionary based segmenter for line segmenter. (#1644)
      - Wire DataProvider into UAX29 segmenters (#1627)
      - Move UAX#14 defines to line.toml (#1568)
      - Add segmenter factories to generate UAX29 iterators (#1602)


## icu4x 0.5.0 (Jan 31, 2022)

  - General data model
    - `DataPayload` no longer needs a lifetime (#1297, #1279)
    - Re-write DataKey (#1511)
    - Rewrite ErasedDataProvider as AnyProvider (#1495)
    - Add EitherProvider and rename IterableDataProviderCore to IterableProvider (#1455)
    - Change DataRequest to be borrowed in BufferProvider (#1416)
    - Replace SerdeDeDataProvider with BufferProvider (#1369, #1384)
  - Components
    - `calendar`:
      - Julian, Japanese, and Buddhist calendars (#1351, #1394, #1305)
      - `DateTimeFormat` integration (#1339)
      - Bugfix around arithmetic (#1352)
    - `datetime`:
      - Week-of-year support (#1206)
      - `DateTimeFormat::resolve_components()` (#1362)
      - Era formatting (#1346)
      - `TimeZoneFormatterConfig` (#1256)
      - New data model for organizing calendar data (#1300)
      - Bugfix around missing localized strings in time zone data (#1405)
    - `decimal`: No updates
    - `locale_canonicalizer`:
      - Bugfix in maximization (#1171)
      - Update data model to use `LiteMap` (#1275)
    - `locid`: No updates
    - `plurals`:
      - Update data model to use `ZeroVec` (#1240)
    - `properties`:
      - Rename resource key category for properties (#1406)
      - Rename enums for `General_Category` (#1355)
      - Implement the `Canonical_Combining_Class` property (#1347)
      - Implement `Script_Extensions` property (#1353)
      - Add `General_Category` predicate functions (#1310)
      - Implement `Grapheme_Cluster_Break`, `Word_Break`, and `Sentence_Break` Unicode properties (#1233)
  - Utilities
    - `codepointtrie`: No changes
    - `deduplicating_array`: New utility for efficient serialized representation of data with duplicates
    - `fixed_decimal`:
      - Padding and truncation APIs (#1482, #1507, #1195)
      - Add double-to-decimal via ryū (#1217)
      - Handle exponents in `FixedDecimal::from_str()` (#1265)
    - `litemap`:
      - Add `LiteMap::get_indexed()` and `LiteMap::find_index()`
      - Handle serialization of tuples (etc) in litemaps (#1306)
    - `pattern`: No updates
    - `uniset`: No updates
    - `writeable`:
      - Adding parts functionality to `Writeable` (#1438)
      - Change `Writeable::writeable_to_string` to return a Cow (#1452)
      - Implementing `Writeable` for all integers (#1408)
      - Making `writeable::LengthHint` a range (#1400)
      - Simplifying `assert_writeable_parts_eq` and `assert_writeable_eq` (#1522, #1399)
    - `yoke`:
      - Remove `Yokeable::Output` from `ZeroCopyFrom` trait (#1499)
      - Add `EitherCart` (#1484)
      - Remove `attach_to_option_cart()` (#1348)
      - Homogenize yoke generic impls to always work with `Yokeable`, add `OwnedYokeable` (#1302)
    - `zerovec`:
      - Move over to a model where the vector types deref to `ZeroSlice` and `VarZeroSlice` (#1418, #1371)
      - Simplify `ZeroVec`/`VarZeroVec` error handling, consolidate `ULEError` type (#1389)
      - Simplify `ZeroMapKV` (#1334)
      - Add `ZeroMap2d`, a two-dimensional zero-copy map (#1432)
      - Add borrowed-only version of `ZeroMap` (#1238)
      - Add various helper functions to zerovec (#1430)
      - Rename `PlainOldULE` to `RawBytesULE` (#1413)
      - Improve `EncodeAsVarULE` (#1385)
      - Add `EncodeAsVarULE` for `ZeroVec` (#1274, #1407)
      - Various trait impls (#1332, #1330, #1328, #1287)
      - Document ULE alignment guarantee; update all impls with checklists (#1294)
      - Fix `PairULE` validation function (#1266)
  - FFI:
    - Updating to the latest Diplomat
    - Add FFI for constructing Data Structs, including decimal data structs (#1497)
    - Add padding/truncation to FFI (#1501)
    - Add FFI for constructing fixed decimals from float (#1483)
    - Properties FFI (#1269)
  - Experimental:
    - New ListFormatter experiment
    - More progress on segmentation experiment

## icu4x 0.4.0 (November 1, 2021)

  - Updated to CLDR 40 (#1216)
  - Functional Unicode property APIs and data; moved to new crate `icu_properties` (#148)
  - `DateTimeFormat` optimization: memory usage cut by two-thirds and perf improved by 40% (#519)
  - `BlobDataProvider` allowing for dynamic, asynchronous data loading (#1084)
  - Major upgrades to the `zerovec` utility crate and new benchmarks for `ZeroMap` (#1082, #1087)
  - Initial support for time zones in `DateTimeFormat` components bag (#845)
  - Bug fixes in `LocaleCanicalizer` (#1189, etc.)
  - Week of month/year arithmetic (#918)
  - Major improvements on code size across FFI (#962)
  - Iterations on ICU4X Segmenter (#1045, #1165, etc.)
  - Experimental `ListFormatter` (#1053)
  - ICU4X now requires Rust 1.56 (#1201)

## icu4x 0.3.0 (July 29, 2021)

  - Static data provider without filesystem dependency (#78)
  - Infrastructure around zero-copy deserialization, including `ZeroVec` and `Yoke` (#652, #667)
  - Most ICU4X components support `no_std` (#812)
  - Hour cycle preferences are used by DateTimeFormat (#671)
  - Skeleton matching supports additional field widths (#584)
  - Add canonicalize method to LocaleCanonicalizer (#747)
  - Added range iterator on UnicodeSet (#836)
  - Add PluralRules::categories() function (#789)
  - Consolidated data generation tool into new binary `icu4x-datagen`

## icu4x 0.2.0 (April 29, 2021)
  - Updated CLDR to 39 (#640)
  - Initial release of:
    - `icu_decimal` (#590)
    - `icu_locale_canonicalizer` (#417)
  - `DateTimeFormat` gets support for
    - day periods (#435)
    - time zones (#418)
    - components bag (#481)
  - `UnicodeSet` gets preliminary support for L3a subset (#478)
  - `PluralRules` support `E` operand (#407)
  - New utilities:
    - `Writeable`
    - `ZeroVec`
    - `LiteMap`
    - `FixedDecimal`
    - `Pattern`
  - Early prototype of C API - `icu_capi` 

## icu4x 0.1.0 (October 15, 2020)
  - Initial release of ICU4X.
  - Initial release of:
    - `icu`
    - `icu_locid`
    - `icu_plurals`
    - `icu_datetime`
    - `icu_uniset`
    - `icu_provider`
    - `icu_provider_fs`
    - `icu_provider_cldr`
    - `icu_testdata`
    - `icu4x_ecma402`
    - `fixed_decimal`<|MERGE_RESOLUTION|>--- conflicted
+++ resolved
@@ -121,13 +121,8 @@
         - Handle unbound fraction length (unicode-org#6036)
         - Bug fix for subsecond part (unicode-org#6004)
         - Expand size of duration records to support ECMA402 (unicode-org#5996)
-<<<<<<< HEAD
     - `litemap`: `0.7.4 -> 0.7.5`
-        - Implement Entry apis for LiteMap (unicode-org#6131)
-=======
-    - `litemap`: `0.7.3 -> 0.7.4`
         - Implement `Entry` apis for `LiteMap` (unicode-org#6131)
->>>>>>> 0ebf9965
         - Add `BTreeMap`-like apis to `LiteMap` (unicode-org#5894)
         - Make `litemap` no-alloc (unicode-org#6077)
     - `potential_utf`: `0.1.1 -> 0.1.2`
