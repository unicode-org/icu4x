--- conflicted
+++ resolved
@@ -367,11 +367,10 @@
         _ => unreachable!(),
     };
 
-<<<<<<< HEAD
     // TODO: Parallelize this.
     selected_keys.into_iter().try_for_each(|key| {
         let result = provider
-            .supported_options_for_key(&key)?
+            .supported_options_for_key(key)?
             // TODO: Parallelize this.
             .try_for_each(|options| {
                 let payload = provider
@@ -388,11 +387,6 @@
 
         exporter.flush(key)?;
 
-=======
-    for key in selected_keys {
-        let result =
-            icu_provider::export::export_from_iterable(key, provider.as_ref(), &mut *exporter);
->>>>>>> 32f1bd94
         if matches.is_present("TEST_KEYS")
             && matches!(result, Err(e) if e.kind == DataErrorKind::MissingResourceKey)
         {
