--- conflicted
+++ resolved
@@ -16,15 +16,6 @@
     ("collator", icu::collator::provider::KEYS, REPO_VERSION),
     ("datetime", icu::datetime::provider::KEYS, REPO_VERSION),
     ("decimal", icu::decimal::provider::KEYS, REPO_VERSION),
-<<<<<<< HEAD
-    (
-        "displaynames",
-        icu::displaynames::provider::KEYS,
-        REPO_VERSION,
-    ),
-    ("experimental/personnames", icu::personnames::provider::KEYS),
-=======
->>>>>>> 7053d17b
     ("list", icu::list::provider::KEYS, REPO_VERSION),
     (
         "locid_transform",
