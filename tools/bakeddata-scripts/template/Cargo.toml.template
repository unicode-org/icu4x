# This file is part of ICU4X. For terms of use, please see the file
# called LICENSE at the top level of the ICU4X source tree
# (online at: https://github.com/unicode-org/icu4x/blob/main/LICENSE ).

[package]
name = "icu__component__data"
description = "Data for the icu__component_ crate"
license = "Unicode-3.0"
version = "_version_"

authors.workspace = true
categories.workspace = true
edition.workspace = true
homepage.workspace = true
include.workspace = true
repository.workspace = true
rust-version.workspace = true

[package.metadata.sources]
cldr = { tagged = "_cldr_tag_" }
icuexport = { tagged = "_icuexport_tag_" }
segmenter_lstm = { tagged = "_segmenter_lstm_tag_" }

<<<<<<< HEAD
[lints.rust]
unexpected_cfgs = { level = "warn", check-cfg = ['cfg(icu4x_custom_data)'] }

[dependencies]
=======
[dependencies]
icu_provider_baked = { workspace = true }
>>>>>>> 687e178f
<|MERGE_RESOLUTION|>--- conflicted
+++ resolved
@@ -21,12 +21,8 @@
 icuexport = { tagged = "_icuexport_tag_" }
 segmenter_lstm = { tagged = "_segmenter_lstm_tag_" }
 
-<<<<<<< HEAD
 [lints.rust]
 unexpected_cfgs = { level = "warn", check-cfg = ['cfg(icu4x_custom_data)'] }
 
 [dependencies]
-=======
-[dependencies]
-icu_provider_baked = { workspace = true }
->>>>>>> 687e178f
+icu_provider_baked = { workspace = true }