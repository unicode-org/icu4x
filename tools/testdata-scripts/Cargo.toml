# This file is part of ICU4X. For terms of use, please see the file
# called LICENSE at the top level of the ICU4X source tree
# (online at: https://github.com/unicode-org/icu4x/blob/main/LICENSE ).

[package]
name = "icu_testdata_scripts"
publish = false
version = "0.0.0"
edition = "2021"

[dependencies]
crlify = { path = "../../utils/crlify" }
databake = { path = "../../utils/databake" }
<<<<<<< HEAD
icu_datagen = { path = "../../provider/datagen", default-features = false, features = ["provider_baked", "provider_fs", "provider_blob", "use_wasm", "rayon", "icu_compactdecimal", "icu_relativetime", "icu_displaynames", "icu_casemap"] }
=======
icu_datagen = { path = "../../provider/datagen", default-features = false, features = ["legacy_api", "networking"] }
>>>>>>> 36b17d4d
icu_locid = { path = "../../components/locid", features = ["databake"] }
icu_provider = { path = "../../provider/core" }

clap = {version = "4", features = ["derive"] }
eyre = "0.6"
log = "0.4"
quote = "1"
simple_logger = { version = "4.1.0", default-features = false }
ureq = "2"
zip = ">=0.5, <0.7"<|MERGE_RESOLUTION|>--- conflicted
+++ resolved
@@ -11,11 +11,7 @@
 [dependencies]
 crlify = { path = "../../utils/crlify" }
 databake = { path = "../../utils/databake" }
-<<<<<<< HEAD
-icu_datagen = { path = "../../provider/datagen", default-features = false, features = ["provider_baked", "provider_fs", "provider_blob", "use_wasm", "rayon", "icu_compactdecimal", "icu_relativetime", "icu_displaynames", "icu_casemap"] }
-=======
-icu_datagen = { path = "../../provider/datagen", default-features = false, features = ["legacy_api", "networking"] }
->>>>>>> 36b17d4d
+icu_datagen = { path = "../../provider/datagen", default-features = false, features = ["legacy_api", "networking", "icu_compactdecimal", "icu_relativetime", "icu_displaynames", "icu_casemap"] }
 icu_locid = { path = "../../components/locid", features = ["databake"] }
 icu_provider = { path = "../../provider/core" }
 
