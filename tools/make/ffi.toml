# This file is part of ICU4X. For terms of use, please see the file
# called LICENSE at the top level of the ICU4X source tree
# (online at: https://github.com/unicode-org/icu4x/blob/main/LICENSE ).

# This is a cargo-make file included in the toplevel Makefile.toml

[tasks.test-ffi]
description = "Run FFI tests"
category = "ICU4X Development"
dependencies = [
    "cargo-make-min-version",
    "test-c",
    "test-c-tiny",
    "test-cpp",
    "test-js",
    "test-tinywasm",
    "build-wearos-ffi",
    "test-nostd",
]

[tasks.verify-ffi]
description = "Run FFI tests that verify checked in code is up to date"
category = "ICU4X Development"
dependencies = [
    "cargo-make-min-version",
    "verify-diplomat-gen",
    "verify-diplomat-coverage",
]

# Some tasks need a minimum version of cargo-make. Configs within cargo-make
# task stanzas such as this allow setting the minimum version of deps (including
# min version for cargo-make itself). But cargo-make might only be applying
# such dep upgrades defined in the `install_crate` field after the task script
# has run.
[tasks.cargo-make-min-version]
description = "Verify that the minimum version of cargo-make exists"
category = "ICU4X Development"
install_crate = { crate_name = "cargo-make", binary = "cargo", test_arg = ["make", "--version"], min_version = "0.36.2" }

# TODO: Use $ICU4X_NIGHTLY_TOOLCHAIN for coverage task
[tasks.install-nightly-2022-08-25]
description = "Installs nightly-2022-08-25"
category = "ICU4X Development"
script_runner = "@duckscript"
script = '''
exec --fail-on-error rustup install nightly-2022-08-25 --profile minimal
'''

[tasks.diplomat-coverage]
description = "Produces the list of ICU APIs that are not exported through Diplomat"
category = "ICU4X Development"
dependencies = ["install-nightly-2022-08-25"]
toolchain = "nightly-2022-08-25"
script = '''
cargo run -p icu_ffi_coverage --all-features > ffi/diplomat/tests/missing_apis.txt
'''

[tasks.verify-diplomat-coverage]
description = "Verify that checked-in Diplomat coverage is up to date"
category = "ICU4X Development"
dependencies = [
    "diplomat-coverage",
]
script_runner = "@duckscript"
script = '''
exit_on_error true
code = exec --get-exit-code git diff --exit-code -- ffi/diplomat/tests
if ${code}
    trigger_error "Diplomat coverage dump need to be regenerated. Please run `cargo make diplomat-coverage` and commit."
end
'''

[tasks.verify-diplomat-gen]
description = "Verify that checked-in Diplomat bindings are up to date"
category = "ICU4X Development"
dependencies = [
    "diplomat-gen",
]
script_runner = "@duckscript"
script = '''
exit_on_error true
code = exec --get-exit-code git diff --exit-code -- ffi/diplomat
if ${code}
    trigger_error "Diplomat bindings need to be regenerated. Please run `cargo make diplomat-install`, then `cargo make diplomat-gen`, and commit. (Testing against different Diplomat versions may omit install step.)"
end
'''

[tasks.diplomat-gen]
description = "Regenerate Diplomat bindings"
category = "ICU4X Development"
dependencies = [
    "diplomat-gen-c",
    "diplomat-gen-cpp",
    "diplomat-gen-js",
]

[tasks.test-c]
description = "Run C API tests"
category = "ICU4X Development"
script_runner = "@duckscript"
script = '''
exit_on_error true
cd ffi/diplomat/c/examples/pluralrules
exec --fail-on-error make
cd ../fixeddecimal
exec --fail-on-error make
cd ../locale
exec --fail-on-error make
'''

[tasks.install-unknown-linux]
description = "Installs the unknown-linux target"
category = "ICU4X Development"
dependencies = ["install-nightly"]
script_runner = "@duckscript"
script = '''
exec --fail-on-error rustup target add x86_64-unknown-linux-gnu --toolchain ${ICU4X_NIGHTLY_TOOLCHAIN}
'''

[tasks.test-c-tiny]
description = "Run C API tests for tiny targets"
category = "ICU4X Development"
dependencies = ["install-nightly", "install-unknown-linux"]
script_runner = "@duckscript"
script = '''
exit_on_error true
if "${ICU4X_BUILDING_WITH_FORCED_NIGHTLY}"
    echo "Skipping test-c-tiny since ICU4X_BUILDING_WITH_FORCED_NIGHTLY is set"
else
    cd ffi/diplomat/c/examples/fixeddecimal_tiny
    exec --fail-on-error make
    exec ls -l
end
'''

[tasks.test-cpp]
description = "Run CPP tests"
category = "ICU4X Development"
script_runner = "@duckscript"
script = '''
exit_on_error true
cd ffi/diplomat/cpp/examples/properties
exec --fail-on-error make
cd ../segmenter
exec --fail-on-error make
cd ../datetime
exec --fail-on-error make
cd ../fixeddecimal
exec --fail-on-error make
cd ../locale
exec --fail-on-error make
cd ../pluralrules
exec --fail-on-error make
cd ../bidi
exec --fail-on-error make
cd ../fixeddecimal_wasm
exec --fail-on-error make test-host
'''

[tasks.install-emscripten]
description = "Installs the emscripten target"
category = "ICU4X Development"
dependencies = ["install-nightly"]
script_runner = "@duckscript"
script = '''
exec --fail-on-error rustup target add wasm32-unknown-emscripten --toolchain ${ICU4X_NIGHTLY_TOOLCHAIN}
'''

[tasks.install-wasm]
description = "Installs the wasm target"
category = "ICU4X Development"
dependencies = ["install-nightly"]
script_runner = "@duckscript"
script = '''
exec --fail-on-error rustup target add wasm32-unknown-unknown --toolchain ${ICU4X_NIGHTLY_TOOLCHAIN}
'''

[tasks.test-cpp-emscripten]
description = "Run the C++-emscripten test (needs emsdk)"
category = "ICU4X Development"
dependencies = ["install-nightly", "install-emscripten"]
script_runner = "@duckscript"
script = '''
exit_on_error true
cd ffi/diplomat/cpp/examples/fixeddecimal_wasm
exec make test
'''

[tasks.test-js]
description = "Run JS tests"
category = "ICU4X Development"
dependencies = ["install-nightly", "install-wasm"]
script_runner = "@duckscript"
script = '''
cd ffi/diplomat/js/examples/node
exec --fail-on-error make icu_capi.wasm
exec --fail-on-error make lib
# Copy testdata instead of generating full data from scratch
cp ../../../../../provider/testdata/data/testdata.postcard data.postcard
# --foreground-scripts makes npm forward the output of make
exec --fail-on-error npm ci --foreground-scripts
exec --fail-on-error npm test
'''

[tasks.test-cppdoc]
description = "Build the cpp tests"
category = "ICU4X Development"
script_runner = "@duckscript"
script = '''
exit_on_error true
cd ffi/diplomat/cpp/docs;
exec --fail-on-error make html
'''

[tasks.diplomat-gen-c]
description = "Generate C headers for the FFI with Diplomat"
category = "ICU4X Development"
script_runner = "@duckscript"
script = '''
exit_on_error true
cd ffi/diplomat
# Duckscript doesn't support globs in rm, so we delete the dir
rm -r ./c/include/
mkdir ./c/include
exec --fail-on-error diplomat-tool c ./c/include
'''

[tasks.diplomat-gen-cpp]
description = "Generate C++ headers for the FFI with Diplomat"
category = "ICU4X Development"
script_runner = "@duckscript"
script = '''
exit_on_error true
cd ffi/diplomat


# Duckscript doesn't support globs in rm, so we delete the dir.
# Preserve conf.py across the deletion.
conf_py = readfile ./cpp/docs/source/conf.py
rm -r ./cpp/include
mkdir ./cpp/include
rm -r ./cpp/docs/source
mkdir ./cpp/docs/source
writefile ./cpp/docs/source/conf.py ${conf_py}
exec --fail-on-error diplomat-tool cpp ./cpp/include --docs ./cpp/docs/source
'''

[tasks.diplomat-gen-js]
description = "Generate JS bindings for the FFI with Diplomat"
category = "ICU4X Development"
script_runner = "bash"
script = '''
set -e
cd ffi/diplomat

# Duckscript doesn't support globs in rm, so we delete the dir.
# Preserve conf.py across the deletion.
conf_py=$(<./js/docs/source/conf.py)
rm -r ./js/include
mkdir ./js/include
rm -r ./js/docs/source
mkdir ./js/docs/source
echo "$conf_py" > ./js/docs/source/conf.py

<<<<<<< HEAD
diplomat-tool js ./js/include/ --docs ./js/docs/source

# TODO: Fix diplomat bug
find ./js/docs/source -type f -exec sed -i  {} -e 's/staticfunction/function/g' \;
=======
diplomat-tool js ./js/include/ --docs ./js/docs/source --docs-base-urls=*:https://unicode-org.github.io/icu4x-docs/doc/
>>>>>>> 4723d95c
'''

[tasks.install-cortex-8]
description = "Install the thumbv8m target"
category = "ICU4X FFI"
dependencies = ["install-nightly"]
toolchain = "${ICU4X_NIGHTLY_TOOLCHAIN}"
command = "rustup"
args = [
    "target", "add", "thumbv8m.main-none-eabihf",
]

[tasks.build-wearos-ffi]
description = "Build ICU4X CAPI for Cortex"
category = "ICU4X FFI"
dependencies = ["install-nightly", "install-cortex-8"]
toolchain = "${ICU4X_NIGHTLY_TOOLCHAIN}"
env = { RUSTFLAGS = "-Ctarget-cpu=cortex-m33 -Cpanic=abort" }
command = "cargo"
args = ["build", "--package", "icu_freertos",
        "--target", "thumbv8m.main-none-eabihf",
        "--no-default-features", "--features=wearos",
        "--profile=release-opt-size",
        "-Zbuild-std", "-Zbuild-std=std,panic_abort", "-Zbuild-std-features=panic_immediate_abort"]

[tasks.install-cortex-7]
description = "Install the thumbv7m target"
category = "ICU4X FFI"
dependencies = ["install-nightly"]
toolchain = "${ICU4X_NIGHTLY_TOOLCHAIN}"
command = "rustup"
args = [
    "target", "add", "thumbv7m-none-eabi",
]

[tasks.test-nostd]
description = "Ensure ICU4X core builds on no-std"
category = "ICU4X FFI"
dependencies = ["install-nightly", "install-cortex-7"]
toolchain = "${ICU4X_NIGHTLY_TOOLCHAIN}"
command = "cargo"
args = ["build", "--package", "icu", "--target", "thumbv7m-none-eabi"]

[tasks.test-tinywasm]
description = "Test the Tiny WASM example"
category = "ICU4X Development"
dependencies = ["install-nightly", "install-wasm"]
script_runner = "@duckscript"
script = '''
exit_on_error true
if "${ICU4X_BUILDING_WITH_FORCED_NIGHTLY}"
    echo "Skipping test-wasm since ICU4X_BUILDING_WITH_FORCED_NIGHTLY is set"
else
    cd ffi/diplomat/js/examples/tinywasm

    exec --fail-on-error make
    exec --fail-on-error ls -l
    exec --fail-on-error node tiny.mjs
end
'''

[tasks.diplomat-get-rev]
description = "Get current Diplomat revision"
category = "ICU4X Development"
dependencies = [ "cargo-make-min-version" ]
script_runner = "@duckscript"
script = '''
exit_on_error true
metadata = exec --fail-on-error cargo metadata
metadata = set ${metadata.stdout}
# Parse output
metadata = json_parse --collection ${metadata}
# packages = metadata.packages
packages = map_get ${metadata} packages
for pkg in ${packages}
    # find pkg.name
    name = map_get ${pkg} name
    # check if it is "diplomat"
    e = eq ${name} "diplomat"
    if ${e}
        # get pkg.source
        source = map_get ${pkg} source
        version = map_get ${pkg} version
        # extract the bit between `rev=` and `#`
        handle = split ${source} "rev="
        hash_len = array_length ${handle}
        if eq ${hash_len} 2
            hash = array_get ${handle} 1
            release handle
            handle = split ${hash} "#"
            version = array_get ${handle} 0
        end
        release handle

        # print it
        echo ${version}
    end
end
release --recursive ${metadata}
'''

[tasks.diplomat-install]
description = "Install Diplomat at current Diplomat revision"
category = "ICU4X Development"
dependencies = [ "cargo-make-min-version" ]
script_runner = "@duckscript"
script = '''
exit_on_error true
rev = exec --fail-on-error cargo make --loglevel error diplomat-get-rev
rev = trim ${rev.stdout}
if contains ${rev} "."
    echo "Installing Diplomat version ${rev}"
    exec --fail-on-error cargo install --version ${rev} diplomat-tool -f

else
    echo "Installing Diplomat rev ${rev}"
    exec --fail-on-error cargo install --git https://github.com/rust-diplomat/diplomat.git --rev ${rev} diplomat-tool -f
end
'''<|MERGE_RESOLUTION|>--- conflicted
+++ resolved
@@ -262,14 +262,7 @@
 mkdir ./js/docs/source
 echo "$conf_py" > ./js/docs/source/conf.py
 
-<<<<<<< HEAD
 diplomat-tool js ./js/include/ --docs ./js/docs/source
-
-# TODO: Fix diplomat bug
-find ./js/docs/source -type f -exec sed -i  {} -e 's/staticfunction/function/g' \;
-=======
-diplomat-tool js ./js/include/ --docs ./js/docs/source --docs-base-urls=*:https://unicode-org.github.io/icu4x-docs/doc/
->>>>>>> 4723d95c
 '''
 
 [tasks.install-cortex-8]
