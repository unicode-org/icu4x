--- conflicted
+++ resolved
@@ -77,12 +77,11 @@
 if "${ICU4X_BUILDING_WITH_FORCED_NIGHTLY}"
     echo "Skipping test-wasm since ICU4X_BUILDING_WITH_FORCED_NIGHTLY is set"
 else
-    echo "Skipping test-wasm since it's slow https://github.com/unicode-org/icu4x/issues/3582"
-    # cd ffi/capi/js/examples/tinywasm
-
-    # exec --fail-on-error make
-    # exec --fail-on-error ls -l
-    # exec --fail-on-error node tiny.mjs
+    cd ffi/capi/js/examples/tinywasm
+
+    exec --fail-on-error make
+    exec --fail-on-error ls -l
+    exec --fail-on-error node tiny.mjs
 end
 '''
 
@@ -231,17 +230,6 @@
 script_runner = "@duckscript"
 script = '''
 exit_on_error true
-<<<<<<< HEAD
-if "${ICU4X_BUILDING_WITH_FORCED_NIGHTLY}"
-    echo "Skipping test-wasm since ICU4X_BUILDING_WITH_FORCED_NIGHTLY is set"
-else
-    echo "Skipping test-wasm since it's slow https://github.com/unicode-org/icu4x/issues/3582"
-    cd ffi/capi/js/examples/tinywasm
-
-    exec --fail-on-error make
-    exec --fail-on-error ls -l
-    exec --fail-on-error node tiny.mjs
-=======
 rev = exec --fail-on-error cargo make --loglevel error diplomat-get-rev
 rev = trim ${rev.stdout}
 if contains ${rev} "."
@@ -251,7 +239,6 @@
 else
     echo "Installing Diplomat rev ${rev}"
     exec --fail-on-error cargo install --git https://github.com/rust-diplomat/diplomat.git --rev ${rev} diplomat-tool -f
->>>>>>> a8874492
 end
 '''
 
