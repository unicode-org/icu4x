# This file is part of ICU4X. For terms of use, please see the file
# called LICENSE at the top level of the ICU4X source tree
# (online at: https://github.com/unicode-org/icu4x/blob/main/LICENSE ).

# This is a cargo-make file included in the toplevel Makefile.toml

###### CI TASKS

[tasks.testdata]
description = "Rebuild all ICU4X testdata from source data checked into the repository"
category = "ICU4X Data"
command = "cargo"
args = [
    "run",
    "--bin=make-testdata",
]

[tasks.testdata-check]
description = "Rebuild ICU4X testdata and ensure that the working copy is clean"
category = "ICU4X Data"
dependencies = [
    "testdata",
    "testdata-hello-world",
    "download-repo-sources",
]
script_runner = "@duckscript"
script = '''
exit_on_error true

output = exec git status --porcelain=v1 provider/testdata/data provider/fs/tests/data provider/blob/tests/data provider/repodata
output_length = length ${output.stdout}
if greater_than ${output_length} 0
    msg = array "" ""
    array_push ${msg} "Test data needs to be updated. Please run `cargo make testdata` and `cargo make testdata-hello-world:"
    array_push ${msg} ""
    array_push ${msg} "${output.stdout}"
    msg = array_join ${msg} "\n"
    trigger_error ${msg}
end
'''

[tasks.testdata-hello-world-json]
description = "Build the Hello World JSON tree."
category = "ICU4X Data"
command = "cargo"
args = [
    "run",
    "--bin=icu4x-datagen",
    "--",
    "--keys=core/helloworld@1",
    "--locales=full",
    "--format=dir",
    "--out=provider/fs/tests/data/json",
    "--overwrite",
]

[tasks.testdata-hello-world-bincode]
description = "Build the Hello World bincode tree."
category = "ICU4X Data"
command = "cargo"
args = [
    "run",
    "--bin=icu4x-datagen",
    "--",
    "--keys=core/helloworld@1",
    "--locales=full",
    "--format=dir",
    "--syntax=bincode",
    "--out=provider/fs/tests/data/bincode",
    "--overwrite",
]

[tasks.testdata-hello-world-postcard]
description = "Build the Hello World postcard tree."
category = "ICU4X Data"
command = "cargo"
args = [
    "run",
    "--bin=icu4x-datagen",
    "--",
    "--keys=core/helloworld@1",
    "--locales=full",
    "--format=dir",
    "--syntax=postcard",
    "--out=provider/fs/tests/data/postcard",
    "--overwrite",
]

[tasks.testdata-hello-world-blob]
description = "Build the Hello World postcard testdata file."
category = "ICU4X Data"
command = "cargo"
args = [
    "run",
    "--bin=icu4x-datagen",
    "--",
    "--keys=core/helloworld@1",
    "--locales=full",
    "--format=blob",
    "--out=provider/blob/tests/data/hello_world.postcard",
    "--overwrite",
]

[tasks.testdata-hello-world]
description = "Build all three the Hello World outputs."
category = "ICU4X Data"
dependencies = [
    "testdata-hello-world-json",
    "testdata-hello-world-bincode",
    "testdata-hello-world-postcard",
    "testdata-hello-world-blob",
]

[tasks.full-data]
description = "Builds a complete postcard file from latest CLDR and icu_exportdata."
category = "ICU4X Data"
command = "cargo"
args = [
    "run",
    "--bin=icu4x-datagen",
    "--",
    "--keys=all",
    "--locales=full",
    "--format=blob",
    "--out=/dev/null",
    "--overwrite",
]

[tasks.download-repo-sources]
description = "Download fresh CLDR JSON, overwriting the existing CLDR JSON."
category = "ICU4X Data"
command = "cargo"
args = [
    "run",
    "--bin=download-repo-sources",
    "--",
    "--out=provider/repodata/data",
    "-v",
]

<<<<<<< HEAD
[tasks.provider-adapters-hello-world-lang-de]
=======
###### END CI TASKS

[tasks.hello-world-lang-de]
>>>>>>> 1688d9f1
description = "Build Hello World data for 'de'"
category = "ICU4X Data"
command = "cargo"
args = [
    "run",
    "--bin=icu4x-datagen",
    "--",
    "--keys=core/helloworld@1",
    "--locales=de",
    "--format=dir",
    "--out=provider/adapters/tests/data/langtest/de",
    "--overwrite",
]

[tasks.provider-adapters-hello-world-lang-ro]
description = "Build Hello World data for 'ro'"
category = "ICU4X Data"
command = "cargo"
args = [
    "run",
    "--bin=icu4x-datagen",
    "--",
    "--keys=core/helloworld@1",
    "--locales=ro",
    "--format=dir",
    "--out=provider/adapters/tests/data/langtest/ro",
    "--overwrite",
]

[tasks.provider-adapters-testdata]
description = "Build all testdata for the icu_provider_adapters crate."
category = "ICU4X Data"
dependencies = [
    "provider-adapters-hello-world-lang-de",
    "provider-adapters-hello-world-lang-ro",
]<|MERGE_RESOLUTION|>--- conflicted
+++ resolved
@@ -138,13 +138,9 @@
     "-v",
 ]
 
-<<<<<<< HEAD
-[tasks.provider-adapters-hello-world-lang-de]
-=======
 ###### END CI TASKS
 
-[tasks.hello-world-lang-de]
->>>>>>> 1688d9f1
+[tasks.provider-adapters-hello-world-lang-de]
 description = "Build Hello World data for 'de'"
 category = "ICU4X Data"
 command = "cargo"
