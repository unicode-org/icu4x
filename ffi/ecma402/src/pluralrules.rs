// This file is part of ICU4X. For terms of use, please see the file
// called LICENSE at the top level of the ICU4X source tree
// (online at: https://github.com/unicode-org/icu4x/blob/main/LICENSE ).

//! Implements the traits found in [`ecma402_traits::pluralrules`].

use icu::plurals as ipr;
use icu::plurals::PluralRulesError;

pub(crate) mod internal {
    use ecma402_traits::pluralrules::options::Type;
    use ecma402_traits::pluralrules::Options;
    use icu::plurals::{PluralCategory, PluralOperands, PluralRuleType};
    use std::cmp::{max, min};

    // The difference between `first` and `second`, clamped on the bottom by zero.
    fn clamp_diff(first: usize, second: usize) -> usize {
        match first > second {
            true => first - second,
            false => 0,
        }
    }

    /// Converts the trait style option to an equivalent ICU4X type.
    pub fn to_icu4x_type(style: &Type) -> PluralRuleType {
        match style {
            Type::Ordinal => PluralRuleType::Ordinal,
            Type::Cardinal => PluralRuleType::Cardinal,
        }
    }

    /// Formats `n` as a string representation of fixed decimal, based on the supplied options.
    // TODO: Push this implementation into FixedDecimal.
    // See: https://github.com/unicode-org/icu4x/issues/340
    pub fn fixed_format(n: f64, opts: &Options) -> String {
        // n = 1234.5

        // 1234.5 -> "1234"
        // -1234.5 -> "1234"
        let int_part = format!("{}", n.abs().floor());

        // 5 -> ""
        // 0.4 -> "4"
        // 0.43 -> "43"
        let raw_frac_part = format!("{}", n.fract()); // 0.5
        let frac_part = if n.fract() == 0.0 {
            ""
        } else {
            #[allow(clippy::indexing_slicing)] // fract output shape
            &raw_frac_part[2..]
        };

        dbg!("--> frac={}, fracf={}", &frac_part, &raw_frac_part);
        dbg!("int_part='{}'; frac_part='{}'", &int_part, &frac_part);
        dbg!("opts={:?}", opts);

        // Limit the min and max display digits first by individual field.
        let display_integer_digits = max(int_part.len(), opts.minimum_integer_digits as usize);
        let display_fraction_digits = max(
            min(frac_part.len(), opts.maximum_fraction_digits as usize),
            opts.minimum_fraction_digits as usize,
        );
        let total_significant_digits = max(
            opts.minimum_significant_digits as usize,
            min(
                opts.maximum_significant_digits as usize,
                frac_part.len() + int_part.len(),
            ),
        );

        let significant_digits_in_fraction = clamp_diff(total_significant_digits, int_part.len());
        dbg!(
            "did={}; dfd={}; sd={}; rsd={}",
            display_integer_digits,
            display_fraction_digits,
            total_significant_digits,
            significant_digits_in_fraction
        );

        // Integer fragment.
        let leading_zeros = clamp_diff(display_integer_digits, int_part.len());
        let trailing_zeros_in_int_part = clamp_diff(int_part.len(), total_significant_digits);
        let i = std::iter::repeat('0')
            .take(leading_zeros)
            .chain(int_part.chars().take(total_significant_digits))
            .chain(std::iter::repeat('0').take(trailing_zeros_in_int_part));

        // Decimal dot is printed only if decimals will follow.
        let dd = match display_fraction_digits == 0 {
            true => "",
            false => ".",
        }
        .chars();

        // Fractional fragment.
        let f = frac_part
            .chars()
            // At most the number of significant digits.
            .take(significant_digits_in_fraction)
            // Fill the rest with zeros.
            .chain(std::iter::repeat('0'))
            // Take at most the number of fraction digits we're required to display.
            .take(display_fraction_digits);
        // "001234.500"
        let nstr = i.chain(dd).chain(f).collect::<String>();
        dbg!("nstr={}", &nstr);
        nstr
    }

    /// Converts the number to format into the operands representation.
    pub fn to_icu4x_operands(n: f64, opts: Options) -> PluralOperands {
        dbg!("n={}", n);
        let nstr = fixed_format(n, &opts);
        #[allow(clippy::unwrap_used)] // TODO(#1668) Clippy exceptions need docs or fixing.
        let ret = nstr.parse().unwrap();
        dbg!("ret={:?}\n---\n", &ret);
        ret
    }

    /// Expresses the [`PluralCategory`] as a `str`.
    pub fn as_str(c: PluralCategory) -> &'static str {
        match c {
            PluralCategory::Few => "few",
            PluralCategory::Many => "many",
            PluralCategory::One => "one",
            PluralCategory::Other => "other",
            PluralCategory::Two => "two",
            PluralCategory::Zero => "zero",
        }
    }

    #[cfg(test)]
    mod testing {
        use super::*;
        use ecma402_traits::pluralrules::options::Type;

        fn opt(
            minimum_integer_digits: u8,
            minimum_fraction_digits: u8,
            maximum_fraction_digits: u8,
            minimum_significant_digits: u8,
            maximum_significant_digits: u8,
        ) -> Options {
            Options {
                in_type: Type::Cardinal,
                minimum_integer_digits,
                minimum_fraction_digits,
                maximum_fraction_digits,
                minimum_significant_digits,
                maximum_significant_digits,
            }
        }

        #[test]
        fn string_conversion() {
            #[derive(Debug)]
            struct TestCase {
                n: f64,
                opts: Options,
                expected: &'static str,
            }
            let tests = vec![
                TestCase {
                    n: 0.0,
                    opts: opt(3, 2, 3, 3, 4),
                    expected: "000.00",
                },
                TestCase {
                    n: 1.5,
                    opts: opt(3, 2, 3, 3, 4),
                    expected: "001.50",
                },
                TestCase {
                    n: 1.5,
                    opts: opt(5, 5, 8, 3, 4),
                    expected: "00001.50000",
                },
                TestCase {
                    n: 123456.5,
                    opts: opt(5, 5, 8, 3, 4),
                    expected: "123400.00000",
                },
                TestCase {
                    n: 123456.5432112345,
                    opts: opt(5, 5, 8, 3, 4),
                    expected: "123400.00000000",
                },
            ];
            for test in tests {
                let actual = fixed_format(test.n, &test.opts);
                assert_eq!(test.expected, actual.as_str(), "test: {:?}", &test);
            }
        }

        #[test]
        fn format_conversion() {
            #[derive(Debug)]
            struct TestCase {
                n: f64,
                opts: Options,
                expected: PluralOperands,
            }
            let tests = vec![TestCase {
                n: 1.5,
                opts: Options {
                    in_type: Type::Cardinal,
                    minimum_integer_digits: 3,
                    minimum_fraction_digits: 2,
                    maximum_fraction_digits: 3,
                    minimum_significant_digits: 3,
                    maximum_significant_digits: 4,
                },
                expected: PluralOperands {
                    i: 1,
                    v: 2,
                    w: 1,
                    f: 50,
                    t: 5,
                    c: 0,
                },
            }];
            for test in tests {
                let actual = to_icu4x_operands(test.n, test.opts.clone());
                assert_eq!(test.expected, actual, "test: {:?}", &test);
            }
        }
    }
}

pub struct PluralRules {
    opts: ecma402_traits::pluralrules::Options,
    rep: ipr::PluralRules,
}

impl ecma402_traits::pluralrules::PluralRules for PluralRules {
    type Error = PluralRulesError;

    fn try_new<L>(l: L, opts: ecma402_traits::pluralrules::Options) -> Result<Self, Self::Error>
    where
        L: ecma402_traits::Locale,
        Self: Sized,
    {
        Self::try_new_with_provider(l, opts, &crate::BakedDataProvider)
    }

    fn select<W>(&self, number: f64, writer: &mut W) -> std::fmt::Result
    where
        W: std::fmt::Write,
    {
        let op = internal::to_icu4x_operands(number, self.opts.clone());
        let result = self.rep.category_for(op);
        write!(writer, "{}", internal::as_str(result))
    }
}

impl PluralRules {
    /// Creates a new [`PluralRules`], using the specified data provider.
    pub fn try_new_with_provider<L, P>(
        l: L,
        opts: ecma402_traits::pluralrules::Options,
        provider: &P,
    ) -> Result<Self, PluralRulesError>
    where
        L: ecma402_traits::Locale,
        P: icu_provider::DataProvider<ipr::provider::OrdinalV1Marker>
            + icu_provider::DataProvider<ipr::provider::CardinalV1Marker>,
        Self: Sized,
    {
        let rule_type = internal::to_icu4x_type(&opts.in_type);

        let rep = ipr::PluralRules::try_new_unstable(
<<<<<<< HEAD
            &crate::DataLocale::from_ecma_locale(l),
            provider,
=======
            provider,
            &crate::DataLocale::from_ecma_locale(l),
>>>>>>> af635e22
            rule_type,
        )?;
        Ok(Self { opts, rep })
    }
}

#[cfg(test)]
mod testing {
    use crate::testing::TestLocale;
    use ecma402_traits::pluralrules;
    use ecma402_traits::pluralrules::PluralRules;
    use icu::plurals::PluralRulesError;

    #[test]
    fn plurals_per_locale() -> Result<(), PluralRulesError> {
        #[derive(Debug, Clone)]
        struct TestCase {
            locale: TestLocale,
            opts: pluralrules::Options,
            numbers: Vec<f64>,
            expected: Vec<&'static str>,
        }
        let tests = vec![
            TestCase {
                locale: TestLocale("ar"),
                opts: Default::default(),
                numbers: vec![0.0, 1.0, 2.0, 5.0, 6.0, 18.0],
                expected: vec!["zero", "one", "two", "few", "few", "many"],
            },
            TestCase {
                locale: TestLocale("ar"),
                opts: pluralrules::Options {
                    in_type: pluralrules::options::Type::Ordinal,
                    ..Default::default()
                },
                numbers: vec![0.0, 1.0, 2.0, 5.0, 6.0, 18.0],
                expected: vec!["other", "other", "other", "other", "other", "other"],
            },
            TestCase {
                locale: TestLocale("sr"),
                opts: Default::default(),
                numbers: vec![0.0, 1.0, 2.0, 5.0, 6.0, 18.0],
                expected: vec!["other", "one", "few", "other", "other", "other"],
            },
            TestCase {
                locale: TestLocale("sr"),
                opts: pluralrules::Options {
                    in_type: pluralrules::options::Type::Ordinal,
                    ..Default::default()
                },
                numbers: vec![0.0, 1.0, 2.0, 5.0, 6.0, 18.0],
                expected: vec!["other", "other", "other", "other", "other", "other"],
            },
        ];
        for (i, test) in tests.into_iter().enumerate() {
<<<<<<< HEAD
            let plr = super::PluralRules::try_new_unstable(
                crate::Locale::FromLocale(test.locale),
                test.opts,
            )?;
=======
            let plr = super::PluralRules::try_new(test.locale, test.opts)?;
>>>>>>> af635e22
            assert_eq!(
                test.numbers
                    .iter()
                    .map(|n| {
                        let mut result = String::new();
                        plr.select(*n, &mut result).unwrap();
                        result
                    })
                    .collect::<Vec<_>>(),
                test.expected,
                "for test case: {}",
                i
            );
        }
        Ok(())
    }
}<|MERGE_RESOLUTION|>--- conflicted
+++ resolved
@@ -269,13 +269,8 @@
         let rule_type = internal::to_icu4x_type(&opts.in_type);
 
         let rep = ipr::PluralRules::try_new_unstable(
-<<<<<<< HEAD
-            &crate::DataLocale::from_ecma_locale(l),
-            provider,
-=======
             provider,
             &crate::DataLocale::from_ecma_locale(l),
->>>>>>> af635e22
             rule_type,
         )?;
         Ok(Self { opts, rep })
@@ -331,14 +326,7 @@
             },
         ];
         for (i, test) in tests.into_iter().enumerate() {
-<<<<<<< HEAD
-            let plr = super::PluralRules::try_new_unstable(
-                crate::Locale::FromLocale(test.locale),
-                test.opts,
-            )?;
-=======
             let plr = super::PluralRules::try_new(test.locale, test.opts)?;
->>>>>>> af635e22
             assert_eq!(
                 test.numbers
                     .iter()
