--- conflicted
+++ resolved
@@ -241,11 +241,7 @@
         L: ecma402_traits::Locale,
         Self: Sized,
     {
-<<<<<<< HEAD
-        todo!("Introduce a global data provider here");
-=======
         Self::try_new_with_provider(l, opts, &crate::BakedDataProvider)
->>>>>>> 3465386b
     }
 
     fn select<W>(&self, number: f64, writer: &mut W) -> std::fmt::Result
