--- conflicted
+++ resolved
@@ -3,40 +3,26 @@
 import { DateFormatter } from "icu4x"
 import { IsoDate } from "icu4x"
 import { Locale } from "icu4x"
-<<<<<<< HEAD
-export function format(dateFormatterLocaleName, dateFormatterLength, valueYear, valueMonth, valueDay, valueCalendarKind) {
-=======
 export function formatIso(dateFormatterLocaleName, dateFormatterLength, dateFormatterAlignment, dateFormatterYearStyle, dateYear, dateMonth, dateDay) {
->>>>>>> ab38f835
     
     let dateFormatterLocale = Locale.fromString(dateFormatterLocaleName);
     
     let dateFormatter = DateFormatter.createYmd(dateFormatterLocale,dateFormatterLength,dateFormatterAlignment,dateFormatterYearStyle);
     
-<<<<<<< HEAD
-    let valueCalendar = new Calendar(valueCalendarKind);
-    
-    let value = Date.fromIsoInCalendar(valueYear,valueMonth,valueDay,valueCalendar);
-    
-    let out = dateFormatter.format(value);
-=======
     let date = new IsoDate(dateYear,dateMonth,dateDay);
     
     let out = dateFormatter.formatIso(date);
->>>>>>> ab38f835
     
 
     return out;
 }
-export function formatSameCalendar(dateFormatterLocaleName, dateFormatterLength, dateFormatterAlignment, dateFormatterYearStyle, dateYear, dateMonth, dateDay, dateCalendarLocaleName) {
+export function formatSameCalendar(dateFormatterLocaleName, dateFormatterLength, dateFormatterAlignment, dateFormatterYearStyle, dateYear, dateMonth, dateDay, dateCalendarKind) {
     
     let dateFormatterLocale = Locale.fromString(dateFormatterLocaleName);
     
     let dateFormatter = DateFormatter.createYmd(dateFormatterLocale,dateFormatterLength,dateFormatterAlignment,dateFormatterYearStyle);
     
-    let dateCalendarLocale = Locale.fromString(dateCalendarLocaleName);
-    
-    let dateCalendar = Calendar.createForLocale(dateCalendarLocale);
+    let dateCalendar = new Calendar(dateCalendarKind);
     
     let date = Date.fromIsoInCalendar(dateYear,dateMonth,dateDay,dateCalendar);
     
