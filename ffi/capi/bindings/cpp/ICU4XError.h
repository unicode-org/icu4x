--- conflicted
+++ resolved
@@ -48,12 +48,6 @@
   ICU4XError_DateTimeMismatchedCalendarError = 2056,
   ICU4XError_TimeZoneInvalidOffsetError = 2561,
   ICU4XError_TimeZoneInvalidIdError = 2563,
-<<<<<<< HEAD
-  ICU4XError_InvalidCldrUnitIdentifierError = 3072,
-=======
-  ICU4XError_NormalizerFutureExtensionError = 2816,
-  ICU4XError_NormalizerValidationError = 2817,
->>>>>>> 5e7585c9
 } ICU4XError;
 #ifdef __cplusplus
 } // namespace capi
