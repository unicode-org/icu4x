--- conflicted
+++ resolved
@@ -16,232 +16,6 @@
 #include "ICU4XError.hpp"
 #include "ICU4XIsoDateTime.hpp"
 #include "ICU4XIsoWeekday.hpp"
-<<<<<<< HEAD
-class ICU4XWeekCalculator;
-struct ICU4XWeekOf;
-
-/**
- * A destruction policy for using ICU4XDateTime with std::unique_ptr.
- */
-struct ICU4XDateTimeDeleter {
-  void operator()(capi::ICU4XDateTime* l) const noexcept {
-    capi::ICU4XDateTime_destroy(l);
-  }
-};
-
-/**
- * An ICU4X DateTime object capable of containing a date and time for any calendar.
- * 
- * See the [Rust documentation for `DateTime`](https://docs.rs/icu/latest/icu/calendar/struct.DateTime.html) for more information.
- */
-class ICU4XDateTime {
- public:
-
-  /**
-   * Creates a new [`ICU4XDateTime`] representing the ISO date and time
-   * given but in a given calendar
-   * 
-   * See the [Rust documentation for `new_from_iso`](https://docs.rs/icu/latest/icu/struct.DateTime.html#method.new_from_iso) for more information.
-   */
-  static diplomat::result<ICU4XDateTime, ICU4XError> create_from_iso_in_calendar(int32_t year, uint8_t month, uint8_t day, uint8_t hour, uint8_t minute, uint8_t second, uint32_t nanosecond, const ICU4XCalendar& calendar);
-
-  /**
-   * Creates a new [`ICU4XDateTime`] from the given codes, which are interpreted in the given calendar system
-   * 
-   * See the [Rust documentation for `try_new_from_codes`](https://docs.rs/icu/latest/icu/calendar/struct.DateTime.html#method.try_new_from_codes) for more information.
-   */
-  static diplomat::result<ICU4XDateTime, ICU4XError> create_from_codes_in_calendar(const std::string_view era_code, int32_t year, const std::string_view month_code, uint8_t day, uint8_t hour, uint8_t minute, uint8_t second, uint32_t nanosecond, const ICU4XCalendar& calendar);
-
-  /**
-   * Creates a new [`ICU4XDateTime`] from an [`ICU4XDate`] and [`ICU4XTime`] object
-   * 
-   * See the [Rust documentation for `new`](https://docs.rs/icu/latest/icu/calendar/struct.DateTime.html#method.new) for more information.
-   */
-  static ICU4XDateTime create_from_date_and_time(const ICU4XDate& date, const ICU4XTime& time);
-
-  /**
-   * Gets a copy of the date contained in this object
-   * 
-   * See the [Rust documentation for `date`](https://docs.rs/icu/latest/icu/calendar/struct.DateTime.html#structfield.date) for more information.
-   */
-  ICU4XDate date() const;
-
-  /**
-   * Gets the time contained in this object
-   * 
-   * See the [Rust documentation for `time`](https://docs.rs/icu/latest/icu/calendar/struct.DateTime.html#structfield.time) for more information.
-   */
-  ICU4XTime time() const;
-
-  /**
-   * Converts this date to ISO
-   * 
-   * See the [Rust documentation for `to_iso`](https://docs.rs/icu/latest/icu/calendar/struct.DateTime.html#method.to_iso) for more information.
-   */
-  ICU4XIsoDateTime to_iso() const;
-
-  /**
-   * Convert this datetime to one in a different calendar
-   * 
-   * See the [Rust documentation for `to_calendar`](https://docs.rs/icu/latest/icu/calendar/struct.DateTime.html#method.to_calendar) for more information.
-   */
-  ICU4XDateTime to_calendar(const ICU4XCalendar& calendar) const;
-
-  /**
-   * Returns the hour in this time
-   * 
-   * See the [Rust documentation for `hour`](https://docs.rs/icu/latest/icu/calendar/struct.Time.html#structfield.hour) for more information.
-   */
-  uint8_t hour() const;
-
-  /**
-   * Returns the minute in this time
-   * 
-   * See the [Rust documentation for `minute`](https://docs.rs/icu/latest/icu/calendar/struct.Time.html#structfield.minute) for more information.
-   */
-  uint8_t minute() const;
-
-  /**
-   * Returns the second in this time
-   * 
-   * See the [Rust documentation for `second`](https://docs.rs/icu/latest/icu/calendar/struct.Time.html#structfield.second) for more information.
-   */
-  uint8_t second() const;
-
-  /**
-   * Returns the nanosecond in this time
-   * 
-   * See the [Rust documentation for `nanosecond`](https://docs.rs/icu/latest/icu/calendar/struct.Time.html#structfield.nanosecond) for more information.
-   */
-  uint32_t nanosecond() const;
-
-  /**
-   * Returns the 1-indexed day in the year for this date
-   * 
-   * See the [Rust documentation for `day_of_year_info`](https://docs.rs/icu/latest/icu/calendar/struct.Date.html#method.day_of_year_info) for more information.
-   */
-  uint16_t day_of_year() const;
-
-  /**
-   * Returns the 1-indexed day in the month for this date
-   * 
-   * See the [Rust documentation for `day_of_month`](https://docs.rs/icu/latest/icu/calendar/struct.Date.html#method.day_of_month) for more information.
-   */
-  uint32_t day_of_month() const;
-
-  /**
-   * Returns the day in the week for this day
-   * 
-   * See the [Rust documentation for `day_of_week`](https://docs.rs/icu/latest/icu/calendar/struct.Date.html#method.day_of_week) for more information.
-   */
-  ICU4XIsoWeekday day_of_week() const;
-
-  /**
-   * Returns the week number in this month, 1-indexed, based on what
-   * is considered the first day of the week (often a locale preference).
-   * 
-   * `first_weekday` can be obtained via `first_weekday()` on [`ICU4XWeekCalculator`]
-   * 
-   * See the [Rust documentation for `week_of_month`](https://docs.rs/icu/latest/icu/calendar/struct.Date.html#method.week_of_month) for more information.
-   */
-  uint32_t week_of_month(ICU4XIsoWeekday first_weekday) const;
-
-  /**
-   * Returns the week number in this year, using week data
-   * 
-   * See the [Rust documentation for `week_of_year`](https://docs.rs/icu/latest/icu/calendar/struct.Date.html#method.week_of_year) for more information.
-   */
-  ICU4XWeekOf week_of_year(const ICU4XWeekCalculator& calculator) const;
-
-  /**
-   * Returns 1-indexed number of the month of this date in its year
-   * 
-   * Note that for lunar calendars this may not lead to the same month
-   * having the same ordinal month across years; use month_code if you care
-   * about month identity.
-   * 
-   * See the [Rust documentation for `month`](https://docs.rs/icu/latest/icu/calendar/struct.Date.html#method.month) for more information.
-   */
-  uint32_t ordinal_month() const;
-
-  /**
-   * Returns the month code for this date. Typically something
-   * like "M01", "M02", but can be more complicated for lunar calendars.
-   * 
-   * See the [Rust documentation for `month`](https://docs.rs/icu/latest/icu/calendar/struct.Date.html#method.month) for more information.
-   */
-  template<typename W> void month_code_to_write(W& write) const;
-
-  /**
-   * Returns the month code for this date. Typically something
-   * like "M01", "M02", but can be more complicated for lunar calendars.
-   * 
-   * See the [Rust documentation for `month`](https://docs.rs/icu/latest/icu/calendar/struct.Date.html#method.month) for more information.
-   */
-  std::string month_code() const;
-
-  /**
-   * Returns the year number in the current era for this date
-   * 
-   * See the [Rust documentation for `year`](https://docs.rs/icu/latest/icu/calendar/struct.Date.html#method.year) for more information.
-   */
-  int32_t year_in_era() const;
-
-  /**
-   * Returns the era for this date,
-   * 
-   * See the [Rust documentation for `year`](https://docs.rs/icu/latest/icu/calendar/struct.Date.html#method.year) for more information.
-   */
-  template<typename W> void era_to_write(W& write) const;
-
-  /**
-   * Returns the era for this date,
-   * 
-   * See the [Rust documentation for `year`](https://docs.rs/icu/latest/icu/calendar/struct.Date.html#method.year) for more information.
-   */
-  std::string era() const;
-
-  /**
-   * Returns the number of months in the year represented by this date
-   * 
-   * See the [Rust documentation for `months_in_year`](https://docs.rs/icu/latest/icu/calendar/struct.Date.html#method.months_in_year) for more information.
-   */
-  uint8_t months_in_year() const;
-
-  /**
-   * Returns the number of days in the month represented by this date
-   * 
-   * See the [Rust documentation for `days_in_month`](https://docs.rs/icu/latest/icu/calendar/struct.Date.html#method.days_in_month) for more information.
-   */
-  uint8_t days_in_month() const;
-
-  /**
-   * Returns the number of days in the year represented by this date
-   * 
-   * See the [Rust documentation for `days_in_year`](https://docs.rs/icu/latest/icu/calendar/struct.Date.html#method.days_in_year) for more information.
-   */
-  uint16_t days_in_year() const;
-
-  /**
-   * Returns the [`ICU4XCalendar`] object backing this date
-   * 
-   * See the [Rust documentation for `calendar`](https://docs.rs/icu/latest/icu/calendar/struct.Date.html#method.calendar) for more information.
-   */
-  ICU4XCalendar calendar() const;
-  inline const capi::ICU4XDateTime* AsFFI() const { return this->inner.get(); }
-  inline capi::ICU4XDateTime* AsFFIMut() { return this->inner.get(); }
-  inline explicit ICU4XDateTime(capi::ICU4XDateTime* i) : inner(i) {}
-  ICU4XDateTime() = default;
-  ICU4XDateTime(ICU4XDateTime&&) noexcept = default;
-  ICU4XDateTime& operator=(ICU4XDateTime&& other) noexcept = default;
- private:
-  std::unique_ptr<capi::ICU4XDateTime, ICU4XDateTimeDeleter> inner;
-};
-
-#include "ICU4XCalendar.hpp"
-#include "ICU4XDate.hpp"
-=======
->>>>>>> 3a642090
 #include "ICU4XTime.hpp"
 #include "ICU4XWeekCalculator.hpp"
 #include "ICU4XWeekOf.hpp"
@@ -341,17 +115,11 @@
     first_weekday.AsFFI());
   return result;
 }
-<<<<<<< HEAD
+
 inline ICU4XWeekOf ICU4XDateTime::week_of_year(const ICU4XWeekCalculator& calculator) const {
-  capi::ICU4XWeekOf diplomat_raw_struct_out_value = capi::ICU4XDateTime_week_of_year(this->inner.get(), calculator.AsFFI());
-  return ICU4XWeekOf{ .week = std::move(diplomat_raw_struct_out_value.week), .unit = std::move(static_cast<ICU4XWeekRelativeUnit>(diplomat_raw_struct_out_value.unit)) };
-=======
-
-inline diplomat::result<ICU4XWeekOf, ICU4XError> ICU4XDateTime::week_of_year(const ICU4XWeekCalculator& calculator) const {
   auto result = capi::ICU4XDateTime_week_of_year(this->AsFFI(),
     calculator.AsFFI());
-  return result.is_ok ? diplomat::result<ICU4XWeekOf, ICU4XError>(diplomat::Ok<ICU4XWeekOf>(ICU4XWeekOf::FromFFI(result.ok))) : diplomat::result<ICU4XWeekOf, ICU4XError>(diplomat::Err<ICU4XError>(ICU4XError::FromFFI(result.err)));
->>>>>>> 3a642090
+  return ICU4XWeekOf::FromFFI(result);
 }
 
 inline uint32_t ICU4XDateTime::ordinal_month() const {
