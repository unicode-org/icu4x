#ifndef IsoDate_D_HPP
#define IsoDate_D_HPP

#include <stdio.h>
#include <stdint.h>
#include <stddef.h>
#include <stdbool.h>
#include <memory>
#include <optional>
#include "diplomat_runtime.hpp"

namespace diplomat::capi { struct Calendar; }
class Calendar;
namespace diplomat::capi { struct Date; }
class Date;
namespace diplomat::capi { struct WeekCalculator; }
class WeekCalculator;
struct WeekOf;
class CalendarError;
class FromIxdtfError;
class IsoWeekday;


namespace diplomat {
namespace capi {
    struct IsoDate;
} // namespace capi
} // namespace

class IsoDate {
public:

  inline static diplomat::result<std::unique_ptr<IsoDate>, CalendarError> create(int32_t year, uint8_t month, uint8_t day);

<<<<<<< HEAD
  inline static diplomat::result<std::unique_ptr<IsoDate>, FromIxdtfError> create_from_string(std::string_view v);

  inline static std::unique_ptr<IsoDate> create_for_unix_epoch();
=======
  inline static std::unique_ptr<IsoDate> unix_epoch();
>>>>>>> f7bc6ada

  inline std::unique_ptr<Date> to_calendar(const Calendar& calendar) const;

  inline std::unique_ptr<Date> to_any() const;

  inline uint16_t day_of_year() const;

  inline uint32_t day_of_month() const;

  inline IsoWeekday day_of_week() const;

  inline uint32_t week_of_month(IsoWeekday first_weekday) const;

  inline WeekOf week_of_year(const WeekCalculator& calculator) const;

  inline uint32_t month() const;

  inline int32_t year() const;

  inline bool is_in_leap_year() const;

  inline uint8_t months_in_year() const;

  inline uint8_t days_in_month() const;

  inline uint16_t days_in_year() const;

  inline const diplomat::capi::IsoDate* AsFFI() const;
  inline diplomat::capi::IsoDate* AsFFI();
  inline static const IsoDate* FromFFI(const diplomat::capi::IsoDate* ptr);
  inline static IsoDate* FromFFI(diplomat::capi::IsoDate* ptr);
  inline static void operator delete(void* ptr);
private:
  IsoDate() = delete;
  IsoDate(const IsoDate&) = delete;
  IsoDate(IsoDate&&) noexcept = delete;
  IsoDate operator=(const IsoDate&) = delete;
  IsoDate operator=(IsoDate&&) noexcept = delete;
  static void operator delete[](void*, size_t) = delete;
};


#endif // IsoDate_D_HPP<|MERGE_RESOLUTION|>--- conflicted
+++ resolved
@@ -32,13 +32,7 @@
 
   inline static diplomat::result<std::unique_ptr<IsoDate>, CalendarError> create(int32_t year, uint8_t month, uint8_t day);
 
-<<<<<<< HEAD
-  inline static diplomat::result<std::unique_ptr<IsoDate>, FromIxdtfError> create_from_string(std::string_view v);
-
-  inline static std::unique_ptr<IsoDate> create_for_unix_epoch();
-=======
   inline static std::unique_ptr<IsoDate> unix_epoch();
->>>>>>> f7bc6ada
 
   inline std::unique_ptr<Date> to_calendar(const Calendar& calendar) const;
 
