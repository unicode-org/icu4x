--- conflicted
+++ resolved
@@ -15,11 +15,8 @@
 namespace capi {
     enum DateTimeFormatterLoadError {
       DateTimeFormatterLoadError_Unknown = 0,
-<<<<<<< HEAD
-      DateTimeFormatterLoadError_UnsupportedCalendar = 2049,
-=======
       DateTimeFormatterLoadError_InvalidDateFields = 2049,
->>>>>>> b918ffd9
+      DateTimeFormatterLoadError_UnsupportedCalendar = 2050,
       DateTimeFormatterLoadError_UnsupportedLength = 2051,
       DateTimeFormatterLoadError_ConflictingField = 2057,
       DateTimeFormatterLoadError_FormatterTooSpecific = 2058,
@@ -45,11 +42,8 @@
 public:
   enum Value {
     Unknown = 0,
-<<<<<<< HEAD
-    UnsupportedCalendar = 2049,
-=======
     InvalidDateFields = 2049,
->>>>>>> b918ffd9
+    UnsupportedCalendar = 2050,
     UnsupportedLength = 2051,
     ConflictingField = 2057,
     FormatterTooSpecific = 2058,
