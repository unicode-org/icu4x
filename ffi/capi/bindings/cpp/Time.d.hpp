--- conflicted
+++ resolved
@@ -24,13 +24,7 @@
 
   inline static diplomat::result<std::unique_ptr<Time>, CalendarError> create(uint8_t hour, uint8_t minute, uint8_t second, uint32_t nanosecond);
 
-<<<<<<< HEAD
-  inline static diplomat::result<std::unique_ptr<Time>, FromIxdtfError> create_from_string(std::string_view v);
-
-  inline static diplomat::result<std::unique_ptr<Time>, CalendarError> create_midnight();
-=======
   inline static diplomat::result<std::unique_ptr<Time>, CalendarError> midnight();
->>>>>>> f7bc6ada
 
   inline uint8_t hour() const;
 
