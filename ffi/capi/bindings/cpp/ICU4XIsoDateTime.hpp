--- conflicted
+++ resolved
@@ -13,215 +13,6 @@
 #include "ICU4XCalendar.hpp"
 #include "ICU4XDateTime.hpp"
 #include "ICU4XError.hpp"
-<<<<<<< HEAD
-class ICU4XIsoDate;
-class ICU4XTime;
-class ICU4XDateTime;
-class ICU4XCalendar;
-#include "ICU4XIsoWeekday.hpp"
-class ICU4XWeekCalculator;
-struct ICU4XWeekOf;
-
-/**
- * A destruction policy for using ICU4XIsoDateTime with std::unique_ptr.
- */
-struct ICU4XIsoDateTimeDeleter {
-  void operator()(capi::ICU4XIsoDateTime* l) const noexcept {
-    capi::ICU4XIsoDateTime_destroy(l);
-  }
-};
-
-/**
- * An ICU4X DateTime object capable of containing a ISO-8601 date and time.
- * 
- * See the [Rust documentation for `DateTime`](https://docs.rs/icu/latest/icu/calendar/struct.DateTime.html) for more information.
- */
-class ICU4XIsoDateTime {
- public:
-
-  /**
-   * Creates a new [`ICU4XIsoDateTime`] from the specified date and time.
-   * 
-   * See the [Rust documentation for `try_new_iso_datetime`](https://docs.rs/icu/latest/icu/calendar/struct.DateTime.html#method.try_new_iso_datetime) for more information.
-   */
-  static diplomat::result<ICU4XIsoDateTime, ICU4XError> create(int32_t year, uint8_t month, uint8_t day, uint8_t hour, uint8_t minute, uint8_t second, uint32_t nanosecond);
-
-  /**
-   * Creates a new [`ICU4XIsoDateTime`] from an [`ICU4XIsoDate`] and [`ICU4XTime`] object
-   * 
-   * See the [Rust documentation for `new`](https://docs.rs/icu/latest/icu/calendar/struct.DateTime.html#method.new) for more information.
-   */
-  static ICU4XIsoDateTime crate_from_date_and_time(const ICU4XIsoDate& date, const ICU4XTime& time);
-
-  /**
-   * Creates a new [`ICU4XIsoDateTime`] of midnight on January 1, 1970
-   * 
-   * See the [Rust documentation for `local_unix_epoch`](https://docs.rs/icu/latest/icu/calendar/struct.DateTime.html#method.local_unix_epoch) for more information.
-   */
-  static ICU4XIsoDateTime local_unix_epoch();
-
-  /**
-   * Construct from the minutes since the local unix epoch for this date (Jan 1 1970, 00:00)
-   * 
-   * See the [Rust documentation for `from_minutes_since_local_unix_epoch`](https://docs.rs/icu/latest/icu/calendar/struct.DateTime.html#method.from_minutes_since_local_unix_epoch) for more information.
-   */
-  static ICU4XIsoDateTime create_from_minutes_since_local_unix_epoch(int32_t minutes);
-
-  /**
-   * Gets the date contained in this object
-   * 
-   * See the [Rust documentation for `date`](https://docs.rs/icu/latest/icu/calendar/struct.DateTime.html#structfield.date) for more information.
-   */
-  ICU4XIsoDate date() const;
-
-  /**
-   * Gets the time contained in this object
-   * 
-   * See the [Rust documentation for `time`](https://docs.rs/icu/latest/icu/calendar/struct.DateTime.html#structfield.time) for more information.
-   */
-  ICU4XTime time() const;
-
-  /**
-   * Converts this to an [`ICU4XDateTime`] capable of being mixed with dates of
-   * other calendars
-   * 
-   * See the [Rust documentation for `to_any`](https://docs.rs/icu/latest/icu/calendar/struct.DateTime.html#method.to_any) for more information.
-   */
-  ICU4XDateTime to_any() const;
-
-  /**
-   * Gets the minutes since the local unix epoch for this date (Jan 1 1970, 00:00)
-   * 
-   * See the [Rust documentation for `minutes_since_local_unix_epoch`](https://docs.rs/icu/latest/icu/calendar/struct.DateTime.html#method.minutes_since_local_unix_epoch) for more information.
-   */
-  int32_t minutes_since_local_unix_epoch() const;
-
-  /**
-   * Convert this datetime to one in a different calendar
-   * 
-   * See the [Rust documentation for `to_calendar`](https://docs.rs/icu/latest/icu/calendar/struct.DateTime.html#method.to_calendar) for more information.
-   */
-  ICU4XDateTime to_calendar(const ICU4XCalendar& calendar) const;
-
-  /**
-   * Returns the hour in this time
-   * 
-   * See the [Rust documentation for `hour`](https://docs.rs/icu/latest/icu/calendar/struct.Time.html#structfield.hour) for more information.
-   */
-  uint8_t hour() const;
-
-  /**
-   * Returns the minute in this time
-   * 
-   * See the [Rust documentation for `minute`](https://docs.rs/icu/latest/icu/calendar/struct.Time.html#structfield.minute) for more information.
-   */
-  uint8_t minute() const;
-
-  /**
-   * Returns the second in this time
-   * 
-   * See the [Rust documentation for `second`](https://docs.rs/icu/latest/icu/calendar/struct.Time.html#structfield.second) for more information.
-   */
-  uint8_t second() const;
-
-  /**
-   * Returns the nanosecond in this time
-   * 
-   * See the [Rust documentation for `nanosecond`](https://docs.rs/icu/latest/icu/calendar/struct.Time.html#structfield.nanosecond) for more information.
-   */
-  uint32_t nanosecond() const;
-
-  /**
-   * Returns the 1-indexed day in the year for this date
-   * 
-   * See the [Rust documentation for `day_of_year_info`](https://docs.rs/icu/latest/icu/calendar/struct.Date.html#method.day_of_year_info) for more information.
-   */
-  uint16_t day_of_year() const;
-
-  /**
-   * Returns the 1-indexed day in the month for this date
-   * 
-   * See the [Rust documentation for `day_of_month`](https://docs.rs/icu/latest/icu/calendar/struct.Date.html#method.day_of_month) for more information.
-   */
-  uint32_t day_of_month() const;
-
-  /**
-   * Returns the day in the week for this day
-   * 
-   * See the [Rust documentation for `day_of_week`](https://docs.rs/icu/latest/icu/calendar/struct.Date.html#method.day_of_week) for more information.
-   */
-  ICU4XIsoWeekday day_of_week() const;
-
-  /**
-   * Returns the week number in this month, 1-indexed, based on what
-   * is considered the first day of the week (often a locale preference).
-   * 
-   * `first_weekday` can be obtained via `first_weekday()` on [`ICU4XWeekCalculator`]
-   * 
-   * See the [Rust documentation for `week_of_month`](https://docs.rs/icu/latest/icu/calendar/struct.Date.html#method.week_of_month) for more information.
-   */
-  uint32_t week_of_month(ICU4XIsoWeekday first_weekday) const;
-
-  /**
-   * Returns the week number in this year, using week data
-   * 
-   * See the [Rust documentation for `week_of_year`](https://docs.rs/icu/latest/icu/calendar/struct.Date.html#method.week_of_year) for more information.
-   */
-  ICU4XWeekOf week_of_year(const ICU4XWeekCalculator& calculator) const;
-
-  /**
-   * Returns 1-indexed number of the month of this date in its year
-   * 
-   * See the [Rust documentation for `month`](https://docs.rs/icu/latest/icu/calendar/struct.Date.html#method.month) for more information.
-   */
-  uint32_t month() const;
-
-  /**
-   * Returns the year number for this date
-   * 
-   * See the [Rust documentation for `year`](https://docs.rs/icu/latest/icu/calendar/struct.Date.html#method.year) for more information.
-   */
-  int32_t year() const;
-
-  /**
-   * Returns whether this date is in a leap year
-   * 
-   * See the [Rust documentation for `is_in_leap_year`](https://docs.rs/icu/latest/icu/calendar/struct.Date.html#method.is_in_leap_year) for more information.
-   */
-  bool is_in_leap_year() const;
-
-  /**
-   * Returns the number of months in the year represented by this date
-   * 
-   * See the [Rust documentation for `months_in_year`](https://docs.rs/icu/latest/icu/calendar/struct.Date.html#method.months_in_year) for more information.
-   */
-  uint8_t months_in_year() const;
-
-  /**
-   * Returns the number of days in the month represented by this date
-   * 
-   * See the [Rust documentation for `days_in_month`](https://docs.rs/icu/latest/icu/calendar/struct.Date.html#method.days_in_month) for more information.
-   */
-  uint8_t days_in_month() const;
-
-  /**
-   * Returns the number of days in the year represented by this date
-   * 
-   * See the [Rust documentation for `days_in_year`](https://docs.rs/icu/latest/icu/calendar/struct.Date.html#method.days_in_year) for more information.
-   */
-  uint16_t days_in_year() const;
-  inline const capi::ICU4XIsoDateTime* AsFFI() const { return this->inner.get(); }
-  inline capi::ICU4XIsoDateTime* AsFFIMut() { return this->inner.get(); }
-  inline explicit ICU4XIsoDateTime(capi::ICU4XIsoDateTime* i) : inner(i) {}
-  ICU4XIsoDateTime() = default;
-  ICU4XIsoDateTime(ICU4XIsoDateTime&&) noexcept = default;
-  ICU4XIsoDateTime& operator=(ICU4XIsoDateTime&& other) noexcept = default;
- private:
-  std::unique_ptr<capi::ICU4XIsoDateTime, ICU4XIsoDateTimeDeleter> inner;
-};
-
-=======
->>>>>>> 3a642090
 #include "ICU4XIsoDate.hpp"
 #include "ICU4XIsoDateTime.h"
 #include "ICU4XIsoWeekday.hpp"
@@ -323,17 +114,11 @@
     first_weekday.AsFFI());
   return result;
 }
-<<<<<<< HEAD
+
 inline ICU4XWeekOf ICU4XIsoDateTime::week_of_year(const ICU4XWeekCalculator& calculator) const {
-  capi::ICU4XWeekOf diplomat_raw_struct_out_value = capi::ICU4XIsoDateTime_week_of_year(this->inner.get(), calculator.AsFFI());
-  return ICU4XWeekOf{ .week = std::move(diplomat_raw_struct_out_value.week), .unit = std::move(static_cast<ICU4XWeekRelativeUnit>(diplomat_raw_struct_out_value.unit)) };
-=======
-
-inline diplomat::result<ICU4XWeekOf, ICU4XError> ICU4XIsoDateTime::week_of_year(const ICU4XWeekCalculator& calculator) const {
   auto result = capi::ICU4XIsoDateTime_week_of_year(this->AsFFI(),
     calculator.AsFFI());
-  return result.is_ok ? diplomat::result<ICU4XWeekOf, ICU4XError>(diplomat::Ok<ICU4XWeekOf>(ICU4XWeekOf::FromFFI(result.ok))) : diplomat::result<ICU4XWeekOf, ICU4XError>(diplomat::Err<ICU4XError>(ICU4XError::FromFFI(result.err)));
->>>>>>> 3a642090
+  return ICU4XWeekOf::FromFFI(result);
 }
 
 inline uint32_t ICU4XIsoDateTime::month() const {
