// generated by diplomat-tool
import type { CalendarKind } from "./CalendarKind"
import type { DataError } from "./DataError"
import type { DataProvider } from "./DataProvider"
import type { pointer, codepoint } from "./diplomat-runtime.d.ts";


/** 
 * See the [Rust documentation for `AnyCalendar`](https://docs.rs/icu/latest/icu/calendar/enum.AnyCalendar.html) for more information.
 */


export class Calendar {
    
    get ffiValue(): pointer;

<<<<<<< HEAD
    static createWithProvider(provider: DataProvider, kind: AnyCalendarKind): Calendar;

    get kind(): AnyCalendarKind;

    constructor(kind: AnyCalendarKind);
=======
    /** 
     * Creates a new [`Calendar`] from the specified date and time, using compiled data.
     *
     * See the [Rust documentation for `try_new`](https://docs.rs/icu/latest/icu/calendar/enum.AnyCalendar.html#method.try_new) for more information.
     */
    static createForLocale(locale: Locale): Calendar;

    /** 
     * Creates a new [`Calendar`] from the specified date and time, using compiled data.
     *
     * See the [Rust documentation for `new_for_kind`](https://docs.rs/icu/latest/icu/calendar/enum.AnyCalendar.html#method.new_for_kind) for more information.
     */
    static createForKind(kind: CalendarKind): Calendar;

    /** 
     * Creates a new [`Calendar`] from the specified date and time, using a particular data source.
     *
     * See the [Rust documentation for `try_new`](https://docs.rs/icu/latest/icu/calendar/enum.AnyCalendar.html#method.try_new) for more information.
     */
    static createForLocaleWithProvider(provider: DataProvider, locale: Locale): Calendar;

    /** 
     * Creates a new [`Calendar`] from the specified date and time, using a particular data source.
     *
     * See the [Rust documentation for `new_for_kind`](https://docs.rs/icu/latest/icu/calendar/enum.AnyCalendar.html#method.new_for_kind) for more information.
     */
    static createForKindWithProvider(provider: DataProvider, kind: CalendarKind): Calendar;

    /** 
     * Returns the kind of this calendar
     *
     * See the [Rust documentation for `kind`](https://docs.rs/icu/latest/icu/calendar/enum.AnyCalendar.html#method.kind) for more information.
     */
    get kind(): CalendarKind;
>>>>>>> 7c83c5d6
}<|MERGE_RESOLUTION|>--- conflicted
+++ resolved
@@ -14,40 +14,12 @@
     
     get ffiValue(): pointer;
 
-<<<<<<< HEAD
-    static createWithProvider(provider: DataProvider, kind: AnyCalendarKind): Calendar;
-
-    get kind(): AnyCalendarKind;
-
-    constructor(kind: AnyCalendarKind);
-=======
-    /** 
-     * Creates a new [`Calendar`] from the specified date and time, using compiled data.
-     *
-     * See the [Rust documentation for `try_new`](https://docs.rs/icu/latest/icu/calendar/enum.AnyCalendar.html#method.try_new) for more information.
-     */
-    static createForLocale(locale: Locale): Calendar;
-
-    /** 
-     * Creates a new [`Calendar`] from the specified date and time, using compiled data.
-     *
-     * See the [Rust documentation for `new_for_kind`](https://docs.rs/icu/latest/icu/calendar/enum.AnyCalendar.html#method.new_for_kind) for more information.
-     */
-    static createForKind(kind: CalendarKind): Calendar;
-
     /** 
      * Creates a new [`Calendar`] from the specified date and time, using a particular data source.
      *
-     * See the [Rust documentation for `try_new`](https://docs.rs/icu/latest/icu/calendar/enum.AnyCalendar.html#method.try_new) for more information.
+     * See the [Rust documentation for `new`](https://docs.rs/icu/latest/icu/calendar/enum.AnyCalendar.html#method.new) for more information.
      */
-    static createForLocaleWithProvider(provider: DataProvider, locale: Locale): Calendar;
-
-    /** 
-     * Creates a new [`Calendar`] from the specified date and time, using a particular data source.
-     *
-     * See the [Rust documentation for `new_for_kind`](https://docs.rs/icu/latest/icu/calendar/enum.AnyCalendar.html#method.new_for_kind) for more information.
-     */
-    static createForKindWithProvider(provider: DataProvider, kind: CalendarKind): Calendar;
+    static createWithProvider(provider: DataProvider, kind: CalendarKind): Calendar;
 
     /** 
      * Returns the kind of this calendar
@@ -55,5 +27,6 @@
      * See the [Rust documentation for `kind`](https://docs.rs/icu/latest/icu/calendar/enum.AnyCalendar.html#method.kind) for more information.
      */
     get kind(): CalendarKind;
->>>>>>> 7c83c5d6
+
+    constructor(kind: CalendarKind);
 }