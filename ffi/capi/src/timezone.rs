--- conflicted
+++ resolved
@@ -151,13 +151,8 @@
             id: &DiplomatStr,
         ) -> Result<(), ICU4XTimeZoneInvalidIdError> {
             self.0.time_zone_id = Some(icu_timezone::TimeZoneBcp47Id(
-<<<<<<< HEAD
-                tinystr::TinyAsciiStr::from_bytes(id)
+                tinystr::TinyAsciiStr::try_from_utf8(id)
                     .map_err(|_| ICU4XTimeZoneInvalidIdError::TodoZst)?,
-=======
-                tinystr::TinyAsciiStr::try_from_utf8(id)
-                    .map_err(|_| ICU4XError::TimeZoneInvalidIdError)?,
->>>>>>> 2e22eeb2
             ));
             Ok(())
         }
@@ -210,13 +205,8 @@
             id: &DiplomatStr,
         ) -> Result<(), ICU4XTimeZoneInvalidIdError> {
             self.0.metazone_id = Some(icu_timezone::MetazoneId(
-<<<<<<< HEAD
-                tinystr::TinyAsciiStr::from_bytes(id)
+                tinystr::TinyAsciiStr::try_from_utf8(id)
                     .map_err(|_| ICU4XTimeZoneInvalidIdError::TodoZst)?,
-=======
-                tinystr::TinyAsciiStr::try_from_utf8(id)
-                    .map_err(|_| ICU4XError::TimeZoneInvalidIdError)?,
->>>>>>> 2e22eeb2
             ));
             Ok(())
         }
