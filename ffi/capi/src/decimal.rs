--- conflicted
+++ resolved
@@ -2,7 +2,6 @@
 // called LICENSE at the top level of the ICU4X source tree
 // (online at: https://github.com/unicode-org/icu4x/blob/main/LICENSE ).
 
-<<<<<<< HEAD
 #[diplomat::bridge]
 pub mod ffi {
     use alloc::boxed::Box;
@@ -11,70 +10,6 @@
         options::{FixedDecimalFormatOptions, GroupingStrategy, SignDisplay},
         FixedDecimalFormat,
     };
-=======
-use crate::custom_writeable::ICU4XWriteable;
-use crate::fixed_decimal::ICU4XFixedDecimal;
-use crate::locale::ICU4XLocale;
-use crate::provider::ICU4XDataProvider;
-use alloc::boxed::Box;
-use core::ptr;
-use icu_decimal::options::{FixedDecimalFormatOptions, GroupingStrategy, SignDisplay};
-use icu_decimal::FixedDecimalFormat;
-
-/// Opaque type for use behind a pointer, is [`FixedDecimalFormat`]
-///
-/// Can be obtained via [`icu4x_fixed_decimal_format_create()`] and destroyed via [`icu4x_fixed_decimal_format_destroy()`]
-pub type ICU4XFixedDecimalFormat = FixedDecimalFormat<'static>;
-
-#[repr(C)]
-/// This is the result returned by [`icu4x_fixed_decimal_format_create()`]
-pub struct ICU4XCreateFixedDecimalFormatResult {
-    /// Will be null if `success` is [`false`]
-    pub fdf: *mut ICU4XFixedDecimalFormat,
-    /// Currently just a boolean, but we might add a proper error enum as necessary
-    pub success: bool,
-}
-
-#[no_mangle]
-/// FFI version of [`FixedDecimalFormat::try_new()`]. See its docs for more details.
-///
-/// # Safety
-/// - `locale` should be constructed via [`icu4x_locale_create()`](crate::locale::icu4x_locale_create)
-/// - `provider` should be constructed via one of the functions in [`crate::locale`](crate::locale)
-/// - Only access `fdf` in the result if `success` is [`true`].
-pub extern "C" fn icu4x_fixed_decimal_format_create(
-    locale: &ICU4XLocale,
-    provider: &ICU4XDataProvider,
-    options: ICU4XFixedDecimalFormatOptions,
-) -> ICU4XCreateFixedDecimalFormatResult {
-    // cheap as long as there are no variants
-    let langid = locale.as_ref().clone();
-    let provider = provider.as_dyn_ref();
-    match FixedDecimalFormat::try_new(langid, provider, options.into()) {
-        Ok(fdf) => {
-            let fdf = Box::new(fdf);
-            ICU4XCreateFixedDecimalFormatResult {
-                fdf: Box::into_raw(fdf),
-                success: true,
-            }
-        }
-        Err(_) => ICU4XCreateFixedDecimalFormatResult {
-            fdf: ptr::null_mut(),
-            success: false,
-        },
-    }
-}
-
-#[no_mangle]
-/// FFI version of [`FixedDecimalFormat::format()`]. See its docs for more details.
-///
-/// Returns `false` when there were errors writing to `write`
-pub extern "C" fn icu4x_fixed_decimal_format_write(
-    fdf: &ICU4XFixedDecimalFormat,
-    value: &ICU4XFixedDecimal,
-    write: &mut ICU4XWriteable,
-) -> bool {
->>>>>>> 871b9869
     use writeable::Writeable;
 
     use crate::{
@@ -82,22 +17,10 @@
         provider::ffi::ICU4XDataProvider,
     };
 
-<<<<<<< HEAD
     #[diplomat::opaque]
     /// An ICU4X Fixed Decimal Format object, capable of formatting a [`ICU4XFixedDecimal`] as a string.
     /// See [the Rust docs](https://unicode-org.github.io/icu4x-docs/doc/icu/decimal/struct.FixedDecimalFormat.html) for more information.
-    pub struct ICU4XFixedDecimalFormat(pub FixedDecimalFormat<'static, 'static>);
-=======
-#[no_mangle]
-/// Destructor for [`ICU4XFixedDecimalFormat`]
-///
-/// # Safety
-/// `fdf` must be a pointer to a valid [`ICU4XFixedDecimalFormat`] constructed by
-/// [`icu4x_fixed_decimal_format_create()`].
-pub unsafe extern "C" fn icu4x_fixed_decimal_format_destroy(fdf: *mut ICU4XFixedDecimalFormat) {
-    let _ = Box::from_raw(fdf);
-}
->>>>>>> 871b9869
+    pub struct ICU4XFixedDecimalFormat(pub FixedDecimalFormat<'static>);
 
     pub struct ICU4XFixedDecimalFormatResult {
         /// The [`ICU4XFixedDecimalFormat`], exists if creation was successful.
