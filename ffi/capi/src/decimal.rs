// This file is part of ICU4X. For terms of use, please see the file
// called LICENSE at the top level of the ICU4X source tree
// (online at: https://github.com/unicode-org/icu4x/blob/main/LICENSE ).

#[diplomat::bridge]
#[diplomat::abi_rename = "icu4x_{0}_mv1"]
#[diplomat::attr(auto, namespace = "icu4x")]
pub mod ffi {
    use alloc::boxed::Box;

    use crate::{
        errors::ffi::DataError, fixed_decimal::ffi::FixedDecimal, locale_core::ffi::Locale,
        provider::ffi::DataProvider,
    };
<<<<<<< HEAD
    use icu_decimal::options::FixedDecimalFormatterOptions;
=======
    use icu_decimal::FixedDecimalFormatterPreferences;
>>>>>>> 36d97cd0

    use writeable::Writeable;

    #[diplomat::opaque]
    /// An ICU4X Fixed Decimal Format object, capable of formatting a [`FixedDecimal`] as a string.
    #[diplomat::rust_link(icu::decimal::FixedDecimalFormatter, Struct)]
    #[diplomat::rust_link(icu::datetime::FormattedFixedDecimal, Struct, hidden)]
    pub struct FixedDecimalFormatter(pub icu_decimal::FixedDecimalFormatter);

    #[diplomat::rust_link(icu::decimal::options::GroupingStrategy, Enum)]
    #[diplomat::enum_convert(icu_decimal::options::GroupingStrategy, needs_wildcard)]
    pub enum FixedDecimalGroupingStrategy {
        Auto,
        Never,
        Always,
        Min2,
    }

    impl FixedDecimalFormatter {
        /// Creates a new [`FixedDecimalFormatter`] from locale data.
        #[diplomat::rust_link(icu::decimal::FixedDecimalFormatter::try_new, FnInStruct)]
        #[diplomat::attr(supports = fallible_constructors, named_constructor = "with_grouping_strategy")]
        #[diplomat::demo(default_constructor)]
        pub fn create_with_grouping_strategy(
            provider: &DataProvider,
            locale: &Locale,
            grouping_strategy: Option<FixedDecimalGroupingStrategy>,
        ) -> Result<Box<FixedDecimalFormatter>, DataError> {
            let prefs = FixedDecimalFormatterPreferences::from(&locale.0);

            let mut options = FixedDecimalFormatterOptions::default();
            options.grouping_strategy = grouping_strategy
                .map(Into::into)
                .unwrap_or(options.grouping_strategy);
            Ok(Box::new(FixedDecimalFormatter(call_constructor!(
                icu_decimal::FixedDecimalFormatter::try_new,
                icu_decimal::FixedDecimalFormatter::try_new_with_any_provider,
                icu_decimal::FixedDecimalFormatter::try_new_with_buffer_provider,
                provider,
                prefs,
                options,
            )?)))
        }

        /// Creates a new [`FixedDecimalFormatter`] from preconstructed locale data.
        #[diplomat::rust_link(icu::decimal::provider::DecimalSymbolsV2, Struct)]
        #[allow(clippy::too_many_arguments)]
        pub fn create_with_manual_data(
            plus_sign_prefix: &DiplomatStr,
            plus_sign_suffix: &DiplomatStr,
            minus_sign_prefix: &DiplomatStr,
            minus_sign_suffix: &DiplomatStr,
            decimal_separator: &DiplomatStr,
            grouping_separator: &DiplomatStr,
            primary_group_size: u8,
            secondary_group_size: u8,
            min_group_size: u8,
            digits: &[DiplomatChar],
            grouping_strategy: Option<FixedDecimalGroupingStrategy>,
        ) -> Result<Box<FixedDecimalFormatter>, DataError> {
            use alloc::borrow::Cow;
            use icu_provider::any::AsDowncastingAnyProvider;
            use icu_provider_adapters::{fixed::FixedProvider, fork::ForkByMarkerProvider};
            use tinystr::tinystr;
            use zerovec::VarZeroCow;
            fn str_to_cow(s: &'_ diplomat_runtime::DiplomatStr) -> Cow<'_, str> {
                if s.is_empty() {
                    Cow::default()
                } else if let Ok(s) = core::str::from_utf8(s) {
                    Cow::Borrowed(s)
                } else {
                    Cow::Owned(alloc::string::String::from_utf8_lossy(s).into_owned())
                }
            }

            use icu_decimal::provider::{
                DecimalDigitsV1, DecimalDigitsV1Marker, DecimalSymbolStrsBuilder, DecimalSymbolsV2,
                DecimalSymbolsV2Marker, GroupingSizesV1,
            };
            let mut new_digits = ['\0'; 10];
            for (old, new) in digits
                .iter()
                .copied()
                .chain(core::iter::repeat(char::REPLACEMENT_CHARACTER as u32))
                .zip(new_digits.iter_mut())
            {
                *new = char::from_u32(old).unwrap_or(char::REPLACEMENT_CHARACTER);
            }
            let digits = new_digits;
            let strings = DecimalSymbolStrsBuilder {
                plus_sign_prefix: str_to_cow(plus_sign_prefix),
                plus_sign_suffix: str_to_cow(plus_sign_suffix),
                minus_sign_prefix: str_to_cow(minus_sign_prefix),
                minus_sign_suffix: str_to_cow(minus_sign_suffix),
                decimal_separator: str_to_cow(decimal_separator),
                grouping_separator: str_to_cow(grouping_separator),
            };

            let grouping_sizes = GroupingSizesV1 {
                primary: primary_group_size,
                secondary: secondary_group_size,
                min_grouping: min_group_size,
            };

            let mut options = FixedDecimalFormatterOptions::default();
            options.grouping_strategy = grouping_strategy
                .map(Into::into)
                .unwrap_or(options.grouping_strategy);
            let provider_symbols =
                FixedProvider::<DecimalSymbolsV2Marker>::from_owned(DecimalSymbolsV2 {
                    strings: VarZeroCow::from_encodeable(&strings),
                    grouping_sizes,
                    numsys: tinystr!(8, "zyyy"),
                });
            let provider_digits =
                FixedProvider::<DecimalDigitsV1Marker>::from_owned(DecimalDigitsV1 { digits });
            let provider = ForkByMarkerProvider::new(provider_symbols, provider_digits);
            Ok(Box::new(FixedDecimalFormatter(
                icu_decimal::FixedDecimalFormatter::try_new_unstable(
<<<<<<< HEAD
                    &provider.as_downcasting(),
                    &Default::default(),
=======
                    &icu_provider_adapters::fixed::FixedProvider::from_owned(DecimalSymbolsV2 {
                        strings: VarZeroCow::from_encodeable(&strings),
                        grouping_sizes,
                        digits,
                    }),
                    Default::default(),
>>>>>>> 36d97cd0
                    options,
                )?,
            )))
        }

        /// Formats a [`FixedDecimal`] to a string.
        #[diplomat::rust_link(icu::decimal::FixedDecimalFormatter::format, FnInStruct)]
        #[diplomat::rust_link(
            icu::decimal::FixedDecimalFormatter::format_to_string,
            FnInStruct,
            hidden
        )]
        #[diplomat::rust_link(icu::decimal::FormattedFixedDecimal, Struct, hidden)]
        #[diplomat::rust_link(icu::decimal::FormattedFixedDecimal::write_to, FnInStruct, hidden)]
        pub fn format(&self, value: &FixedDecimal, write: &mut diplomat_runtime::DiplomatWrite) {
            let _infallible = self.0.format(&value.0).write_to(write);
        }
    }
}<|MERGE_RESOLUTION|>--- conflicted
+++ resolved
@@ -12,11 +12,7 @@
         errors::ffi::DataError, fixed_decimal::ffi::FixedDecimal, locale_core::ffi::Locale,
         provider::ffi::DataProvider,
     };
-<<<<<<< HEAD
-    use icu_decimal::options::FixedDecimalFormatterOptions;
-=======
-    use icu_decimal::FixedDecimalFormatterPreferences;
->>>>>>> 36d97cd0
+    use icu_decimal::{options::FixedDecimalFormatterOptions, FixedDecimalFormatterPreferences};
 
     use writeable::Writeable;
 
@@ -136,17 +132,8 @@
             let provider = ForkByMarkerProvider::new(provider_symbols, provider_digits);
             Ok(Box::new(FixedDecimalFormatter(
                 icu_decimal::FixedDecimalFormatter::try_new_unstable(
-<<<<<<< HEAD
                     &provider.as_downcasting(),
-                    &Default::default(),
-=======
-                    &icu_provider_adapters::fixed::FixedProvider::from_owned(DecimalSymbolsV2 {
-                        strings: VarZeroCow::from_encodeable(&strings),
-                        grouping_sizes,
-                        digits,
-                    }),
                     Default::default(),
->>>>>>> 36d97cd0
                     options,
                 )?,
             )))
