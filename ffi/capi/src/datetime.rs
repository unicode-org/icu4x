--- conflicted
+++ resolved
@@ -267,21 +267,12 @@
             second: u8,
             nanosecond: u32,
             calendar: &ICU4XCalendar,
-<<<<<<< HEAD
         ) -> Result<Box<ICU4XDateTime>, ICU4XCalendarError> {
-            let era = TinyAsciiStr::from_bytes(era_code)
+            let era = TinyAsciiStr::try_from_utf8(era_code)
                 .map_err(|_| ICU4XCalendarError::UnknownEra)?
                 .into();
-            let month = TinyAsciiStr::from_bytes(month_code)
+            let month = TinyAsciiStr::try_from_utf8(month_code)
                 .map_err(|_| ICU4XCalendarError::UnknownMonthCode)?
-=======
-        ) -> Result<Box<ICU4XDateTime>, ICU4XError> {
-            let era = TinyAsciiStr::try_from_utf8(era_code)
-                .map_err(|_| ICU4XError::CalendarUnknownEraError)?
-                .into();
-            let month = TinyAsciiStr::try_from_utf8(month_code)
-                .map_err(|_| ICU4XError::CalendarUnknownMonthCodeError)?
->>>>>>> 2e22eeb2
                 .into();
             let cal = calendar.0.clone();
             let hour = hour.try_into()?;
