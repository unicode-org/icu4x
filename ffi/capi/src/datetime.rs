--- conflicted
+++ resolved
@@ -8,7 +8,6 @@
     use alloc::boxed::Box;
     use alloc::sync::Arc;
     use core::fmt::Write;
-    use icu_calendar::types::{Era, MonthCode};
 
     use crate::calendar::ffi::Calendar;
     use crate::date::ffi::{Date, IsoDate, IsoWeekday};
@@ -275,25 +274,14 @@
             minute: u8,
             second: u8,
             nanosecond: u32,
-<<<<<<< HEAD
-            calendar: &ICU4XCalendar,
-        ) -> Result<Box<ICU4XDateTime>, ICU4XCalendarError> {
-            let era = Era(TinyAsciiStr::try_from_utf8(era_code)
-                .map_err(|_| ICU4XCalendarError::UnknownEra)?);
-            let month = MonthCode(
-                TinyAsciiStr::try_from_utf8(month_code)
-                    .map_err(|_| ICU4XCalendarError::UnknownMonthCode)?,
-            );
-=======
             calendar: &Calendar,
         ) -> Result<Box<DateTime>, CalendarError> {
-            let era = TinyAsciiStr::try_from_utf8(era_code)
-                .map_err(|_| CalendarError::UnknownEra)?
-                .into();
-            let month = TinyAsciiStr::try_from_utf8(month_code)
-                .map_err(|_| CalendarError::UnknownMonthCode)?
-                .into();
->>>>>>> e2a03b28
+            let era = icu_calendar::types::Era(TinyAsciiStr::try_from_utf8(era_code)
+                .map_err(|_| CalendarError::UnknownEra)?);
+            let month = icu_calendar::types::MonthCode(
+                TinyAsciiStr::try_from_utf8(month_code)
+                    .map_err(|_| CalendarError::UnknownMonthCode)?,
+            );
             let cal = calendar.0.clone();
             let hour = hour.try_into()?;
             let minute = minute.try_into()?;
