// This file is part of ICU4X. For terms of use, please see the file
// called LICENSE at the top level of the ICU4X source tree
// (online at: https://github.com/unicode-org/icu4x/blob/main/LICENSE ).

#[diplomat::bridge]
pub mod ffi {
    use crate::errors::ffi::ICU4XError;
    use alloc::boxed::Box;
    use core::str;
    use icu_locid::extensions::unicode::Key;
    use icu_locid::subtags::{Language, Region, Script};
    use icu_locid::Locale;
    use writeable::Writeable;

    use crate::common::ffi::ICU4XOrdering;

    #[diplomat::opaque]
    /// An ICU4X Locale, capable of representing strings like `"en-US"`.
    #[diplomat::rust_link(icu::locid::Locale, Struct)]
    pub struct ICU4XLocale(pub Locale);

    impl ICU4XLocale {
        /// Construct an [`ICU4XLocale`] from an locale identifier.
        ///
        /// This will run the complete locale parsing algorithm. If code size and
        /// performance are critical and the locale is of a known shape (such as
        /// `aa-BB`) use `create_und`, `set_language`, `set_script`, and `set_region`.
        #[diplomat::rust_link(icu::locid::Locale::try_from_bytes, FnInStruct)]
        #[diplomat::rust_link(icu::locid::Locale::from_str, FnInStruct, hidden)]
        #[diplomat::attr(all(supports = constructors, supports = fallible_constructors, supports = named_constructors), named_constructor = "from_string")]
        pub fn create_from_string(name: &DiplomatStr) -> Result<Box<ICU4XLocale>, ICU4XError> {
            Ok(Box::new(ICU4XLocale(Locale::try_from_bytes(name)?)))
        }

        /// Construct a default undefined [`ICU4XLocale`] "und".
        #[diplomat::rust_link(icu::locid::Locale::UND, AssociatedConstantInStruct)]
        #[diplomat::attr(all(supports = constructors, supports = fallible_constructors, supports = named_constructors), named_constructor = "und")]
        pub fn create_und() -> Box<ICU4XLocale> {
            Box::new(ICU4XLocale(Locale::UND))
        }

        /// Clones the [`ICU4XLocale`].
        #[diplomat::rust_link(icu::locid::Locale, Struct)]
        pub fn clone(&self) -> Box<ICU4XLocale> {
            Box::new(ICU4XLocale(self.0.clone()))
        }

        /// Returns a string representation of the `LanguageIdentifier` part of
        /// [`ICU4XLocale`].
        #[diplomat::rust_link(icu::locid::Locale::id, StructField)]
        #[diplomat::attr(supports = accessors, getter)]
        pub fn basename(&self, write: &mut diplomat_runtime::DiplomatWrite) {
            let _infallible = self.0.id.write_to(write);
        }

        /// Returns a string representation of the unicode extension.
        #[diplomat::rust_link(icu::locid::Locale::extensions, StructField)]
        pub fn get_unicode_extension(
            &self,
            bytes: &DiplomatStr,
<<<<<<< HEAD
            write: &mut diplomat_runtime::DiplomatWriteable,
        ) -> Option<()> {
=======
            write: &mut diplomat_runtime::DiplomatWrite,
        ) -> Result<(), ICU4XError> {
>>>>>>> fdd3c442
            Key::try_from_bytes(bytes)
                .ok()
                .and_then(|k| self.0.extensions.unicode.keywords.get(&k))
                .map(|v| {
                    let _infallible = v.write_to(write);
                })
        }

        /// Returns a string representation of [`ICU4XLocale`] language.
        #[diplomat::rust_link(icu::locid::Locale::id, StructField)]
        #[diplomat::attr(supports = accessors, getter)]
        pub fn language(&self, write: &mut diplomat_runtime::DiplomatWrite) {
            let _infallible = self.0.id.language.write_to(write);
        }

        /// Set the language part of the [`ICU4XLocale`].
        #[diplomat::rust_link(icu::locid::Locale::try_from_bytes, FnInStruct)]
        #[diplomat::attr(supports = accessors, setter = "language")]
        pub fn set_language(&mut self, bytes: &DiplomatStr) -> Result<(), ICU4XError> {
            self.0.id.language = if bytes.is_empty() {
                Language::UND
            } else {
                Language::try_from_bytes(bytes)?
            };
            Ok(())
        }

        /// Returns a string representation of [`ICU4XLocale`] region.
        #[diplomat::rust_link(icu::locid::Locale::id, StructField)]
        #[diplomat::attr(supports = accessors, getter)]
<<<<<<< HEAD
        pub fn region(&self, write: &mut diplomat_runtime::DiplomatWriteable) -> Option<()> {
            self.0.id.region.map(|region| {
                let _infallible = region.write_to(write);
            })
=======
        pub fn region(
            &self,
            write: &mut diplomat_runtime::DiplomatWrite,
        ) -> Result<(), ICU4XError> {
            self.0
                .id
                .region
                .map(|region| {
                    let _infallible = region.write_to(write);
                })
                .ok_or(ICU4XError::LocaleUndefinedSubtagError)
>>>>>>> fdd3c442
        }

        /// Set the region part of the [`ICU4XLocale`].
        #[diplomat::rust_link(icu::locid::Locale::try_from_bytes, FnInStruct)]
        #[diplomat::attr(all(supports = accessors, not(dart)), setter = "region")]
        pub fn set_region(&mut self, bytes: &DiplomatStr) -> Result<(), ICU4XError> {
            self.0.id.region = if bytes.is_empty() {
                None
            } else {
                Some(Region::try_from_bytes(bytes)?)
            };
            Ok(())
        }

        /// Returns a string representation of [`ICU4XLocale`] script.
        #[diplomat::rust_link(icu::locid::Locale::id, StructField)]
        #[diplomat::attr(supports = accessors, getter)]
<<<<<<< HEAD
        pub fn script(&self, write: &mut diplomat_runtime::DiplomatWriteable) -> Option<()> {
            self.0.id.script.map(|script| {
                let _infallible = script.write_to(write);
            })
=======
        pub fn script(
            &self,
            write: &mut diplomat_runtime::DiplomatWrite,
        ) -> Result<(), ICU4XError> {
            self.0
                .id
                .script
                .map(|script| {
                    let _infallible = script.write_to(write);
                })
                .ok_or(ICU4XError::LocaleUndefinedSubtagError)
>>>>>>> fdd3c442
        }

        /// Set the script part of the [`ICU4XLocale`]. Pass an empty string to remove the script.
        #[diplomat::rust_link(icu::locid::Locale::try_from_bytes, FnInStruct)]
        #[diplomat::attr(all(supports = accessors, not(dart)), setter = "script")]
        pub fn set_script(&mut self, bytes: &DiplomatStr) -> Result<(), ICU4XError> {
            self.0.id.script = if bytes.is_empty() {
                None
            } else {
                Some(Script::try_from_bytes(bytes)?)
            };
            Ok(())
        }

        /// Best effort locale canonicalizer that doesn't need any data
        ///
        /// Use ICU4XLocaleCanonicalizer for better control and functionality
        #[diplomat::rust_link(icu::locid::Locale::canonicalize, FnInStruct)]
        pub fn canonicalize(
            bytes: &DiplomatStr,
            write: &mut DiplomatWrite,
        ) -> Result<(), ICU4XError> {
            let _infallible = Locale::canonicalize(bytes)?.write_to(write);
            Ok(())
        }
        /// Returns a string representation of [`ICU4XLocale`].
        #[diplomat::rust_link(icu::locid::Locale::write_to, FnInStruct)]
        #[diplomat::attr(supports = stringifiers, stringifier)]
        pub fn to_string(&self, write: &mut diplomat_runtime::DiplomatWrite) {
            let _infallible = self.0.write_to(write);
        }

        #[diplomat::rust_link(icu::locid::Locale::normalizing_eq, FnInStruct)]
        pub fn normalizing_eq(&self, other: &DiplomatStr) -> bool {
            if let Ok(other) = str::from_utf8(other) {
                self.0.normalizing_eq(other)
            } else {
                // invalid UTF8 won't be allowed in locales anyway
                false
            }
        }

        #[diplomat::rust_link(icu::locid::Locale::strict_cmp, FnInStruct)]
        #[diplomat::attr(*, disable)]
        pub fn strict_cmp(&self, other: &DiplomatStr) -> ICU4XOrdering {
            self.0.strict_cmp(other).into()
        }

        #[diplomat::rust_link(icu::locid::Locale::strict_cmp, FnInStruct)]
        #[diplomat::skip_if_ast]
        #[diplomat::attr(dart, rename = "compareToString")]
        pub fn strict_cmp_(&self, other: &DiplomatStr) -> core::cmp::Ordering {
            self.0.strict_cmp(other)
        }

        #[diplomat::rust_link(icu::locid::Locale::total_cmp, FnInStruct)]
        #[diplomat::attr(*, disable)]
        pub fn total_cmp(&self, other: &Self) -> ICU4XOrdering {
            self.0.total_cmp(&other.0).into()
        }

        #[diplomat::rust_link(icu::locid::Locale::total_cmp, FnInStruct)]
        #[diplomat::skip_if_ast]
        #[diplomat::attr(supports = comparators, comparison)]
        pub fn total_cmp_(&self, other: &Self) -> core::cmp::Ordering {
            self.0.total_cmp(&other.0)
        }

        /// Deprecated
        ///
        /// Use `create_from_string("en").
        #[cfg(feature = "provider_test")]
        #[diplomat::attr(supports = constructors, disable)]
        pub fn create_en() -> Box<ICU4XLocale> {
            Box::new(ICU4XLocale(icu_locid::locale!("en")))
        }

        /// Deprecated
        ///
        /// Use `create_from_string("bn").
        #[cfg(feature = "provider_test")]
        #[diplomat::attr(supports = constructors, disable)]
        pub fn create_bn() -> Box<ICU4XLocale> {
            Box::new(ICU4XLocale(icu_locid::locale!("bn")))
        }
    }
}

impl ffi::ICU4XLocale {
    pub fn to_datalocale(&self) -> icu_provider::DataLocale {
        (&self.0).into()
    }
}<|MERGE_RESOLUTION|>--- conflicted
+++ resolved
@@ -58,13 +58,8 @@
         pub fn get_unicode_extension(
             &self,
             bytes: &DiplomatStr,
-<<<<<<< HEAD
-            write: &mut diplomat_runtime::DiplomatWriteable,
+            write: &mut diplomat_runtime::DiplomatWrite,
         ) -> Option<()> {
-=======
-            write: &mut diplomat_runtime::DiplomatWrite,
-        ) -> Result<(), ICU4XError> {
->>>>>>> fdd3c442
             Key::try_from_bytes(bytes)
                 .ok()
                 .and_then(|k| self.0.extensions.unicode.keywords.get(&k))
@@ -95,24 +90,10 @@
         /// Returns a string representation of [`ICU4XLocale`] region.
         #[diplomat::rust_link(icu::locid::Locale::id, StructField)]
         #[diplomat::attr(supports = accessors, getter)]
-<<<<<<< HEAD
-        pub fn region(&self, write: &mut diplomat_runtime::DiplomatWriteable) -> Option<()> {
+        pub fn region(&self, write: &mut diplomat_runtime::DiplomatWrite) -> Option<()> {
             self.0.id.region.map(|region| {
                 let _infallible = region.write_to(write);
             })
-=======
-        pub fn region(
-            &self,
-            write: &mut diplomat_runtime::DiplomatWrite,
-        ) -> Result<(), ICU4XError> {
-            self.0
-                .id
-                .region
-                .map(|region| {
-                    let _infallible = region.write_to(write);
-                })
-                .ok_or(ICU4XError::LocaleUndefinedSubtagError)
->>>>>>> fdd3c442
         }
 
         /// Set the region part of the [`ICU4XLocale`].
@@ -130,24 +111,10 @@
         /// Returns a string representation of [`ICU4XLocale`] script.
         #[diplomat::rust_link(icu::locid::Locale::id, StructField)]
         #[diplomat::attr(supports = accessors, getter)]
-<<<<<<< HEAD
-        pub fn script(&self, write: &mut diplomat_runtime::DiplomatWriteable) -> Option<()> {
+        pub fn script(&self, write: &mut diplomat_runtime::DiplomatWrite) -> Option<()> {
             self.0.id.script.map(|script| {
                 let _infallible = script.write_to(write);
             })
-=======
-        pub fn script(
-            &self,
-            write: &mut diplomat_runtime::DiplomatWrite,
-        ) -> Result<(), ICU4XError> {
-            self.0
-                .id
-                .script
-                .map(|script| {
-                    let _infallible = script.write_to(write);
-                })
-                .ok_or(ICU4XError::LocaleUndefinedSubtagError)
->>>>>>> fdd3c442
         }
 
         /// Set the script part of the [`ICU4XLocale`]. Pass an empty string to remove the script.
