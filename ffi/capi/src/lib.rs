--- conflicted
+++ resolved
@@ -106,13 +106,8 @@
 pub mod locale;
 #[cfg(feature = "locale")]
 pub mod locale_directionality;
-<<<<<<< HEAD
-=======
 #[cfg(feature = "experimental")]
 pub mod measure_unit_parser;
-#[cfg(feature = "datetime")]
-pub mod neo_datetime;
->>>>>>> f0373526
 #[cfg(feature = "normalizer")]
 pub mod normalizer;
 #[cfg(feature = "normalizer")]
