// This file is part of ICU4X. For terms of use, please see the file
// called LICENSE at the top level of the ICU4X source tree
// (online at: https://github.com/unicode-org/icu4x/blob/main/LICENSE ).

#[diplomat::bridge]
pub mod ffi {
    use crate::{errors::ffi::ICU4XError, provider::ffi::ICU4XDataProvider};
    use alloc::boxed::Box;
    use diplomat_runtime::DiplomatStr;
    use icu_experimental::units::converter::UnitsConverter;
    use icu_experimental::units::converter_factory::ConverterFactory;
    use icu_experimental::units::measureunit::MeasureUnit;
    use icu_experimental::units::measureunit::MeasureUnitParser;

    #[diplomat::opaque]
    /// An ICU4X Units Converter Factory object, capable of creating converters a [`ICU4XUnitsConverter`]
    /// for converting between two [`ICU4XMeasureUnit`]s.
    /// Also, it can parse the CLDR unit identifier (e.g. `meter-per-square-second`) and get the [`ICU4XMeasureUnit`].
    #[diplomat::rust_link(icu::experimental::units::converter_factory::ConverterFactory, Struct)]
    pub struct ICU4XUnitsConverterFactory(pub ConverterFactory);

    impl ICU4XUnitsConverterFactory {
        /// Construct a new [`ICU4XUnitsConverterFactory`] instance.
        #[diplomat::rust_link(
            icu::experimental::units::converter_factory::ConverterFactory::new,
            FnInStruct
        )]
        #[diplomat::attr(all(supports = constructors, supports = fallible_constructors), constructor)]
        pub fn create(
            provider: &ICU4XDataProvider,
        ) -> Result<Box<ICU4XUnitsConverterFactory>, ICU4XError> {
            Ok(Box::new(ICU4XUnitsConverterFactory(call_constructor!(
                ConverterFactory::new [r => Ok(r)],
                ConverterFactory::try_new_with_any_provider,
                ConverterFactory::try_new_with_buffer_provider,
                provider,
            )?)))
        }

        /// Creates a new [`ICU4XUnitsConverter`] from the input and output [`ICU4XMeasureUnit`]s.
        /// Returns nothing if the conversion between the two units is not possible.
        /// For example, conversion between `meter` and `second` is not possible.
        #[diplomat::rust_link(
            icu::experimental::units::converter_factory::ConverterFactory::converter,
            FnInStruct
        )]
        pub fn converter(
            &self,
            from: &ICU4XMeasureUnit,
            to: &ICU4XMeasureUnit,
        ) -> Option<Box<ICU4XUnitsConverter>> {
            let converter: Option<UnitsConverter<f64>> = self.0.converter(&from.0, &to.0);
            Some(ICU4XUnitsConverter(converter?).into())
        }

        /// Creates a parser to parse the CLDR unit identifier (e.g. `meter-per-square-second`) and get the [`ICU4XMeasureUnit`].
        #[diplomat::rust_link(
            icu::experimental::units::converter_factory::ConverterFactory::parser,
            FnInStruct
        )]
        pub fn parser<'a>(&'a self) -> Box<ICU4XMeasureUnitParser<'a>> {
            ICU4XMeasureUnitParser(self.0.parser()).into()
        }
    }

    #[diplomat::opaque]
    /// An ICU4X Measurement Unit parser object which is capable of parsing the CLDR unit identifier
    /// (e.g. `meter-per-square-second`) and get the [`ICU4XMeasureUnit`].
    #[diplomat::rust_link(icu::experimental::units::measureunit::MeasureUnitParser, Struct)]
    pub struct ICU4XMeasureUnitParser<'a>(pub MeasureUnitParser<'a>);

    impl<'a> ICU4XMeasureUnitParser<'a> {
        /// Parses the CLDR unit identifier (e.g. `meter-per-square-second`) and returns the corresponding [`ICU4XMeasureUnit`].
        /// Returns an error if the unit identifier is not valid.
        #[diplomat::rust_link(
            icu::experimental::units::measureunit::MeasureUnitParser::parse,
            FnInStruct
        )]
        pub fn parse<'text>(
            &self,
            unit_id: &'text DiplomatStr,
        ) -> Result<Box<ICU4XMeasureUnit>, ICU4XError> {
            Ok(Box::new(ICU4XMeasureUnit(
<<<<<<< HEAD
                self.0.try_from_identifier(unit_id)?,
=======
                self.0.try_from_bytes(unit_id.as_bytes())?,
>>>>>>> 8756a3ec
            )))
        }
    }

    #[diplomat::opaque]
    /// An ICU4X Measurement Unit object which represents a single unit of measurement
    /// such as `meter`, `second`, `kilometer-per-hour`, `square-meter`, etc.
    ///
    /// You can create an instance of this object using [`ICU4XMeasureUnitParser`] by calling the `parse_measure_unit` method.
    #[diplomat::rust_link(icu::experimental::units::measureunit::MeasureUnit, Struct)]
    pub struct ICU4XMeasureUnit(pub MeasureUnit);

    #[diplomat::opaque]
    /// An ICU4X Units Converter object, capable of converting between two [`ICU4XMeasureUnit`]s.
    ///
    /// You can create an instance of this object using [`ICU4XUnitsConverterFactory`] by calling the `converter` method.
    #[diplomat::rust_link(icu::experimental::units::converter::UnitsConverter, Struct)]
    pub struct ICU4XUnitsConverter(pub UnitsConverter<f64>);
    impl ICU4XUnitsConverter {
        /// Converts the input value in float from the input unit to the output unit (that have been used to create this converter).
        /// NOTE:
        ///   The conversion using floating-point operations is not as accurate as the conversion using ratios.
        #[diplomat::rust_link(
            icu::experimental::units::converter::UnitsConverter::convert,
            FnInStruct
        )]
        #[diplomat::attr(dart, rename = "convert_double")]
        pub fn convert_f64(&self, value: f64) -> f64 {
            self.0.convert(&value)
        }

        /// Clones the current [`ICU4XUnitsConverter`] object.
        #[diplomat::rust_link(
            icu::experimental::units::converter::UnitsConverter::clone,
            FnInStruct
        )]
        pub fn clone(&self) -> Box<Self> {
            Box::new(ICU4XUnitsConverter(self.0.clone()))
        }
    }
}<|MERGE_RESOLUTION|>--- conflicted
+++ resolved
@@ -81,11 +81,7 @@
             unit_id: &'text DiplomatStr,
         ) -> Result<Box<ICU4XMeasureUnit>, ICU4XError> {
             Ok(Box::new(ICU4XMeasureUnit(
-<<<<<<< HEAD
-                self.0.try_from_identifier(unit_id)?,
-=======
-                self.0.try_from_bytes(unit_id.as_bytes())?,
->>>>>>> 8756a3ec
+                self.0.try_from_bytes(unit_id)?,
             )))
         }
     }
