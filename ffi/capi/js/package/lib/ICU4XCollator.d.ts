import { FFIError } from "./diplomat-runtime"
import { ICU4XCollatorOptionsV1 } from "./ICU4XCollatorOptionsV1";
import { ICU4XCollatorResolvedOptionsV1 } from "./ICU4XCollatorResolvedOptionsV1";
import { ICU4XDataProvider } from "./ICU4XDataProvider";
import { ICU4XError } from "./ICU4XError";
import { ICU4XLocale } from "./ICU4XLocale";
import { ICU4XOrdering } from "./ICU4XOrdering";

/**

 * See the {@link https://docs.rs/icu/latest/icu/collator/struct.Collator.html Rust documentation for `Collator`} for more information.
 */
export class ICU4XCollator {

  /**

   * Construct a new Collator instance.

   * See the {@link https://docs.rs/icu/latest/icu/collator/struct.Collator.html#method.try_new Rust documentation for `try_new`} for more information.
   * @throws {@link FFIError}<{@link ICU4XError}>
   */
  static create_v1(provider: ICU4XDataProvider, locale: ICU4XLocale, options: ICU4XCollatorOptionsV1): ICU4XCollator | never;

  /**

   * Compare potentially ill-formed UTF-8 strings.

   * Ill-formed input is compared as if errors had been replaced with REPLACEMENT CHARACTERs according to the WHATWG Encoding Standard.

   * See the {@link https://docs.rs/icu/latest/icu/collator/struct.Collator.html#method.compare_utf8 Rust documentation for `compare_utf8`} for more information.
   */
  compare(left: string, right: string): ICU4XOrdering;

  /**

   * Compare guaranteed well-formed UTF-8 strings.

   * Note: In C++, passing ill-formed UTF-8 strings is undefined behavior (and may be memory-unsafe to do so, too).

   * See the {@link https://docs.rs/icu/latest/icu/collator/struct.Collator.html#method.compare Rust documentation for `compare`} for more information.
   */
  compare_valid_utf8(left: string, right: string): ICU4XOrdering;

  /**

   * Compare potentially ill-formed UTF-16 strings, with unpaired surrogates compared as REPLACEMENT CHARACTER.

   * See the {@link https://docs.rs/icu/latest/icu/collator/struct.Collator.html#method.compare_utf16 Rust documentation for `compare_utf16`} for more information.
   */
<<<<<<< HEAD
  compare_utf16(left: Uint16Array, right: Uint16Array): ICU4XOrdering;

  /**

   * The resolved options showing how the default options, the requested options, and the options from locale data were combined. None of the struct fields will have `Auto` as the value.

   * See the {@link https://docs.rs/icu/latest/icu/collator/struct.Collator.html#method.resolved_options Rust documentation for `resolved_options`} for more information.
   */
  resolved_options(): ICU4XCollatorResolvedOptionsV1;
=======
  compare_utf16(left: string, right: string): ICU4XOrdering;
>>>>>>> afc612d5
}<|MERGE_RESOLUTION|>--- conflicted
+++ resolved
@@ -47,8 +47,7 @@
 
    * See the {@link https://docs.rs/icu/latest/icu/collator/struct.Collator.html#method.compare_utf16 Rust documentation for `compare_utf16`} for more information.
    */
-<<<<<<< HEAD
-  compare_utf16(left: Uint16Array, right: Uint16Array): ICU4XOrdering;
+  compare_utf16(left: string, right: string): ICU4XOrdering;
 
   /**
 
@@ -57,7 +56,4 @@
    * See the {@link https://docs.rs/icu/latest/icu/collator/struct.Collator.html#method.resolved_options Rust documentation for `resolved_options`} for more information.
    */
   resolved_options(): ICU4XCollatorResolvedOptionsV1;
-=======
-  compare_utf16(left: string, right: string): ICU4XOrdering;
->>>>>>> afc612d5
 }