#! /usr/bin/bash

set -e

ICU4X_NIGHTLY_TOOLCHAIN="${ICU4X_NIGHTLY_TOOLCHAIN:-nightly-2022-04-05}"

if test -d "lib"; then
    exit 0
fi

mkdir lib

# Copy JS "header" files
cp ../../include/* lib

# Install Rust toolchains
rustup toolchain install ${ICU4X_NIGHTLY_TOOLCHAIN}
rustup +${ICU4X_NIGHTLY_TOOLCHAIN} component add rust-src

# 100 KiB, working around a bug in older rustc
# https://github.com/unicode-org/icu4x/issues/2753
# keep in sync with .cargo/config.toml
WASM_STACK_SIZE=100000

# Build the WASM library
RUSTFLAGS="-Cpanic=abort -Copt-level=s -C link-args=-zstack-size=${WASM_STACK_SIZE}" cargo +${ICU4X_NIGHTLY_TOOLCHAIN} build \
    -Z build-std=std,panic_abort -Z build-std-features=panic_immediate_abort \
    --target wasm32-unknown-unknown \
    --release \
    --package icu_capi_cdylib \
    --features wasm_default \

cp ../../../../../target/wasm32-unknown-unknown/release/icu_capi_cdylib.wasm lib/icu_capi.wasm

# Cache postcard data so as not to regen whenever blowing away `lib/`
if ! test -f "full-data-cached.postcard"; then
    # Regen all data
<<<<<<< HEAD
    cargo run -p icu_datagen --features=bin,experimental -- --all-locales --all-keys --cldr-tag latest --icuexport-tag icu4x/2022-08-17/71.x --format blob --out lib/full.postcard
    cp lib/full.postcard full-data-cached.postcard
fi
=======
    cargo run -p icu_datagen --features=bin,experimental -- --all-locales --all-keys --cldr-tag latest --icuexport-tag latest --format blob --out ./full-data-cached.postcard
fi

cp full-data-cached.postcard lib/full.postcard
>>>>>>> c1517508
<|MERGE_RESOLUTION|>--- conflicted
+++ resolved
@@ -35,13 +35,7 @@
 # Cache postcard data so as not to regen whenever blowing away `lib/`
 if ! test -f "full-data-cached.postcard"; then
     # Regen all data
-<<<<<<< HEAD
-    cargo run -p icu_datagen --features=bin,experimental -- --all-locales --all-keys --cldr-tag latest --icuexport-tag icu4x/2022-08-17/71.x --format blob --out lib/full.postcard
-    cp lib/full.postcard full-data-cached.postcard
-fi
-=======
     cargo run -p icu_datagen --features=bin,experimental -- --all-locales --all-keys --cldr-tag latest --icuexport-tag latest --format blob --out ./full-data-cached.postcard
 fi
 
-cp full-data-cached.postcard lib/full.postcard
->>>>>>> c1517508
+cp full-data-cached.postcard lib/full.postcard