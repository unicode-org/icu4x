--- conflicted
+++ resolved
@@ -2,21 +2,9 @@
 
 set -e
 
-<<<<<<< HEAD
 # Set toolchain variable to a default if not defined
 ICU4X_NIGHTLY_TOOLCHAIN="${ICU4X_NIGHTLY_TOOLCHAIN:-nightly-2022-04-05}"
 
-if test -d "lib"; then
-    exit 0
-fi
-
-mkdir lib
-
-# Copy JS "header" files
-cp ../../include/* lib
-
-=======
->>>>>>> aa8a5ae0
 # Install Rust toolchains
 rustup toolchain install ${ICU4X_NIGHTLY_TOOLCHAIN}
 rustup +${ICU4X_NIGHTLY_TOOLCHAIN} component add rust-src
