// This file is part of ICU4X. For terms of use, please see the file
// called LICENSE at the top level of the ICU4X source tree
// (online at: https://github.com/unicode-org/icu4x/blob/main/LICENSE ).

#include "../../include/ICU4XLocaleCanonicalizer.h"
#include "../../include/ICU4XLocaleExpander.h"
#include <string.h>
#include <stdio.h>

/**
 * A helper for testing the locale with nice error messages.
 */
bool test_locale(ICU4XLocale* locale, const char* message, const char* expected) {
    char output[40];

    // Test setters
    DiplomatWriteable write = diplomat_simple_writeable(output, 40);
    diplomat_result_void_ICU4XError result = ICU4XLocale_tostring(locale, &write);
    if (!result.is_ok) {
        return 1;
    }
    printf("Output for %s is \"%s\"\n", message, output);
    if (strcmp(output, expected) != 0) {
        printf("Output does not match expected output!\n");
        return false;
    }
    return true;
}

ICU4XLocale* get_locale(const char* localeText) {
    diplomat_result_box_ICU4XLocale_ICU4XError locale_result = ICU4XLocale_create(localeText, strlen(localeText));
    if (!locale_result.is_ok) {
        printf("Could not create locale from: %s", localeText);
    }
    return locale_result.ok;
}


int main() {
    char output[40];

    // Test creating a locale.
    DiplomatWriteable write = diplomat_simple_writeable(output, 40);
    diplomat_result_box_ICU4XLocale_ICU4XError locale_result = ICU4XLocale_create("ar", 2);
    if (!locale_result.is_ok) {
        return 1;
    }
    ICU4XLocale* locale = locale_result.ok;
    diplomat_result_void_ICU4XError result = ICU4XLocale_tostring(locale, &write);
    if (!result.is_ok) {
        return 1;
    }
    printf("Output for a basic locale is %s\n", output);
    const char* expected = u8"ar";
    if (strcmp(output, expected) != 0) {
        printf("Output does not match expected output!\n");
        return 1;
    }
    ICU4XLocale_destroy(locale);

    // Test some accessors.
    write = diplomat_simple_writeable(output, 40);
    locale_result = ICU4XLocale_create("fr-FR-u-hc-h23", 14);
    if (!locale_result.is_ok) {
        return 1;
    }
    locale = locale_result.ok;
    result = ICU4XLocale_language(locale, &write);
    if (!result.is_ok) {
        return 1;
    }
    printf("Output for the language is %s\n", output);
    expected = u8"fr";
    if (strcmp(output, expected) != 0) {
        printf("Output does not match expected output!\n");
        return 1;
    }

    write = diplomat_simple_writeable(output, 40);
    result = ICU4XLocale_region(locale, &write);
    if (!result.is_ok) {
        return 1;
    }
    printf("Output for the region is %s\n", output);
    expected = u8"FR";
    if (strcmp(output, expected) != 0) {
        printf("Output does not match expected output!\n");
        return 1;
    }

    write = diplomat_simple_writeable(output, 40);
    result = ICU4XLocale_get_unicode_extension(locale, "hc", 2, &write);
    if (!result.is_ok) {
        return 1;
    }
    printf("Output for the extension is %s\n", output);
    expected = u8"h23";
    if (strcmp(output, expected) != 0) {
        printf("Output does not match expected output!\n");
        return 1;
    }

    result = ICU4XLocale_get_unicode_extension(locale, "ca", 2, &write);
    if (!(!result.is_ok && result.err == ICU4XError_LocaleUndefinedSubtagError)) {
        return 1;
    }

    // Test setting the language
    write = diplomat_simple_writeable(output, 40);
    const char* str = "fr-FR-u-hc-h23";
    locale_result = ICU4XLocale_create(str, strlen(str));
    if (!locale_result.is_ok) {
        printf("Could not create the locale.");
        return 1;
    }
    locale = locale_result.ok;
    str = "zh";
    result = ICU4XLocale_set_language(locale, str, strlen(str));
    if (!result.is_ok) {
        printf("Could not set the language tag.");
        return 1;
    }
    if (!test_locale(locale, "setting the language tag", "zh-FR-u-hc-h23")) {
        return 1;
    }
    ICU4XLocale_destroy(locale);

    // Test setting the region
    write = diplomat_simple_writeable(output, 40);
    str = "es-ES-u-hc-h23";
    locale_result = ICU4XLocale_create(str, strlen(str));
    if (!locale_result.is_ok) {
        printf("Could not create the locale.");
        return 1;
    }
    locale = locale_result.ok;
    if (!test_locale(locale, "The region starts as es-ES", "es-ES-u-hc-h23")) {
        return 1;
    }
    str = "MX";
    result = ICU4XLocale_set_region(locale, str, strlen(str));
    if (!result.is_ok) {
        printf("Could not set the region.");
        return 1;
    }
    if (!test_locale(locale, "setting the region", "es-MX-u-hc-h23")) {
        return 1;
    }
    ICU4XLocale_destroy(locale);

     // Test setting the script
    write = diplomat_simple_writeable(output, 40);
    str = "en-US";
    locale_result = ICU4XLocale_create(str, strlen(str));
    if (!locale_result.is_ok) {
        printf("Could not create the locale.");
        return 1;
    }
    locale = locale_result.ok;
    if (!test_locale(locale, "initial script-less locale", "en-US")) {
        return 1;
    }
    str = "Latn";
    result = ICU4XLocale_set_script(locale, str, strlen(str));
    if (!result.is_ok) {
        printf("Could not set the script.");
        return 1;
    }
    if (!test_locale(locale, "setting the script", "en-Latn-US")) {
        return 1;
    }
    result = ICU4XLocale_set_script(locale, "", 0);
    if (!result.is_ok) {
        printf("Could not set the script.");
        return 1;
    }
    if (!test_locale(locale, "removing the script", "en-US")) {
        return 1;
    }

    ICU4XLocale_destroy(locale);

    // Create a LocaleCanonicalizer and LocaleExpander.
    ICU4XDataProvider* provider = ICU4XDataProvider_create_test();
    diplomat_result_box_ICU4XLocaleCanonicalizer_ICU4XError result2 = ICU4XLocaleCanonicalizer_create(provider);
    if (!result2.is_ok) {
        printf("Could not construct Locale Canonicalizer");
        return 1;
    }
    ICU4XLocaleCanonicalizer* lc = result2.ok;
    diplomat_result_box_ICU4XLocaleExpander_ICU4XError result3 = ICU4XLocaleExpander_create(provider);
    if (!result3.is_ok) {
        printf("Could not construct Locale Canonicalizer");
        return 1;
    }
    ICU4XLocaleExpander* le = result3.ok;

    // Test maximize.
    write = diplomat_simple_writeable(output, 40);
<<<<<<< HEAD
    locale_result = ICU4XLocale_create("und", 3);
    if (!locale_result.is_ok) {
        printf("Could not create the locale.");
        return 1;
    }
    locale = locale_result.ok;
    ICU4XLocaleCanonicalizer_maximize(lc, locale);
=======
    locale = ICU4XLocale_create("und", 3);
    ICU4XLocaleExpander_maximize(le, locale);
>>>>>>> 0d7ee289
    result = ICU4XLocale_tostring(locale, &write);
    if (!result.is_ok) {
        return 1;
    }
    printf("Output for maximizing is %s\n", output);
    expected = u8"en-Latn-US";
    if (strcmp(output, expected) != 0) {
        printf("Output does not match expected output!\n");
        return 1;
    }
    ICU4XLocale_destroy(locale);

    // Test minimize.
    write = diplomat_simple_writeable(output, 40);
<<<<<<< HEAD
    locale_result = ICU4XLocale_create("zh-Hant", 7);
    if (!locale_result.is_ok) {
        printf("Could not create the locale.");
        return 1;
    }
    locale = locale_result.ok;
    ICU4XLocaleCanonicalizer_minimize(lc, locale);
=======
    locale = ICU4XLocale_create("zh-Hant", 7);
    ICU4XLocaleExpander_minimize(le, locale);
>>>>>>> 0d7ee289
    result = ICU4XLocale_tostring(locale, &write);
    if (!result.is_ok) {
        return 1;
    }
    printf("Output for minimizing is %s\n", output);
    expected = u8"zh-TW";
    if (strcmp(output, expected) != 0) {
        printf("Output does not match expected output!\n");
        return 1;
    }
    ICU4XLocale_destroy(locale);

    // Test canonicalize.
    write = diplomat_simple_writeable(output, 40);
    locale_result = ICU4XLocale_create("no-nynorsk", 10);
    if (!locale_result.is_ok) {
        printf("Could not create the locale.");
        return 1;
    }
    locale = locale_result.ok;
    ICU4XLocaleCanonicalizer_canonicalize(lc, locale);
    result = ICU4XLocale_tostring(locale, &write);
    if (!result.is_ok) {
        return 1;
    }
    printf("Output for canonicalizing is %s\n", output);
    expected = u8"nn";
    if (strcmp(output, expected) != 0) {
        printf("Output does not match expected output!\n");
        return 1;
    }
    ICU4XLocale_destroy(locale);

    ICU4XLocaleCanonicalizer_destroy(lc);
    ICU4XLocaleExpander_destroy(le);

    return 0;
}<|MERGE_RESOLUTION|>--- conflicted
+++ resolved
@@ -197,18 +197,13 @@
 
     // Test maximize.
     write = diplomat_simple_writeable(output, 40);
-<<<<<<< HEAD
     locale_result = ICU4XLocale_create("und", 3);
     if (!locale_result.is_ok) {
         printf("Could not create the locale.");
         return 1;
     }
     locale = locale_result.ok;
-    ICU4XLocaleCanonicalizer_maximize(lc, locale);
-=======
-    locale = ICU4XLocale_create("und", 3);
     ICU4XLocaleExpander_maximize(le, locale);
->>>>>>> 0d7ee289
     result = ICU4XLocale_tostring(locale, &write);
     if (!result.is_ok) {
         return 1;
@@ -223,18 +218,13 @@
 
     // Test minimize.
     write = diplomat_simple_writeable(output, 40);
-<<<<<<< HEAD
     locale_result = ICU4XLocale_create("zh-Hant", 7);
     if (!locale_result.is_ok) {
         printf("Could not create the locale.");
         return 1;
     }
     locale = locale_result.ok;
-    ICU4XLocaleCanonicalizer_minimize(lc, locale);
-=======
-    locale = ICU4XLocale_create("zh-Hant", 7);
     ICU4XLocaleExpander_minimize(le, locale);
->>>>>>> 0d7ee289
     result = ICU4XLocale_tostring(locale, &write);
     if (!result.is_ok) {
         return 1;
