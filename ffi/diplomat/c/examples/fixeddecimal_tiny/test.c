--- conflicted
+++ resolved
@@ -6,11 +6,6 @@
 #include <string.h>
 #include <stdio.h>
 
-<<<<<<< HEAD
-int main() {
-    ICU4XLocale* locale = ICU4XLocale_create_bn();
-    ICU4XDataProvider* provider = ICU4XDataProvider_create_baked();
-=======
 int main(int argc, char *argv[]) {
     if (argc != 2) {
         printf("Usage: %s <language>\n", argv[0]);
@@ -23,13 +18,7 @@
         return 1;
     }
 
-    diplomat_result_box_ICU4XDataProvider_ICU4XError provider_result = ICU4XDataProvider_create_from_byte_slice(DECIMAL_BN_EN_POSTCARD, DECIMAL_BN_EN_POSTCARD_LEN);
-    if (!provider_result.is_ok) {
-        printf("Failed to create ICU4XDataProvider\n");
-        return 1;
-    }
-    ICU4XDataProvider* provider = provider_result.ok;
->>>>>>> 302c5c9f
+    ICU4XDataProvider* provider = ICU4XDataProvider_create_baked();
     ICU4XFixedDecimal* decimal = ICU4XFixedDecimal_create_from_u64(1000007);
 
     diplomat_result_box_ICU4XFixedDecimalFormatter_ICU4XError fdf_result =
