--- conflicted
+++ resolved
@@ -90,11 +90,7 @@
 
 [[package]]
 name = "icu_calendar"
-<<<<<<< HEAD
-version = "1.3.0"
-=======
 version = "1.3.1"
->>>>>>> e51a41f7
 dependencies = [
  "calendrical_calculations",
  "displaydoc",
@@ -148,11 +144,7 @@
 
 [[package]]
 name = "icu_casemap"
-<<<<<<< HEAD
-version = "1.3.0"
-=======
 version = "1.3.1"
->>>>>>> e51a41f7
 dependencies = [
  "displaydoc",
  "icu_casemap_data",
@@ -202,11 +194,7 @@
 
 [[package]]
 name = "icu_datetime"
-<<<<<<< HEAD
-version = "1.3.0"
-=======
 version = "1.3.1"
->>>>>>> e51a41f7
 dependencies = [
  "displaydoc",
  "either",
@@ -291,11 +279,7 @@
 
 [[package]]
 name = "icu_locid_transform"
-<<<<<<< HEAD
-version = "1.3.0"
-=======
 version = "1.3.1"
->>>>>>> e51a41f7
 dependencies = [
  "displaydoc",
  "icu_locid",
@@ -366,11 +350,7 @@
 
 [[package]]
 name = "icu_provider"
-<<<<<<< HEAD
-version = "1.3.0"
-=======
 version = "1.3.1"
->>>>>>> e51a41f7
 dependencies = [
  "displaydoc",
  "icu_locid",
