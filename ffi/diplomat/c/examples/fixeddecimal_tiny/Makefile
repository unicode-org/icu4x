# This file is part of ICU4X. For terms of use, please see the file
# called LICENSE at the top level of the ICU4X source tree
# (online at: https://github.com/unicode-org/icu4x/blob/main/LICENSE ).

.DEFAULT_GOAL := test
.PHONY: build test

ALL_HEADERS := $(wildcard ../../include/*.h)
ALL_RUST := $(wildcard ../../../src/*.rs)

$(ALL_RUST):

$(ALL_HEADERS):

GCC := gcc
CLANG := clang-14
LLD := lld-14


../../../../../target/debug/libicu_capi_staticlib.a: $(ALL_RUST)
	cargo build -p icu_capi_staticlib --no-default-features --features buffer_provider

../../../../../target/x86_64-unknown-linux-gnu/debug/libicu_capi_staticlib.a: $(ALL_RUST)
	RUSTFLAGS="-Clinker-plugin-lto -Clinker=$(CLANG) -Ccodegen-units=1 -Clink-arg=-flto -Cpanic=abort" cargo +nightly-2022-04-05 panic-abort-build -p icu_capi_staticlib --target x86_64-unknown-linux-gnu --no-default-features --features x86tiny,buffer_provider

../../../../../target/x86_64-unknown-linux-gnu/release-opt-size/libicu_capi_staticlib.a: $(ALL_RUST)
	RUSTFLAGS="-Clinker-plugin-lto -Clinker=$(CLANG) -Ccodegen-units=1 -Clink-arg=-flto -Cpanic=abort" cargo +nightly-2022-04-05 panic-abort-build -p icu_capi_staticlib --target x86_64-unknown-linux-gnu --no-default-features --features x86tiny,buffer_provider --profile=release-opt-size

decimal-bn-en.postcard:
	cargo run -p icu_datagen --features bin -- --locales en bn --keys "decimal/symbols@1" --cldr-root ../../../../../provider/testdata/data/cldr/ --format blob --out decimal-bn-en.postcard

decimal_bn_en.h: decimal-bn-en.postcard
<<<<<<< HEAD
	xxd -i -C decimal-bn-en.postcard > decimal_bn_en.h 
=======
	xxd -i -C decimal-bn-en.postcard > decimal_bn_en.h
>>>>>>> 35ca5455

# Naive target: no optimizations, full std
optim0.elf: ../../../../../target/debug/libicu_capi_staticlib.a $(ALL_HEADERS) test.c decimal_bn_en.h
	$(GCC) test.c ../../../../../target/debug/libicu_capi_staticlib.a -ldl -lpthread -lm -g -o optim0.elf

# optim.elf: gcc with maximum link-time code stripping (gc-sections and strip-all)
optim1.elf: ../../../../../target/debug/libicu_capi_staticlib.a $(ALL_HEADERS) test.c decimal_bn_en.h
	$(GCC) -fdata-sections -ffunction-sections test.c ../../../../../target/debug/libicu_capi_staticlib.a -ldl -lpthread -lm -g -o optim1.elf -Wl,--gc-sections -Wl,--strip-all

# optim2.elf: clang single-step with gc-sections
optim2.elf: ../../../../../target/x86_64-unknown-linux-gnu/debug/libicu_capi_staticlib.a $(ALL_HEADERS) test.c decimal_bn_en.h
	$(CLANG) -flto -fdata-sections -ffunction-sections test.c ../../../../../target/x86_64-unknown-linux-gnu/debug/libicu_capi_staticlib.a -g -o optim2.elf -Wl,--gc-sections

optim3.o: $(ALL_HEADERS) test.c decimal_bn_en.h
	$(CLANG) -c -flto=thin -fdata-sections -ffunction-sections --target=x86_64-unknown-linux-gnu test.c -g -o optim3.o

# optim3.elf: clang two-step with lld, debug mode
optim3.elf: optim3.o ../../../../../target/x86_64-unknown-linux-gnu/debug/libicu_capi_staticlib.a
	$(CLANG) -flto=thin -fuse-ld=$(LLD) -L . -o optim3.elf optim3.o ../../../../../target/x86_64-unknown-linux-gnu/debug/libicu_capi_staticlib.a -Wl,--gc-sections

optim4.o: $(ALL_HEADERS) test.c decimal_bn_en.h
	$(CLANG) -c -flto=thin -fdata-sections -ffunction-sections --target=x86_64-unknown-linux-gnu test.c -g -o optim4.o

# optim4.elf: clang two-step with lld, release mode with debug symbols
optim4.elf: optim4.o ../../../../../target/x86_64-unknown-linux-gnu/release-opt-size/libicu_capi_staticlib.a
	$(CLANG) -flto=thin -fuse-ld=$(LLD) -L . -o optim4.elf optim4.o ../../../../../target/x86_64-unknown-linux-gnu/release-opt-size/libicu_capi_staticlib.a -Wl,--gc-sections

optim5.o: $(ALL_HEADERS) test.c decimal_bn_en.h
	$(CLANG) -c -flto=thin -fdata-sections -ffunction-sections --target=x86_64-unknown-linux-gnu test.c -o optim5.o

# optim5.elf: clang two-step with lld, release mode stripped of debug symbols
optim5.elf: optim5.o ../../../../../target/x86_64-unknown-linux-gnu/release-opt-size/libicu_capi_staticlib.a
	$(CLANG) -flto=thin -fuse-ld=$(LLD) -L . -o optim5.elf optim5.o ../../../../../target/x86_64-unknown-linux-gnu/release-opt-size/libicu_capi_staticlib.a -Wl,--gc-sections -Wl,--strip-all

build: optim0.elf optim1.elf optim2.elf optim3.elf optim4.elf optim5.elf

# note: optim2.elf and optim3.elf crash when run with error "Illegal instruction" (investigate?)
test: build
	./optim0.elf
	./optim1.elf
	./optim4.elf
	./optim5.elf<|MERGE_RESOLUTION|>--- conflicted
+++ resolved
@@ -30,11 +30,7 @@
 	cargo run -p icu_datagen --features bin -- --locales en bn --keys "decimal/symbols@1" --cldr-root ../../../../../provider/testdata/data/cldr/ --format blob --out decimal-bn-en.postcard
 
 decimal_bn_en.h: decimal-bn-en.postcard
-<<<<<<< HEAD
-	xxd -i -C decimal-bn-en.postcard > decimal_bn_en.h 
-=======
 	xxd -i -C decimal-bn-en.postcard > decimal_bn_en.h
->>>>>>> 35ca5455
 
 # Naive target: no optimizations, full std
 optim0.elf: ../../../../../target/debug/libicu_capi_staticlib.a $(ALL_HEADERS) test.c decimal_bn_en.h
