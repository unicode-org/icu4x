--- conflicted
+++ resolved
@@ -135,19 +135,9 @@
 }
 
 impl ICU4XError {
-<<<<<<< HEAD
-    #[cfg(not(feature = "logging"))]
-    pub(crate) fn with_original<T: core::fmt::Display + ?Sized>(self, _: &T) -> Self {
-        self
-    }
-
-    #[cfg(feature = "logging")]
-    pub(crate) fn with_original<T: core::fmt::Display + ?Sized>(self, e: &T) -> Self {
-=======
     #[cfg(feature = "logging")]
     #[inline]
     pub(crate) fn log_original<T: core::fmt::Display + ?Sized>(self, e: &T) -> Self {
->>>>>>> 5ca97abd
         use core::any;
         log::warn!(
             "Returning ICU4XError::{:?} based on original {}: {}",
@@ -159,33 +149,15 @@
     }
 
     #[cfg(not(feature = "logging"))]
-<<<<<<< HEAD
-    pub(crate) fn with_message(self, _: &str) -> Self {
-        self
-    }
-
-    #[cfg(feature = "logging")]
-    pub(crate) fn with_message(self, e: &str) -> Self {
-        log::warn!(
-            "Returning ICU4XError::{:?}: {}",
-            self,
-            e
-        );
-=======
     #[inline]
     pub(crate) fn log_original<T: core::fmt::Display + ?Sized>(self, _e: &T) -> Self {
->>>>>>> 5ca97abd
         self
     }
 }
 
 impl From<fmt::Error> for ICU4XError {
     fn from(e: fmt::Error) -> Self {
-<<<<<<< HEAD
-        ICU4XError::WriteableError.with_original(&e)
-=======
         ICU4XError::WriteableError.log_original(&e)
->>>>>>> 5ca97abd
     }
 }
 
@@ -212,12 +184,8 @@
                 ICU4XError::DataUnavailableBufferFormatError
             }
             _ => ICU4XError::UnknownError,
-<<<<<<< HEAD
-        }.with_original(&e)
-=======
-        }
-        .log_original(&e)
->>>>>>> 5ca97abd
+        }
+        .log_original(&e)
     }
 }
 
@@ -228,12 +196,8 @@
             CollatorError::MalformedData => ICU4XError::DataInvalidStateError,
             CollatorError::Data(_) => ICU4XError::DataIoError,
             _ => ICU4XError::DataIoError,
-<<<<<<< HEAD
-        }.with_original(&e)
-=======
-        }
-        .log_original(&e)
->>>>>>> 5ca97abd
+        }
+        .log_original(&e)
     }
 }
 
@@ -246,12 +210,8 @@
                 ICU4XError::PropertyUnknownGeneralCategoryGroupError
             }
             _ => ICU4XError::UnknownError,
-<<<<<<< HEAD
-        }.with_original(&e)
-=======
-        }
-        .log_original(&e)
->>>>>>> 5ca97abd
+        }
+        .log_original(&e)
     }
 }
 
@@ -270,11 +230,7 @@
             CalendarError::Data(e) => e.into(),
             _ => ICU4XError::UnknownError,
         }
-<<<<<<< HEAD
-        .with_original(&e)
-=======
-        .log_original(&e)
->>>>>>> 5ca97abd
+        .log_original(&e)
     }
 }
 
@@ -300,11 +256,7 @@
             }
             _ => ICU4XError::UnknownError,
         }
-<<<<<<< HEAD
-        .with_original(&e)
-=======
-        .log_original(&e)
->>>>>>> 5ca97abd
+        .log_original(&e)
     }
 }
 
@@ -315,11 +267,7 @@
             FixedDecimalError::Syntax => ICU4XError::FixedDecimalSyntaxError,
             _ => ICU4XError::UnknownError,
         }
-<<<<<<< HEAD
-        .with_original(&e)
-=======
-        .log_original(&e)
->>>>>>> 5ca97abd
+        .log_original(&e)
     }
 }
 
@@ -329,11 +277,7 @@
             PluralsError::Data(e) => e.into(),
             _ => ICU4XError::UnknownError,
         }
-<<<<<<< HEAD
-        .with_original(&e)
-=======
-        .log_original(&e)
->>>>>>> 5ca97abd
+        .log_original(&e)
     }
 }
 
@@ -343,11 +287,7 @@
             DecimalError::Data(e) => e.into(),
             _ => ICU4XError::UnknownError,
         }
-<<<<<<< HEAD
-        .with_original(&e)
-=======
-        .log_original(&e)
->>>>>>> 5ca97abd
+        .log_original(&e)
     }
 }
 
@@ -357,11 +297,7 @@
             LocaleTransformError::Data(e) => e.into(),
             _ => ICU4XError::UnknownError,
         }
-<<<<<<< HEAD
-        .with_original(&e)
-=======
-        .log_original(&e)
->>>>>>> 5ca97abd
+        .log_original(&e)
     }
 }
 
@@ -371,11 +307,7 @@
             SegmenterError::Data(e) => e.into(),
             _ => ICU4XError::UnknownError,
         }
-<<<<<<< HEAD
-        .with_original(&e)
-=======
-        .log_original(&e)
->>>>>>> 5ca97abd
+        .log_original(&e)
     }
 }
 
@@ -385,11 +317,7 @@
             ListError::Data(e) => e.into(),
             _ => ICU4XError::UnknownError,
         }
-<<<<<<< HEAD
-        .with_original(&e)
-=======
-        .log_original(&e)
->>>>>>> 5ca97abd
+        .log_original(&e)
     }
 }
 
@@ -401,11 +329,7 @@
             ParserError::InvalidExtension => ICU4XError::LocaleParserExtensionError,
             _ => ICU4XError::UnknownError,
         }
-<<<<<<< HEAD
-        .with_original(&e)
-=======
-        .log_original(&e)
->>>>>>> 5ca97abd
+        .log_original(&e)
     }
 }
 
@@ -417,11 +341,7 @@
             TinyStrError::NonAscii => ICU4XError::TinyStrNonAsciiError,
             _ => ICU4XError::UnknownError,
         }
-<<<<<<< HEAD
-        .with_original(&e)
-=======
-        .log_original(&e)
->>>>>>> 5ca97abd
+        .log_original(&e)
     }
 }
 
@@ -433,11 +353,7 @@
             TimeZoneError::Data(err) => err.into(),
             _ => ICU4XError::UnknownError,
         }
-<<<<<<< HEAD
-        .with_original(&e)
-=======
-        .log_original(&e)
->>>>>>> 5ca97abd
+        .log_original(&e)
     }
 }
 
@@ -449,10 +365,6 @@
             NormalizerError::Data(err) => err.into(),
             _ => ICU4XError::UnknownError,
         }
-<<<<<<< HEAD
-        .with_original(&e)
-=======
-        .log_original(&e)
->>>>>>> 5ca97abd
+        .log_original(&e)
     }
 }