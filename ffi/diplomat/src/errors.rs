// This file is part of ICU4X. For terms of use, please see the file
// called LICENSE at the top level of the ICU4X source tree
// (online at: https://github.com/unicode-org/icu4x/blob/main/LICENSE ).

use self::ffi::ICU4XError;
use core::fmt;
use fixed_decimal::Error as DecimalError;
use icu_calendar::DateTimeError;
use icu_datetime::DateTimeFormatterError;
use icu_decimal::FixedDecimalFormatterError;
use icu_locid::ParserError;
use icu_plurals::PluralRulesError;
use icu_properties::PropertiesError;
use icu_provider::{DataError, DataErrorKind};
use icu_timezone::TimeZoneError;
use tinystr::TinyStrError;

#[diplomat::bridge]
pub mod ffi {
    use alloc::boxed::Box;

    #[derive(Debug, Copy, Clone, PartialEq, Eq)]
    #[repr(C)]
    /// A common enum for errors that ICU4X may return, organized by API
    ///
    /// The error names are stable and can be checked against as strings in the JS API
    #[diplomat::rust_link(fixed_decimal::Error, Enum, compact)]
    #[diplomat::rust_link(icu::calendar::DateTimeError, Enum, compact)]
    #[diplomat::rust_link(icu::datetime::DateTimeFormatterError, Enum, compact)]
    #[diplomat::rust_link(icu::locid::ParserError, Enum, compact)]
    #[diplomat::rust_link(icu::properties::PropertiesError, Enum, compact)]
    #[diplomat::rust_link(icu::provider::DataError, Struct, compact)]
    #[diplomat::rust_link(icu::provider::DataErrorKind, Enum, compact)]
    pub enum ICU4XError {
        // general errors
        /// The error is not currently categorized as ICU4XError.
        /// Please file a bug
        UnknownError = 0x00,
        /// An error arising from writing to a string
        /// Typically found when not enough space is allocated
        /// Most APIs that return a string may return this error
        WriteableError = 0x01,

        // Some input was out of bounds
        OutOfBoundsError = 0x02,

        // general data errors
        // See DataError
        DataMissingDataKeyError = 0x1_00,
        DataMissingVariantError = 0x1_01,
        DataMissingLocaleError = 0x1_02,
        DataNeedsVariantError = 0x1_03,
        DataNeedsLocaleError = 0x1_04,
        DataExtraneousLocaleError = 0x1_05,
        DataFilteredResourceError = 0x1_06,
        DataMismatchedTypeError = 0x1_07,
        DataMissingPayloadError = 0x1_08,
        DataInvalidStateError = 0x1_09,
        DataCustomError = 0x1_0A,
        DataIoError = 0x1_0B,
        DataUnavailableBufferFormatError = 0x1_0C,

        // locale errors
        /// The subtag being requested was not set
        LocaleUndefinedSubtagError = 0x2_00,
        /// The locale or subtag string failed to parse
        LocaleParserLanguageError = 0x2_01,
        LocaleParserSubtagError = 0x2_02,
        LocaleParserExtensionError = 0x2_03,

        // data struct errors
        /// Attempted to construct an invalid data struct
        DataStructValidityError = 0x3_00,

        // property errors
        PropertyUnknownScriptIdError = 0x4_00,
        PropertyUnknownGeneralCategoryGroupError = 0x4_01,

        // fixed_decimal errors
        FixedDecimalLimitError = 0x5_00,
        FixedDecimalSyntaxError = 0x5_01,

        // plural errors
        PluralParserError = 0x6_00,

        // datetime errors
        DateTimeParseError = 0x7_00,
        DateTimeOverflowError = 0x7_01,
        DateTimeUnderflowError = 0x7_02,
        DateTimeOutOfRangeError = 0x7_03,
        DateTimeUnknownEraError = 0x7_04,
        DateTimeUnknownMonthCodeError = 0x7_05,
        DateTimeMissingInputError = 0x7_06,
        DateTimeUnknownAnyCalendarKindError = 0x7_07,

        // datetime format errors
        DateTimeFormatPatternError = 0x8_00,
        DateTimeFormatMissingInputFieldError = 0x8_01,
        DateTimeFormatSkeletonError = 0x8_02,
        DateTimeFormatUnsupportedFieldError = 0x8_03,
        DateTimeFormatUnsupportedOptionsError = 0x8_04,
        DateTimeFormatMissingWeekdaySymbolError = 0x8_05,
        DateTimeFormatMissingMonthSymbolError = 0x8_06,
        DateTimeFormatFixedDecimalError = 0x8_07,
        DateTimeFormatMismatchedAnyCalendarError = 0x8_08,
        DateTimeFormatMismatchedCalendarLocaleError = 0x8_09,

        // tinystr errors
        TinyStrTooLargeError = 0x9_00,
        TinyStrContainsNullError = 0x9_01,
        TinyStrNonAsciiError = 0x9_02,

        // timezone errors
        TimeZoneOffsetOutOfBoundsError = 0xA_00,
        TimeZoneInvalidOffsetError = 0xA_01,
    }
}

#[cfg(feature = "logging")]
#[inline]
fn log_conversion<T: core::fmt::Display>(e: &T, ffi_error: ICU4XError) {
    use core::any;
    log::warn!(
        "Returning ICU4XError::{:?} based on original {}: {}",
        ffi_error,
        any::type_name::<T>(),
        e
    );
}

#[cfg(not(feature = "logging"))]
#[inline]
fn log_conversion<T: core::fmt::Display>(_e: &T, _ffi_error: ICU4XError) {}

impl From<fmt::Error> for ICU4XError {
    fn from(e: fmt::Error) -> Self {
        log_conversion(&e, ICU4XError::WriteableError);
        ICU4XError::WriteableError
    }
}

impl From<DataError> for ICU4XError {
    fn from(e: DataError) -> Self {
        let ret = match e.kind {
            DataErrorKind::MissingDataKey => ICU4XError::DataMissingDataKeyError,
            DataErrorKind::MissingLocale => ICU4XError::DataMissingLocaleError,
            DataErrorKind::NeedsLocale => ICU4XError::DataNeedsLocaleError,
            DataErrorKind::ExtraneousLocale => ICU4XError::DataExtraneousLocaleError,
            DataErrorKind::FilteredResource => ICU4XError::DataFilteredResourceError,
            DataErrorKind::MismatchedType(..) => ICU4XError::DataMismatchedTypeError,
            DataErrorKind::MissingPayload => ICU4XError::DataMissingPayloadError,
            DataErrorKind::InvalidState => ICU4XError::DataInvalidStateError,
            DataErrorKind::Custom => ICU4XError::DataCustomError,
            #[cfg(all(
                feature = "provider_fs",
                not(any(target_arch = "wasm32", target_os = "none"))
            ))]
            DataErrorKind::Io(..) => ICU4XError::DataIoError,
            // datagen only
            // DataErrorKind::MissingSourceData(..) => ..,
            DataErrorKind::UnavailableBufferFormat(..) => {
                ICU4XError::DataUnavailableBufferFormatError
            }
            _ => ICU4XError::UnknownError,
        };
        log_conversion(&e, ret);
        ret
    }
}

impl From<PropertiesError> for ICU4XError {
    fn from(e: PropertiesError) -> Self {
        let ret = match e {
            PropertiesError::PropDataLoad(e) => e.into(),
            PropertiesError::UnknownScriptId(..) => ICU4XError::PropertyUnknownScriptIdError,
            PropertiesError::UnknownGeneralCategoryGroup(..) => {
                ICU4XError::PropertyUnknownGeneralCategoryGroupError
            }
            _ => ICU4XError::UnknownError,
        };
        log_conversion(&e, ret);
        ret
    }
}

impl From<DateTimeError> for ICU4XError {
    fn from(e: DateTimeError) -> Self {
        let ret = match e {
            DateTimeError::Parse => ICU4XError::DateTimeParseError,
            DateTimeError::Overflow { field: _, max: _ } => ICU4XError::DateTimeOverflowError,
            DateTimeError::Underflow { field: _, min: _ } => ICU4XError::DateTimeUnderflowError,
            DateTimeError::OutOfRange => ICU4XError::DateTimeOutOfRangeError,
            DateTimeError::UnknownEra(..) => ICU4XError::DateTimeUnknownEraError,
            DateTimeError::UnknownMonthCode(..) => ICU4XError::DateTimeUnknownMonthCodeError,
            DateTimeError::MissingInput(_) => ICU4XError::DateTimeMissingInputError,
            DateTimeError::UnknownAnyCalendarKind(_) => {
                ICU4XError::DateTimeUnknownAnyCalendarKindError
            }
            _ => ICU4XError::UnknownError,
        };
        log_conversion(&e, ret);
        ret
    }
}

impl From<DateTimeFormatterError> for ICU4XError {
    fn from(e: DateTimeFormatterError) -> Self {
        let ret = match e {
            DateTimeFormatterError::Pattern(_) => ICU4XError::DateTimeFormatPatternError,
            DateTimeFormatterError::Format(err) => err.into(),
            DateTimeFormatterError::DataProvider(err) => err.into(),
            DateTimeFormatterError::MissingInputField(_) => {
                ICU4XError::DateTimeFormatMissingInputFieldError
            }
            // TODO(#1324): Add back skeleton errors
            // DateTimeFormatterError::Skeleton(_) => ICU4XError::DateTimeFormatSkeletonError,
            DateTimeFormatterError::UnsupportedField(_) => {
                ICU4XError::DateTimeFormatUnsupportedFieldError
            }
            DateTimeFormatterError::UnsupportedOptions => {
                ICU4XError::DateTimeFormatUnsupportedOptionsError
            }
            DateTimeFormatterError::PluralRules(err) => err.into(),
            DateTimeFormatterError::DateTimeInput(err) => err.into(),
            DateTimeFormatterError::MissingWeekdaySymbol(_) => {
                ICU4XError::DateTimeFormatMissingWeekdaySymbolError
            }
            DateTimeFormatterError::MissingMonthSymbol(_) => {
                ICU4XError::DateTimeFormatMissingMonthSymbolError
            }
            DateTimeFormatterError::FixedDecimal => ICU4XError::DateTimeFormatFixedDecimalError,
            DateTimeFormatterError::FixedDecimalFormatter(err) => err.into(),
            DateTimeFormatterError::MismatchedAnyCalendar(_, _) => {
                ICU4XError::DateTimeFormatMismatchedAnyCalendarError
            }
            DateTimeFormatterError::MismatchedCalendarLocale(_, _) => {
                ICU4XError::DateTimeFormatMismatchedCalendarLocaleError
            }
            _ => ICU4XError::UnknownError,
        };
        log_conversion(&e, ret);
        ret
    }
}

impl From<DecimalError> for ICU4XError {
    fn from(e: DecimalError) -> Self {
        let ret = match e {
<<<<<<< HEAD
            DecimalError::Limit => ICU4XError::FixedDecimalLimitError,
            DecimalError::Syntax => ICU4XError::FixedDecimalSyntaxError,
=======
            DecimalError::Limit => ICU4XError::DecimalLimitError,
            DecimalError::Syntax => ICU4XError::DecimalSyntaxError,
            _ => ICU4XError::UnknownError,
>>>>>>> e17ab458
        };
        log_conversion(&e, ret);
        ret
    }
}

impl From<PluralRulesError> for ICU4XError {
    fn from(e: PluralRulesError) -> Self {
        let ret = match e {
            PluralRulesError::DataProvider(e) => e.into(),
            PluralRulesError::Parser(..) => ICU4XError::PluralParserError,
            _ => ICU4XError::UnknownError,
        };
        log_conversion(&e, ret);
        ret
    }
}

impl From<FixedDecimalFormatterError> for ICU4XError {
    fn from(e: FixedDecimalFormatterError) -> Self {
        let ret = match e {
            FixedDecimalFormatterError::Data(e) => e.into(),
            _ => ICU4XError::UnknownError,
        };
        log_conversion(&e, ret);
        ret
    }
}

impl From<ParserError> for ICU4XError {
    fn from(e: ParserError) -> Self {
        let ret = match e {
            ParserError::InvalidLanguage => ICU4XError::LocaleParserLanguageError,
            ParserError::InvalidSubtag => ICU4XError::LocaleParserSubtagError,
            ParserError::InvalidExtension => ICU4XError::LocaleParserExtensionError,
            _ => ICU4XError::UnknownError,
        };
        log_conversion(&e, ret);
        ret
    }
}

impl From<TinyStrError> for ICU4XError {
    fn from(e: TinyStrError) -> Self {
        let ret = match e {
            TinyStrError::TooLarge { .. } => ICU4XError::TinyStrTooLargeError,
            TinyStrError::ContainsNull => ICU4XError::TinyStrContainsNullError,
            TinyStrError::NonAscii => ICU4XError::TinyStrNonAsciiError,
            _ => ICU4XError::UnknownError,
        };
        log_conversion(&e, ret);
        ret
    }
}

impl From<TimeZoneError> for ICU4XError {
    fn from(e: TimeZoneError) -> Self {
        let ret = match e {
            TimeZoneError::OffsetOutOfBounds => ICU4XError::TimeZoneOffsetOutOfBoundsError,
            TimeZoneError::InvalidOffset => ICU4XError::TimeZoneInvalidOffsetError,
            TimeZoneError::DataProvider(err) => err.into(),
            _ => ICU4XError::UnknownError,
        };
        log_conversion(&e, ret);
        ret
    }
}<|MERGE_RESOLUTION|>--- conflicted
+++ resolved
@@ -246,14 +246,9 @@
 impl From<DecimalError> for ICU4XError {
     fn from(e: DecimalError) -> Self {
         let ret = match e {
-<<<<<<< HEAD
             DecimalError::Limit => ICU4XError::FixedDecimalLimitError,
             DecimalError::Syntax => ICU4XError::FixedDecimalSyntaxError,
-=======
-            DecimalError::Limit => ICU4XError::DecimalLimitError,
-            DecimalError::Syntax => ICU4XError::DecimalSyntaxError,
-            _ => ICU4XError::UnknownError,
->>>>>>> e17ab458
+            _ => ICU4XError::UnknownError,
         };
         log_conversion(&e, ret);
         ret
