// This file is part of ICU4X. For terms of use, please see the file
// called LICENSE at the top level of the ICU4X source tree
// (online at: https://github.com/unicode-org/icu4x/blob/main/LICENSE ).

use self::ffi::ICU4XError;
use core::fmt;
use fixed_decimal::Error as FixedDecimalError;
use icu_calendar::CalendarError;
use icu_collator::CollatorError;
use icu_datetime::DateTimeError;
use icu_decimal::DecimalError;
use icu_list::ListError;
use icu_locid::ParserError;
use icu_locid_transform::LocaleTransformError;
use icu_normalizer::NormalizerError;
use icu_plurals::PluralsError;
use icu_properties::PropertiesError;
use icu_provider::{DataError, DataErrorKind};
use icu_segmenter::SegmenterError;
use icu_timezone::TimeZoneError;
use tinystr::TinyStrError;

#[diplomat::bridge]
pub mod ffi {
    use alloc::boxed::Box;

    #[derive(Debug, Copy, Clone, PartialEq, Eq)]
    #[repr(C)]
    /// A common enum for errors that ICU4X may return, organized by API
    ///
    /// The error names are stable and can be checked against as strings in the JS API
    #[diplomat::rust_link(fixed_decimal::Error, Enum, compact)]
    #[diplomat::rust_link(icu::calendar::CalendarError, Enum, compact)]
    #[diplomat::rust_link(icu::datetime::DateTimeFormatterError, Enum, compact)]
    #[diplomat::rust_link(icu::locid::ParserError, Enum, compact)]
    #[diplomat::rust_link(icu::properties::PropertiesError, Enum, compact)]
    #[diplomat::rust_link(icu::plurals::PluralRulesError, Enum, compact)]
    #[diplomat::rust_link(icu::provider::DataError, Struct, compact)]
    #[diplomat::rust_link(icu::provider::DataErrorKind, Enum, compact)]
    #[diplomat::rust_link(icu::normalizer::NormalizerError, Enum, compact)]
    #[diplomat::rust_link(icu::timezone::TimeZoneError, Enum, compact)]
    #[diplomat::rust_link(icu::collator::CollatorError, Enum, compact)]
    #[diplomat::rust_link(icu::decimal::FixedDecimalFormatterError, Enum, compact)]
    pub enum ICU4XError {
        // general errors
        /// The error is not currently categorized as ICU4XError.
        /// Please file a bug
        UnknownError = 0x00,
        /// An error arising from writing to a string
        /// Typically found when not enough space is allocated
        /// Most APIs that return a string may return this error
        WriteableError = 0x01,
        // Some input was out of bounds
        OutOfBoundsError = 0x02,

        // general data errors
        // See DataError
        DataMissingDataKeyError = 0x1_00,
        DataMissingVariantError = 0x1_01,
        DataMissingLocaleError = 0x1_02,
        DataNeedsVariantError = 0x1_03,
        DataNeedsLocaleError = 0x1_04,
        DataExtraneousLocaleError = 0x1_05,
        DataFilteredResourceError = 0x1_06,
        DataMismatchedTypeError = 0x1_07,
        DataMissingPayloadError = 0x1_08,
        DataInvalidStateError = 0x1_09,
        DataCustomError = 0x1_0A,
        DataIoError = 0x1_0B,
        DataUnavailableBufferFormatError = 0x1_0C,
        DataMismatchedAnyBufferError = 0x1_0D,

        // locale errors
        /// The subtag being requested was not set
        LocaleUndefinedSubtagError = 0x2_00,
        /// The locale or subtag string failed to parse
        LocaleParserLanguageError = 0x2_01,
        LocaleParserSubtagError = 0x2_02,
        LocaleParserExtensionError = 0x2_03,

        // data struct errors
        /// Attempted to construct an invalid data struct
        DataStructValidityError = 0x3_00,

        // property errors
        PropertyUnknownScriptIdError = 0x4_00,
        PropertyUnknownGeneralCategoryGroupError = 0x4_01,

        // fixed_decimal errors
        FixedDecimalLimitError = 0x5_00,
        FixedDecimalSyntaxError = 0x5_01,

        // plural errors
        PluralsParserError = 0x6_00,

        // datetime errors
        CalendarParseError = 0x7_00,
        CalendarOverflowError = 0x7_01,
        CalendarUnderflowError = 0x7_02,
        CalendarOutOfRangeError = 0x7_03,
        CalendarUnknownEraError = 0x7_04,
        CalendarUnknownMonthCodeError = 0x7_05,
        CalendarMissingInputError = 0x7_06,
        CalendarUnknownKindError = 0x7_07,
        CalendarMissingError = 0x7_08,

        // datetime format errors
        DateTimePatternError = 0x8_00,
        DateTimeMissingInputFieldError = 0x8_01,
        DateTimeSkeletonError = 0x8_02,
        DateTimeUnsupportedFieldError = 0x8_03,
        DateTimeUnsupportedOptionsError = 0x8_04,
        DateTimeMissingWeekdaySymbolError = 0x8_05,
        DateTimeMissingMonthSymbolError = 0x8_06,
        DateTimeFixedDecimalError = 0x8_07,
        DateTimeMismatchedCalendarError = 0x8_08,

        // tinystr errors
        TinyStrTooLargeError = 0x9_00,
        TinyStrContainsNullError = 0x9_01,
        TinyStrNonAsciiError = 0x9_02,

        // timezone errors
        TimeZoneOffsetOutOfBoundsError = 0xA_00,
        TimeZoneInvalidOffsetError = 0xA_01,
        TimeZoneMissingInputError = 0xA_02,

        // normalizer errors
        NormalizerFutureExtensionError = 0xB_00,
        NormalizerValidationError = 0xB_01,
    }
}

#[cfg(feature = "logging")]
#[inline]
pub(crate) fn log_conversion<T: core::fmt::Display>(e: &T, ffi_error: ICU4XError) {
    use core::any;
    log::warn!(
        "Returning ICU4XError::{:?} based on original {}: {}",
        ffi_error,
        any::type_name::<T>(),
        e
    );
}

#[cfg(not(feature = "logging"))]
#[inline]
pub(crate) fn log_conversion<T: core::fmt::Display>(_e: &T, _ffi_error: ICU4XError) {}

impl From<fmt::Error> for ICU4XError {
    fn from(e: fmt::Error) -> Self {
        log_conversion(&e, ICU4XError::WriteableError);
        ICU4XError::WriteableError
    }
}

impl From<DataError> for ICU4XError {
    fn from(e: DataError) -> Self {
        let ret = match e.kind {
            DataErrorKind::MissingDataKey => ICU4XError::DataMissingDataKeyError,
            DataErrorKind::MissingLocale => ICU4XError::DataMissingLocaleError,
            DataErrorKind::NeedsLocale => ICU4XError::DataNeedsLocaleError,
            DataErrorKind::ExtraneousLocale => ICU4XError::DataExtraneousLocaleError,
            DataErrorKind::FilteredResource => ICU4XError::DataFilteredResourceError,
            DataErrorKind::MismatchedType(..) => ICU4XError::DataMismatchedTypeError,
            DataErrorKind::MissingPayload => ICU4XError::DataMissingPayloadError,
            DataErrorKind::InvalidState => ICU4XError::DataInvalidStateError,
            DataErrorKind::Custom => ICU4XError::DataCustomError,
            #[cfg(all(
                feature = "provider_fs",
                not(any(target_arch = "wasm32", target_os = "none"))
            ))]
            DataErrorKind::Io(..) => ICU4XError::DataIoError,
            // datagen only
            // DataErrorKind::MissingSourceData(..) => ..,
            DataErrorKind::UnavailableBufferFormat(..) => {
                ICU4XError::DataUnavailableBufferFormatError
            }
            _ => ICU4XError::UnknownError,
        };
        log_conversion(&e, ret);
        ret
    }
}

impl From<CollatorError> for ICU4XError {
    fn from(e: CollatorError) -> Self {
        let ret = match e {
            CollatorError::NotFound => ICU4XError::DataMissingPayloadError,
            CollatorError::MalformedData => ICU4XError::DataInvalidStateError,
            CollatorError::Data(_) => ICU4XError::DataIoError,
            _ => ICU4XError::DataIoError,
        };
        log_conversion(&e, ret);
        ret
    }
}

impl From<PropertiesError> for ICU4XError {
    fn from(e: PropertiesError) -> Self {
        let ret = match e {
            PropertiesError::PropDataLoad(e) => e.into(),
            PropertiesError::UnknownScriptId(..) => ICU4XError::PropertyUnknownScriptIdError,
            PropertiesError::UnknownGeneralCategoryGroup(..) => {
                ICU4XError::PropertyUnknownGeneralCategoryGroupError
            }
            _ => ICU4XError::UnknownError,
        };
        log_conversion(&e, ret);
        ret
    }
}

impl From<CalendarError> for ICU4XError {
    fn from(e: CalendarError) -> Self {
        let ret = match e {
            CalendarError::Parse => ICU4XError::CalendarParseError,
            CalendarError::Overflow { field: _, max: _ } => ICU4XError::CalendarOverflowError,
            CalendarError::Underflow { field: _, min: _ } => ICU4XError::CalendarUnderflowError,
            CalendarError::OutOfRange => ICU4XError::CalendarOutOfRangeError,
            CalendarError::UnknownEra(..) => ICU4XError::CalendarUnknownEraError,
            CalendarError::UnknownMonthCode(..) => ICU4XError::CalendarUnknownMonthCodeError,
            CalendarError::MissingInput(_) => ICU4XError::CalendarMissingInputError,
            CalendarError::UnknownAnyCalendarKind(_) => ICU4XError::CalendarUnknownKindError,
            CalendarError::MissingCalendar => ICU4XError::CalendarMissingError,
            CalendarError::Data(e) => e.into(),
            _ => ICU4XError::UnknownError,
        };
        log_conversion(&e, ret);
        ret
    }
}

impl From<DateTimeError> for ICU4XError {
    fn from(e: DateTimeError) -> Self {
        let ret = match e {
            DateTimeError::Pattern(_) => ICU4XError::DateTimePatternError,
            DateTimeError::Format(err) => err.into(),
            DateTimeError::Data(err) => err.into(),
            DateTimeError::MissingInputField(_) => ICU4XError::DateTimeMissingInputFieldError,
            // TODO(#1324): Add back skeleton errors
            // DateTimeFormatterError::Skeleton(_) => ICU4XError::DateTimeFormatSkeletonError,
            DateTimeError::UnsupportedField(_) => ICU4XError::DateTimeUnsupportedFieldError,
            DateTimeError::UnsupportedOptions => ICU4XError::DateTimeUnsupportedOptionsError,
            DateTimeError::PluralRules(err) => err.into(),
            DateTimeError::DateTimeInput(err) => err.into(),
            DateTimeError::MissingWeekdaySymbol(_) => ICU4XError::DateTimeMissingWeekdaySymbolError,
            DateTimeError::MissingMonthSymbol(_) => ICU4XError::DateTimeMissingMonthSymbolError,
            DateTimeError::FixedDecimal => ICU4XError::DateTimeFixedDecimalError,
            DateTimeError::FixedDecimalFormatter(err) => err.into(),
            DateTimeError::MismatchedAnyCalendar(_, _) => {
                ICU4XError::DateTimeMismatchedCalendarError
            }
            _ => ICU4XError::UnknownError,
        };
        log_conversion(&e, ret);
        ret
    }
}

impl From<FixedDecimalError> for ICU4XError {
    fn from(e: FixedDecimalError) -> Self {
        let ret = match e {
            FixedDecimalError::Limit => ICU4XError::FixedDecimalLimitError,
            FixedDecimalError::Syntax => ICU4XError::FixedDecimalSyntaxError,
            _ => ICU4XError::UnknownError,
        };
        log_conversion(&e, ret);
        ret
    }
}

impl From<PluralsError> for ICU4XError {
    fn from(e: PluralsError) -> Self {
        let ret = match e {
            PluralsError::Data(e) => e.into(),
            PluralsError::Parser(..) => ICU4XError::PluralsParserError,
            _ => ICU4XError::UnknownError,
        };
        log_conversion(&e, ret);
        ret
    }
}

impl From<DecimalError> for ICU4XError {
    fn from(e: DecimalError) -> Self {
        let ret = match e {
            DecimalError::Data(e) => e.into(),
            _ => ICU4XError::UnknownError,
        };
        log_conversion(&e, ret);
        ret
    }
}

impl From<LocaleTransformError> for ICU4XError {
    fn from(e: LocaleTransformError) -> Self {
        let ret = match e {
            LocaleTransformError::Data(e) => e.into(),
            _ => ICU4XError::UnknownError,
        };
        log_conversion(&e, ret);
        ret
    }
}

impl From<SegmenterError> for ICU4XError {
    fn from(e: SegmenterError) -> Self {
        let ret = match e {
<<<<<<< HEAD
            SegmenterError::Data(e) => e.into(),
=======
            PluralRulesError::DataProvider(e) => e.into(),
>>>>>>> 774971a3
            _ => ICU4XError::UnknownError,
        };
        log_conversion(&e, ret);
        ret
    }
}

impl From<ListError> for ICU4XError {
    fn from(e: ListError) -> Self {
        let ret = match e {
            ListError::Data(e) => e.into(),
            _ => ICU4XError::UnknownError,
        };
        log_conversion(&e, ret);
        ret
    }
}

impl From<ParserError> for ICU4XError {
    fn from(e: ParserError) -> Self {
        let ret = match e {
            ParserError::InvalidLanguage => ICU4XError::LocaleParserLanguageError,
            ParserError::InvalidSubtag => ICU4XError::LocaleParserSubtagError,
            ParserError::InvalidExtension => ICU4XError::LocaleParserExtensionError,
            _ => ICU4XError::UnknownError,
        };
        log_conversion(&e, ret);
        ret
    }
}

impl From<TinyStrError> for ICU4XError {
    fn from(e: TinyStrError) -> Self {
        let ret = match e {
            TinyStrError::TooLarge { .. } => ICU4XError::TinyStrTooLargeError,
            TinyStrError::ContainsNull => ICU4XError::TinyStrContainsNullError,
            TinyStrError::NonAscii => ICU4XError::TinyStrNonAsciiError,
            _ => ICU4XError::UnknownError,
        };
        log_conversion(&e, ret);
        ret
    }
}

impl From<TimeZoneError> for ICU4XError {
    fn from(e: TimeZoneError) -> Self {
        let ret = match e {
            TimeZoneError::OffsetOutOfBounds => ICU4XError::TimeZoneOffsetOutOfBoundsError,
            TimeZoneError::InvalidOffset => ICU4XError::TimeZoneInvalidOffsetError,
            TimeZoneError::Data(err) => err.into(),
            _ => ICU4XError::UnknownError,
        };
        log_conversion(&e, ret);
        ret
    }
}

impl From<NormalizerError> for ICU4XError {
    fn from(e: NormalizerError) -> Self {
        let ret = match e {
            NormalizerError::FutureExtension => ICU4XError::NormalizerFutureExtensionError,
            NormalizerError::ValidationError => ICU4XError::NormalizerValidationError,
            NormalizerError::Data(err) => err.into(),
            _ => ICU4XError::UnknownError,
        };
        log_conversion(&e, ret);
        ret
    }
}<|MERGE_RESOLUTION|>--- conflicted
+++ resolved
@@ -307,11 +307,7 @@
 impl From<SegmenterError> for ICU4XError {
     fn from(e: SegmenterError) -> Self {
         let ret = match e {
-<<<<<<< HEAD
-            SegmenterError::Data(e) => e.into(),
-=======
-            PluralRulesError::DataProvider(e) => e.into(),
->>>>>>> 774971a3
+            PluralsError::DataProvider(e) => e.into(),
             _ => ICU4XError::UnknownError,
         };
         log_conversion(&e, ret);
