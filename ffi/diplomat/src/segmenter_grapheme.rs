// This file is part of ICU4X. For terms of use, please see the file
// called LICENSE at the top level of the ICU4X source tree
// (online at: https://github.com/unicode-org/icu4x/blob/main/LICENSE ).

#[diplomat::bridge]
pub mod ffi {
    use crate::errors::ffi::ICU4XError;
    use crate::provider::ffi::ICU4XDataProvider;
    use alloc::boxed::Box;
    use core::convert::TryFrom;
    use diplomat_runtime::DiplomatResult;
    use icu_provider::DataProvider;
    use icu_segmenter::provider::GraphemeClusterBreakDataV1Marker;
    use icu_segmenter::{
        GraphemeClusterBreakIteratorLatin1, GraphemeClusterBreakIteratorPotentiallyInvalidUtf8,
        GraphemeClusterBreakIteratorUtf16, GraphemeClusterBreakSegmenter,
    };

    #[diplomat::opaque]
    /// An ICU4X grapheme-cluster-break segmenter, capable of finding grapheme cluster breakpoints
    /// in strings.
    #[diplomat::rust_link(icu::segmenter::GraphemeClusterBreakSegmenter, Struct)]
    pub struct ICU4XGraphemeClusterBreakSegmenter(GraphemeClusterBreakSegmenter);

    #[diplomat::opaque]
    pub struct ICU4XGraphemeClusterBreakIteratorUtf8<'a>(
        GraphemeClusterBreakIteratorPotentiallyInvalidUtf8<'a, 'a>,
    );

    #[diplomat::opaque]
    pub struct ICU4XGraphemeClusterBreakIteratorUtf16<'a>(
        GraphemeClusterBreakIteratorUtf16<'a, 'a>,
    );

    #[diplomat::opaque]
    pub struct ICU4XGraphemeClusterBreakIteratorLatin1<'a>(
        GraphemeClusterBreakIteratorLatin1<'a, 'a>,
    );

    impl ICU4XGraphemeClusterBreakSegmenter {
        /// Construct an [`ICU4XGraphemeClusterBreakSegmenter`].
        #[diplomat::rust_link(icu::segmenter::GraphemeClusterBreakSegmenter::try_new, FnInStruct)]
        pub fn try_new(
            provider: &ICU4XDataProvider,
        ) -> DiplomatResult<Box<ICU4XGraphemeClusterBreakSegmenter>, ICU4XError> {
            Self::try_new_impl(&provider.0)
        }

        fn try_new_impl<D>(
            provider: &D,
        ) -> DiplomatResult<Box<ICU4XGraphemeClusterBreakSegmenter>, ICU4XError>
        where
            D: DataProvider<GraphemeClusterBreakDataV1Marker> + ?Sized,
        {
            GraphemeClusterBreakSegmenter::try_new(provider)
                .map(|o| Box::new(ICU4XGraphemeClusterBreakSegmenter(o)))
                .map_err(Into::into)
                .into()
        }

        /// Segments a (potentially ill-formed) UTF-8 string.
        #[diplomat::rust_link(
            icu::segmenter::GraphemeClusterBreakSegmenter::segment_str,
            FnInStruct,
            hidden
        )]
        #[diplomat::rust_link(
<<<<<<< HEAD
            icu::segmenter::GraphemeClusterBreakSegmenter::segment_utf8,
=======
            icu::segmenter::GraphemeClusterBreakSegmenter::segment_str,
>>>>>>> 1979ec41
            FnInStruct
        )]
        pub fn segment_utf8<'a>(
            &'a self,
            input: &'a str,
        ) -> Box<ICU4XGraphemeClusterBreakIteratorUtf8<'a>> {
            let input = input.as_bytes(); // #2520
            Box::new(ICU4XGraphemeClusterBreakIteratorUtf8(
                self.0.segment_utf8(input),
            ))
        }

        /// Segments a UTF-16 string.
        #[diplomat::rust_link(
            icu::segmenter::GraphemeClusterBreakSegmenter::segment_utf16,
            FnInStruct
        )]
        pub fn segment_utf16<'a>(
            &'a self,
            input: &'a [u16],
        ) -> Box<ICU4XGraphemeClusterBreakIteratorUtf16<'a>> {
            Box::new(ICU4XGraphemeClusterBreakIteratorUtf16(
                self.0.segment_utf16(input),
            ))
        }

        /// Segments a Latin-1 string.
        #[diplomat::rust_link(
            icu::segmenter::GraphemeClusterBreakSegmenter::segment_latin1,
            FnInStruct
        )]
        pub fn segment_latin1<'a>(
            &'a self,
            input: &'a [u8],
        ) -> Box<ICU4XGraphemeClusterBreakIteratorLatin1<'a>> {
            Box::new(ICU4XGraphemeClusterBreakIteratorLatin1(
                self.0.segment_latin1(input),
            ))
        }
    }

    impl<'a> ICU4XGraphemeClusterBreakIteratorUtf8<'a> {
        /// Finds the next breakpoint. Returns -1 if at the end of the string or if the index is
        /// out of range of a 32-bit signed integer.
        #[allow(clippy::should_implement_trait)]
        pub fn next(&mut self) -> i32 {
            self.0
                .next()
                .and_then(|u| i32::try_from(u).ok())
                .unwrap_or(-1)
        }
    }

    impl<'a> ICU4XGraphemeClusterBreakIteratorUtf16<'a> {
        /// Finds the next breakpoint. Returns -1 if at the end of the string or if the index is
        /// out of range of a 32-bit signed integer.
        #[allow(clippy::should_implement_trait)]
        pub fn next(&mut self) -> i32 {
            self.0
                .next()
                .and_then(|u| i32::try_from(u).ok())
                .unwrap_or(-1)
        }
    }

    impl<'a> ICU4XGraphemeClusterBreakIteratorLatin1<'a> {
        /// Finds the next breakpoint. Returns -1 if at the end of the string or if the index is
        /// out of range of a 32-bit signed integer.
        #[allow(clippy::should_implement_trait)]
        pub fn next(&mut self) -> i32 {
            self.0
                .next()
                .and_then(|u| i32::try_from(u).ok())
                .unwrap_or(-1)
        }
    }
}<|MERGE_RESOLUTION|>--- conflicted
+++ resolved
@@ -65,11 +65,7 @@
             hidden
         )]
         #[diplomat::rust_link(
-<<<<<<< HEAD
             icu::segmenter::GraphemeClusterBreakSegmenter::segment_utf8,
-=======
-            icu::segmenter::GraphemeClusterBreakSegmenter::segment_str,
->>>>>>> 1979ec41
             FnInStruct
         )]
         pub fn segment_utf8<'a>(
