// This file is part of ICU4X. For terms of use, please see the file
// called LICENSE at the top level of the ICU4X source tree
// (online at: https://github.com/unicode-org/icu4x/blob/main/LICENSE ).

#[allow(unused_imports)] // feature-specific
use alloc::boxed::Box;
use icu_provider::prelude::*;
#[allow(unused_imports)] // feature-specific
use icu_provider::MaybeSendSync;
use icu_provider_adapters::empty::EmptyDataProvider;
#[allow(unused_imports)] // feature-specific
use yoke::{trait_hack::YokeTraitHack, Yokeable};
#[allow(unused_imports)] // feature-specific
use zerofrom::ZeroFrom;

pub enum ICU4XDataProviderInner {
    Destroyed,
    Empty,
    Baked,
    #[cfg(feature = "any_provider")]
    Any(Box<dyn AnyProvider + 'static>),
    #[cfg(feature = "buffer_provider")]
    Buffer(Box<dyn BufferProvider + 'static>),
}

impl Default for ICU4XDataProviderInner {
    fn default() -> Self {
        Self::Destroyed
    }
}

struct BakedProvider;
mod baked {
    include!(concat!(core::env!("ICU4X_FFI_BAKED_ROOT"), "/mod.rs"));
    impl_data_provider!(super::BakedProvider, COMPLETE);
    #[cfg(feature = "any_provider")]
    impl_any_provider!(super::BakedProvider);
}

#[diplomat::bridge]
pub mod ffi {
    #[allow(unused_imports)] // feature-gated
    use super::BakedProvider;
    use super::ICU4XDataProviderInner;
    use crate::errors::ffi::ICU4XError;
    #[allow(unused_imports)] // feature-gated
    use crate::fallbacker::ffi::ICU4XLocaleFallbacker;
    use alloc::boxed::Box;
    #[allow(unused_imports)] // feature-gated
    use icu_provider_adapters::empty::EmptyDataProvider;
    #[allow(unused_imports)] // feature-gated
    use icu_provider_adapters::fallback::{LocaleFallbackProvider, LocaleFallbacker};
    #[allow(unused_imports)] // feature-gated
    use icu_provider_adapters::fork::predicates::MissingLocalePredicate;

    #[diplomat::opaque]
    /// An ICU4X data provider, capable of loading ICU4X data keys from some source.
    #[diplomat::rust_link(icu_provider, Mod)]
    pub struct ICU4XDataProvider(pub ICU4XDataProviderInner);

    #[cfg(feature = "any_provider")]
<<<<<<< HEAD
    #[allow(dead_code)] // feature-specific
=======
>>>>>>> 5ca97abd
    fn convert_any_provider<D: icu_provider::AnyProvider + 'static>(x: D) -> ICU4XDataProvider {
        ICU4XDataProvider(super::ICU4XDataProviderInner::Any(Box::new(x)))
    }

    #[cfg(feature = "buffer_provider")]
    fn convert_buffer_provider<D: icu_provider::BufferProvider + 'static>(
        x: D,
    ) -> ICU4XDataProvider {
        ICU4XDataProvider(super::ICU4XDataProviderInner::Buffer(Box::new(x)))
    }

    impl ICU4XDataProvider {
        /// Constructs an `FsDataProvider` and returns it as an [`ICU4XDataProvider`].
        ///
        /// Requires the `provider_fs` Cargo feature. Not supported in WASM.
        #[diplomat::rust_link(icu_provider_fs::FsDataProvider, Struct)]
        #[cfg(all(
            feature = "provider_fs",
            not(any(target_arch = "wasm32", target_os = "none"))
        ))]
<<<<<<< HEAD
        pub fn create_fs(path: &str) -> DiplomatResult<Box<ICU4XDataProvider>, ICU4XError> {
            // #2520
            // In the future we can start using OsString APIs to support non-utf8 paths
            if let Err(e) = core::str::from_utf8(path.as_bytes()) {
                return Err(ICU4XError::DataIoError.with_original(&e)).into();
            }
            icu_provider_fs::FsDataProvider::try_new(path)
                .map_err(Into::into)
                .map(convert_buffer_provider)
                .map(Box::new)
                .into()
        }

        /// Constructs a testdata provider and returns it as an [`ICU4XDataProvider`].
        ///
        /// Requires the `provider_test` Cargo feature as well as either `any_provider`
        /// or `buffer_provider`.
=======
        pub fn create_fs(path: &str) -> Result<Box<ICU4XDataProvider>, ICU4XError> {
            // #2520
            // In the future we can start using OsString APIs to support non-utf8 paths
            core::str::from_utf8(path.as_bytes())
                .map_err(|e| ICU4XError::DataIoError.log_original(&e))?;

            Ok(Box::new(convert_buffer_provider(
                icu_provider_fs::FsDataProvider::try_new(path)?,
            )))
        }

        /// Constructs a testdata provider and returns it as an [`ICU4XDataProvider`].
        /// Requires the `provider_test` and one of `any_provider` or `buffer_provider` Cargo features.
>>>>>>> 5ca97abd
        #[diplomat::rust_link(icu_testdata, Mod)]
        #[cfg(all(
            feature = "provider_test",
            any(feature = "any_provider", feature = "buffer_provider")
        ))]
        pub fn create_test() -> Box<ICU4XDataProvider> {
            #[cfg(feature = "any_provider")]
            return Box::new(convert_any_provider(icu_testdata::any()));

<<<<<<< HEAD
            #[cfg(all(feature = "buffer_provider", not(feature = "any_provider")))]
=======
            #[cfg(not(feature = "any_provider"))]
>>>>>>> 5ca97abd
            return Box::new(convert_buffer_provider(icu_testdata::buffer()));
        }

        /// Constructs a `BlobDataProvider` and returns it as an [`ICU4XDataProvider`].
        ///
        /// Requires the `buffer_provider` feature.
        #[diplomat::rust_link(icu_provider_blob::BlobDataProvider, Struct)]
        #[cfg(feature = "buffer_provider")]
        pub fn create_from_byte_slice(
            blob: &'static [u8],
<<<<<<< HEAD
        ) -> DiplomatResult<Box<ICU4XDataProvider>, ICU4XError> {
            icu_provider_blob::BlobDataProvider::try_new_from_static_blob(blob)
                .map_err(Into::into)
                .map(convert_buffer_provider)
                .map(Box::new)
                .into()
=======
        ) -> Result<Box<ICU4XDataProvider>, ICU4XError> {
            Ok(Box::new(convert_buffer_provider(
                icu_provider_blob::BlobDataProvider::try_new_from_static_blob(blob)?,
            )))
>>>>>>> 5ca97abd
        }

        /// Constructs an empty [`ICU4XDataProvider`].
        #[diplomat::rust_link(icu_provider_adapters::empty::EmptyDataProvider, Struct)]
        #[diplomat::rust_link(
            icu_provider_adapters::empty::EmptyDataProvider::new,
            FnInStruct,
            hidden
        )]
        pub fn create_empty() -> Box<ICU4XDataProvider> {
            Box::new(ICU4XDataProvider(ICU4XDataProviderInner::Empty))
        }

        /// Constructs a [`ICU4XDataProvider`] containing baked data.
        ///
        /// When compiling the Rust library, set the `ICU4X_FFI_BAKED_ROOT`
        /// environment variable to the baked data folder.
        ///
        /// If no data is supplied, this behaves like an empty provider.
        ///
        /// Requires the `baked_provider` feature.
        pub fn create_baked() -> Box<ICU4XDataProvider> {
            Box::new(ICU4XDataProvider(ICU4XDataProviderInner::Baked))
        }

        /// Creates a provider that tries the current provider and then, if the current provider
        /// doesn't support the data key, another provider `other`.
        ///
        /// This takes ownership of the `other` provider, leaving an empty provider in its place.
        ///
        /// The providers must be the same type (Any or Buffer). This condition is satisfied if
        /// both providers originate from the same constructor, such as `create_from_byte_slice`
        /// or `create_fs`. If the condition is not upheld, a runtime error occurs.
        #[diplomat::rust_link(icu_provider_adapters::fork::ForkByKeyProvider, Typedef)]
        #[diplomat::rust_link(
            icu_provider_adapters::fork::predicates::MissingDataKeyPredicate,
            Struct,
            hidden
        )]
<<<<<<< HEAD
        pub fn fork_by_key(
            &mut self,
            other: &mut ICU4XDataProvider,
        ) -> DiplomatResult<(), ICU4XError> {
            use ICU4XDataProviderInner::*;
            *self = match (core::mem::take(&mut self.0), core::mem::take(&mut other.0)) {
                (Destroyed, _) | (_, Destroyed) => {
                    return Err(ICU4XError::DataCustomError.with_message("This provider has been destroyed")).into()
=======
        pub fn fork_by_key(&mut self, other: &mut ICU4XDataProvider) -> Result<(), ICU4XError> {
            #[allow(unused_imports)]
            use ICU4XDataProviderInner::*;
            *self = match (core::mem::take(&mut self.0), core::mem::take(&mut other.0)) {
                #[cfg(feature = "any_provider")]
                (Any(a), Any(b)) => {
                    convert_any_provider(icu_provider_adapters::fork::ForkByKeyProvider::new(a, b))
>>>>>>> 5ca97abd
                }
                (Empty, b) | (b, Empty) => ICU4XDataProvider(b),
                #[cfg(not(feature = "any_provider"))]
                (Baked, Baked) => ICU4XDataProvider(Baked),
                #[cfg(feature = "any_provider")]
                // All AnyProviders are some kind of BakedProvider, so they have the same key set
                (a @ (Any(_) | Baked), Any(_) | Baked) => ICU4XDataProvider(a),
                #[cfg(feature = "buffer_provider")]
                (Buffer(a), Buffer(b)) => convert_buffer_provider(
                    icu_provider_adapters::fork::ForkByKeyProvider::new(a, b),
                ),
<<<<<<< HEAD
                #[cfg(all(feature = "buffer_provider", not(feature = "any_provider")))]
                (Buffer(_), Baked) | (Baked, Buffer(_)) => {
                    return Err(ICU4XError::DataMismatchedAnyBufferError.with_message(
                        "fork_by_key must be passed the same type of provider (Any or Buffer)",
                    ))
                    .into();
                }
                #[cfg(all(feature = "buffer_provider", feature = "any_provider"))]
                (Buffer(_), Any(_) | Baked) | (Any(_) | Baked, Buffer(_)) => {
                    return Err(ICU4XError::DataMismatchedAnyBufferError.with_message(
                        "fork_by_key must be passed the same type of provider (Any or Buffer)",
                    ))
                    .into();
                }
            };
            Ok(()).into()
=======
                _ => Err(ICU4XError::DataMismatchedAnyBufferError.log_original(
                    "fork_by_key must be passed the same type of provider (Any or Buffer)",
                ))?,
            };
            Ok(())
>>>>>>> 5ca97abd
        }

        /// Same as `fork_by_key` but forks by locale instead of key.
        #[diplomat::rust_link(
            icu_provider_adapters::fork::predicates::MissingLocalePredicate,
            Struct
        )]
<<<<<<< HEAD
        pub fn fork_by_locale(
            &mut self,
            other: &mut ICU4XDataProvider,
        ) -> DiplomatResult<(), ICU4XError> {
            use ICU4XDataProviderInner::*;
            *self = match (core::mem::take(&mut self.0), core::mem::take(&mut other.0)) {
                (Destroyed, _) | (_, Destroyed) => {
                    return Err(ICU4XError::DataCustomError.with_message("This provider has been destroyed")).into()
                }
                (Empty, b) | (b, Empty) => ICU4XDataProvider(b),
                (Baked, Baked) => ICU4XDataProvider(Baked),
                #[cfg(feature = "any_provider")]
                (Baked, Any(b)) => convert_any_provider(
                    icu_provider_adapters::fork::ForkByErrorProvider::new_with_predicate(
                        BakedProvider,
                        b,
                        MissingLocalePredicate,
                    ),
                ),
                #[cfg(feature = "any_provider")]
                (Any(a), Baked) => convert_any_provider(
                    icu_provider_adapters::fork::ForkByErrorProvider::new_with_predicate(
                        a,
                        BakedProvider,
                        MissingLocalePredicate,
                    ),
                ),
=======
        pub fn fork_by_locale(&mut self, other: &mut ICU4XDataProvider) -> Result<(), ICU4XError> {
            #[allow(unused_imports)]
            use ICU4XDataProviderInner::*;
            *self = match (core::mem::take(&mut self.0), core::mem::take(&mut other.0)) {
>>>>>>> 5ca97abd
                #[cfg(feature = "any_provider")]
                (Any(a), Any(b)) => convert_any_provider(
                    icu_provider_adapters::fork::ForkByErrorProvider::new_with_predicate(
                        a,
                        b,
                        MissingLocalePredicate,
                    ),
                ),
                #[cfg(feature = "buffer_provider")]
                (Buffer(a), Buffer(b)) => convert_buffer_provider(
                    icu_provider_adapters::fork::ForkByErrorProvider::new_with_predicate(
                        a,
                        b,
                        MissingLocalePredicate,
                    ),
                ),
<<<<<<< HEAD
                #[cfg(all(feature = "buffer_provider", not(feature = "any_provider")))]
                (Buffer(_), Baked) | (Baked, Buffer(_)) => {
                    return Err(ICU4XError::DataMismatchedAnyBufferError.with_message(
                        "fork_by_locale must be passed the same type of provider (Any or Buffer)",
                    ))
                    .into();
                }
                #[cfg(all(feature = "buffer_provider", feature = "any_provider"))]
                (Buffer(_), Any(_) | Baked) | (Any(_) | Baked, Buffer(_)) => {
                    return Err(ICU4XError::DataMismatchedAnyBufferError.with_message(
                        "fork_by_locale must be passed the same type of provider (Any or Buffer)",
                    ))
                    .into();
                }
            };
            Ok(()).into()
=======
                _ => Err(ICU4XError::DataMismatchedAnyBufferError.log_original(
                    "fork_by_locale must be passed the same type of provider (Any or Buffer)",
                ))?,
            };
            Ok(())
>>>>>>> 5ca97abd
        }

        /// Enables locale fallbacking for data requests made to this provider.
        ///
        /// Note that the test provider (from `create_test`) already has fallbacking enabled.
        #[diplomat::rust_link(
            icu_provider_adapters::fallback::LocaleFallbackProvider::try_new_unstable,
            FnInStruct
        )]
        #[diplomat::rust_link(
            icu_provider_adapters::fallback::LocaleFallbackProvider,
            Struct,
            compact
        )]
<<<<<<< HEAD
        #[cfg(feature = "any_provider")]
        pub fn enable_locale_fallback(&mut self) -> DiplomatResult<(), ICU4XError> {
            use ICU4XDataProviderInner::*;
            match core::mem::take(&mut self.0) {
                Destroyed => Err(icu_provider::DataError::custom(
                    "This provider has been destroyed",
                )),
                Empty => Ok(ICU4XDataProvider(Empty)),
                Baked => LocaleFallbackProvider::try_new_with_any_provider(BakedProvider)
                    .map(convert_any_provider),
                Any(inner) => LocaleFallbackProvider::try_new_with_any_provider(inner)
                    .map(convert_any_provider),
                #[cfg(feature = "buffer_provider")]
                Buffer(inner) => LocaleFallbackProvider::try_new_with_buffer_provider(inner)
                    .map(convert_buffer_provider),
            }
            .map(|p| *self = p)
            .map_err(Into::into)
            .into()
=======
        pub fn enable_locale_fallback(&mut self) -> Result<(), ICU4XError> {
            use ICU4XDataProviderInner::*;
            *self = match core::mem::take(&mut self.0) {
                Empty => Err(icu_provider::DataErrorKind::MissingDataKey.into_error())?,
                #[cfg(feature = "any_provider")]
                Any(inner) => {
                    convert_any_provider(LocaleFallbackProvider::try_new_with_any_provider(inner)?)
                }
                #[cfg(feature = "buffer_provider")]
                Buffer(inner) => convert_buffer_provider(
                    LocaleFallbackProvider::try_new_with_buffer_provider(inner)?,
                ),
            };
            Ok(())
>>>>>>> 5ca97abd
        }

        #[diplomat::rust_link(
            icu_provider_adapters::fallback::LocaleFallbackProvider::new_with_fallbacker,
            FnInStruct
        )]
        #[diplomat::rust_link(
            icu_provider_adapters::fallback::LocaleFallbackProvider,
            Struct,
            compact
        )]
        #[allow(unused_variables)] // feature-gated
        #[cfg(feature = "any_provider")]
        pub fn enable_locale_fallback_with(
            &mut self,
            fallbacker: &ICU4XLocaleFallbacker,
<<<<<<< HEAD
        ) -> DiplomatResult<(), ICU4XError> {
            use ICU4XDataProviderInner::*;
            *self = match core::mem::take(&mut self.0) {
                Destroyed => {
                    return Err(ICU4XError::DataCustomError.with_message("This provider has been destroyed")).into()
                }
                Empty => ICU4XDataProvider(Empty),
                Baked => convert_any_provider(LocaleFallbackProvider::new_with_fallbacker(
                    BakedProvider,
                    fallbacker.0.clone(),
                )),
=======
        ) -> Result<(), ICU4XError> {
            use ICU4XDataProviderInner::*;
            *self = match core::mem::take(&mut self.0) {
                Empty => Err(icu_provider::DataErrorKind::MissingDataKey.into_error())?,
                #[cfg(feature = "any_provider")]
>>>>>>> 5ca97abd
                Any(inner) => convert_any_provider(LocaleFallbackProvider::new_with_fallbacker(
                    inner,
                    fallbacker.0.clone(),
                )),
                #[cfg(feature = "buffer_provider")]
                Buffer(inner) => convert_buffer_provider(
                    LocaleFallbackProvider::new_with_fallbacker(inner, fallbacker.0.clone()),
                ),
            };
<<<<<<< HEAD
            Ok(()).into()
=======
            Ok(())
>>>>>>> 5ca97abd
        }
    }
}

macro_rules! load {
    () => {
        fn load(&self, req: DataRequest) -> Result<DataResponse<M>, DataError> {
            use ICU4XDataProviderInner::*;
            match self {
<<<<<<< HEAD
                Destroyed => Err(icu_provider::DataError::custom(
                    "This provider has been destroyed",
                )),
                Empty => EmptyDataProvider::new().load(req),
                Baked => BakedProvider.load(req),
=======
                Empty => EmptyDataProvider::new().load(req),
>>>>>>> 5ca97abd
                #[cfg(feature = "any_provider")]
                Any(any_provider) => any_provider.as_downcasting().load(req),
                #[cfg(feature = "buffer_provider")]
                Buffer(buffer_provider) => buffer_provider.as_deserializing().load(req),
            }
        }
    };
}

#[cfg(not(any(feature = "any_provider", feature = "buffer_provider")))]
impl<M> DataProvider<M> for ICU4XDataProviderInner
where
    M: KeyedDataMarker + 'static,
    BakedProvider: DataProvider<M>,
{
    load!();
}

#[cfg(all(feature = "buffer_provider", not(feature = "any_provider")))]
impl<M> DataProvider<M> for ICU4XDataProviderInner
where
    M: KeyedDataMarker + 'static,
    // Actual bound:
    //     for<'de> <M::Yokeable as Yokeable<'de>>::Output: Deserialize<'de>,
    // Necessary workaround bound (see `yoke::trait_hack` docs):
    for<'de> YokeTraitHack<<M::Yokeable as Yokeable<'de>>::Output>: serde::Deserialize<'de>,
    BakedProvider: DataProvider<M>,
{
    load!();
}

#[cfg(all(feature = "any_provider", not(feature = "buffer_provider")))]
impl<M> DataProvider<M> for ICU4XDataProviderInner
where
    M: KeyedDataMarker + 'static,
    for<'a> YokeTraitHack<<M::Yokeable as Yokeable<'a>>::Output>: Clone,
    M::Yokeable: ZeroFrom<'static, M::Yokeable>,
    M::Yokeable: MaybeSendSync,
    BakedProvider: DataProvider<M>,
{
    load!();
}

#[cfg(all(feature = "buffer_provider", feature = "any_provider"))]
impl<M> DataProvider<M> for ICU4XDataProviderInner
where
    M: KeyedDataMarker + 'static,
    for<'a> YokeTraitHack<<M::Yokeable as Yokeable<'a>>::Output>: Clone,
    M::Yokeable: ZeroFrom<'static, M::Yokeable>,
    M::Yokeable: MaybeSendSync,
    // Actual bound:
    //     for<'de> <M::Yokeable as Yokeable<'de>>::Output: Deserialize<'de>,
    // Necessary workaround bound (see `yoke::trait_hack` docs):
    for<'de> YokeTraitHack<<M::Yokeable as Yokeable<'de>>::Output>: serde::Deserialize<'de>,
    BakedProvider: DataProvider<M>,
{
    load!();
}<|MERGE_RESOLUTION|>--- conflicted
+++ resolved
@@ -59,10 +59,6 @@
     pub struct ICU4XDataProvider(pub ICU4XDataProviderInner);
 
     #[cfg(feature = "any_provider")]
-<<<<<<< HEAD
-    #[allow(dead_code)] // feature-specific
-=======
->>>>>>> 5ca97abd
     fn convert_any_provider<D: icu_provider::AnyProvider + 'static>(x: D) -> ICU4XDataProvider {
         ICU4XDataProvider(super::ICU4XDataProviderInner::Any(Box::new(x)))
     }
@@ -76,32 +72,13 @@
 
     impl ICU4XDataProvider {
         /// Constructs an `FsDataProvider` and returns it as an [`ICU4XDataProvider`].
-        ///
-        /// Requires the `provider_fs` Cargo feature. Not supported in WASM.
+        /// Requires the `provider_fs` Cargo feature.
+        /// Not supported in WASM.
         #[diplomat::rust_link(icu_provider_fs::FsDataProvider, Struct)]
         #[cfg(all(
             feature = "provider_fs",
             not(any(target_arch = "wasm32", target_os = "none"))
         ))]
-<<<<<<< HEAD
-        pub fn create_fs(path: &str) -> DiplomatResult<Box<ICU4XDataProvider>, ICU4XError> {
-            // #2520
-            // In the future we can start using OsString APIs to support non-utf8 paths
-            if let Err(e) = core::str::from_utf8(path.as_bytes()) {
-                return Err(ICU4XError::DataIoError.with_original(&e)).into();
-            }
-            icu_provider_fs::FsDataProvider::try_new(path)
-                .map_err(Into::into)
-                .map(convert_buffer_provider)
-                .map(Box::new)
-                .into()
-        }
-
-        /// Constructs a testdata provider and returns it as an [`ICU4XDataProvider`].
-        ///
-        /// Requires the `provider_test` Cargo feature as well as either `any_provider`
-        /// or `buffer_provider`.
-=======
         pub fn create_fs(path: &str) -> Result<Box<ICU4XDataProvider>, ICU4XError> {
             // #2520
             // In the future we can start using OsString APIs to support non-utf8 paths
@@ -115,7 +92,6 @@
 
         /// Constructs a testdata provider and returns it as an [`ICU4XDataProvider`].
         /// Requires the `provider_test` and one of `any_provider` or `buffer_provider` Cargo features.
->>>>>>> 5ca97abd
         #[diplomat::rust_link(icu_testdata, Mod)]
         #[cfg(all(
             feature = "provider_test",
@@ -125,34 +101,19 @@
             #[cfg(feature = "any_provider")]
             return Box::new(convert_any_provider(icu_testdata::any()));
 
-<<<<<<< HEAD
-            #[cfg(all(feature = "buffer_provider", not(feature = "any_provider")))]
-=======
             #[cfg(not(feature = "any_provider"))]
->>>>>>> 5ca97abd
             return Box::new(convert_buffer_provider(icu_testdata::buffer()));
         }
 
         /// Constructs a `BlobDataProvider` and returns it as an [`ICU4XDataProvider`].
-        ///
-        /// Requires the `buffer_provider` feature.
         #[diplomat::rust_link(icu_provider_blob::BlobDataProvider, Struct)]
         #[cfg(feature = "buffer_provider")]
         pub fn create_from_byte_slice(
             blob: &'static [u8],
-<<<<<<< HEAD
-        ) -> DiplomatResult<Box<ICU4XDataProvider>, ICU4XError> {
-            icu_provider_blob::BlobDataProvider::try_new_from_static_blob(blob)
-                .map_err(Into::into)
-                .map(convert_buffer_provider)
-                .map(Box::new)
-                .into()
-=======
         ) -> Result<Box<ICU4XDataProvider>, ICU4XError> {
             Ok(Box::new(convert_buffer_provider(
                 icu_provider_blob::BlobDataProvider::try_new_from_static_blob(blob)?,
             )))
->>>>>>> 5ca97abd
         }
 
         /// Constructs an empty [`ICU4XDataProvider`].
@@ -172,8 +133,6 @@
         /// environment variable to the baked data folder.
         ///
         /// If no data is supplied, this behaves like an empty provider.
-        ///
-        /// Requires the `baked_provider` feature.
         pub fn create_baked() -> Box<ICU4XDataProvider> {
             Box::new(ICU4XDataProvider(ICU4XDataProviderInner::Baked))
         }
@@ -192,75 +151,49 @@
             Struct,
             hidden
         )]
-<<<<<<< HEAD
-        pub fn fork_by_key(
-            &mut self,
-            other: &mut ICU4XDataProvider,
-        ) -> DiplomatResult<(), ICU4XError> {
+        pub fn fork_by_key(&mut self, other: &mut ICU4XDataProvider) -> Result<(), ICU4XError> {
+            use ICU4XDataProviderInner::*;
+            *self =
+                match (core::mem::take(&mut self.0), core::mem::take(&mut other.0)) {
+                    (Destroyed, _) | (_, Destroyed) => Err(ICU4XError::DataCustomError
+                        .log_original("This provider has been destroyed"))?,
+                    (Empty, b) | (b, Empty) => ICU4XDataProvider(b),
+                    #[cfg(not(feature = "any_provider"))]
+                    (Baked, Baked) => ICU4XDataProvider(Baked),
+                    #[cfg(feature = "any_provider")]
+                    // All AnyProviders are some kind of BakedProvider, so they have the same key set
+                    (a @ (Any(_) | Baked), Any(_) | Baked) => ICU4XDataProvider(a),
+                    #[cfg(feature = "buffer_provider")]
+                    (Buffer(a), Buffer(b)) => convert_buffer_provider(
+                        icu_provider_adapters::fork::ForkByKeyProvider::new(a, b),
+                    ),
+                    #[cfg(all(feature = "buffer_provider", not(feature = "any_provider")))]
+                    (Buffer(_), Baked) | (Baked, Buffer(_)) => {
+                        Err(ICU4XError::DataMismatchedAnyBufferError.log_original(
+                            "fork_by_key must be passed the same type of provider (Any or Buffer)",
+                        ))?
+                    }
+                    #[cfg(all(feature = "buffer_provider", feature = "any_provider"))]
+                    (Buffer(_), Any(_) | Baked) | (Any(_) | Baked, Buffer(_)) => {
+                        Err(ICU4XError::DataMismatchedAnyBufferError.log_original(
+                            "fork_by_key must be passed the same type of provider (Any or Buffer)",
+                        ))?
+                    }
+                };
+            Ok(())
+        }
+
+        /// Same as `fork_by_key` but forks by locale instead of key.
+        #[diplomat::rust_link(
+            icu_provider_adapters::fork::predicates::MissingLocalePredicate,
+            Struct
+        )]
+        pub fn fork_by_locale(&mut self, other: &mut ICU4XDataProvider) -> Result<(), ICU4XError> {
             use ICU4XDataProviderInner::*;
             *self = match (core::mem::take(&mut self.0), core::mem::take(&mut other.0)) {
                 (Destroyed, _) | (_, Destroyed) => {
-                    return Err(ICU4XError::DataCustomError.with_message("This provider has been destroyed")).into()
-=======
-        pub fn fork_by_key(&mut self, other: &mut ICU4XDataProvider) -> Result<(), ICU4XError> {
-            #[allow(unused_imports)]
-            use ICU4XDataProviderInner::*;
-            *self = match (core::mem::take(&mut self.0), core::mem::take(&mut other.0)) {
-                #[cfg(feature = "any_provider")]
-                (Any(a), Any(b)) => {
-                    convert_any_provider(icu_provider_adapters::fork::ForkByKeyProvider::new(a, b))
->>>>>>> 5ca97abd
-                }
-                (Empty, b) | (b, Empty) => ICU4XDataProvider(b),
-                #[cfg(not(feature = "any_provider"))]
-                (Baked, Baked) => ICU4XDataProvider(Baked),
-                #[cfg(feature = "any_provider")]
-                // All AnyProviders are some kind of BakedProvider, so they have the same key set
-                (a @ (Any(_) | Baked), Any(_) | Baked) => ICU4XDataProvider(a),
-                #[cfg(feature = "buffer_provider")]
-                (Buffer(a), Buffer(b)) => convert_buffer_provider(
-                    icu_provider_adapters::fork::ForkByKeyProvider::new(a, b),
-                ),
-<<<<<<< HEAD
-                #[cfg(all(feature = "buffer_provider", not(feature = "any_provider")))]
-                (Buffer(_), Baked) | (Baked, Buffer(_)) => {
-                    return Err(ICU4XError::DataMismatchedAnyBufferError.with_message(
-                        "fork_by_key must be passed the same type of provider (Any or Buffer)",
-                    ))
-                    .into();
-                }
-                #[cfg(all(feature = "buffer_provider", feature = "any_provider"))]
-                (Buffer(_), Any(_) | Baked) | (Any(_) | Baked, Buffer(_)) => {
-                    return Err(ICU4XError::DataMismatchedAnyBufferError.with_message(
-                        "fork_by_key must be passed the same type of provider (Any or Buffer)",
-                    ))
-                    .into();
-                }
-            };
-            Ok(()).into()
-=======
-                _ => Err(ICU4XError::DataMismatchedAnyBufferError.log_original(
-                    "fork_by_key must be passed the same type of provider (Any or Buffer)",
-                ))?,
-            };
-            Ok(())
->>>>>>> 5ca97abd
-        }
-
-        /// Same as `fork_by_key` but forks by locale instead of key.
-        #[diplomat::rust_link(
-            icu_provider_adapters::fork::predicates::MissingLocalePredicate,
-            Struct
-        )]
-<<<<<<< HEAD
-        pub fn fork_by_locale(
-            &mut self,
-            other: &mut ICU4XDataProvider,
-        ) -> DiplomatResult<(), ICU4XError> {
-            use ICU4XDataProviderInner::*;
-            *self = match (core::mem::take(&mut self.0), core::mem::take(&mut other.0)) {
-                (Destroyed, _) | (_, Destroyed) => {
-                    return Err(ICU4XError::DataCustomError.with_message("This provider has been destroyed")).into()
+                    Err(ICU4XError::DataCustomError
+                        .log_original("This provider has been destroyed"))?
                 }
                 (Empty, b) | (b, Empty) => ICU4XDataProvider(b),
                 (Baked, Baked) => ICU4XDataProvider(Baked),
@@ -280,12 +213,6 @@
                         MissingLocalePredicate,
                     ),
                 ),
-=======
-        pub fn fork_by_locale(&mut self, other: &mut ICU4XDataProvider) -> Result<(), ICU4XError> {
-            #[allow(unused_imports)]
-            use ICU4XDataProviderInner::*;
-            *self = match (core::mem::take(&mut self.0), core::mem::take(&mut other.0)) {
->>>>>>> 5ca97abd
                 #[cfg(feature = "any_provider")]
                 (Any(a), Any(b)) => convert_any_provider(
                     icu_provider_adapters::fork::ForkByErrorProvider::new_with_predicate(
@@ -302,30 +229,20 @@
                         MissingLocalePredicate,
                     ),
                 ),
-<<<<<<< HEAD
                 #[cfg(all(feature = "buffer_provider", not(feature = "any_provider")))]
                 (Buffer(_), Baked) | (Baked, Buffer(_)) => {
-                    return Err(ICU4XError::DataMismatchedAnyBufferError.with_message(
+                    Err(ICU4XError::DataMismatchedAnyBufferError.log_original(
                         "fork_by_locale must be passed the same type of provider (Any or Buffer)",
-                    ))
-                    .into();
+                    ))?
                 }
                 #[cfg(all(feature = "buffer_provider", feature = "any_provider"))]
                 (Buffer(_), Any(_) | Baked) | (Any(_) | Baked, Buffer(_)) => {
-                    return Err(ICU4XError::DataMismatchedAnyBufferError.with_message(
+                    Err(ICU4XError::DataMismatchedAnyBufferError.log_original(
                         "fork_by_locale must be passed the same type of provider (Any or Buffer)",
-                    ))
-                    .into();
+                    ))?
                 }
             };
-            Ok(()).into()
-=======
-                _ => Err(ICU4XError::DataMismatchedAnyBufferError.log_original(
-                    "fork_by_locale must be passed the same type of provider (Any or Buffer)",
-                ))?,
-            };
             Ok(())
->>>>>>> 5ca97abd
         }
 
         /// Enables locale fallbacking for data requests made to this provider.
@@ -340,42 +257,26 @@
             Struct,
             compact
         )]
-<<<<<<< HEAD
         #[cfg(feature = "any_provider")]
-        pub fn enable_locale_fallback(&mut self) -> DiplomatResult<(), ICU4XError> {
-            use ICU4XDataProviderInner::*;
-            match core::mem::take(&mut self.0) {
-                Destroyed => Err(icu_provider::DataError::custom(
-                    "This provider has been destroyed",
-                )),
-                Empty => Ok(ICU4XDataProvider(Empty)),
-                Baked => LocaleFallbackProvider::try_new_with_any_provider(BakedProvider)
-                    .map(convert_any_provider),
-                Any(inner) => LocaleFallbackProvider::try_new_with_any_provider(inner)
-                    .map(convert_any_provider),
-                #[cfg(feature = "buffer_provider")]
-                Buffer(inner) => LocaleFallbackProvider::try_new_with_buffer_provider(inner)
-                    .map(convert_buffer_provider),
-            }
-            .map(|p| *self = p)
-            .map_err(Into::into)
-            .into()
-=======
         pub fn enable_locale_fallback(&mut self) -> Result<(), ICU4XError> {
             use ICU4XDataProviderInner::*;
-            *self = match core::mem::take(&mut self.0) {
-                Empty => Err(icu_provider::DataErrorKind::MissingDataKey.into_error())?,
-                #[cfg(feature = "any_provider")]
-                Any(inner) => {
-                    convert_any_provider(LocaleFallbackProvider::try_new_with_any_provider(inner)?)
-                }
-                #[cfg(feature = "buffer_provider")]
-                Buffer(inner) => convert_buffer_provider(
-                    LocaleFallbackProvider::try_new_with_buffer_provider(inner)?,
-                ),
-            };
+            *self =
+                match core::mem::take(&mut self.0) {
+                    Destroyed => Err(ICU4XError::DataCustomError
+                        .log_original("This provider has been destroyed"))?,
+                    Empty => ICU4XDataProvider(Empty),
+                    Baked => convert_any_provider(
+                        LocaleFallbackProvider::try_new_with_any_provider(BakedProvider)?,
+                    ),
+                    Any(inner) => convert_any_provider(
+                        LocaleFallbackProvider::try_new_with_any_provider(inner)?,
+                    ),
+                    #[cfg(feature = "buffer_provider")]
+                    Buffer(inner) => convert_buffer_provider(
+                        LocaleFallbackProvider::try_new_with_buffer_provider(inner)?,
+                    ),
+                };
             Ok(())
->>>>>>> 5ca97abd
         }
 
         #[diplomat::rust_link(
@@ -392,39 +293,26 @@
         pub fn enable_locale_fallback_with(
             &mut self,
             fallbacker: &ICU4XLocaleFallbacker,
-<<<<<<< HEAD
-        ) -> DiplomatResult<(), ICU4XError> {
-            use ICU4XDataProviderInner::*;
-            *self = match core::mem::take(&mut self.0) {
-                Destroyed => {
-                    return Err(ICU4XError::DataCustomError.with_message("This provider has been destroyed")).into()
-                }
-                Empty => ICU4XDataProvider(Empty),
-                Baked => convert_any_provider(LocaleFallbackProvider::new_with_fallbacker(
-                    BakedProvider,
-                    fallbacker.0.clone(),
-                )),
-=======
         ) -> Result<(), ICU4XError> {
             use ICU4XDataProviderInner::*;
-            *self = match core::mem::take(&mut self.0) {
-                Empty => Err(icu_provider::DataErrorKind::MissingDataKey.into_error())?,
-                #[cfg(feature = "any_provider")]
->>>>>>> 5ca97abd
-                Any(inner) => convert_any_provider(LocaleFallbackProvider::new_with_fallbacker(
-                    inner,
-                    fallbacker.0.clone(),
-                )),
-                #[cfg(feature = "buffer_provider")]
-                Buffer(inner) => convert_buffer_provider(
-                    LocaleFallbackProvider::new_with_fallbacker(inner, fallbacker.0.clone()),
-                ),
-            };
-<<<<<<< HEAD
-            Ok(()).into()
-=======
+            *self =
+                match core::mem::take(&mut self.0) {
+                    Destroyed => Err(ICU4XError::DataCustomError
+                        .log_original("This provider has been destroyed"))?,
+                    Empty => ICU4XDataProvider(Empty),
+                    Baked => convert_any_provider(LocaleFallbackProvider::new_with_fallbacker(
+                        BakedProvider,
+                        fallbacker.0.clone(),
+                    )),
+                    Any(inner) => convert_any_provider(
+                        LocaleFallbackProvider::new_with_fallbacker(inner, fallbacker.0.clone()),
+                    ),
+                    #[cfg(feature = "buffer_provider")]
+                    Buffer(inner) => convert_buffer_provider(
+                        LocaleFallbackProvider::new_with_fallbacker(inner, fallbacker.0.clone()),
+                    ),
+                };
             Ok(())
->>>>>>> 5ca97abd
         }
     }
 }
@@ -434,15 +322,11 @@
         fn load(&self, req: DataRequest) -> Result<DataResponse<M>, DataError> {
             use ICU4XDataProviderInner::*;
             match self {
-<<<<<<< HEAD
                 Destroyed => Err(icu_provider::DataError::custom(
                     "This provider has been destroyed",
                 )),
                 Empty => EmptyDataProvider::new().load(req),
                 Baked => BakedProvider.load(req),
-=======
-                Empty => EmptyDataProvider::new().load(req),
->>>>>>> 5ca97abd
                 #[cfg(feature = "any_provider")]
                 Any(any_provider) => any_provider.as_downcasting().load(req),
                 #[cfg(feature = "buffer_provider")]
