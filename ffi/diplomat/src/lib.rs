// This file is part of ICU4X. For terms of use, please see the file
// called LICENSE at the top level of the ICU4X source tree
// (online at: https://github.com/unicode-org/icu4x/blob/main/LICENSE ).

// https://github.com/unicode-org/icu4x/blob/main/docs/process/boilerplate.md#library-annotations
#![no_std]
#![cfg_attr(
    not(test),
    deny(
        clippy::indexing_slicing,
        clippy::unwrap_used,
        clippy::expect_used,
        clippy::panic,
        // Exhaustiveness and Debug is not required for Diplomat types
    )
)]
#![allow(clippy::upper_case_acronyms)]
#![allow(clippy::needless_lifetimes)]

//! This module contains the source of truth for the [Diplomat](https://github.com/rust-diplomat/diplomat)-generated
//! FFI bindings. This generates the C, C++ and Wasm bindings. This module also contains the C
//! FFI for ICU4X.
//!
//! To re-generate the bindings run:
//!
//! ```sh
//! cargo make diplomat-install
//! cargo make diplomat-gen
//! ```

// Renamed so you can't accidentally use it
#[cfg(target_arch = "wasm32")]
extern crate std as rust_std;

extern crate alloc;

#[macro_use]
mod utils;

pub mod bidi;
pub mod calendar;
pub mod data_struct;
pub mod date;
pub mod datetime;
pub mod datetime_formatter;
pub mod decimal;
pub mod errors;
pub mod fixed_decimal;
pub mod locale;
pub mod locid_transform;
pub mod logging;
pub mod pluralrules;
pub mod properties_maps;
pub mod properties_sets;
pub mod provider;
pub mod segmenter_grapheme;
pub mod segmenter_line;
pub mod segmenter_sentence;
pub mod segmenter_word;
pub mod time;
pub mod timezone;
pub mod timezone_formatter;
<<<<<<< HEAD
pub mod zoned_formatter;
=======
pub mod week;
>>>>>>> 7ca3a778

#[cfg(target_arch = "wasm32")]
mod wasm_glue;<|MERGE_RESOLUTION|>--- conflicted
+++ resolved
@@ -60,11 +60,7 @@
 pub mod time;
 pub mod timezone;
 pub mod timezone_formatter;
-<<<<<<< HEAD
-pub mod zoned_formatter;
-=======
 pub mod week;
->>>>>>> 7ca3a778
 
 #[cfg(target_arch = "wasm32")]
 mod wasm_glue;