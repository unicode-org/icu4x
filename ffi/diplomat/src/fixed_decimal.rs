--- conflicted
+++ resolved
@@ -2,12 +2,8 @@
 // called LICENSE at the top level of the ICU4X source tree
 // (online at: https://github.com/unicode-org/icu4x/blob/main/LICENSE ).
 
-<<<<<<< HEAD
-use fixed_decimal::decimal::Sign;
-use fixed_decimal::decimal::SignDisplay;
-=======
 use fixed_decimal::Sign;
->>>>>>> e17ab458
+use fixed_decimal::SignDisplay;
 
 #[diplomat::bridge]
 pub mod ffi {
@@ -49,33 +45,21 @@
 
     impl ICU4XFixedDecimal {
         /// Construct an [`ICU4XFixedDecimal`] from an integer.
-<<<<<<< HEAD
-        #[diplomat::rust_link(fixed_decimal::decimal::FixedDecimal, Struct)]
+        #[diplomat::rust_link(fixed_decimal::FixedDecimal, Struct)]
         pub fn create_from_i64(v: i64) -> Box<ICU4XFixedDecimal> {
             Box::new(ICU4XFixedDecimal(FixedDecimal::from(v)))
         }
 
         /// Construct an [`ICU4XFixedDecimal`] from an integer.
-        #[diplomat::rust_link(fixed_decimal::decimal::FixedDecimal, Struct)]
+        #[diplomat::rust_link(fixed_decimal::FixedDecimal, Struct)]
         pub fn create_from_u64(v: u64) -> Box<ICU4XFixedDecimal> {
             Box::new(ICU4XFixedDecimal(FixedDecimal::from(v)))
         }
 
         /// Construct an [`ICU4XFixedDecimal`] from an integer-valued float
-        #[diplomat::rust_link(fixed_decimal::decimal::FixedDecimal::try_from_f64, FnInStruct)]
-        #[diplomat::rust_link(fixed_decimal::decimal::DoublePrecision, Enum)]
+        #[diplomat::rust_link(fixed_decimal::FixedDecimal::try_from_f64, FnInStruct)]
+        #[diplomat::rust_link(fixed_decimal::DoublePrecision, Enum)]
         pub fn create_from_f64_with_integer_precision(
-=======
-        #[diplomat::rust_link(fixed_decimal::FixedDecimal, Struct)]
-        pub fn create(v: i32) -> Box<ICU4XFixedDecimal> {
-            Box::new(ICU4XFixedDecimal(FixedDecimal::from(v)))
-        }
-
-        /// Construct an [`ICU4XFixedDecimal`] from an float, with enough digits to recover
-        /// the original floating point in IEEE 754 without needing trailing zeros
-        #[diplomat::rust_link(fixed_decimal::FixedDecimal::try_from_f64, FnInStruct)]
-        pub fn create_from_f64_with_max_precision(
->>>>>>> e17ab458
             f: f64,
         ) -> DiplomatResult<Box<ICU4XFixedDecimal>, ICU4XError> {
             let precision = DoublePrecision::Integer;
@@ -86,14 +70,9 @@
         }
 
         /// Construct an [`ICU4XFixedDecimal`] from an float, with a given power of 10 for the lower magnitude
-<<<<<<< HEAD
-        #[diplomat::rust_link(fixed_decimal::decimal::FixedDecimal::try_from_f64, FnInStruct)]
-        #[diplomat::rust_link(fixed_decimal::decimal::DoublePrecision, Enum)]
+        #[diplomat::rust_link(fixed_decimal::FixedDecimal::try_from_f64, FnInStruct)]
+        #[diplomat::rust_link(fixed_decimal::DoublePrecision, Enum)]
         pub fn create_from_f64_with_magnitude(
-=======
-        #[diplomat::rust_link(fixed_decimal::FixedDecimal::try_from_f64, FnInStruct)]
-        pub fn create_from_f64_with_lower_magnitude(
->>>>>>> e17ab458
             f: f64,
             magnitude: i16,
         ) -> DiplomatResult<Box<ICU4XFixedDecimal>, ICU4XError> {
@@ -105,12 +84,8 @@
         }
 
         /// Construct an [`ICU4XFixedDecimal`] from an float, for a given number of significant digits
-<<<<<<< HEAD
-        #[diplomat::rust_link(fixed_decimal::decimal::FixedDecimal::try_from_f64, FnInStruct)]
-        #[diplomat::rust_link(fixed_decimal::decimal::DoublePrecision, Enum)]
-=======
         #[diplomat::rust_link(fixed_decimal::FixedDecimal::try_from_f64, FnInStruct)]
->>>>>>> e17ab458
+        #[diplomat::rust_link(fixed_decimal::DoublePrecision, Enum)]
         pub fn create_from_f64_with_significant_digits(
             f: f64,
             digits: u8,
@@ -137,13 +112,8 @@
         }
 
         /// Construct an [`ICU4XFixedDecimal`] from a string.
-<<<<<<< HEAD
-        #[diplomat::rust_link(fixed_decimal::decimal::FixedDecimal, Struct)]
+        #[diplomat::rust_link(fixed_decimal::FixedDecimal, Struct)]
         pub fn create_from_str(v: &str) -> DiplomatResult<Box<ICU4XFixedDecimal>, ICU4XError> {
-=======
-        #[diplomat::rust_link(fixed_decimal::FixedDecimal, Struct)]
-        pub fn create_fromstr(v: &str) -> DiplomatResult<Box<ICU4XFixedDecimal>, ICU4XError> {
->>>>>>> e17ab458
             v.parse::<FixedDecimal>()
                 .map(convert)
                 .map_err(Into::into)
@@ -237,48 +207,47 @@
             self.0.set_max_position(position)
         }
 
-<<<<<<< HEAD
-        #[diplomat::rust_link(fixed_decimal::decimal::FixedDecimal::trunc, FnInStruct)]
+        #[diplomat::rust_link(fixed_decimal::FixedDecimal::trunc, FnInStruct)]
         pub fn trunc(&mut self, position: i16) {
             self.0.trunc(position)
         }
 
-        #[diplomat::rust_link(fixed_decimal::decimal::FixedDecimal::half_trunc, FnInStruct)]
+        #[diplomat::rust_link(fixed_decimal::FixedDecimal::half_trunc, FnInStruct)]
         pub fn half_trunc(&mut self, position: i16) {
             self.0.half_trunc(position)
         }
 
-        #[diplomat::rust_link(fixed_decimal::decimal::FixedDecimal::expand, FnInStruct)]
+        #[diplomat::rust_link(fixed_decimal::FixedDecimal::expand, FnInStruct)]
         pub fn expand(&mut self, position: i16) {
             self.0.expand(position)
         }
 
-        #[diplomat::rust_link(fixed_decimal::decimal::FixedDecimal::half_expand, FnInStruct)]
+        #[diplomat::rust_link(fixed_decimal::FixedDecimal::half_expand, FnInStruct)]
         pub fn half_expand(&mut self, position: i16) {
             self.0.half_expand(position)
         }
 
-        #[diplomat::rust_link(fixed_decimal::decimal::FixedDecimal::ceil, FnInStruct)]
+        #[diplomat::rust_link(fixed_decimal::FixedDecimal::ceil, FnInStruct)]
         pub fn ceil(&mut self, position: i16) {
             self.0.ceil(position)
         }
 
-        #[diplomat::rust_link(fixed_decimal::decimal::FixedDecimal::half_ceil, FnInStruct)]
+        #[diplomat::rust_link(fixed_decimal::FixedDecimal::half_ceil, FnInStruct)]
         pub fn half_ceil(&mut self, position: i16) {
             self.0.half_ceil(position)
         }
 
-        #[diplomat::rust_link(fixed_decimal::decimal::FixedDecimal::floor, FnInStruct)]
+        #[diplomat::rust_link(fixed_decimal::FixedDecimal::floor, FnInStruct)]
         pub fn floor(&mut self, position: i16) {
             self.0.floor(position)
         }
 
-        #[diplomat::rust_link(fixed_decimal::decimal::FixedDecimal::half_floor, FnInStruct)]
+        #[diplomat::rust_link(fixed_decimal::FixedDecimal::half_floor, FnInStruct)]
         pub fn half_floor(&mut self, position: i16) {
             self.0.half_floor(position)
         }
 
-        #[diplomat::rust_link(fixed_decimal::decimal::FixedDecimal::half_even, FnInStruct)]
+        #[diplomat::rust_link(fixed_decimal::FixedDecimal::half_even, FnInStruct)]
         pub fn half_even(&mut self, position: i16) {
             self.0.half_even(position)
         }
@@ -288,7 +257,7 @@
         /// If successful, `other` will be set to 0 and a successful status is returned.
         ///
         /// If not successful, `other` will be unchanged and an error is returned.
-        #[diplomat::rust_link(fixed_decimal::decimal::FixedDecimal::concatenate_end, FnInStruct)]
+        #[diplomat::rust_link(fixed_decimal::FixedDecimal::concatenate_end, FnInStruct)]
         pub fn concatenate_end(&mut self, other: &mut ICU4XFixedDecimal) -> DiplomatResult<(), ()> {
             let x = core::mem::take(&mut other.0);
             match self.0.concatenate_end(x) {
@@ -299,12 +268,6 @@
                 }
             }
             .into()
-=======
-        /// Zero-pad the [`ICU4XFixedDecimal`] on the right to a particular position
-        #[diplomat::rust_link(fixed_decimal::FixedDecimal::pad_end, FnInStruct)]
-        pub fn pad_end(&mut self, position: i16) {
-            self.0.pad_end(position)
->>>>>>> e17ab458
         }
 
         /// Format the [`ICU4XFixedDecimal`] as a string.
