--- conflicted
+++ resolved
@@ -128,12 +128,8 @@
                 .map(PluralOperands::from)
                 .map(ICU4XPluralOperands)
                 // XXX should this have its own errors?
-<<<<<<< HEAD
                 .map_err(|_| ICU4XError::PluralsParserError)
-=======
-                .map_err(|_| ICU4XError::PluralParserError)
                 .map(Box::new)
->>>>>>> 774971a3
                 .into()
         }
     }
