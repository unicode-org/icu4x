--- conflicted
+++ resolved
@@ -33,11 +33,7 @@
 
     impl ICU4XPluralRules {
         /// FFI version of `PluralRules::try_new_cardinal()`.
-<<<<<<< HEAD
-        #[diplomat::rust_link(icu::plurals::PluralRules::try_new, FnInStruct)]
-=======
-        #[diplomat::rust_link(icu_plurals::PluralRules::try_new_unstable, FnInStruct)]
->>>>>>> 084fca35
+        #[diplomat::rust_link(icu::plurals::PluralRules::try_new_unstable, FnInStruct)]
         pub fn try_new_cardinal(
             provider: &ICU4XDataProvider,
             locale: &ICU4XLocale,
@@ -52,11 +48,7 @@
         }
 
         /// FFI version of `PluralRules::try_new_ordinal()`.
-<<<<<<< HEAD
-        #[diplomat::rust_link(icu::plurals::PluralRules::try_new, FnInStruct)]
-=======
-        #[diplomat::rust_link(icu_plurals::PluralRules::try_new_unstable, FnInStruct)]
->>>>>>> 084fca35
+        #[diplomat::rust_link(icu::plurals::PluralRules::try_new_unstable, FnInStruct)]
         pub fn try_new_ordinal(
             provider: &ICU4XDataProvider,
             locale: &ICU4XLocale,
