// This file is part of ICU4X. For terms of use, please see the file
// called LICENSE at the top level of the ICU4X source tree
// (online at: https://github.com/unicode-org/icu4x/blob/main/LICENSE ).

#[diplomat::bridge]
pub mod ffi {
    use crate::provider::ffi::ICU4XDataProvider;
    use alloc::boxed::Box;
    use icu_collections::codepointtrie::TrieValue;
    use icu_properties::{maps, PropertiesError};

    use crate::errors::ffi::ICU4XError;
    use diplomat_runtime::DiplomatResult;

    use icu_provider::prelude::BufferProvider;
    use icu_provider::serde::{AsDeserializingBufferProvider, DeserializingBufferProvider};

    #[diplomat::opaque]
<<<<<<< HEAD
    /// An ICU4X Unicode Map Property object, capable of querying whether a code point (key) to obtain the Unicode property value, for a specific Unicode property. For properties whose values fit into 16 bits.
=======
    /// An ICU4X Unicode Set Property object, capable of querying whether a code point is contained in a set based on a Unicode property.
    ///
    /// For properties whose values fit into 8 bits.
>>>>>>> b01a716f
    #[diplomat::rust_link(icu::properties, Mod)]
    #[diplomat::rust_link(icu::properties::maps::CodePointMapData, Struct)]
    #[diplomat::rust_link(icu::properties::maps::CodePointMapDataBorrowed, Struct)]
    pub struct ICU4XCodePointMapData8(maps::CodePointMapData<u8>);

    impl ICU4XCodePointMapData8 {
        /// Gets a map for Unicode property General_Category from a [`ICU4XDataProvider`].
        #[diplomat::rust_link(icu::properties::maps::load_general_category, Fn)]
        pub fn try_get_general_category(
            provider: &ICU4XDataProvider,
        ) -> DiplomatResult<Box<ICU4XCodePointMapData8>, ICU4XError> {
            Self::try_get_prop_inner(provider, |p| maps::load_general_category(p))
        }

        /// Gets a map for Unicode property Bidi_Class from a [`ICU4XDataProvider`].
        #[diplomat::rust_link(icu::properties::maps::load_bidi_class, Fn)]
        pub fn try_get_bidi_class(
            provider: &ICU4XDataProvider,
        ) -> DiplomatResult<Box<ICU4XCodePointMapData8>, ICU4XError> {
            Self::try_get_prop_inner(provider, |p| maps::load_bidi_class(p))
        }

        /// Gets a map for Unicode property East_Asian_Width from a [`ICU4XDataProvider`].
        #[diplomat::rust_link(icu::properties::maps::load_east_asian_width, Fn)]
        pub fn try_get_east_asian_width(
            provider: &ICU4XDataProvider,
        ) -> DiplomatResult<Box<ICU4XCodePointMapData8>, ICU4XError> {
            Self::try_get_prop_inner(provider, |p| maps::load_east_asian_width(p))
        }

        /// Gets a map for Unicode property Line_Break from a [`ICU4XDataProvider`].
        #[diplomat::rust_link(icu::properties::maps::load_line_break, Fn)]
        pub fn try_get_line_break(
            provider: &ICU4XDataProvider,
        ) -> DiplomatResult<Box<ICU4XCodePointMapData8>, ICU4XError> {
            Self::try_get_prop_inner(provider, |p| maps::load_line_break(p))
        }

        /// Gets a map for Unicode property Grapheme_Cluster_Break from a [`ICU4XDataProvider`].
        #[diplomat::rust_link(icu::properties::maps::load_grapheme_cluster_break, Fn)]
        pub fn try_grapheme_cluster_break(
            provider: &ICU4XDataProvider,
        ) -> DiplomatResult<Box<ICU4XCodePointMapData8>, ICU4XError> {
            Self::try_get_prop_inner(provider, |p| maps::load_grapheme_cluster_break(p))
        }

        /// Gets a map for Unicode property Word_Break from a [`ICU4XDataProvider`].
        #[diplomat::rust_link(icu::properties::maps::load_word_break, Fn)]
        pub fn try_get_word_break(
            provider: &ICU4XDataProvider,
        ) -> DiplomatResult<Box<ICU4XCodePointMapData8>, ICU4XError> {
            Self::try_get_prop_inner(provider, |p| maps::load_word_break(p))
        }

        /// Gets a map for Unicode property Sentence_Break from a [`ICU4XDataProvider`].
        #[diplomat::rust_link(icu::properties::maps::load_sentence_break, Fn)]
        pub fn try_get_sentence_break(
            provider: &ICU4XDataProvider,
        ) -> DiplomatResult<Box<ICU4XCodePointMapData8>, ICU4XError> {
            Self::try_get_prop_inner(provider, |p| maps::load_sentence_break(p))
        }

        fn try_get_prop_inner<P, F>(
            provider: &ICU4XDataProvider,
            f: F,
        ) -> DiplomatResult<Box<ICU4XCodePointMapData8>, ICU4XError>
        where
            P: TrieValue + 'static,
            F: FnOnce(
                &DeserializingBufferProvider<'_, dyn BufferProvider>,
            ) -> Result<maps::CodePointMapData<P>, PropertiesError>,
        {
            let provider = provider.0.as_deserializing();
            #[allow(clippy::expect_used)] // infallible
            f(&provider)
                .map(|data| {
                    Box::new(ICU4XCodePointMapData8(
                        data.try_into_converted()
                            .expect("try_into_converted to u8 must be infallible"),
                    ))
                })
                .map_err(Into::into)
                .into()
        }

        /// Gets the value for a code point.
        #[diplomat::rust_link(icu::properties::maps::CodePointMapDataBorrowed::get, FnInStruct)]
        pub fn get(&self, cp: char) -> u8 {
            self.0.as_borrowed().get(cp)
        }
    }

    #[diplomat::opaque]
    /// An ICU4X Unicode Set Property object, capable of querying whether a code point is contained in a set based on a Unicode property.
    ///
    /// For properties whose values fit into 16 bits.
    #[diplomat::rust_link(icu::properties, Mod)]
    #[diplomat::rust_link(icu::properties::maps::CodePointMapData, Struct)]
    #[diplomat::rust_link(icu::properties::maps::CodePointMapDataBorrowed, Struct)]
    pub struct ICU4XCodePointMapData16(maps::CodePointMapData<u16>);

    impl ICU4XCodePointMapData16 {
        /// Gets a map for Unicode property Script from a [`ICU4XDataProvider`].
        #[diplomat::rust_link(icu::properties::maps::load_script, Fn)]
        pub fn try_get_script(
            provider: &ICU4XDataProvider,
        ) -> DiplomatResult<Box<ICU4XCodePointMapData16>, ICU4XError> {
            let provider = provider.0.as_deserializing();
            #[allow(clippy::expect_used)] // infallible
            maps::load_script(&provider)
                .map(|data| {
                    Box::new(ICU4XCodePointMapData16(
                        data.try_into_converted()
                            .expect("try_into_converted to u16 must be infallible"),
                    ))
                })
                .map_err(Into::into)
                .into()
        }

        /// Gets the value for a code point.
        #[diplomat::rust_link(icu::properties::maps::CodePointMapDataBorrowed::get, FnInStruct)]
        pub fn get(&self, cp: char) -> u16 {
            self.0.as_borrowed().get(cp)
        }
    }
}<|MERGE_RESOLUTION|>--- conflicted
+++ resolved
@@ -16,13 +16,9 @@
     use icu_provider::serde::{AsDeserializingBufferProvider, DeserializingBufferProvider};
 
     #[diplomat::opaque]
-<<<<<<< HEAD
-    /// An ICU4X Unicode Map Property object, capable of querying whether a code point (key) to obtain the Unicode property value, for a specific Unicode property. For properties whose values fit into 16 bits.
-=======
-    /// An ICU4X Unicode Set Property object, capable of querying whether a code point is contained in a set based on a Unicode property.
+    /// An ICU4X Unicode Map Property object, capable of querying whether a code point (key) to obtain the Unicode property value, for a specific Unicode property.
     ///
     /// For properties whose values fit into 8 bits.
->>>>>>> b01a716f
     #[diplomat::rust_link(icu::properties, Mod)]
     #[diplomat::rust_link(icu::properties::maps::CodePointMapData, Struct)]
     #[diplomat::rust_link(icu::properties::maps::CodePointMapDataBorrowed, Struct)]
@@ -116,7 +112,7 @@
     }
 
     #[diplomat::opaque]
-    /// An ICU4X Unicode Set Property object, capable of querying whether a code point is contained in a set based on a Unicode property.
+    /// An ICU4X Unicode Map Property object, capable of querying whether a code point (key) to obtain the Unicode property value, for a specific Unicode property.
     ///
     /// For properties whose values fit into 16 bits.
     #[diplomat::rust_link(icu::properties, Mod)]
