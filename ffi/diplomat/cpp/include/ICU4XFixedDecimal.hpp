--- conflicted
+++ resolved
@@ -14,7 +14,6 @@
 class ICU4XFixedDecimal;
 #include "ICU4XError.hpp"
 #include "ICU4XFixedDecimalSign.hpp"
-#include "ICU4XFixedDecimalSignDisplay.hpp"
 
 /**
  * A destruction policy for using ICU4XFixedDecimal with std::unique_ptr.
@@ -38,28 +37,22 @@
    * 
    * See the [Rust documentation for `FixedDecimal`](https://unicode-org.github.io/icu4x-docs/doc/fixed_decimal/struct.FixedDecimal.html) for more information.
    */
-  static ICU4XFixedDecimal create_from_i64(int64_t v);
+  static ICU4XFixedDecimal create(int32_t v);
 
   /**
-   * Construct an [`ICU4XFixedDecimal`] from an integer.
-   * 
-   * See the [Rust documentation](https://unicode-org.github.io/icu4x-docs/doc/fixed_decimal/decimal/struct.FixedDecimal.html) for more information.
-   */
-  static ICU4XFixedDecimal create_from_u64(uint64_t v);
-
-  /**
-   * Construct an [`ICU4XFixedDecimal`] from an integer-valued float
+   * Construct an [`ICU4XFixedDecimal`] from an float, with enough digits to recover
+   * the original floating point in IEEE 754 without needing trailing zeros
    * 
    * See the [Rust documentation for `try_from_f64`](https://unicode-org.github.io/icu4x-docs/doc/fixed_decimal/struct.FixedDecimal.html#method.try_from_f64) for more information.
    */
-  static diplomat::result<ICU4XFixedDecimal, ICU4XError> create_from_f64_with_integer_precision(double f);
+  static diplomat::result<ICU4XFixedDecimal, ICU4XError> create_from_f64_with_max_precision(double f);
 
   /**
    * Construct an [`ICU4XFixedDecimal`] from an float, with a given power of 10 for the lower magnitude
    * 
    * See the [Rust documentation for `try_from_f64`](https://unicode-org.github.io/icu4x-docs/doc/fixed_decimal/struct.FixedDecimal.html#method.try_from_f64) for more information.
    */
-  static diplomat::result<ICU4XFixedDecimal, ICU4XError> create_from_f64_with_magnitude(double f, int16_t magnitude);
+  static diplomat::result<ICU4XFixedDecimal, ICU4XError> create_from_f64_with_lower_magnitude(double f, int16_t precision);
 
   /**
    * Construct an [`ICU4XFixedDecimal`] from an float, for a given number of significant digits
@@ -69,61 +62,11 @@
   static diplomat::result<ICU4XFixedDecimal, ICU4XError> create_from_f64_with_significant_digits(double f, uint8_t digits);
 
   /**
-   * Construct an [`ICU4XFixedDecimal`] from an float, with enough digits to recover
-   * the original floating point in IEEE 754 without needing trailing zeros
-   * 
-   * See the [Rust documentation](https://unicode-org.github.io/icu4x-docs/doc/fixed_decimal/decimal/struct.FixedDecimal.html#method.try_from_f64) for more information.
-   */
-  static diplomat::result<ICU4XFixedDecimal, ICU4XError> create_from_f64_with_floating_precision(double f);
-
-  /**
    * Construct an [`ICU4XFixedDecimal`] from a string.
    * 
    * See the [Rust documentation for `FixedDecimal`](https://unicode-org.github.io/icu4x-docs/doc/fixed_decimal/struct.FixedDecimal.html) for more information.
    */
-  static diplomat::result<ICU4XFixedDecimal, ICU4XError> create_from_str(const std::string_view v);
-
-  /**
-   * 
-   * 
-   * See the [Rust documentation](https://unicode-org.github.io/icu4x-docs/doc/fixed_decimal/decimal/struct.FixedDecimal.html#method.digit_at) for more information.
-   */
-  uint8_t digit_at(int16_t magnitude) const;
-
-  /**
-   * 
-   * 
-   * See the [Rust documentation](https://unicode-org.github.io/icu4x-docs/doc/fixed_decimal/decimal/struct.FixedDecimal.html#method.magnitude_range) for more information.
-   */
-  int16_t magnitude_start() const;
-
-  /**
-   * 
-   * 
-   * See the [Rust documentation](https://unicode-org.github.io/icu4x-docs/doc/fixed_decimal/decimal/struct.FixedDecimal.html#method.magnitude_range) for more information.
-   */
-  int16_t magnitude_end() const;
-
-  /**
-   * 
-   * 
-   * See the [Rust documentation](https://unicode-org.github.io/icu4x-docs/doc/fixed_decimal/decimal/struct.FixedDecimal.html#method.nonzero_magnitude_start) for more information.
-   */
-  int16_t nonzero_magnitude_start() const;
-
-  /**
-   * 
-   * 
-   * See the [Rust documentation](https://unicode-org.github.io/icu4x-docs/doc/fixed_decimal/decimal/struct.FixedDecimal.html#method.nonzero_magnitude_end) for more information.
-   */
-  int16_t nonzero_magnitude_end() const;
-
-  /**
-   * 
-   * 
-   * See the [Rust documentation](https://unicode-org.github.io/icu4x-docs/doc/fixed_decimal/decimal/struct.FixedDecimal.html#method.is_zero) for more information.
-   */
-  bool is_zero() const;
+  static diplomat::result<ICU4XFixedDecimal, ICU4XError> create_fromstr(const std::string_view v);
 
   /**
    * Multiply the [`ICU4XFixedDecimal`] by a given power of ten.
@@ -133,13 +76,6 @@
   void multiply_pow10(int16_t power);
 
   /**
-   * 
-   * 
-   * See the [Rust documentation](https://unicode-org.github.io/icu4x-docs/doc/fixed_decimal/decimal/struct.FixedDecimal.html#method.sign) for more information.
-   */
-  ICU4XFixedDecimalSign sign() const;
-
-  /**
    * Set the sign of the [`ICU4XFixedDecimal`].
    * 
    * See the [Rust documentation for `set_sign`](https://unicode-org.github.io/icu4x-docs/doc/fixed_decimal/struct.FixedDecimal.html#method.set_sign) for more information.
@@ -147,39 +83,11 @@
   void set_sign(ICU4XFixedDecimalSign sign);
 
   /**
-   * 
-   * 
-   * See the [Rust documentation](https://unicode-org.github.io/icu4x-docs/doc/fixed_decimal/decimal/struct.FixedDecimal.html#method.apply_sign_display) for more information.
-   */
-  void apply_sign_display(ICU4XFixedDecimalSignDisplay sign_display);
-
-  /**
-   * 
-   * 
-   * See the [Rust documentation](https://unicode-org.github.io/icu4x-docs/doc/fixed_decimal/decimal/struct.FixedDecimal.html#method.trim_start) for more information.
-   */
-  void trim_start();
-
-  /**
-   * 
-   * 
-   * See the [Rust documentation](https://unicode-org.github.io/icu4x-docs/doc/fixed_decimal/decimal/struct.FixedDecimal.html#method.trim_end) for more information.
-   */
-  void trim_end();
-
-  /**
    * Zero-pad the [`ICU4XFixedDecimal`] on the left to a particular position
    * 
    * See the [Rust documentation for `pad_start`](https://unicode-org.github.io/icu4x-docs/doc/fixed_decimal/struct.FixedDecimal.html#method.pad_start) for more information.
    */
   void pad_start(int16_t position);
-
-  /**
-   * Zero-pad the [`ICU4XFixedDecimal`] on the right to a particular position
-   * 
-   * See the [Rust documentation](https://unicode-org.github.io/icu4x-docs/doc/fixed_decimal/decimal/struct.FixedDecimal.html#method.pad_end) for more information.
-   */
-  void pad_end(int16_t position);
 
   /**
    * Truncate the [`ICU4XFixedDecimal`] on the left to a particular position, deleting digits if necessary. This is useful for, e.g. abbreviating years
@@ -190,82 +98,11 @@
   void set_max_position(int16_t position);
 
   /**
+   * Zero-pad the [`ICU4XFixedDecimal`] on the right to a particular position
    * 
-<<<<<<< HEAD
-   * 
-   * See the [Rust documentation](https://unicode-org.github.io/icu4x-docs/doc/fixed_decimal/decimal/struct.FixedDecimal.html#method.trunc) for more information.
-=======
    * See the [Rust documentation for `pad_end`](https://unicode-org.github.io/icu4x-docs/doc/fixed_decimal/struct.FixedDecimal.html#method.pad_end) for more information.
->>>>>>> e17ab458
    */
-  void trunc(int16_t position);
-
-  /**
-   * 
-   * 
-   * See the [Rust documentation](https://unicode-org.github.io/icu4x-docs/doc/fixed_decimal/decimal/struct.FixedDecimal.html#method.half_trunc) for more information.
-   */
-  void half_trunc(int16_t position);
-
-  /**
-   * 
-   * 
-   * See the [Rust documentation](https://unicode-org.github.io/icu4x-docs/doc/fixed_decimal/decimal/struct.FixedDecimal.html#method.expand) for more information.
-   */
-  void expand(int16_t position);
-
-  /**
-   * 
-   * 
-   * See the [Rust documentation](https://unicode-org.github.io/icu4x-docs/doc/fixed_decimal/decimal/struct.FixedDecimal.html#method.half_expand) for more information.
-   */
-  void half_expand(int16_t position);
-
-  /**
-   * 
-   * 
-   * See the [Rust documentation](https://unicode-org.github.io/icu4x-docs/doc/fixed_decimal/decimal/struct.FixedDecimal.html#method.ceil) for more information.
-   */
-  void ceil(int16_t position);
-
-  /**
-   * 
-   * 
-   * See the [Rust documentation](https://unicode-org.github.io/icu4x-docs/doc/fixed_decimal/decimal/struct.FixedDecimal.html#method.half_ceil) for more information.
-   */
-  void half_ceil(int16_t position);
-
-  /**
-   * 
-   * 
-   * See the [Rust documentation](https://unicode-org.github.io/icu4x-docs/doc/fixed_decimal/decimal/struct.FixedDecimal.html#method.floor) for more information.
-   */
-  void floor(int16_t position);
-
-  /**
-   * 
-   * 
-   * See the [Rust documentation](https://unicode-org.github.io/icu4x-docs/doc/fixed_decimal/decimal/struct.FixedDecimal.html#method.half_floor) for more information.
-   */
-  void half_floor(int16_t position);
-
-  /**
-   * 
-   * 
-   * See the [Rust documentation](https://unicode-org.github.io/icu4x-docs/doc/fixed_decimal/decimal/struct.FixedDecimal.html#method.half_even) for more information.
-   */
-  void half_even(int16_t position);
-
-  /**
-   * Concatenates `other` to the end of `self`.
-   * 
-   * If successful, `other` will be set to 0 and a successful status is returned.
-   * 
-   * If not successful, `other` will be unchanged and an error is returned.
-   * 
-   * See the [Rust documentation](https://unicode-org.github.io/icu4x-docs/doc/fixed_decimal/decimal/struct.FixedDecimal.html#method.concatenate_end) for more information.
-   */
-  diplomat::result<std::monostate, std::monostate> concatenate_end(ICU4XFixedDecimal& other);
+  void pad_end(int16_t position);
 
   /**
    * Format the [`ICU4XFixedDecimal`] as a string.
@@ -291,14 +128,11 @@
 };
 
 
-inline ICU4XFixedDecimal ICU4XFixedDecimal::create_from_i64(int64_t v) {
-  return ICU4XFixedDecimal(capi::ICU4XFixedDecimal_create_from_i64(v));
+inline ICU4XFixedDecimal ICU4XFixedDecimal::create(int32_t v) {
+  return ICU4XFixedDecimal(capi::ICU4XFixedDecimal_create(v));
 }
-inline ICU4XFixedDecimal ICU4XFixedDecimal::create_from_u64(uint64_t v) {
-  return ICU4XFixedDecimal(capi::ICU4XFixedDecimal_create_from_u64(v));
-}
-inline diplomat::result<ICU4XFixedDecimal, ICU4XError> ICU4XFixedDecimal::create_from_f64_with_integer_precision(double f) {
-  auto diplomat_result_raw_out_value = capi::ICU4XFixedDecimal_create_from_f64_with_integer_precision(f);
+inline diplomat::result<ICU4XFixedDecimal, ICU4XError> ICU4XFixedDecimal::create_from_f64_with_max_precision(double f) {
+  auto diplomat_result_raw_out_value = capi::ICU4XFixedDecimal_create_from_f64_with_max_precision(f);
   diplomat::result<ICU4XFixedDecimal, ICU4XError> diplomat_result_out_value;
   if (diplomat_result_raw_out_value.is_ok) {
     diplomat_result_out_value = diplomat::Ok<ICU4XFixedDecimal>(std::move(ICU4XFixedDecimal(diplomat_result_raw_out_value.ok)));
@@ -307,8 +141,8 @@
   }
   return diplomat_result_out_value;
 }
-inline diplomat::result<ICU4XFixedDecimal, ICU4XError> ICU4XFixedDecimal::create_from_f64_with_magnitude(double f, int16_t magnitude) {
-  auto diplomat_result_raw_out_value = capi::ICU4XFixedDecimal_create_from_f64_with_magnitude(f, magnitude);
+inline diplomat::result<ICU4XFixedDecimal, ICU4XError> ICU4XFixedDecimal::create_from_f64_with_lower_magnitude(double f, int16_t precision) {
+  auto diplomat_result_raw_out_value = capi::ICU4XFixedDecimal_create_from_f64_with_lower_magnitude(f, precision);
   diplomat::result<ICU4XFixedDecimal, ICU4XError> diplomat_result_out_value;
   if (diplomat_result_raw_out_value.is_ok) {
     diplomat_result_out_value = diplomat::Ok<ICU4XFixedDecimal>(std::move(ICU4XFixedDecimal(diplomat_result_raw_out_value.ok)));
@@ -327,8 +161,8 @@
   }
   return diplomat_result_out_value;
 }
-inline diplomat::result<ICU4XFixedDecimal, ICU4XError> ICU4XFixedDecimal::create_from_f64_with_floating_precision(double f) {
-  auto diplomat_result_raw_out_value = capi::ICU4XFixedDecimal_create_from_f64_with_floating_precision(f);
+inline diplomat::result<ICU4XFixedDecimal, ICU4XError> ICU4XFixedDecimal::create_fromstr(const std::string_view v) {
+  auto diplomat_result_raw_out_value = capi::ICU4XFixedDecimal_create_fromstr(v.data(), v.size());
   diplomat::result<ICU4XFixedDecimal, ICU4XError> diplomat_result_out_value;
   if (diplomat_result_raw_out_value.is_ok) {
     diplomat_result_out_value = diplomat::Ok<ICU4XFixedDecimal>(std::move(ICU4XFixedDecimal(diplomat_result_raw_out_value.ok)));
@@ -337,97 +171,20 @@
   }
   return diplomat_result_out_value;
 }
-inline diplomat::result<ICU4XFixedDecimal, ICU4XError> ICU4XFixedDecimal::create_from_str(const std::string_view v) {
-  auto diplomat_result_raw_out_value = capi::ICU4XFixedDecimal_create_from_str(v.data(), v.size());
-  diplomat::result<ICU4XFixedDecimal, ICU4XError> diplomat_result_out_value;
-  if (diplomat_result_raw_out_value.is_ok) {
-    diplomat_result_out_value = diplomat::Ok<ICU4XFixedDecimal>(std::move(ICU4XFixedDecimal(diplomat_result_raw_out_value.ok)));
-  } else {
-    diplomat_result_out_value = diplomat::Err<ICU4XError>(std::move(static_cast<ICU4XError>(diplomat_result_raw_out_value.err)));
-  }
-  return diplomat_result_out_value;
-}
-inline uint8_t ICU4XFixedDecimal::digit_at(int16_t magnitude) const {
-  return capi::ICU4XFixedDecimal_digit_at(this->inner.get(), magnitude);
-}
-inline int16_t ICU4XFixedDecimal::magnitude_start() const {
-  return capi::ICU4XFixedDecimal_magnitude_start(this->inner.get());
-}
-inline int16_t ICU4XFixedDecimal::magnitude_end() const {
-  return capi::ICU4XFixedDecimal_magnitude_end(this->inner.get());
-}
-inline int16_t ICU4XFixedDecimal::nonzero_magnitude_start() const {
-  return capi::ICU4XFixedDecimal_nonzero_magnitude_start(this->inner.get());
-}
-inline int16_t ICU4XFixedDecimal::nonzero_magnitude_end() const {
-  return capi::ICU4XFixedDecimal_nonzero_magnitude_end(this->inner.get());
-}
-inline bool ICU4XFixedDecimal::is_zero() const {
-  return capi::ICU4XFixedDecimal_is_zero(this->inner.get());
-}
 inline void ICU4XFixedDecimal::multiply_pow10(int16_t power) {
   capi::ICU4XFixedDecimal_multiply_pow10(this->inner.get(), power);
-}
-inline ICU4XFixedDecimalSign ICU4XFixedDecimal::sign() const {
-  return static_cast<ICU4XFixedDecimalSign>(capi::ICU4XFixedDecimal_sign(this->inner.get()));
 }
 inline void ICU4XFixedDecimal::set_sign(ICU4XFixedDecimalSign sign) {
   capi::ICU4XFixedDecimal_set_sign(this->inner.get(), static_cast<capi::ICU4XFixedDecimalSign>(sign));
 }
-inline void ICU4XFixedDecimal::apply_sign_display(ICU4XFixedDecimalSignDisplay sign_display) {
-  capi::ICU4XFixedDecimal_apply_sign_display(this->inner.get(), static_cast<capi::ICU4XFixedDecimalSignDisplay>(sign_display));
-}
-inline void ICU4XFixedDecimal::trim_start() {
-  capi::ICU4XFixedDecimal_trim_start(this->inner.get());
-}
-inline void ICU4XFixedDecimal::trim_end() {
-  capi::ICU4XFixedDecimal_trim_end(this->inner.get());
-}
 inline void ICU4XFixedDecimal::pad_start(int16_t position) {
   capi::ICU4XFixedDecimal_pad_start(this->inner.get(), position);
-}
-inline void ICU4XFixedDecimal::pad_end(int16_t position) {
-  capi::ICU4XFixedDecimal_pad_end(this->inner.get(), position);
 }
 inline void ICU4XFixedDecimal::set_max_position(int16_t position) {
   capi::ICU4XFixedDecimal_set_max_position(this->inner.get(), position);
 }
-inline void ICU4XFixedDecimal::trunc(int16_t position) {
-  capi::ICU4XFixedDecimal_trunc(this->inner.get(), position);
-}
-inline void ICU4XFixedDecimal::half_trunc(int16_t position) {
-  capi::ICU4XFixedDecimal_half_trunc(this->inner.get(), position);
-}
-inline void ICU4XFixedDecimal::expand(int16_t position) {
-  capi::ICU4XFixedDecimal_expand(this->inner.get(), position);
-}
-inline void ICU4XFixedDecimal::half_expand(int16_t position) {
-  capi::ICU4XFixedDecimal_half_expand(this->inner.get(), position);
-}
-inline void ICU4XFixedDecimal::ceil(int16_t position) {
-  capi::ICU4XFixedDecimal_ceil(this->inner.get(), position);
-}
-inline void ICU4XFixedDecimal::half_ceil(int16_t position) {
-  capi::ICU4XFixedDecimal_half_ceil(this->inner.get(), position);
-}
-inline void ICU4XFixedDecimal::floor(int16_t position) {
-  capi::ICU4XFixedDecimal_floor(this->inner.get(), position);
-}
-inline void ICU4XFixedDecimal::half_floor(int16_t position) {
-  capi::ICU4XFixedDecimal_half_floor(this->inner.get(), position);
-}
-inline void ICU4XFixedDecimal::half_even(int16_t position) {
-  capi::ICU4XFixedDecimal_half_even(this->inner.get(), position);
-}
-inline diplomat::result<std::monostate, std::monostate> ICU4XFixedDecimal::concatenate_end(ICU4XFixedDecimal& other) {
-  auto diplomat_result_raw_out_value = capi::ICU4XFixedDecimal_concatenate_end(this->inner.get(), other.AsFFIMut());
-  diplomat::result<std::monostate, std::monostate> diplomat_result_out_value;
-  if (diplomat_result_raw_out_value.is_ok) {
-    diplomat_result_out_value = diplomat::Ok(std::monostate());
-  } else {
-    diplomat_result_out_value = diplomat::Err(std::monostate());
-  }
-  return diplomat_result_out_value;
+inline void ICU4XFixedDecimal::pad_end(int16_t position) {
+  capi::ICU4XFixedDecimal_pad_end(this->inner.get(), position);
 }
 template<typename W> inline void ICU4XFixedDecimal::to_string_to_writeable(W& to) const {
   capi::DiplomatWriteable to_writer = diplomat::WriteableTrait<W>::Construct(to);
