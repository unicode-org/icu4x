--- conflicted
+++ resolved
@@ -35,22 +35,14 @@
   /**
    * Gets a map for Unicode property Script from a [`ICU4XDataProvider`].
    * 
-<<<<<<< HEAD
-   * See the [Rust documentation](https://unicode-org.github.io/icu4x-docs/doc/icu/properties/maps/fn.get_script.html) for more information.
-=======
-   * See the [Rust documentation](https://unicode-org.github.io/icu4x-docs/doc/icu_properties/maps/fn.load_script.html) for more information.
->>>>>>> 084fca35
+   * See the [Rust documentation](https://unicode-org.github.io/icu4x-docs/doc/icu/properties/maps/fn.load_script.html) for more information.
    */
   static diplomat::result<ICU4XCodePointMapData16, ICU4XError> try_get_script(const ICU4XDataProvider& provider);
 
   /**
    * Gets the value for a code point.
    * 
-<<<<<<< HEAD
-   * See the [Rust documentation](https://unicode-org.github.io/icu4x-docs/doc/icu/codepointtrie/codepointtrie/struct.CodePointTrie.html#method.get_u32) for more information.
-=======
-   * See the [Rust documentation](https://unicode-org.github.io/icu4x-docs/doc/icu_collections/codepointtrie/codepointtrie/struct.CodePointTrie.html#method.get_u32) for more information.
->>>>>>> 084fca35
+   * See the [Rust documentation](https://unicode-org.github.io/icu4x-docs/doc/icu/collections/codepointtrie/struct.CodePointTrie.html#method.get_u32) for more information.
    */
   uint16_t get(char32_t cp) const;
   inline const capi::ICU4XCodePointMapData16* AsFFI() const { return this->inner.get(); }
