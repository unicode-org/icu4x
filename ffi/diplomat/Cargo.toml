--- conflicted
+++ resolved
@@ -67,15 +67,9 @@
 # Run `cargo make diplomat-install` to get the right diplomat binary installed
 # The version here can either be a `version = ".."` spec or `git = "https://github.com/rust-diplomat/diplomat", rev = ".."`
 # Since this crate is published, Diplomat must be published preceding a new ICU4X release but may use git versions in between
-<<<<<<< HEAD
-diplomat = { git = "https://github.com/rust-diplomat/diplomat", rev = "be4f3aa9da018b05296f0d3b1777e1f3806054fa" }
-diplomat-runtime = { git = "https://github.com/rust-diplomat/diplomat", rev = "be4f3aa9da018b05296f0d3b1777e1f3806054fa" }
-icu_testdata = { version = "0.6", path = "../../provider/testdata", optional = true }
-=======
 diplomat = { git = "https://github.com/rust-diplomat/diplomat", rev = "d49289af387b9803c90e46139fe95dd0d6f324ae" }
 diplomat-runtime = { git = "https://github.com/rust-diplomat/diplomat", rev = "d49289af387b9803c90e46139fe95dd0d6f324ae" }
 icu_testdata = { version = "1.0.0-beta1", path = "../../provider/testdata", optional = true }
->>>>>>> 084fca35
 
 # completeness feature
 syn-inline-mod = { version =  "0.4.0", optional = true }
@@ -89,13 +83,9 @@
 log = { version = "0.4" }
 
 [target.'cfg(not(any(target_arch = "wasm32", target_os = "none")))'.dependencies]
-<<<<<<< HEAD
-icu_provider_fs = { version = "0.6", path = "../../provider/fs/", optional = true }
+icu_provider_fs = { version = "1.0.0-beta1", path = "../../provider/fs/", optional = true }
 
 [[bin]]
 name = "completeness"
 path = "src/bin/completeness.rs"
-required-features = ["completeness"]
-=======
-icu_provider_fs = { version = "1.0.0-beta1", path = "../../provider/fs/", optional = true }
->>>>>>> 084fca35
+required-features = ["completeness"]