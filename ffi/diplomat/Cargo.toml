# This file is part of ICU4X. For terms of use, please see the file
# called LICENSE at the top level of the ICU4X source tree
# (online at: https://github.com/unicode-org/icu4x/blob/main/LICENSE ).

[package]
name = "icu_capi"
description = "C interface to ICU4X"
version = "1.0.0-alpha1"
authors = ["The ICU4X Project Developers"]
edition = "2021"
resolver = "2"
repository = "https://github.com/unicode-org/icu4x"
license = "Unicode-DFS-2016"
categories = ["internationalization"]
# Keep this in sync with other crates unless there are exceptions
include = [
    "src/**/*",
    "examples/**/*",
    "benches/**/*",
    "tests/**/*",
    "include/**/*",
    "Cargo.toml",
    "LICENSE",
    "README.md"
]

[package.metadata.docs.rs]
all-features = true

[package.metadata.cargo-all-features]
# Omit most optional dependency features from permutation testing
skip_optional_dependencies = true
# Bench feature gets tested separately and is only relevant for CI.
# smaller_test gets tested on the FFI job anyway
# logging enables a feature of a dependency that has no externally visible API changes
denylist = ["bench", "smaller_test", "logging"]

# Please keep the features list in sync with the icu_capi_staticlib crate
[features]
default = ["provider_fs", "deserialize_postcard_07", "deserialize_json"]
provider_fs = ["icu_provider_fs"]
provider_test = ["icu_testdata"]
smaller_test = ["provider_test"]
deserialize_json = ["icu_provider/deserialize_json"]
deserialize_postcard_07 = ["icu_provider/deserialize_postcard_07"]
deserialize_bincode_1 = ["icu_provider/deserialize_bincode_1"]
logging = ["icu_provider/log_error_context", "log"]
# Use the env_logger functionality to log based on environment variables
simple_logger = ["dep:simple_logger"]

[dependencies]
fixed_decimal = { version = "0.4", path = "../../utils/fixed_decimal", features = ["ryu"] }
icu_calendar = { version = "1.0.0-beta1", path = "../../components/calendar"}
icu_collections = { version = "1.0.0-beta1", path = "../../components/collections"}
icu_datetime = { version = "1.0.0-beta1", path = "../../components/datetime/", features = ["serde"] }
icu_decimal = { version = "1.0.0-beta1", path = "../../components/decimal/", features = ["serde"] }
icu_locid_transform = { version = "1.0.0-beta1", path = "../../components/locid_transform", features = ["serde"] }
icu_locid = { version = "1.0.0-beta1", path = "../../components/locid", features = ["serde"] }
icu_plurals = { version = "1.0.0-beta1", path = "../../components/plurals/", features = ["serde"] }
icu_properties = { version = "1.0.0-beta1", path = "../../components/properties/", features = ["serde", "bidi"] }
icu_provider = { version = "1.0.0-beta1", path = "../../provider/core", features = ["serde"] }
icu_provider_adapters = { version = "1.0.0-beta1", path = "../../provider/adapters" }
icu_provider_blob = { version = "1.0.0-beta1", path = "../../provider/blob" }
icu_segmenter = { version = "1.0.0-alpha1", path = "../../experimental/segmenter", features = ["serde"] }
icu_timezone = { version = "1.0.0-beta1", path = "../../components/timezone" }
tinystr = { path = "../../utils/tinystr", version = "0.6", features = ["alloc"], default-features = false }
unicode-bidi = { version = "0.3.8", default-features = false }
writeable = { version = "0.4", path = "../../utils/writeable/" }

# Run `cargo make diplomat-install` to get the right diplomat binary installed
# The version here can either be a `version = ".."` spec or `git = "https://github.com/rust-diplomat/diplomat", rev = ".."`
# Since this crate is published, Diplomat must be published preceding a new ICU4X release but may use git versions in between
<<<<<<< HEAD
diplomat = { git = "https://github.com/rust-diplomat/diplomat", rev = "d49289af387b9803c90e46139fe95dd0d6f324ae" }
diplomat-runtime = { git = "https://github.com/rust-diplomat/diplomat", rev = "d49289af387b9803c90e46139fe95dd0d6f324ae" }
icu_testdata = { version = "1.0.0-beta1", path = "../../provider/testdata", optional = true, features = ["serde"] }

# completeness feature
syn-inline-mod = { version =  "0.4.0", optional = true }
serde_json = { version =  "1", optional = true }
rustdoc-types = { version =  "0.11", optional = true }
diplomat_core = { git = "https://github.com/rust-diplomat/diplomat", rev = "be4f3aa9da018b05296f0d3b1777e1f3806054fa", optional = true }
lazy_static = { version =  "1", optional = true }
elsa = { version = "1", optional = true }
=======
# ALSO MAKE SURE TO UPDATE ffi_coverage/Cargo.toml!
diplomat = { git = "https://github.com/rust-diplomat/diplomat", rev = "dd70de7573e1ef30b312de04bb7e9f64e67bd19a" }
diplomat-runtime = { git = "https://github.com/rust-diplomat/diplomat", rev = "dd70de7573e1ef30b312de04bb7e9f64e67bd19a" }
icu_testdata = { version = "1.0.0-beta1", path = "../../provider/testdata", optional = true }

>>>>>>> af635e22

[target.'cfg(not(target_arch = "wasm32"))'.dependencies]
# Logging is automagical in wasm, we only need this for native
simple_logger = { version = "1.12", optional = true }
log = { version = "0.4", optional = true }

[target.'cfg(target_arch = "wasm32")'.dependencies]
log = { version = "0.4" }

[target.'cfg(not(any(target_arch = "wasm32", target_os = "none")))'.dependencies]
icu_provider_fs = { version = "1.0.0-beta1", path = "../../provider/fs/", optional = true }<|MERGE_RESOLUTION|>--- conflicted
+++ resolved
@@ -70,25 +70,10 @@
 # Run `cargo make diplomat-install` to get the right diplomat binary installed
 # The version here can either be a `version = ".."` spec or `git = "https://github.com/rust-diplomat/diplomat", rev = ".."`
 # Since this crate is published, Diplomat must be published preceding a new ICU4X release but may use git versions in between
-<<<<<<< HEAD
-diplomat = { git = "https://github.com/rust-diplomat/diplomat", rev = "d49289af387b9803c90e46139fe95dd0d6f324ae" }
-diplomat-runtime = { git = "https://github.com/rust-diplomat/diplomat", rev = "d49289af387b9803c90e46139fe95dd0d6f324ae" }
-icu_testdata = { version = "1.0.0-beta1", path = "../../provider/testdata", optional = true, features = ["serde"] }
-
-# completeness feature
-syn-inline-mod = { version =  "0.4.0", optional = true }
-serde_json = { version =  "1", optional = true }
-rustdoc-types = { version =  "0.11", optional = true }
-diplomat_core = { git = "https://github.com/rust-diplomat/diplomat", rev = "be4f3aa9da018b05296f0d3b1777e1f3806054fa", optional = true }
-lazy_static = { version =  "1", optional = true }
-elsa = { version = "1", optional = true }
-=======
 # ALSO MAKE SURE TO UPDATE ffi_coverage/Cargo.toml!
 diplomat = { git = "https://github.com/rust-diplomat/diplomat", rev = "dd70de7573e1ef30b312de04bb7e9f64e67bd19a" }
 diplomat-runtime = { git = "https://github.com/rust-diplomat/diplomat", rev = "dd70de7573e1ef30b312de04bb7e9f64e67bd19a" }
-icu_testdata = { version = "1.0.0-beta1", path = "../../provider/testdata", optional = true }
-
->>>>>>> af635e22
+icu_testdata = { version = "1.0.0-beta1", path = "../../provider/testdata", optional = true, features = ["serde"] }
 
 [target.'cfg(not(target_arch = "wasm32"))'.dependencies]
 # Logging is automagical in wasm, we only need this for native
