--- conflicted
+++ resolved
@@ -84,15 +84,9 @@
 # The version here can either be a `version = ".."` spec or `git = "https://github.com/rust-diplomat/diplomat", rev = ".."`
 # Since this crate is published, Diplomat must be published preceding a new ICU4X release but may use git versions in between
 # ALSO MAKE SURE TO UPDATE ffi_coverage/Cargo.toml!
-<<<<<<< HEAD
-diplomat = { git = "https://github.com/rust-diplomat/diplomat", rev = "839ff1c35e473d92cd9f0bbeea65c8337981e9da" }
-diplomat-runtime = { git = "https://github.com/rust-diplomat/diplomat", rev = "839ff1c35e473d92cd9f0bbeea65c8337981e9da" }
-icu_testdata = { version = "1.0.0-beta1", path = "../../provider/testdata", optional = true, features = ["icu_segmenter"] }
-=======
 diplomat = { git = "https://github.com/rust-diplomat/diplomat", rev = "82e2e74c1f3c04b0360529aa7c019b2c56f3216d" }
 diplomat-runtime = { git = "https://github.com/rust-diplomat/diplomat", rev = "82e2e74c1f3c04b0360529aa7c019b2c56f3216d" }
-icu_testdata = { version = "1.0.0-beta1", path = "../../provider/testdata", optional = true, features = ["buffer"] }
->>>>>>> 4f1ee695
+icu_testdata = { version = "1.0.0-beta1", path = "../../provider/testdata", optional = true, features = ["icu_segmenter"] }
 
 
 [target.'cfg(not(target_arch = "wasm32"))'.dependencies]
