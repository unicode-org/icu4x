--- conflicted
+++ resolved
@@ -100,13 +100,8 @@
 # The version here can either be a `version = ".."` spec or `git = "https://github.com/rust-diplomat/diplomat", rev = ".."`
 # Since this crate is published, Diplomat must be published preceding a new ICU4X release but may use git versions in between
 # ALSO MAKE SURE TO UPDATE ffi_coverage/Cargo.toml!
-<<<<<<< HEAD
-diplomat = { git = "https://github.com/rust-diplomat/diplomat", rev = "30bc4d2d148a0f2e5e58ce237a827d6617789569" }
-diplomat-runtime = { git = "https://github.com/rust-diplomat/diplomat", rev = "30bc4d2d148a0f2e5e58ce237a827d6617789569" }
-=======
 diplomat = { git = "https://github.com/rust-diplomat/diplomat", rev = "9e263b53cdee44b4b5310fc247182032945f7a84" }
 diplomat-runtime = { git = "https://github.com/rust-diplomat/diplomat", rev = "9e263b53cdee44b4b5310fc247182032945f7a84" }
->>>>>>> 5ca97abd
 
 
 [target.'cfg(not(target_arch = "wasm32"))'.dependencies]
