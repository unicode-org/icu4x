# This file is part of ICU4X. For terms of use, please see the file
# called LICENSE at the top level of the ICU4X source tree
# (online at: https://github.com/unicode-org/icu4x/blob/main/LICENSE ).

[package]
name = "icu_capi"
description = "C interface to ICU4X"
version = "1.0.0"
authors = ["The ICU4X Project Developers"]
edition = "2021"
resolver = "2"
repository = "https://github.com/unicode-org/icu4x"
license = "Unicode-DFS-2016"
categories = ["internationalization"]
# Keep this in sync with other crates unless there are exceptions
include = [
    "src/**/*",
    "examples/**/*",
    "benches/**/*",
    "tests/**/*",
    "**/include/**/*",
    "Cargo.toml",
    "LICENSE",
    "README.md"
]

[package.metadata.docs.rs]
all-features = true

[package.metadata.cargo-all-features]
# Bench feature gets tested separately and is only relevant for CI.
# logging enables a feature of a dependency that has no externally visible API changes
<<<<<<< HEAD
denylist = ["bench", "logging"]
=======
denylist = ["bench", "logging", "cpp_default", "wasm_default"]
>>>>>>> 9b02063c

# Please keep the features list in sync with the icu_capi_staticlib/icu_capi_cdylib crates
[features]
default = []
any_provider = []
buffer_provider = [
    "dep:icu_provider_blob",
    "dep:serde",
    "icu_collator/serde",
    "icu_datetime/serde",
    "icu_decimal/serde",
    "icu_list/serde",
    "icu_locid_transform/serde",
    "icu_locid/serde",
    "icu_normalizer/serde",
    "icu_plurals/serde",
    "icu_properties/serde",
    "icu_provider/serde",
    "icu_provider_adapters/serde",
    "icu_segmenter/serde",
    "icu_testdata?/buffer",
]
provider_fs = ["dep:icu_provider_fs", "buffer_provider"]
provider_test = ["dep:icu_testdata"]
logging = ["icu_provider/log_error_context", "dep:log"]
# Use the env_logger functionality to log based on environment variables
simple_logger = ["dep:simple_logger"]

# meta feature for things we enable by default in C and C++
cpp_default = ["provider_test", "any_provider", "logging", "simple_logger"]

# meta feature for things we enable by default in wasm
wasm_default = ["buffer_provider", "logging"]

[dependencies]
fixed_decimal = { version = "0.5", path = "../../utils/fixed_decimal", features = ["ryu"] }
icu_calendar = { version = "1.0.0", path = "../../components/calendar"}
icu_collator = { version = "1.0.0", path = "../../components/collator" }
icu_collections = { version = "1.0.0", path = "../../components/collections"}
icu_datetime = { version = "1.0.0", path = "../../components/datetime/" }
icu_decimal = { version = "1.0.0", path = "../../components/decimal/" }
icu_list = { version = "1.0.0", path = "../../components/list" }
icu_locid_transform = { version = "1.0.0", path = "../../components/locid_transform" }
icu_locid = { version = "1.0.0", path = "../../components/locid" }
icu_normalizer = { version = "1.0.0", path = "../../components/normalizer/" }
icu_plurals = { version = "1.0.0", path = "../../components/plurals/" }
icu_properties = { version = "1.0.0", path = "../../components/properties/", features = ["bidi"] }
icu_provider = { version = "1.0.0", path = "../../provider/core" }
icu_provider_adapters = { version = "1.0.0", path = "../../provider/adapters" }
icu_segmenter = { version = "0.7.0", path = "../../experimental/segmenter" }
icu_timezone = { version = "1.0.0", path = "../../components/timezone" }
tinystr = { version = "0.7", path = "../../utils/tinystr", default-features = false }
unicode-bidi = { version = "0.3.8", default-features = false }
writeable = { version = "0.5", path = "../../utils/writeable/" }

icu_provider_blob = { version = "1.0.0", path = "../../provider/blob", optional = true }
serde = { version = "1.0", default-features = false, optional = true }

icu_testdata = { version = "1.0.0", path = "../../provider/testdata", optional = true, features = ["icu_segmenter"] }

# databake
zerovec = { version = "*", path = "../../utils/zerovec" }

# Run `cargo make diplomat-install` to get the right diplomat binary installed
# The version here can either be a `version = ".."` spec or `git = "https://github.com/rust-diplomat/diplomat", rev = ".."`
# Since this crate is published, Diplomat must be published preceding a new ICU4X release but may use git versions in between
# ALSO MAKE SURE TO UPDATE ffi_coverage/Cargo.toml!
diplomat = "0.5"
diplomat-runtime = "0.5"


[target.'cfg(not(target_arch = "wasm32"))'.dependencies]
# Logging is automagical in wasm, we only need this for native
simple_logger = { version = "1.12", optional = true }
log = { version = "0.4", optional = true }

[target.'cfg(target_arch = "wasm32")'.dependencies]
log = "0.4"

[target.'cfg(not(any(target_arch = "wasm32", target_os = "none")))'.dependencies]
icu_provider_fs = { version = "1.0.0", path = "../../provider/fs/", optional = true }<|MERGE_RESOLUTION|>--- conflicted
+++ resolved
@@ -30,11 +30,7 @@
 [package.metadata.cargo-all-features]
 # Bench feature gets tested separately and is only relevant for CI.
 # logging enables a feature of a dependency that has no externally visible API changes
-<<<<<<< HEAD
-denylist = ["bench", "logging"]
-=======
 denylist = ["bench", "logging", "cpp_default", "wasm_default"]
->>>>>>> 9b02063c
 
 # Please keep the features list in sync with the icu_capi_staticlib/icu_capi_cdylib crates
 [features]
