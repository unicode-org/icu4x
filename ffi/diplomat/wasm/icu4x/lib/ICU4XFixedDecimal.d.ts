import { u8, i16, i64, u64, f64 } from "./diplomat-runtime"
import { FFIError } from "./diplomat-runtime"
import { ICU4XError } from "./ICU4XError";
import { ICU4XFixedDecimalSign } from "./ICU4XFixedDecimalSign";
import { ICU4XFixedDecimalSignDisplay } from "./ICU4XFixedDecimalSignDisplay";

/**

 * See the {@link https://unicode-org.github.io/icu4x-docs/doc/fixed_decimal/struct.FixedDecimal.html Rust documentation for `FixedDecimal`} for more information.
 */
export class ICU4XFixedDecimal {

  /**

   * Construct an {@link ICU4XFixedDecimal `ICU4XFixedDecimal`} from an integer.

   * See the {@link https://unicode-org.github.io/icu4x-docs/doc/fixed_decimal/struct.FixedDecimal.html Rust documentation for `FixedDecimal`} for more information.
   */
  static create_from_i64(v: i64): ICU4XFixedDecimal;

  /**

   * Construct an {@link ICU4XFixedDecimal `ICU4XFixedDecimal`} from an integer.

   * See the {@link https://unicode-org.github.io/icu4x-docs/doc/fixed_decimal/decimal/struct.FixedDecimal.html Rust documentation} for more information.
   */
  static create_from_u64(v: u64): ICU4XFixedDecimal;

  /**

   * Construct an {@link ICU4XFixedDecimal `ICU4XFixedDecimal`} from an integer-valued float

   * See the {@link https://unicode-org.github.io/icu4x-docs/doc/fixed_decimal/struct.FixedDecimal.html#method.try_from_f64 Rust documentation for `try_from_f64`} for more information.
   * @throws {@link FFIError}<{@link ICU4XError}>
   */
  static create_from_f64_with_integer_precision(f: f64): ICU4XFixedDecimal | never;

  /**

   * Construct an {@link ICU4XFixedDecimal `ICU4XFixedDecimal`} from an float, with a given power of 10 for the lower magnitude

   * See the {@link https://unicode-org.github.io/icu4x-docs/doc/fixed_decimal/struct.FixedDecimal.html#method.try_from_f64 Rust documentation for `try_from_f64`} for more information.
   * @throws {@link FFIError}<{@link ICU4XError}>
   */
  static create_from_f64_with_magnitude(f: f64, magnitude: i16): ICU4XFixedDecimal | never;

  /**

   * Construct an {@link ICU4XFixedDecimal `ICU4XFixedDecimal`} from an float, for a given number of significant digits

   * See the {@link https://unicode-org.github.io/icu4x-docs/doc/fixed_decimal/struct.FixedDecimal.html#method.try_from_f64 Rust documentation for `try_from_f64`} for more information.
   * @throws {@link FFIError}<{@link ICU4XError}>
   */
  static create_from_f64_with_significant_digits(f: f64, digits: u8): ICU4XFixedDecimal | never;

  /**

   * Construct an {@link ICU4XFixedDecimal `ICU4XFixedDecimal`} from an float, with enough digits to recover the original floating point in IEEE 754 without needing trailing zeros

   * See the {@link https://unicode-org.github.io/icu4x-docs/doc/fixed_decimal/decimal/struct.FixedDecimal.html#method.try_from_f64 Rust documentation} for more information.
   * @throws {@link FFIError}<{@link ICU4XError}>
   */
  static create_from_f64_with_floating_precision(f: f64): ICU4XFixedDecimal | never;

  /**

   * Construct an {@link ICU4XFixedDecimal `ICU4XFixedDecimal`} from a string.

   * See the {@link https://unicode-org.github.io/icu4x-docs/doc/fixed_decimal/struct.FixedDecimal.html Rust documentation for `FixedDecimal`} for more information.
   * @throws {@link FFIError}<{@link ICU4XError}>
   */
  static create_from_str(v: string): ICU4XFixedDecimal | never;

  /**

   * See the {@link https://unicode-org.github.io/icu4x-docs/doc/fixed_decimal/decimal/struct.FixedDecimal.html#method.digit_at Rust documentation} for more information.
   */
  digit_at(magnitude: i16): u8;

  /**

   * See the {@link https://unicode-org.github.io/icu4x-docs/doc/fixed_decimal/decimal/struct.FixedDecimal.html#method.magnitude_range Rust documentation} for more information.
   */
  magnitude_start(): i16;

  /**

   * See the {@link https://unicode-org.github.io/icu4x-docs/doc/fixed_decimal/decimal/struct.FixedDecimal.html#method.magnitude_range Rust documentation} for more information.
   */
  magnitude_end(): i16;

  /**

   * See the {@link https://unicode-org.github.io/icu4x-docs/doc/fixed_decimal/decimal/struct.FixedDecimal.html#method.nonzero_magnitude_start Rust documentation} for more information.
   */
  nonzero_magnitude_start(): i16;

  /**

   * See the {@link https://unicode-org.github.io/icu4x-docs/doc/fixed_decimal/decimal/struct.FixedDecimal.html#method.nonzero_magnitude_end Rust documentation} for more information.
   */
  nonzero_magnitude_end(): i16;

  /**

   * See the {@link https://unicode-org.github.io/icu4x-docs/doc/fixed_decimal/decimal/struct.FixedDecimal.html#method.is_zero Rust documentation} for more information.
   */
  is_zero(): boolean;

  /**

   * Multiply the {@link ICU4XFixedDecimal `ICU4XFixedDecimal`} by a given power of ten.

   * See the {@link https://unicode-org.github.io/icu4x-docs/doc/fixed_decimal/struct.FixedDecimal.html#method.multiply_pow10 Rust documentation for `multiply_pow10`} for more information.
   */
  multiply_pow10(power: i16): void;

  /**

   * See the {@link https://unicode-org.github.io/icu4x-docs/doc/fixed_decimal/decimal/struct.FixedDecimal.html#method.sign Rust documentation} for more information.
   */
  sign(): ICU4XFixedDecimalSign;

  /**

   * Set the sign of the {@link ICU4XFixedDecimal `ICU4XFixedDecimal`}.

   * See the {@link https://unicode-org.github.io/icu4x-docs/doc/fixed_decimal/struct.FixedDecimal.html#method.set_sign Rust documentation for `set_sign`} for more information.
   */
  set_sign(sign: ICU4XFixedDecimalSign): void;

  /**

   * See the {@link https://unicode-org.github.io/icu4x-docs/doc/fixed_decimal/decimal/struct.FixedDecimal.html#method.apply_sign_display Rust documentation} for more information.
   */
  apply_sign_display(sign_display: ICU4XFixedDecimalSignDisplay): void;

  /**

   * See the {@link https://unicode-org.github.io/icu4x-docs/doc/fixed_decimal/decimal/struct.FixedDecimal.html#method.trim_start Rust documentation} for more information.
   */
  trim_start(): void;

  /**

   * See the {@link https://unicode-org.github.io/icu4x-docs/doc/fixed_decimal/decimal/struct.FixedDecimal.html#method.trim_end Rust documentation} for more information.
   */
  trim_end(): void;

  /**

   * Zero-pad the {@link ICU4XFixedDecimal `ICU4XFixedDecimal`} on the left to a particular position

   * See the {@link https://unicode-org.github.io/icu4x-docs/doc/fixed_decimal/struct.FixedDecimal.html#method.pad_start Rust documentation for `pad_start`} for more information.
   */
  pad_start(position: i16): void;

  /**

   * Zero-pad the {@link ICU4XFixedDecimal `ICU4XFixedDecimal`} on the right to a particular position

   * See the {@link https://unicode-org.github.io/icu4x-docs/doc/fixed_decimal/decimal/struct.FixedDecimal.html#method.pad_end Rust documentation} for more information.
   */
  pad_end(position: i16): void;

  /**

   * Truncate the {@link ICU4XFixedDecimal `ICU4XFixedDecimal`} on the left to a particular position, deleting digits if necessary. This is useful for, e.g. abbreviating years ("2022" -> "22")

   * See the {@link https://unicode-org.github.io/icu4x-docs/doc/fixed_decimal/struct.FixedDecimal.html#method.set_max_position Rust documentation for `set_max_position`} for more information.
   */
  set_max_position(position: i16): void;

  /**

   * See the {@link https://unicode-org.github.io/icu4x-docs/doc/fixed_decimal/decimal/struct.FixedDecimal.html#method.trunc Rust documentation} for more information.
   */
  trunc(position: i16): void;

<<<<<<< HEAD
  /**

   * See the {@link https://unicode-org.github.io/icu4x-docs/doc/fixed_decimal/decimal/struct.FixedDecimal.html#method.half_trunc Rust documentation} for more information.
=======
   * See the {@link https://unicode-org.github.io/icu4x-docs/doc/fixed_decimal/struct.FixedDecimal.html#method.pad_end Rust documentation for `pad_end`} for more information.
>>>>>>> e17ab458
   */
  half_trunc(position: i16): void;

  /**

   * See the {@link https://unicode-org.github.io/icu4x-docs/doc/fixed_decimal/decimal/struct.FixedDecimal.html#method.expand Rust documentation} for more information.
   */
  expand(position: i16): void;

  /**

   * See the {@link https://unicode-org.github.io/icu4x-docs/doc/fixed_decimal/decimal/struct.FixedDecimal.html#method.half_expand Rust documentation} for more information.
   */
  half_expand(position: i16): void;

  /**

   * See the {@link https://unicode-org.github.io/icu4x-docs/doc/fixed_decimal/decimal/struct.FixedDecimal.html#method.ceil Rust documentation} for more information.
   */
  ceil(position: i16): void;

  /**

   * See the {@link https://unicode-org.github.io/icu4x-docs/doc/fixed_decimal/decimal/struct.FixedDecimal.html#method.half_ceil Rust documentation} for more information.
   */
  half_ceil(position: i16): void;

  /**

   * See the {@link https://unicode-org.github.io/icu4x-docs/doc/fixed_decimal/decimal/struct.FixedDecimal.html#method.floor Rust documentation} for more information.
   */
  floor(position: i16): void;

  /**

   * See the {@link https://unicode-org.github.io/icu4x-docs/doc/fixed_decimal/decimal/struct.FixedDecimal.html#method.half_floor Rust documentation} for more information.
   */
  half_floor(position: i16): void;

  /**

   * See the {@link https://unicode-org.github.io/icu4x-docs/doc/fixed_decimal/decimal/struct.FixedDecimal.html#method.half_even Rust documentation} for more information.
   */
  half_even(position: i16): void;

  /**

   * Concatenates `other` to the end of `self`.

   * If successful, `other` will be set to 0 and a successful status is returned.

   * If not successful, `other` will be unchanged and an error is returned.

   * See the {@link https://unicode-org.github.io/icu4x-docs/doc/fixed_decimal/decimal/struct.FixedDecimal.html#method.concatenate_end Rust documentation} for more information.
   * @throws {@link FFIError}<void>
   */
  concatenate_end(other: ICU4XFixedDecimal): void | never;

  /**

   * Format the {@link ICU4XFixedDecimal `ICU4XFixedDecimal`} as a string.

   * See the {@link https://unicode-org.github.io/icu4x-docs/doc/fixed_decimal/struct.FixedDecimal.html#method.write_to Rust documentation for `write_to`} for more information.
   */
  to_string(): string;
}<|MERGE_RESOLUTION|>--- conflicted
+++ resolved
@@ -1,8 +1,7 @@
-import { u8, i16, i64, u64, f64 } from "./diplomat-runtime"
+import { u8, i16, i32, f64 } from "./diplomat-runtime"
 import { FFIError } from "./diplomat-runtime"
 import { ICU4XError } from "./ICU4XError";
 import { ICU4XFixedDecimalSign } from "./ICU4XFixedDecimalSign";
-import { ICU4XFixedDecimalSignDisplay } from "./ICU4XFixedDecimalSignDisplay";
 
 /**
 
@@ -16,24 +15,16 @@
 
    * See the {@link https://unicode-org.github.io/icu4x-docs/doc/fixed_decimal/struct.FixedDecimal.html Rust documentation for `FixedDecimal`} for more information.
    */
-  static create_from_i64(v: i64): ICU4XFixedDecimal;
+  static create(v: i32): ICU4XFixedDecimal;
 
   /**
 
-   * Construct an {@link ICU4XFixedDecimal `ICU4XFixedDecimal`} from an integer.
-
-   * See the {@link https://unicode-org.github.io/icu4x-docs/doc/fixed_decimal/decimal/struct.FixedDecimal.html Rust documentation} for more information.
-   */
-  static create_from_u64(v: u64): ICU4XFixedDecimal;
-
-  /**
-
-   * Construct an {@link ICU4XFixedDecimal `ICU4XFixedDecimal`} from an integer-valued float
+   * Construct an {@link ICU4XFixedDecimal `ICU4XFixedDecimal`} from an float, with enough digits to recover the original floating point in IEEE 754 without needing trailing zeros
 
    * See the {@link https://unicode-org.github.io/icu4x-docs/doc/fixed_decimal/struct.FixedDecimal.html#method.try_from_f64 Rust documentation for `try_from_f64`} for more information.
    * @throws {@link FFIError}<{@link ICU4XError}>
    */
-  static create_from_f64_with_integer_precision(f: f64): ICU4XFixedDecimal | never;
+  static create_from_f64_with_max_precision(f: f64): ICU4XFixedDecimal | never;
 
   /**
 
@@ -42,7 +33,7 @@
    * See the {@link https://unicode-org.github.io/icu4x-docs/doc/fixed_decimal/struct.FixedDecimal.html#method.try_from_f64 Rust documentation for `try_from_f64`} for more information.
    * @throws {@link FFIError}<{@link ICU4XError}>
    */
-  static create_from_f64_with_magnitude(f: f64, magnitude: i16): ICU4XFixedDecimal | never;
+  static create_from_f64_with_lower_magnitude(f: f64, precision: i16): ICU4XFixedDecimal | never;
 
   /**
 
@@ -55,57 +46,12 @@
 
   /**
 
-   * Construct an {@link ICU4XFixedDecimal `ICU4XFixedDecimal`} from an float, with enough digits to recover the original floating point in IEEE 754 without needing trailing zeros
-
-   * See the {@link https://unicode-org.github.io/icu4x-docs/doc/fixed_decimal/decimal/struct.FixedDecimal.html#method.try_from_f64 Rust documentation} for more information.
-   * @throws {@link FFIError}<{@link ICU4XError}>
-   */
-  static create_from_f64_with_floating_precision(f: f64): ICU4XFixedDecimal | never;
-
-  /**
-
    * Construct an {@link ICU4XFixedDecimal `ICU4XFixedDecimal`} from a string.
 
    * See the {@link https://unicode-org.github.io/icu4x-docs/doc/fixed_decimal/struct.FixedDecimal.html Rust documentation for `FixedDecimal`} for more information.
    * @throws {@link FFIError}<{@link ICU4XError}>
    */
-  static create_from_str(v: string): ICU4XFixedDecimal | never;
-
-  /**
-
-   * See the {@link https://unicode-org.github.io/icu4x-docs/doc/fixed_decimal/decimal/struct.FixedDecimal.html#method.digit_at Rust documentation} for more information.
-   */
-  digit_at(magnitude: i16): u8;
-
-  /**
-
-   * See the {@link https://unicode-org.github.io/icu4x-docs/doc/fixed_decimal/decimal/struct.FixedDecimal.html#method.magnitude_range Rust documentation} for more information.
-   */
-  magnitude_start(): i16;
-
-  /**
-
-   * See the {@link https://unicode-org.github.io/icu4x-docs/doc/fixed_decimal/decimal/struct.FixedDecimal.html#method.magnitude_range Rust documentation} for more information.
-   */
-  magnitude_end(): i16;
-
-  /**
-
-   * See the {@link https://unicode-org.github.io/icu4x-docs/doc/fixed_decimal/decimal/struct.FixedDecimal.html#method.nonzero_magnitude_start Rust documentation} for more information.
-   */
-  nonzero_magnitude_start(): i16;
-
-  /**
-
-   * See the {@link https://unicode-org.github.io/icu4x-docs/doc/fixed_decimal/decimal/struct.FixedDecimal.html#method.nonzero_magnitude_end Rust documentation} for more information.
-   */
-  nonzero_magnitude_end(): i16;
-
-  /**
-
-   * See the {@link https://unicode-org.github.io/icu4x-docs/doc/fixed_decimal/decimal/struct.FixedDecimal.html#method.is_zero Rust documentation} for more information.
-   */
-  is_zero(): boolean;
+  static create_fromstr(v: string): ICU4XFixedDecimal | never;
 
   /**
 
@@ -117,35 +63,11 @@
 
   /**
 
-   * See the {@link https://unicode-org.github.io/icu4x-docs/doc/fixed_decimal/decimal/struct.FixedDecimal.html#method.sign Rust documentation} for more information.
-   */
-  sign(): ICU4XFixedDecimalSign;
-
-  /**
-
    * Set the sign of the {@link ICU4XFixedDecimal `ICU4XFixedDecimal`}.
 
    * See the {@link https://unicode-org.github.io/icu4x-docs/doc/fixed_decimal/struct.FixedDecimal.html#method.set_sign Rust documentation for `set_sign`} for more information.
    */
   set_sign(sign: ICU4XFixedDecimalSign): void;
-
-  /**
-
-   * See the {@link https://unicode-org.github.io/icu4x-docs/doc/fixed_decimal/decimal/struct.FixedDecimal.html#method.apply_sign_display Rust documentation} for more information.
-   */
-  apply_sign_display(sign_display: ICU4XFixedDecimalSignDisplay): void;
-
-  /**
-
-   * See the {@link https://unicode-org.github.io/icu4x-docs/doc/fixed_decimal/decimal/struct.FixedDecimal.html#method.trim_start Rust documentation} for more information.
-   */
-  trim_start(): void;
-
-  /**
-
-   * See the {@link https://unicode-org.github.io/icu4x-docs/doc/fixed_decimal/decimal/struct.FixedDecimal.html#method.trim_end Rust documentation} for more information.
-   */
-  trim_end(): void;
 
   /**
 
@@ -157,14 +79,6 @@
 
   /**
 
-   * Zero-pad the {@link ICU4XFixedDecimal `ICU4XFixedDecimal`} on the right to a particular position
-
-   * See the {@link https://unicode-org.github.io/icu4x-docs/doc/fixed_decimal/decimal/struct.FixedDecimal.html#method.pad_end Rust documentation} for more information.
-   */
-  pad_end(position: i16): void;
-
-  /**
-
    * Truncate the {@link ICU4XFixedDecimal `ICU4XFixedDecimal`} on the left to a particular position, deleting digits if necessary. This is useful for, e.g. abbreviating years ("2022" -> "22")
 
    * See the {@link https://unicode-org.github.io/icu4x-docs/doc/fixed_decimal/struct.FixedDecimal.html#method.set_max_position Rust documentation for `set_max_position`} for more information.
@@ -173,74 +87,11 @@
 
   /**
 
-   * See the {@link https://unicode-org.github.io/icu4x-docs/doc/fixed_decimal/decimal/struct.FixedDecimal.html#method.trunc Rust documentation} for more information.
+   * Zero-pad the {@link ICU4XFixedDecimal `ICU4XFixedDecimal`} on the right to a particular position
+
+   * See the {@link https://unicode-org.github.io/icu4x-docs/doc/fixed_decimal/struct.FixedDecimal.html#method.pad_end Rust documentation for `pad_end`} for more information.
    */
-  trunc(position: i16): void;
-
-<<<<<<< HEAD
-  /**
-
-   * See the {@link https://unicode-org.github.io/icu4x-docs/doc/fixed_decimal/decimal/struct.FixedDecimal.html#method.half_trunc Rust documentation} for more information.
-=======
-   * See the {@link https://unicode-org.github.io/icu4x-docs/doc/fixed_decimal/struct.FixedDecimal.html#method.pad_end Rust documentation for `pad_end`} for more information.
->>>>>>> e17ab458
-   */
-  half_trunc(position: i16): void;
-
-  /**
-
-   * See the {@link https://unicode-org.github.io/icu4x-docs/doc/fixed_decimal/decimal/struct.FixedDecimal.html#method.expand Rust documentation} for more information.
-   */
-  expand(position: i16): void;
-
-  /**
-
-   * See the {@link https://unicode-org.github.io/icu4x-docs/doc/fixed_decimal/decimal/struct.FixedDecimal.html#method.half_expand Rust documentation} for more information.
-   */
-  half_expand(position: i16): void;
-
-  /**
-
-   * See the {@link https://unicode-org.github.io/icu4x-docs/doc/fixed_decimal/decimal/struct.FixedDecimal.html#method.ceil Rust documentation} for more information.
-   */
-  ceil(position: i16): void;
-
-  /**
-
-   * See the {@link https://unicode-org.github.io/icu4x-docs/doc/fixed_decimal/decimal/struct.FixedDecimal.html#method.half_ceil Rust documentation} for more information.
-   */
-  half_ceil(position: i16): void;
-
-  /**
-
-   * See the {@link https://unicode-org.github.io/icu4x-docs/doc/fixed_decimal/decimal/struct.FixedDecimal.html#method.floor Rust documentation} for more information.
-   */
-  floor(position: i16): void;
-
-  /**
-
-   * See the {@link https://unicode-org.github.io/icu4x-docs/doc/fixed_decimal/decimal/struct.FixedDecimal.html#method.half_floor Rust documentation} for more information.
-   */
-  half_floor(position: i16): void;
-
-  /**
-
-   * See the {@link https://unicode-org.github.io/icu4x-docs/doc/fixed_decimal/decimal/struct.FixedDecimal.html#method.half_even Rust documentation} for more information.
-   */
-  half_even(position: i16): void;
-
-  /**
-
-   * Concatenates `other` to the end of `self`.
-
-   * If successful, `other` will be set to 0 and a successful status is returned.
-
-   * If not successful, `other` will be unchanged and an error is returned.
-
-   * See the {@link https://unicode-org.github.io/icu4x-docs/doc/fixed_decimal/decimal/struct.FixedDecimal.html#method.concatenate_end Rust documentation} for more information.
-   * @throws {@link FFIError}<void>
-   */
-  concatenate_end(other: ICU4XFixedDecimal): void | never;
+  pad_end(position: i16): void;
 
   /**
 
