import { FFIError } from "./diplomat-runtime"
import { ICU4XDataProvider } from "./ICU4XDataProvider";
import { ICU4XError } from "./ICU4XError";
import { ICU4XLocale } from "./ICU4XLocale";
import { ICU4XPluralCategories } from "./ICU4XPluralCategories";
import { ICU4XPluralCategory } from "./ICU4XPluralCategory";
import { ICU4XPluralOperands } from "./ICU4XPluralOperands";

/**

 * FFI version of `PluralRules`.

 * See the {@link https://unicode-org.github.io/icu4x-docs/doc/icu/plurals/struct.PluralRules.html Rust documentation} for more information.
 */
export class ICU4XPluralRules {

  /**

   * FFI version of `PluralRules::try_new_cardinal()`.

<<<<<<< HEAD
   * See the {@link https://unicode-org.github.io/icu4x-docs/doc/icu/plurals/struct.PluralRules.html#method.try_new Rust documentation} for more information.
=======
   * See the {@link https://unicode-org.github.io/icu4x-docs/doc/icu_plurals/struct.PluralRules.html#method.try_new_unstable Rust documentation} for more information.
>>>>>>> 084fca35
   * @throws {@link FFIError}<{@link ICU4XError}>
   */
  static try_new_cardinal(provider: ICU4XDataProvider, locale: ICU4XLocale): ICU4XPluralRules | never;

  /**

   * FFI version of `PluralRules::try_new_ordinal()`.

<<<<<<< HEAD
   * See the {@link https://unicode-org.github.io/icu4x-docs/doc/icu/plurals/struct.PluralRules.html#method.try_new Rust documentation} for more information.
=======
   * See the {@link https://unicode-org.github.io/icu4x-docs/doc/icu_plurals/struct.PluralRules.html#method.try_new_unstable Rust documentation} for more information.
>>>>>>> 084fca35
   * @throws {@link FFIError}<{@link ICU4XError}>
   */
  static try_new_ordinal(provider: ICU4XDataProvider, locale: ICU4XLocale): ICU4XPluralRules | never;

  /**

   * FFI version of `PluralRules::select()`.

   * See the {@link https://unicode-org.github.io/icu4x-docs/doc/icu/plurals/struct.PluralRules.html#method.select Rust documentation} for more information.
   */
  select(op: ICU4XPluralOperands): ICU4XPluralCategory;

  /**

   * FFI version of `PluralRules::categories()`.

   * See the {@link https://unicode-org.github.io/icu4x-docs/doc/icu/plurals/struct.PluralRules.html#method.categories Rust documentation} for more information.
   */
  categories(): ICU4XPluralCategories;
}<|MERGE_RESOLUTION|>--- conflicted
+++ resolved
@@ -18,11 +18,7 @@
 
    * FFI version of `PluralRules::try_new_cardinal()`.
 
-<<<<<<< HEAD
-   * See the {@link https://unicode-org.github.io/icu4x-docs/doc/icu/plurals/struct.PluralRules.html#method.try_new Rust documentation} for more information.
-=======
-   * See the {@link https://unicode-org.github.io/icu4x-docs/doc/icu_plurals/struct.PluralRules.html#method.try_new_unstable Rust documentation} for more information.
->>>>>>> 084fca35
+   * See the {@link https://unicode-org.github.io/icu4x-docs/doc/icu/plurals/struct.PluralRules.html#method.try_new_unstable Rust documentation} for more information.
    * @throws {@link FFIError}<{@link ICU4XError}>
    */
   static try_new_cardinal(provider: ICU4XDataProvider, locale: ICU4XLocale): ICU4XPluralRules | never;
@@ -31,11 +27,7 @@
 
    * FFI version of `PluralRules::try_new_ordinal()`.
 
-<<<<<<< HEAD
-   * See the {@link https://unicode-org.github.io/icu4x-docs/doc/icu/plurals/struct.PluralRules.html#method.try_new Rust documentation} for more information.
-=======
-   * See the {@link https://unicode-org.github.io/icu4x-docs/doc/icu_plurals/struct.PluralRules.html#method.try_new_unstable Rust documentation} for more information.
->>>>>>> 084fca35
+   * See the {@link https://unicode-org.github.io/icu4x-docs/doc/icu/plurals/struct.PluralRules.html#method.try_new_unstable Rust documentation} for more information.
    * @throws {@link FFIError}<{@link ICU4XError}>
    */
   static try_new_ordinal(provider: ICU4XDataProvider, locale: ICU4XLocale): ICU4XPluralRules | never;
