import { char } from "./diplomat-runtime"
import { FFIError } from "./diplomat-runtime"
import { ICU4XDataProvider } from "./ICU4XDataProvider";
import { ICU4XError } from "./ICU4XError";

/**

 * An ICU4X Unicode Set Property object, capable of querying whether a code point is contained in a set based on a Unicode property.

 * See the {@link https://unicode-org.github.io/icu4x-docs/doc/icu/properties/index.html Rust documentation} for more information.
 */
export class ICU4XCodePointSetData {

  /**

   * Gets a set for Unicode property ascii_hex_digit from a {@link ICU4XDataProvider `ICU4XDataProvider`}.

<<<<<<< HEAD
   * See the {@link https://unicode-org.github.io/icu4x-docs/doc/icu/properties/sets/fn.get_ascii_hex_digit.html Rust documentation} for more information.
=======
   * See the {@link https://unicode-org.github.io/icu4x-docs/doc/icu_properties/sets/fn.load_ascii_hex_digit.html Rust documentation} for more information.
>>>>>>> 084fca35
   * @throws {@link FFIError}<{@link ICU4XError}>
   */
  static try_get_ascii_hex_digit(provider: ICU4XDataProvider): ICU4XCodePointSetData | never;

  /**

   * Checks whether the code point is in the set.

<<<<<<< HEAD
   * See the {@link https://unicode-org.github.io/icu4x-docs/doc/icu/uniset/struct.CodePointSet.html#method.contains Rust documentation} for more information.
=======
   * See the {@link https://unicode-org.github.io/icu4x-docs/doc/icu_collections/codepointinvlist/struct.CodePointSet.html#method.contains Rust documentation} for more information.
>>>>>>> 084fca35
   */
  contains(cp: char): boolean;
}<|MERGE_RESOLUTION|>--- conflicted
+++ resolved
@@ -15,11 +15,7 @@
 
    * Gets a set for Unicode property ascii_hex_digit from a {@link ICU4XDataProvider `ICU4XDataProvider`}.
 
-<<<<<<< HEAD
-   * See the {@link https://unicode-org.github.io/icu4x-docs/doc/icu/properties/sets/fn.get_ascii_hex_digit.html Rust documentation} for more information.
-=======
-   * See the {@link https://unicode-org.github.io/icu4x-docs/doc/icu_properties/sets/fn.load_ascii_hex_digit.html Rust documentation} for more information.
->>>>>>> 084fca35
+   * See the {@link https://unicode-org.github.io/icu4x-docs/doc/icu/properties/sets/fn.load_ascii_hex_digit.html Rust documentation} for more information.
    * @throws {@link FFIError}<{@link ICU4XError}>
    */
   static try_get_ascii_hex_digit(provider: ICU4XDataProvider): ICU4XCodePointSetData | never;
@@ -28,11 +24,7 @@
 
    * Checks whether the code point is in the set.
 
-<<<<<<< HEAD
-   * See the {@link https://unicode-org.github.io/icu4x-docs/doc/icu/uniset/struct.CodePointSet.html#method.contains Rust documentation} for more information.
-=======
-   * See the {@link https://unicode-org.github.io/icu4x-docs/doc/icu_collections/codepointinvlist/struct.CodePointSet.html#method.contains Rust documentation} for more information.
->>>>>>> 084fca35
+   * See the {@link https://unicode-org.github.io/icu4x-docs/doc/icu/collections/codepointinvlist/struct.CodePointSet.html#method.contains Rust documentation} for more information.
    */
   contains(cp: char): boolean;
 }