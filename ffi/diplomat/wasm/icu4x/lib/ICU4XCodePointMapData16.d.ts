import { u16, char } from "./diplomat-runtime"
import { FFIError } from "./diplomat-runtime"
import { ICU4XDataProvider } from "./ICU4XDataProvider";
import { ICU4XError } from "./ICU4XError";

/**

 * An ICU4X Unicode Set Property object, capable of querying whether a code point is contained in a set based on a Unicode property. For properties whose values fit into 16 bits.

 * See the {@link https://unicode-org.github.io/icu4x-docs/doc/icu/properties/index.html Rust documentation} for more information.
 */
export class ICU4XCodePointMapData16 {

  /**

   * Gets a map for Unicode property Script from a {@link ICU4XDataProvider `ICU4XDataProvider`}.

<<<<<<< HEAD
   * See the {@link https://unicode-org.github.io/icu4x-docs/doc/icu/properties/maps/fn.get_script.html Rust documentation} for more information.
=======
   * See the {@link https://unicode-org.github.io/icu4x-docs/doc/icu_properties/maps/fn.load_script.html Rust documentation} for more information.
>>>>>>> 084fca35
   * @throws {@link FFIError}<{@link ICU4XError}>
   */
  static try_get_script(provider: ICU4XDataProvider): ICU4XCodePointMapData16 | never;

  /**

   * Gets the value for a code point.

<<<<<<< HEAD
   * See the {@link https://unicode-org.github.io/icu4x-docs/doc/icu/codepointtrie/codepointtrie/struct.CodePointTrie.html#method.get_u32 Rust documentation} for more information.
=======
   * See the {@link https://unicode-org.github.io/icu4x-docs/doc/icu_collections/codepointtrie/codepointtrie/struct.CodePointTrie.html#method.get_u32 Rust documentation} for more information.
>>>>>>> 084fca35
   */
  get(cp: char): u16;
}<|MERGE_RESOLUTION|>--- conflicted
+++ resolved
@@ -15,11 +15,7 @@
 
    * Gets a map for Unicode property Script from a {@link ICU4XDataProvider `ICU4XDataProvider`}.
 
-<<<<<<< HEAD
-   * See the {@link https://unicode-org.github.io/icu4x-docs/doc/icu/properties/maps/fn.get_script.html Rust documentation} for more information.
-=======
-   * See the {@link https://unicode-org.github.io/icu4x-docs/doc/icu_properties/maps/fn.load_script.html Rust documentation} for more information.
->>>>>>> 084fca35
+   * See the {@link https://unicode-org.github.io/icu4x-docs/doc/icu/properties/maps/fn.load_script.html Rust documentation} for more information.
    * @throws {@link FFIError}<{@link ICU4XError}>
    */
   static try_get_script(provider: ICU4XDataProvider): ICU4XCodePointMapData16 | never;
@@ -28,11 +24,7 @@
 
    * Gets the value for a code point.
 
-<<<<<<< HEAD
-   * See the {@link https://unicode-org.github.io/icu4x-docs/doc/icu/codepointtrie/codepointtrie/struct.CodePointTrie.html#method.get_u32 Rust documentation} for more information.
-=======
-   * See the {@link https://unicode-org.github.io/icu4x-docs/doc/icu_collections/codepointtrie/codepointtrie/struct.CodePointTrie.html#method.get_u32 Rust documentation} for more information.
->>>>>>> 084fca35
+   * See the {@link https://unicode-org.github.io/icu4x-docs/doc/icu/collections/codepointtrie/struct.CodePointTrie.html#method.get_u32 Rust documentation} for more information.
    */
   get(cp: char): u16;
 }