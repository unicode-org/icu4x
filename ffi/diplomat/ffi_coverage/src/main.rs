--- conflicted
+++ resolved
@@ -296,16 +296,13 @@
         // We should add this once we have a better story for FFI custom data structs
         "icu_provider_adapters::any_payload::AnyPayloadProvider",
 
-<<<<<<< HEAD
         // Don't want parts for 1.0
         "icu::list::parts",
         // Formatting wrappers, may be supported in the future
         "icu::list::FormattedList",
-=======
+
         // Experimental
         "icu::casemapping",
->>>>>>> f385e2a2
-
         // Stuff that does not need to be exposed over FFI
         // Especially for stuff that are Rust specific like conversion traits
         // and markers and newtypes
