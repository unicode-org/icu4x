// This file is part of ICU4X. For terms of use, please see the file
// called LICENSE at the top level of the ICU4X source tree
// (online at: https://github.com/unicode-org/icu4x/blob/main/LICENSE ).

use diplomat_core::*;
use rustdoc_types::{Crate, Item, ItemEnum};
use std::collections::{BTreeSet, HashMap, HashSet};
use std::fmt;
use std::fs::File;
use std::path::PathBuf;
/// RustLink but without display information
#[derive(PartialEq, Eq, Debug, Clone, PartialOrd, Ord, Hash)]
struct RustLinkInfo {
    path: ast::Path,
    typ: ast::DocType,
}

impl fmt::Display for RustLinkInfo {
    fn fmt(&self, f: &mut fmt::Formatter) -> fmt::Result {
        write!(f, "{}#{:?}", self.path, self.typ)
    }
}

fn main() {
    let doc_types = ["icu", "fixed_decimal", "icu_provider_adapters"]
        .into_iter()
        .flat_map(collect_public_types)
        .map(|(path, typ)| RustLinkInfo {
            path: ast::Path {
                elements: path
                    .into_iter()
                    .map(|s| ast::Ident::try_from(s).expect("item path is valid"))
                    .collect(),
            },
            typ,
        })
        .filter(|rl| {
            ![
                ast::DocType::EnumVariant,
                ast::DocType::Mod,
                ast::DocType::Trait,
            ]
            .contains(&rl.typ)
        })
        .collect::<BTreeSet<_>>();

    let diplomat_crate = PathBuf::from(concat!(std::env!("CARGO_MANIFEST_DIR"), "/../src/lib.rs"));
    eprintln!("Loading Diplomat crate from {:?}", diplomat_crate);
    let diplomat_types =
        ast::File::from(&syn_inline_mod::parse_and_inline_modules(&diplomat_crate))
            .all_rust_links()
            .into_iter()
            .cloned()
            .map(|rl| RustLinkInfo {
                path: rl.path,
                typ: rl.typ,
            })
            .collect::<BTreeSet<_>>();

    doc_types
        .difference(&diplomat_types)
        .for_each(|item| println!("{item}"));
}

lazy_static::lazy_static! {
    static ref IGNORED_TRAITS: HashSet<&'static str> = [
        // Rust and Rust ecosystem types
        "Any",
        "AsMut",
        "AsRef",
        "Bake",
        "Borrow",
        "BorrowMut",
        "Clone",
        "Copy",
        "Debug",
        "Default", // ???
        "Deserialize",
        "DeserializeOwned",
        "Display",
        "Eq",
        "ErasedDestructor",
        "Error",
        "From",
        "Hash",
        "Into",
        "Iterator", // ???
        "Ord",
        "Provider", // new error handling stuff
        "PartialEq",
        "PartialOrd",
        "RefUnwindSafe",
        "Send",
        "Separable",
        "Serialize",
        "StructuralEq",
        "StructuralPartialEq",
        "Sync",
        "ToOwned",
        "ToString", // ???
        "TryFrom", // ???
        "TryInto", // ???
        "Unpin",
        "UnwindSafe",

        // yoke/zerovec/etc internals
        "ULE",
        "AsULE",
        "VarULE",
        "Yokeable",
        "ZeroFrom",
        "ZeroMapKV",
        "EncodeAsULE",
        "EncodeAsVarULE",
        "IsCovariant",

        // provider stuff not relevant to FFI
        "DataMarker",
        "KeyedDataMarker",
        "AsDowncastingAnyProvider",
        "AsDeserializingBufferProvider",
        "AsDynamicDataProviderAnyMarkerWrap",
        "IterableDynamicDataProvider",
        "IterableDataProvider",
        "DataConverter",
        "Filterable",

        // The four main data provider traits should be covered if the enum or struct
        // implementing them is covered
        "DataProvider",
        "DynamicDataProvider",
        "BufferProvider",
        "AnyProvider",

        // internal trait , all methods replicated on Date
        "Calendar",
        // Rust-specific conversion trait
        "AsCalendar",
        "IntoAnyCalendar",
    ].into_iter().collect();

    static ref IGNORED_ASSOCIATED_ITEMS: HashMap<&'static str, &'static [&'static str]> = [
        ("Writeable", &["writeable_length_hint", "write_to_parts", "write_to_string"][..]),
        ("FromStr", &["Err"][..]),
    ].into_iter().collect();

    // Paths which are not checked for FFI coverage. Naming a type or module here
    // will include all type methods and module contents.
    static ref IGNORED_PATHS: HashSet<Vec<String>> = [
        // Stuff that we DO plan to expose for 1.0 but we're keeping in the ignorelist
        // because we plan to solve it all at once.
        // This section should go away before 1.0
        // =========================

        // constructor signatures: we need to make them uniform
        "icu::calendar::AnyCalendar::try_new_for_locale_with_any_provider",
        "icu::calendar::AnyCalendar::try_new_for_locale_with_buffer_provider",
        "icu::calendar::AnyCalendar::try_new_with_any_provider",
        "icu::calendar::AnyCalendar::try_new_with_buffer_provider",
        "icu::datetime::TimeZoneFormatter::try_new_with_any_provider",
        "icu::datetime::TimeZoneFormatter::try_new_with_buffer_provider",
        "icu::datetime::TypedDateFormatter::try_new_with_any_provider",
        "icu::datetime::TypedDateFormatter::try_new_with_buffer_provider",
        "icu::datetime::TypedDateTimeFormatter::try_new_with_any_provider",
        "icu::datetime::TypedDateTimeFormatter::try_new_with_buffer_provider",
        "icu::datetime::DateFormatter::try_new_with_any_provider",
        "icu::datetime::DateFormatter::try_new_with_buffer_provider",
        "icu::datetime::DateTimeFormatter::try_new_with_any_provider",
        "icu::datetime::DateTimeFormatter::try_new_with_buffer_provider",
        "icu::datetime::TimeFormatter::try_new_with_any_provider",
        "icu::datetime::TimeFormatter::try_new_with_buffer_provider",
        "icu::datetime::ZonedDateTimeFormatter::try_new_with_any_provider",
        "icu::datetime::ZonedDateTimeFormatter::try_new_with_buffer_provider",
        "icu::datetime::TypedZonedDateTimeFormatter::try_new_with_any_provider",
        "icu::datetime::TypedZonedDateTimeFormatter::try_new_with_buffer_provider",
        "icu::calendar::week::WeekCalculator::try_new_with_any_provider",
        "icu::calendar::week::WeekCalculator::try_new_with_buffer_provider",
        "icu::locid_transform::LocaleCanonicalizer::try_new_with_any_provider",
        "icu::locid_transform::LocaleCanonicalizer::try_new_with_buffer_provider",
        "icu::locid_transform::LocaleExpander::try_new_with_any_provider",
        "icu::locid_transform::LocaleExpander::try_new_with_buffer_provider",
        "icu::normalizer::ComposingNormalizer::try_new_nfc_with_any_provider",
        "icu::normalizer::ComposingNormalizer::try_new_nfkc_with_any_provider",
        "icu::normalizer::ComposingNormalizer::try_new_uts46_without_ignored_and_disallowed_with_any_provider",
        "icu::normalizer::DecomposingNormalizer::try_new_nfd_with_any_provider",
        "icu::normalizer::DecomposingNormalizer::try_new_nfkd_with_any_provider",
        "icu::normalizer::properties::CanonicalCombiningClassMap::try_new_with_any_provider",
        "icu::normalizer::properties::CanonicalComposition::try_new_with_any_provider",
        "icu::normalizer::properties::CanonicalDecomposition::try_new_with_any_provider",
        "icu::normalizer::ComposingNormalizer::try_new_nfc_with_buffer_provider",
        "icu::normalizer::ComposingNormalizer::try_new_nfkc_with_buffer_provider",
        "icu::normalizer::ComposingNormalizer::try_new_uts46_without_ignored_and_disallowed_with_buffer_provider",
        "icu::normalizer::DecomposingNormalizer::try_new_nfd_with_buffer_provider",
        "icu::normalizer::DecomposingNormalizer::try_new_nfkd_with_buffer_provider",
        "icu::normalizer::properties::CanonicalCombiningClassMap::try_new_with_buffer_provider",
        "icu::normalizer::properties::CanonicalComposition::try_new_with_buffer_provider",
        "icu::normalizer::properties::CanonicalDecomposition::try_new_with_buffer_provider",
        "icu::timezone::MetaZoneCalculator::try_new_with_any_provider",
        "icu::timezone::MetaZoneCalculator::try_new_with_buffer_provider",

        // Stuff that could be exposed over FFI but is not currently planned (for 1.0)
        //
        // Post 1.0 we should go through this and plan them, filing followups
        // for ones we do plan and adding links here
        // https://github.com/unicode-org/icu4x/issues/2492
        // =========================

        // Largely for use by datetimeformat, not generally useful
        "icu::calendar::AnyCalendar::convert_any_date",
        "icu::calendar::AnyCalendar::convert_any_datetime",

        // Punted post 1.0: not strongly needed yet and don't want to lock in a solution
        // Potential solutions:
        // - borrow and clone (cheap as long it's not json)
        // - introduce a DTFBorrowed type in Rust and FFI (bunch of work, annoying)
        // - introduce a DateDataBundle and TimeDataBundle struct to FFI that contains
        //   basically just DateFormat or TimeFormat but it is explicitly an Option that
        //   can be destructively passed to these constructors via &mut self. All future
        //   specialized constructors show up on this type instead.
        "icu::datetime::DateTimeFormatter::try_from_date_and_time",
        "icu::datetime::TypedDateTimeFormatter::try_from_date_and_time",

        // experimental
        "icu::datetime::DateTimeFormatter::resolve_components",
        "icu::datetime::TypedDateTimeFormatter::resolve_components",

        // Individual calendars: Currently the main entry point is AnyCalendar
        "icu::calendar::buddhist",
        "icu::calendar::coptic",
        "icu::calendar::ethiopian",
        "icu::calendar::indian",
        "icu::calendar::japanese",
        "icu::calendar::julian",
        "icu::calendar::any_calendar::IntoAnyCalendar",
        "icu::calendar::Date::new_gregorian_date",
        "icu::calendar::Date::new_buddhist_date",
        "icu::calendar::Date::new_coptic_date",
        "icu::calendar::Date::new_ethiopian_date",
        "icu::calendar::Date::new_indian_date",
        "icu::calendar::Date::new_japanese_date",
        "icu::calendar::Date::new_japanese_extended_date",
        "icu::calendar::Date::new_julian_date",
        "icu::calendar::DateTime::new_gregorian_datetime",
        "icu::calendar::DateTime::new_buddhist_datetime",
        "icu::calendar::DateTime::new_coptic_datetime",
        "icu::calendar::DateTime::new_ethiopian_datetime",
        "icu::calendar::DateTime::new_indian_datetime",
        "icu::calendar::DateTime::new_japanese_datetime",
        "icu::calendar::DateTime::new_japanese_extended_datetime",
        "icu::calendar::DateTime::new_julian_datetime",

        // Arithmetic APIs are still experimental/hidden for 1.0
        "icu::calendar::DateDuration",
        "icu::calendar::DateDurationUnit",

        // mostly used for provider, may in the future be exposed for options
        "icu::datetime::fields",
        // experimental
        "icu::datetime::options::components",
        "icu::datetime::options::preferences",
        "icu::datetime::DateTimeFormatter::try_new_experimental_unstable",
        "icu::datetime::TypedDateTimeFormatter::try_new_experimental_unstable",
        "icu::datetime::TypedZonedDateTimeFormatter::try_new_experimental_unstable",
        "icu::datetime::ZonedDateTimeFormatter::try_new_experimental_unstable",

        // Not necessary for now
        "icu::calendar::Date::day_of_year_info",


        // Formatting wrappers, may be supported in the future
        "icu::datetime::FormattedTimeZone",
        "icu::datetime::FormattedDateTime",
        "icu::datetime::FormattedZonedDateTime",

        // Rust-specific power user API for rules ASTS and such
        // could be exposed in the future but it's complicated
        "icu::plurals::rules",

        // May be exposed when we have associated constants over FFI
        "icu::properties::BidiClass",
        "icu::properties::CanonicalCombiningClass",
        "icu::properties::EastAsianWidth",
        "icu::properties::GeneralCategory",
        "icu::properties::GeneralCategoryGroup",
        "icu::properties::GraphemeClusterBreak",
        "icu::properties::LineBreak",
        "icu::properties::Script",
        "icu::properties::SentenceBreak",
        "icu::properties::WordBreak",

        // Experimental
        "icu::properties::maps::load_canonical_combining_class",

        // Not planned for 1.0
        "icu::properties::maps::CodePointMapDataBorrowed::iter_ranges",
        "icu::properties::sets::CodePointSetDataBorrowed::iter_ranges",
        "icu::properties::maps::CodePointMapData::as_code_point_trie",
        "icu::properties::maps::CodePointMapData::from_code_point_trie",
        "icu::properties::sets::CodePointSetData::as_code_point_inversion_list",
        "icu::properties::sets::CodePointSetData::from_code_point_inversion_list",
        "icu::properties::sets::CodePointSetData::to_code_point_inversion_list",
        "icu::collections::codepointinvlist",
        "icu::collections::codepointtrie",

        // Not planned until someone needs them
        "icu::locid::extensions",
        "icu::locid::subtags",
        "icu::locid::LanguageIdentifier",

        // experimental
        "icu::normalizer::ComposingNormalizer::try_new_uts46_without_ignored_and_disallowed_unstable",

        // can't be exposed till Diplomat has Write16
        "icu::normalizer::ComposingNormalizer::normalize_utf16",
        "icu::normalizer::ComposingNormalizer::normalize_utf16_to",
        "icu::normalizer::ComposingNormalizer::is_normalized_utf16",
        "icu::normalizer::DecomposingNormalizer::normalize_utf16",
        "icu::normalizer::DecomposingNormalizer::normalize_utf16_to",
        "icu::normalizer::DecomposingNormalizer::is_normalized_utf16",

        // Can't be exposed till diplomat has input iterators, as well as
        // safety for borrowing input iterators into return types
        "icu::normalizer::ComposingNormalizer::normalize_iter",
        "icu::normalizer::DecomposingNormalizer::normalize_iter",
        "icu::normalizer::Composition",
        "icu::normalizer::Decomposition",

        // Need to think about how to expose DataErrorKind for this to work
        "icu_provider_adapters::empty::EmptyDataProvider::new_with_error_kind",

        // Don't want parts for 1.0
        "icu::list::parts",
        // Formatting wrappers, may be supported in the future
        "icu::list::FormattedList",

        // Stuff that does not need to be exposed over FFI
        // Especially for stuff that are Rust specific like conversion traits
        // and markers and newtypes
        // =========================

        // Provider modules
        // We could potentially expose them later, but it's hard to expose them
        // uniformly especially for complex types
        "icu::calendar::provider",
        "icu::datetime::provider",
        "icu::locid_transform::provider",
        "icu::plurals::provider",
        "icu::properties::provider",
        "icu::segmenter::provider",
        "icu::normalizer::provider",
<<<<<<< HEAD
        "icu::list::provider",
=======
        "icu::timezone::provider",
>>>>>>> 56504e04

        // Reexports (tool doesn't currently handle these)
        "icu::calendar::any_calendar::AnyCalendar",
        "icu::calendar::any_calendar::AnyCalendarKind",
        "icu::datetime::time_zone::TimeZoneFormatter",
        "icu::datetime::options::DateTimeFormatterOptions",

        // "Internal" trait that should never be called directly
        "icu::calendar::Calendar",
        // Rust-specific calendar wrapper stuff
        "icu::calendar::AsCalendar",
        "icu::datetime::CldrCalendar",
        "icu::calendar::Ref",
        "icu::calendar::Date::wrap_calendar_in_rc",
        "icu::calendar::Date::wrap_calendar_in_arc",
        "icu::calendar::DateTime::wrap_calendar_in_rc",
        "icu::calendar::DateTime::wrap_calendar_in_arc",

        // Individual markerlike calendar types and inner types
        // inner types are only public for associated type reasons, and the markerlike
        // calendar types exist to implement the trait
        "icu::calendar::Date::from_raw",
        "icu::calendar::Date::inner",
        "icu::calendar::Iso",
        "icu::calendar::iso::Iso",
        "icu::calendar::iso::IsoDateInner",
        "icu::calendar::Gregorian",
        "icu::calendar::gregorian::Gregorian",
        "icu::calendar::gregorian::GregorianDateInner",
        "icu::calendar::any_calendar::AnyDateInner",

        // Rusty input trait
        "icu::datetime::input",

        // Options bags which are expanded in FFI to regular functions
        "icu::datetime::DateTimeFormatterOptions",
        "icu::datetime::time_zone::TimeZoneFormatterOptions",
        "icu::datetime::options::length::Bag",

        // FFI largely deals with primitives rather than Rust's nice wrapper types
        // (which are hard to do in a zero-cost way over FFI)
        "icu::calendar::types",

        // Convenience iterator for Rust
        "icu::plurals::PluralCategory::all",
        // associated type
        "icu::plurals::PluralOperands::Err",

        // Properties Rust internals
        "icu::properties::maps::CodePointMapData::as_borrowed",
        "icu::properties::maps::CodePointMapData::from_data",
        "icu::properties::maps::CodePointMapData::to_code_point_trie",
        "icu::properties::maps::CodePointMapData::try_into_converted",
        "icu::properties::sets::CodePointSetData::as_borrowed",
        "icu::properties::sets::CodePointSetData::from_data",
        "icu::properties::sets::CodePointSetDataBorrowed::contains_u32",

        // locid macros
        "icu::locid::langid",
        "icu::locid::locale",
        "icu::locid::extensions_other_key",
        "icu::locid::extensions_private_key",
        "icu::locid::extensions_transform_key",
        "icu::locid::extensions_unicode_attribute",
        "icu::locid::extensions_unicode_key",
        "icu::locid::extensions_unicode_value",
        "icu::locid::subtags_language",
        "icu::locid::subtags_region",
        "icu::locid::subtags_script",
        "icu::locid::subtags_variant",
        // assoc type
        "icu::locale::Locale::Err",

        // Segmenter types and type aliases that are constructed via methods. They don't need FFI.
        "icu::segmenter::GraphemeClusterBreakIteratorLatin1",
        "icu::segmenter::GraphemeClusterBreakIteratorUtf16",
        "icu::segmenter::GraphemeClusterBreakIteratorUtf8",
        "icu::segmenter::LineBreakIterator",
        "icu::segmenter::LineBreakIteratorLatin1",
        "icu::segmenter::LineBreakIteratorUtf16",
        "icu::segmenter::LineBreakIteratorUtf8",
        "icu::segmenter::RuleBreakIterator",
        "icu::segmenter::SentenceBreakIteratorLatin1",
        "icu::segmenter::SentenceBreakIteratorUtf16",
        "icu::segmenter::SentenceBreakIteratorUtf8",
        "icu::segmenter::WordBreakIteratorLatin1",
        "icu::segmenter::WordBreakIteratorUtf16",
        "icu::segmenter::WordBreakIteratorUtf8",
    ].iter().map(|s| s.split("::").map(|x| x.to_string()).collect()).collect();
}

fn collect_public_types(krate: &str) -> impl Iterator<Item = (Vec<String>, ast::DocType)> {
    fn parse_doc(krate: &str) -> &Crate {
        lazy_static::lazy_static! {
            static ref CRATES: elsa::sync::FrozenMap<String, Box<Crate>> = elsa::sync::FrozenMap::new();
        }

        if CRATES.get(krate).is_none() {
            eprintln!("Parsing crate {krate}");
            let output = std::process::Command::new("cargo")
                .args(&[
                    "+nightly-2022-08-25",
                    "rustdoc",
                    "-p",
                    krate,
                    "--all-features",
                    "--",
                    "-Zunstable-options",
                    "--output-format",
                    "json",
                ])
                .output()
                .expect("failed to execute rustdoc");
            if !output.status.success() {
                panic!("Rustdoc build failed with {:?}", output);
            }
            let path = PathBuf::from(std::env!("CARGO_MANIFEST_DIR"))
                .join("../../../target/doc")
                .join(krate)
                .with_extension("json");
            eprintln!("Attempting to load {:?}", path);
            CRATES.insert(
                krate.to_string(),
                serde_json::from_reader(File::open(&path).unwrap()).unwrap(),
            );
        }
        CRATES.get(krate).unwrap()
    }

    #[derive(Debug)]
    enum In<'a> {
        Trait,
        // The Option<String> is for the trait name of an impl
        Enum(Option<&'a str>),
        Struct(Option<&'a str>),
    }

    fn recurse(
        item: &Item,
        krate: &Crate,
        types: &mut HashSet<(Vec<String>, ast::DocType)>,
        mut path: Vec<String>,
        path_already_extended: bool,
        inside: Option<In>,
    ) {
        /// Helper function that ensures that IGNORED_PATHS
        /// is respected for every type inserted
        ///
        /// (We have a check at the beginning of recurse() but that won't catch leaf nodes)
        fn insert_ty(
            types: &mut HashSet<(Vec<String>, ast::DocType)>,
            path: Vec<String>,
            ty: ast::DocType,
        ) {
            if !IGNORED_PATHS.contains(&path) {
                types.insert((path, ty));
            }
        }

        fn check_ignored_assoc_item(name: &str, trait_path: Option<&str>) -> bool {
            if let Some(tr) = trait_path {
                if let Some(ignored) = IGNORED_ASSOCIATED_ITEMS.get(tr) {
                    if ignored.contains(&name) {
                        return true;
                    }
                }
            }
            false
        }

        if IGNORED_PATHS.contains(&path) {
            return;
        }
        match &item.inner {
            ItemEnum::Import(import) => {
                if !import.glob {
                    path.push(import.name.to_string());
                }

                if let Some(item) = &krate.index.get(import.id.as_ref().unwrap()) {
                    recurse(item, krate, types, path, true, None);
                } else if let Some(item) = &krate.paths.get(import.id.as_ref().unwrap()) {
                    // External crate. This is quite complicated and while it works, I'm not sure
                    // it's correct. This basically handles the case `pub use other_crate::module::Struct`,
                    // which means we have to parse `other_crate`, then look for `module`, then look
                    // for `Struct`. Now, `module` could actually be a reexport, which is why we have to
                    // check the `Import` case when traversing the path.
                    let external_crate = parse_doc(&krate.external_crates[&item.crate_id].name);
                    let mut item = &external_crate.index[&external_crate.root];
                    for segment in import.source.split("::").skip(1) {
                        match &item.inner {
                            ItemEnum::Module(inner) => {
                                item = inner
                                    .items
                                    .iter()
                                    .map(|id| &external_crate.index[id])
                                    .find(|item| match &item.inner {
                                        ItemEnum::Import(import) => {
                                            if import.name.as_str() == segment {
                                                path.pop();
                                                true
                                            } else {
                                                false
                                            }
                                        }
                                        _ => item.name.as_deref() == Some(segment),
                                    })
                                    .unwrap();
                            }
                            _ => unreachable!(),
                        }
                    }
                    recurse(item, external_crate, types, path, true, None);
                } else {
                    eprintln!("{:?} should be in either index or paths", path);
                }
            }
            _ => {
                let item_name = item.name.as_ref().unwrap();
                if !path_already_extended {
                    path.push(item_name.to_string());
                }
                match &item.inner {
                    ItemEnum::Module(module) => {
                        for id in &module.items {
                            recurse(&krate.index[id], krate, types, path.clone(), false, None);
                        }
                        insert_ty(types, path, ast::DocType::Mod);
                    }
                    ItemEnum::Struct(structt) => {
                        for id in &structt.impls {
                            if let ItemEnum::Impl(inner) = &krate.index[id].inner {
                                let mut trait_name = None;
                                if let Some(path) = &inner.trait_ {
                                    let name = &path.name;
                                    if IGNORED_TRAITS.contains(name.as_str()) {
                                        continue;
                                    }
                                    trait_name = Some(&*path.name);
                                }
                                for id in &inner.items {
                                    recurse(
                                        &krate.index[id],
                                        krate,
                                        types,
                                        path.clone(),
                                        false,
                                        Some(In::Struct(trait_name)),
                                    );
                                }
                            }
                        }

                        insert_ty(types, path, ast::DocType::Struct);
                    }
                    ItemEnum::Enum(enumm) => {
                        for id in &enumm.variants {
                            recurse(&krate.index[id], krate, types, path.clone(), false, None);
                        }

                        for id in &enumm.impls {
                            if let ItemEnum::Impl(inner) = &krate.index[id].inner {
                                let mut trait_name = None;
                                if let Some(path) = &inner.trait_ {
                                    let name = &path.name;
                                    if IGNORED_TRAITS.contains(name.as_str()) {
                                        continue;
                                    }
                                    trait_name = Some(&*path.name);
                                }
                                for id in &inner.items {
                                    recurse(
                                        &krate.index[id],
                                        krate,
                                        types,
                                        path.clone(),
                                        false,
                                        Some(In::Enum(trait_name)),
                                    );
                                }
                            }
                        }

                        insert_ty(types, path, ast::DocType::Enum);
                    }
                    ItemEnum::Trait(inner) => {
                        for id in &inner.items {
                            recurse(
                                &krate.index[id],
                                krate,
                                types,
                                path.clone(),
                                false,
                                Some(In::Trait),
                            );
                        }
                        insert_ty(types, path, ast::DocType::Trait);
                    }
                    ItemEnum::Constant(_) => {
                        insert_ty(types, path, ast::DocType::Constant);
                    }
                    ItemEnum::Function(_) => {
                        insert_ty(types, path, ast::DocType::Fn);
                    }
                    ItemEnum::Macro(_) => {
                        insert_ty(types, path, ast::DocType::Macro);
                    }
                    ItemEnum::Typedef(_) => {
                        insert_ty(types, path, ast::DocType::Typedef);
                    }
                    ItemEnum::Method(_) => {
                        let doc_type = match inside {
                            Some(In::Enum(tr)) | Some(In::Struct(tr))
                                if check_ignored_assoc_item(item_name, tr) =>
                            {
                                return
                            }
                            Some(In::Enum(_)) => ast::DocType::FnInEnum,
                            Some(In::Trait) => ast::DocType::FnInTrait,
                            Some(In::Struct(_)) => ast::DocType::FnInStruct,
                            _ => panic!("Method needs In"),
                        };
                        insert_ty(types, path, doc_type);
                    }
                    ItemEnum::Variant(_) => {
                        insert_ty(types, path, ast::DocType::EnumVariant);
                    }
                    ItemEnum::AssocConst { .. } => {
                        let doc_type = match inside {
                            Some(In::Enum(tr)) | Some(In::Struct(tr))
                                if check_ignored_assoc_item(item_name, tr) =>
                            {
                                return
                            }
                            Some(In::Enum(_)) => ast::DocType::AssociatedConstantInEnum,
                            Some(In::Trait) => ast::DocType::AssociatedConstantInTrait,
                            Some(In::Struct(_)) => ast::DocType::AssociatedConstantInStruct,
                            _ => panic!("AssocConst needs In"),
                        };
                        insert_ty(types, path, doc_type);
                    }
                    ItemEnum::AssocType { .. } => {
                        let doc_type = match inside {
                            Some(In::Enum(tr)) | Some(In::Struct(tr))
                                if check_ignored_assoc_item(item_name, tr) =>
                            {
                                return
                            }
                            Some(In::Enum(_)) => ast::DocType::AssociatedTypeInEnum,
                            Some(In::Trait) => ast::DocType::AssociatedTypeInTrait,
                            Some(In::Struct(_)) => ast::DocType::AssociatedTypeInStruct,
                            _ => panic!("AssocType needs In"),
                        };
                        insert_ty(types, path, doc_type);
                    }
                    _ => todo!("{:?}", item),
                }
            }
        }
    }

    let mut types = HashSet::new();
    let krate = parse_doc(krate);

    recurse(
        &krate.index[&krate.root],
        krate,
        &mut types,
        Vec::new(),
        false,
        None,
    );

    types.into_iter()
}<|MERGE_RESOLUTION|>--- conflicted
+++ resolved
@@ -348,11 +348,8 @@
         "icu::properties::provider",
         "icu::segmenter::provider",
         "icu::normalizer::provider",
-<<<<<<< HEAD
         "icu::list::provider",
-=======
         "icu::timezone::provider",
->>>>>>> 56504e04
 
         // Reexports (tool doesn't currently handle these)
         "icu::calendar::any_calendar::AnyCalendar",
