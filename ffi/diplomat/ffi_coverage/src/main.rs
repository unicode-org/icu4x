// This file is part of ICU4X. For terms of use, please see the file
// called LICENSE at the top level of the ICU4X source tree
// (online at: https://github.com/unicode-org/icu4x/blob/main/LICENSE ).

use diplomat_core::*;
use rustdoc_types::{Crate, Item, ItemEnum};
use std::collections::{BTreeSet, HashMap, HashSet};
use std::fmt;
use std::fs::File;
use std::path::PathBuf;
/// RustLink but without display information
#[derive(PartialEq, Eq, Debug, Clone, PartialOrd, Ord, Hash)]
struct RustLinkInfo {
    path: ast::Path,
    typ: ast::DocType,
}

impl fmt::Display for RustLinkInfo {
    fn fmt(&self, f: &mut fmt::Formatter) -> fmt::Result {
        write!(f, "{}#{:?}", self.path, self.typ)
    }
}

fn main() {
    let doc_types = ["icu", "fixed_decimal", "icu_provider_adapters"]
        .into_iter()
        .flat_map(collect_public_types)
        .map(|(path, typ)| RustLinkInfo {
            path: ast::Path {
                elements: path
                    .into_iter()
                    .map(|s| ast::Ident::try_from(s).expect("item path is valid"))
                    .collect(),
            },
            typ,
        })
        .filter(|rl| {
            ![
                ast::DocType::EnumVariant,
                ast::DocType::Mod,
                ast::DocType::Trait,
            ]
            .contains(&rl.typ)
        })
        .collect::<BTreeSet<_>>();

    let diplomat_crate = PathBuf::from(concat!(std::env!("CARGO_MANIFEST_DIR"), "/../src/lib.rs"));
    eprintln!("Loading Diplomat crate from {:?}", diplomat_crate);
    let diplomat_types =
        ast::File::from(&syn_inline_mod::parse_and_inline_modules(&diplomat_crate))
            .all_rust_links()
            .into_iter()
            .cloned()
            .map(|rl| RustLinkInfo {
                path: rl.path,
                typ: rl.typ,
            })
            .collect::<BTreeSet<_>>();

    doc_types
        .difference(&diplomat_types)
        .for_each(|item| println!("{item}"));
}

lazy_static::lazy_static! {
    static ref IGNORED_TRAITS: HashSet<&'static str> = [
        // Rust and Rust ecosystem types
        "Any",
        "AsMut",
        "AsRef",
        "Bake",
        "Borrow",
        "BorrowMut",
        "Clone",
        "Copy",
        "Debug",
        "Default", // ???
        "Deserialize",
        "DeserializeOwned",
        "Display",
        "Eq",
        "ErasedDestructor",
        "Error",
        "From",
        "Hash",
        "Into",
        "Iterator", // ???
        "Ord",
        "Provider", // new error handling stuff
        "PartialEq",
        "PartialOrd",
        "RefUnwindSafe",
        "Send",
        "Separable",
        "Serialize",
        "StructuralEq",
        "StructuralPartialEq",
        "Sync",
        "ToOwned",
        "ToString", // ???
        "TryFrom", // ???
        "TryInto", // ???
        "Unpin",
        "UnwindSafe",

        // yoke/zerovec/etc internals
        "ULE",
        "AsULE",
        "VarULE",
        "Yokeable",
        "ZeroFrom",
        "ZeroMapKV",
        "EncodeAsULE",
        "EncodeAsVarULE",
        "IsCovariant",

        // provider stuff not relevant to FFI
        "DataMarker",
        "KeyedDataMarker",
        "AsDowncastingAnyProvider",
        "AsDeserializingBufferProvider",
        "AsDynamicDataProviderAnyMarkerWrap",
        "IterableDynamicDataProvider",
        "IterableDataProvider",
        "DataConverter",
        "Filterable",

        // The four main data provider traits should be covered if the enum or struct
        // implementing them is covered
        "DataProvider",
        "DynamicDataProvider",
        "BufferProvider",
        "AnyProvider",

        // internal trait , all methods replicated on Date
        "Calendar",
        // Rust-specific conversion trait
        "AsCalendar",
        "IntoAnyCalendar",
    ].into_iter().collect();

    static ref IGNORED_ASSOCIATED_ITEMS: HashMap<&'static str, &'static [&'static str]> = [
        ("Writeable", &["writeable_length_hint", "write_to_parts", "write_to_string"][..]),
        ("FromStr", &["Err"][..]),
    ].into_iter().collect();

    // Ignore if this is a substring of any path
    // keep this small
    static ref IGNORED_SUBSTRINGS: &'static [&'static str] = &[
        // _unstable constructors cover these
        "with_any_provider",
        "with_buffer_provider",
    ];
    // Paths which are not checked for FFI coverage. Naming a type or module here
    // will include all type methods and module contents.
    static ref IGNORED_PATHS: HashSet<Vec<String>> = [
        // Stuff that we DO plan to expose for 1.0 but we're keeping in the ignorelist
        // because we plan to solve it all at once.
        // This section should go away before 1.0
        // =========================

        // currently empty

        // Stuff that could be exposed over FFI but is not currently planned (for 1.0)
        //
        // Post 1.0 we should go through this and plan them, filing followups
        // for ones we do plan and adding links here
        // https://github.com/unicode-org/icu4x/issues/2492
        // =========================

        // Largely for use by datetimeformat, not generally useful
        "icu::calendar::AnyCalendar::convert_any_date",
        "icu::calendar::AnyCalendar::convert_any_datetime",

        // Punted post 1.0: not strongly needed yet and don't want to lock in a solution
        // Potential solutions:
        // - borrow and clone (cheap as long it's not json)
        // - introduce a DTFBorrowed type in Rust and FFI (bunch of work, annoying)
        // - introduce a DateDataBundle and TimeDataBundle struct to FFI that contains
        //   basically just DateFormat or TimeFormat but it is explicitly an Option that
        //   can be destructively passed to these constructors via &mut self. All future
        //   specialized constructors show up on this type instead.
        "icu::datetime::DateTimeFormatter::try_from_date_and_time",
        "icu::datetime::TypedDateTimeFormatter::try_from_date_and_time",

        // experimental
        "icu::datetime::DateTimeFormatter::resolve_components",
        "icu::datetime::TypedDateTimeFormatter::resolve_components",

        // Individual calendars: Currently the main entry point is AnyCalendar
        "icu::calendar::buddhist",
        "icu::calendar::coptic",
        "icu::calendar::ethiopian",
        "icu::calendar::indian",
        "icu::calendar::japanese",
        "icu::calendar::julian",
        "icu::calendar::any_calendar::IntoAnyCalendar",
        "icu::calendar::Date::new_gregorian_date",
        "icu::calendar::Date::new_buddhist_date",
        "icu::calendar::Date::new_coptic_date",
        "icu::calendar::Date::new_ethiopian_date",
        "icu::calendar::Date::new_indian_date",
        "icu::calendar::Date::new_japanese_date",
        "icu::calendar::Date::new_japanese_extended_date",
        "icu::calendar::Date::new_julian_date",
        "icu::calendar::DateTime::new_gregorian_datetime",
        "icu::calendar::DateTime::new_buddhist_datetime",
        "icu::calendar::DateTime::new_coptic_datetime",
        "icu::calendar::DateTime::new_ethiopian_datetime",
        "icu::calendar::DateTime::new_indian_datetime",
        "icu::calendar::DateTime::new_japanese_datetime",
        "icu::calendar::DateTime::new_japanese_extended_datetime",
        "icu::calendar::DateTime::new_julian_datetime",

        // Arithmetic APIs are still experimental/hidden for 1.0
        "icu::calendar::DateDuration",
        "icu::calendar::DateDurationUnit",

        // mostly used for provider, may in the future be exposed for options
        "icu::datetime::fields",
        // experimental
        "icu::datetime::options::components",
        "icu::datetime::options::preferences",
        "icu::datetime::DateTimeFormatter::try_new_experimental_unstable",
        "icu::datetime::TypedDateTimeFormatter::try_new_experimental_unstable",
        "icu::datetime::TypedZonedDateTimeFormatter::try_new_experimental_unstable",
        "icu::datetime::ZonedDateTimeFormatter::try_new_experimental_unstable",

        // Not necessary for now
        "icu::calendar::Date::day_of_year_info",


        // Formatting wrappers, may be supported in the future
        "icu::datetime::FormattedTimeZone",
        "icu::datetime::FormattedDateTime",
        "icu::datetime::FormattedZonedDateTime",
        "icu::decimal::FormattedFixedDecimal",
        "icu::decimal::format::FormattedFixedDecimal",

        // Rust-specific power user API for rules ASTS and such
        // could be exposed in the future but it's complicated
        "icu::plurals::rules",

        // May be exposed when we have associated constants over FFI
        "icu::properties::BidiClass",
        "icu::properties::CanonicalCombiningClass",
        "icu::properties::EastAsianWidth",
        "icu::properties::GeneralCategory",
        "icu::properties::GeneralCategoryGroup",
        "icu::properties::GraphemeClusterBreak",
        "icu::properties::LineBreak",
        "icu::properties::Script",
        "icu::properties::SentenceBreak",
        "icu::properties::WordBreak",

        // Experimental
        "icu::properties::maps::load_canonical_combining_class",

        // Not planned for 1.0
        "icu::properties::maps::CodePointMapDataBorrowed::iter_ranges",
        "icu::properties::sets::CodePointSetDataBorrowed::iter_ranges",
        "icu::properties::maps::CodePointMapData::as_code_point_trie",
        "icu::properties::maps::CodePointMapData::from_code_point_trie",
        "icu::properties::sets::CodePointSetData::as_code_point_inversion_list",
        "icu::properties::sets::CodePointSetData::from_code_point_inversion_list",
        "icu::properties::sets::CodePointSetData::to_code_point_inversion_list",
        "icu::collections::codepointinvlist",
        "icu::collections::codepointtrie",

        // Not planned until someone needs them
        "icu::locid::extensions",
        "icu::locid::subtags",
        "icu::locid::LanguageIdentifier",

        // experimental
        "icu::normalizer::ComposingNormalizer::try_new_uts46_without_ignored_and_disallowed_unstable",

        // can't be exposed till Diplomat has Write16
        "icu::normalizer::ComposingNormalizer::normalize_utf16",
        "icu::normalizer::ComposingNormalizer::normalize_utf16_to",
        "icu::normalizer::ComposingNormalizer::is_normalized_utf16",
        "icu::normalizer::DecomposingNormalizer::normalize_utf16",
        "icu::normalizer::DecomposingNormalizer::normalize_utf16_to",
        "icu::normalizer::DecomposingNormalizer::is_normalized_utf16",

        // Can't be exposed till diplomat has input iterators, as well as
        // safety for borrowing input iterators into return types
        "icu::normalizer::ComposingNormalizer::normalize_iter",
        "icu::normalizer::DecomposingNormalizer::normalize_iter",
        "icu::normalizer::Composition",
        "icu::normalizer::Decomposition",

        // Need to think about how to expose DataErrorKind for this to work
        "icu_provider_adapters::empty::EmptyDataProvider::new_with_error_kind",

        // We should add this once we have a better story for FFI custom data structs
        "icu_provider_adapters::any_payload::AnyPayloadProvider",

<<<<<<< HEAD
        // Don't want parts for 1.0
        "icu::list::parts",
        // Formatting wrappers, may be supported in the future
        "icu::list::FormattedList",

        // Experimental
        "icu::casemapping",
=======
        // Experimental
        "icu::casemapping",

>>>>>>> 5f984a8d
        // Stuff that does not need to be exposed over FFI
        // Especially for stuff that are Rust specific like conversion traits
        // and markers and newtypes
        // =========================

        // Provider modules
        // We could potentially expose them later, but it's hard to expose them
        // uniformly especially for complex types
        "icu::calendar::provider",
        "icu::datetime::provider",
        "icu::locid_transform::provider",
        "icu::plurals::provider",
        "icu::properties::provider",
        "icu::segmenter::provider",
        "icu::normalizer::provider",
        "icu::list::provider",
        "icu::timezone::provider",
        "icu::collator::provider",
        "icu::decimal::provider",

        // Reexports (tool doesn't currently handle these)
        "icu::calendar::any_calendar::AnyCalendar",
        "icu::calendar::any_calendar::AnyCalendarKind",
        "icu::datetime::time_zone::TimeZoneFormatter",
        "icu::datetime::options::DateTimeFormatterOptions",
        "icu::decimal::options::GroupingStrategy",
        "icu::decimal::options::FixedDecimalFormatterOptions",

        // "Internal" trait that should never be called directly
        "icu::calendar::Calendar",
        // Rust-specific calendar wrapper stuff
        "icu::calendar::AsCalendar",
        "icu::datetime::CldrCalendar",
        "icu::calendar::Ref",
        "icu::calendar::Date::wrap_calendar_in_rc",
        "icu::calendar::Date::wrap_calendar_in_arc",
        "icu::calendar::DateTime::wrap_calendar_in_rc",
        "icu::calendar::DateTime::wrap_calendar_in_arc",

        // Individual markerlike calendar types and inner types
        // inner types are only public for associated type reasons, and the markerlike
        // calendar types exist to implement the trait
        "icu::calendar::Date::from_raw",
        "icu::calendar::Date::inner",
        "icu::calendar::Iso",
        "icu::calendar::iso::Iso",
        "icu::calendar::iso::IsoDateInner",
        "icu::calendar::Gregorian",
        "icu::calendar::gregorian::Gregorian",
        "icu::calendar::gregorian::GregorianDateInner",
        "icu::calendar::any_calendar::AnyDateInner",

        // Rusty input trait
        "icu::datetime::input",

        // Options bags which are expanded in FFI to regular functions
        "icu::datetime::DateTimeFormatterOptions",
        "icu::datetime::time_zone::TimeZoneFormatterOptions",
        "icu::datetime::options::length::Bag",

        // FFI largely deals with primitives rather than Rust's nice wrapper types
        // (which are hard to do in a zero-cost way over FFI)
        "icu::calendar::types",

        // Convenience iterator for Rust
        "icu::plurals::PluralCategory::all",
        // associated type
        "icu::plurals::PluralOperands::Err",

        // Properties Rust internals
        "icu::properties::maps::CodePointMapData::as_borrowed",
        "icu::properties::maps::CodePointMapData::from_data",
        "icu::properties::maps::CodePointMapData::to_code_point_trie",
        "icu::properties::maps::CodePointMapData::try_into_converted",
        "icu::properties::sets::CodePointSetData::as_borrowed",
        "icu::properties::sets::CodePointSetData::from_data",
        "icu::properties::sets::CodePointSetDataBorrowed::contains_u32",

        // locid macros
        "icu::locid::langid",
        "icu::locid::locale",
        "icu::locid::extensions_other_key",
        "icu::locid::extensions_private_key",
        "icu::locid::extensions_transform_key",
        "icu::locid::extensions_unicode_attribute",
        "icu::locid::extensions_unicode_key",
        "icu::locid::extensions_unicode_value",
        "icu::locid::subtags_language",
        "icu::locid::subtags_region",
        "icu::locid::subtags_script",
        "icu::locid::subtags_variant",
        // assoc type
        "icu::locale::Locale::Err",

        // Segmenter types and type aliases that are constructed via methods. They don't need FFI.
        "icu::segmenter::GraphemeClusterBreakIteratorLatin1",
        "icu::segmenter::GraphemeClusterBreakIteratorUtf16",
        "icu::segmenter::GraphemeClusterBreakIteratorUtf8",
        "icu::segmenter::GraphemeClusterBreakIteratorPotentiallyIllFormedUtf8",
        "icu::segmenter::LineBreakIterator",
        "icu::segmenter::LineBreakIteratorLatin1",
        "icu::segmenter::LineBreakIteratorUtf16",
        "icu::segmenter::LineBreakIteratorUtf8",
        "icu::segmenter::LineBreakIteratorPotentiallyIllFormedUtf8",
        "icu::segmenter::RuleBreakIterator",
        "icu::segmenter::SentenceBreakIteratorLatin1",
        "icu::segmenter::SentenceBreakIteratorUtf16",
        "icu::segmenter::SentenceBreakIteratorUtf8",
        "icu::segmenter::SentenceBreakIteratorPotentiallyIllFormedUtf8",
        "icu::segmenter::WordBreakIteratorLatin1",
        "icu::segmenter::WordBreakIteratorUtf16",
        "icu::segmenter::WordBreakIteratorUtf8",
        "icu::segmenter::WordBreakIteratorPotentiallyIllFormedUtf8",
        // Some of the provider adapter types are Rust-specific and not relevant to FFI
        "icu_provider_adapters::either::EitherProvider",

    ].iter().map(|s| s.split("::").map(|x| x.to_string()).collect()).collect();
}

fn collect_public_types(krate: &str) -> impl Iterator<Item = (Vec<String>, ast::DocType)> {
    fn parse_doc(krate: &str) -> &Crate {
        lazy_static::lazy_static! {
            static ref CRATES: elsa::sync::FrozenMap<String, Box<Crate>> = elsa::sync::FrozenMap::new();
        }

        if CRATES.get(krate).is_none() {
            eprintln!("Parsing crate {krate}");
            let output = std::process::Command::new("cargo")
                .args(&[
                    "+nightly-2022-08-25",
                    "rustdoc",
                    "-p",
                    krate,
                    "--all-features",
                    "--",
                    "-Zunstable-options",
                    "--output-format",
                    "json",
                ])
                .output()
                .expect("failed to execute rustdoc");
            if !output.status.success() {
                panic!("Rustdoc build failed with {:?}", output);
            }
            let path = PathBuf::from(std::env!("CARGO_MANIFEST_DIR"))
                .join("../../../target/doc")
                .join(krate)
                .with_extension("json");
            eprintln!("Attempting to load {:?}", path);
            CRATES.insert(
                krate.to_string(),
                serde_json::from_reader(File::open(&path).unwrap()).unwrap(),
            );
        }
        CRATES.get(krate).unwrap()
    }

    #[derive(Debug)]
    enum In<'a> {
        Trait,
        // The Option<String> is for the trait name of an impl
        Enum(Option<&'a str>),
        Struct(Option<&'a str>),
    }

    fn recurse(
        item: &Item,
        krate: &Crate,
        types: &mut HashSet<(Vec<String>, ast::DocType)>,
        mut path: Vec<String>,
        path_already_extended: bool,
        inside: Option<In>,
    ) {
        fn ignored(path: &Vec<String>) -> bool {
            IGNORED_PATHS.contains(path)
                || path
                    .last()
                    .map(|l| IGNORED_SUBSTRINGS.iter().any(|i| l.contains(i)))
                    .unwrap_or(false)
        }
        /// Helper function that ensures that ignored()
        /// is respected for every type inserted
        ///
        /// (We have a check at the beginning of recurse() but that won't catch leaf nodes)
        fn insert_ty(
            types: &mut HashSet<(Vec<String>, ast::DocType)>,
            path: Vec<String>,
            ty: ast::DocType,
        ) {
            if !ignored(&path) {
                types.insert((path, ty));
            }
        }

        fn check_ignored_assoc_item(name: &str, trait_path: Option<&str>) -> bool {
            if let Some(tr) = trait_path {
                if let Some(ignored) = IGNORED_ASSOCIATED_ITEMS.get(tr) {
                    if ignored.contains(&name) {
                        return true;
                    }
                }
            }
            false
        }

        if ignored(&path) {
            return;
        }
        match &item.inner {
            ItemEnum::Import(import) => {
                if !import.glob {
                    path.push(import.name.to_string());
                }

                if let Some(item) = &krate.index.get(import.id.as_ref().unwrap()) {
                    recurse(item, krate, types, path, true, None);
                } else if let Some(item) = &krate.paths.get(import.id.as_ref().unwrap()) {
                    // External crate. This is quite complicated and while it works, I'm not sure
                    // it's correct. This basically handles the case `pub use other_crate::module::Struct`,
                    // which means we have to parse `other_crate`, then look for `module`, then look
                    // for `Struct`. Now, `module` could actually be a reexport, which is why we have to
                    // check the `Import` case when traversing the path.
                    let external_crate = parse_doc(&krate.external_crates[&item.crate_id].name);
                    let mut item = &external_crate.index[&external_crate.root];
                    for segment in import.source.split("::").skip(1) {
                        match &item.inner {
                            ItemEnum::Module(inner) => {
                                item = inner
                                    .items
                                    .iter()
                                    .map(|id| &external_crate.index[id])
                                    .find(|item| match &item.inner {
                                        ItemEnum::Import(import) => {
                                            if import.name.as_str() == segment {
                                                path.pop();
                                                true
                                            } else {
                                                false
                                            }
                                        }
                                        _ => item.name.as_deref() == Some(segment),
                                    })
                                    .unwrap();
                            }
                            _ => unreachable!(),
                        }
                    }
                    recurse(item, external_crate, types, path, true, None);
                } else {
                    eprintln!("{:?} should be in either index or paths", path);
                }
            }
            _ => {
                let item_name = item.name.as_ref().unwrap();
                if !path_already_extended {
                    path.push(item_name.to_string());
                }
                match &item.inner {
                    ItemEnum::Module(module) => {
                        for id in &module.items {
                            recurse(&krate.index[id], krate, types, path.clone(), false, None);
                        }
                        insert_ty(types, path, ast::DocType::Mod);
                    }
                    ItemEnum::Struct(structt) => {
                        for id in &structt.impls {
                            if let ItemEnum::Impl(inner) = &krate.index[id].inner {
                                let mut trait_name = None;
                                if let Some(path) = &inner.trait_ {
                                    let name = &path.name;
                                    if IGNORED_TRAITS.contains(name.as_str()) {
                                        continue;
                                    }
                                    trait_name = Some(&*path.name);
                                }
                                for id in &inner.items {
                                    recurse(
                                        &krate.index[id],
                                        krate,
                                        types,
                                        path.clone(),
                                        false,
                                        Some(In::Struct(trait_name)),
                                    );
                                }
                            }
                        }

                        insert_ty(types, path, ast::DocType::Struct);
                    }
                    ItemEnum::Enum(enumm) => {
                        for id in &enumm.variants {
                            recurse(&krate.index[id], krate, types, path.clone(), false, None);
                        }

                        for id in &enumm.impls {
                            if let ItemEnum::Impl(inner) = &krate.index[id].inner {
                                let mut trait_name = None;
                                if let Some(path) = &inner.trait_ {
                                    let name = &path.name;
                                    if IGNORED_TRAITS.contains(name.as_str()) {
                                        continue;
                                    }
                                    trait_name = Some(&*path.name);
                                }
                                for id in &inner.items {
                                    recurse(
                                        &krate.index[id],
                                        krate,
                                        types,
                                        path.clone(),
                                        false,
                                        Some(In::Enum(trait_name)),
                                    );
                                }
                            }
                        }

                        insert_ty(types, path, ast::DocType::Enum);
                    }
                    ItemEnum::Trait(inner) => {
                        for id in &inner.items {
                            recurse(
                                &krate.index[id],
                                krate,
                                types,
                                path.clone(),
                                false,
                                Some(In::Trait),
                            );
                        }
                        insert_ty(types, path, ast::DocType::Trait);
                    }
                    ItemEnum::Constant(_) => {
                        insert_ty(types, path, ast::DocType::Constant);
                    }
                    ItemEnum::Function(_) => {
                        insert_ty(types, path, ast::DocType::Fn);
                    }
                    ItemEnum::Macro(_) => {
                        insert_ty(types, path, ast::DocType::Macro);
                    }
                    ItemEnum::Typedef(_) => {
                        insert_ty(types, path, ast::DocType::Typedef);
                    }
                    ItemEnum::Method(_) => {
                        let doc_type = match inside {
                            Some(In::Enum(tr)) | Some(In::Struct(tr))
                                if check_ignored_assoc_item(item_name, tr) =>
                            {
                                return
                            }
                            Some(In::Enum(_)) => ast::DocType::FnInEnum,
                            Some(In::Trait) => ast::DocType::FnInTrait,
                            Some(In::Struct(_)) => ast::DocType::FnInStruct,
                            _ => panic!("Method needs In"),
                        };
                        insert_ty(types, path, doc_type);
                    }
                    ItemEnum::Variant(_) => {
                        insert_ty(types, path, ast::DocType::EnumVariant);
                    }
                    ItemEnum::AssocConst { .. } => {
                        let doc_type = match inside {
                            Some(In::Enum(tr)) | Some(In::Struct(tr))
                                if check_ignored_assoc_item(item_name, tr) =>
                            {
                                return
                            }
                            Some(In::Enum(_)) => ast::DocType::AssociatedConstantInEnum,
                            Some(In::Trait) => ast::DocType::AssociatedConstantInTrait,
                            Some(In::Struct(_)) => ast::DocType::AssociatedConstantInStruct,
                            _ => panic!("AssocConst needs In"),
                        };
                        insert_ty(types, path, doc_type);
                    }
                    ItemEnum::AssocType { .. } => {
                        let doc_type = match inside {
                            Some(In::Enum(tr)) | Some(In::Struct(tr))
                                if check_ignored_assoc_item(item_name, tr) =>
                            {
                                return
                            }
                            Some(In::Enum(_)) => ast::DocType::AssociatedTypeInEnum,
                            Some(In::Trait) => ast::DocType::AssociatedTypeInTrait,
                            Some(In::Struct(_)) => ast::DocType::AssociatedTypeInStruct,
                            _ => panic!("AssocType needs In"),
                        };
                        insert_ty(types, path, doc_type);
                    }
                    _ => todo!("{:?}", item),
                }
            }
        }
    }

    let mut types = HashSet::new();
    let krate = parse_doc(krate);

    recurse(
        &krate.index[&krate.root],
        krate,
        &mut types,
        Vec::new(),
        false,
        None,
    );

    types.into_iter()
}<|MERGE_RESOLUTION|>--- conflicted
+++ resolved
@@ -296,7 +296,6 @@
         // We should add this once we have a better story for FFI custom data structs
         "icu_provider_adapters::any_payload::AnyPayloadProvider",
 
-<<<<<<< HEAD
         // Don't want parts for 1.0
         "icu::list::parts",
         // Formatting wrappers, may be supported in the future
@@ -304,11 +303,7 @@
 
         // Experimental
         "icu::casemapping",
-=======
-        // Experimental
-        "icu::casemapping",
-
->>>>>>> 5f984a8d
+
         // Stuff that does not need to be exposed over FFI
         // Especially for stuff that are Rust specific like conversion traits
         // and markers and newtypes
