// This file is part of ICU4X. For terms of use, please see the file
// called LICENSE at the top level of the ICU4X source tree
// (online at: https://github.com/unicode-org/icu4x/blob/main/LICENSE ).

use diplomat_core::*;
use rustdoc_types::{Crate, Item, ItemEnum};
use std::collections::{BTreeSet, HashMap, HashSet};
use std::fmt;
use std::fs::File;
use std::path::PathBuf;
/// RustLink but without display information
#[derive(PartialEq, Eq, Debug, Clone, PartialOrd, Ord, Hash)]
struct RustLinkInfo {
    path: ast::Path,
    typ: ast::DocType,
}

impl fmt::Display for RustLinkInfo {
    fn fmt(&self, f: &mut fmt::Formatter) -> fmt::Result {
        write!(f, "{}#{:?}", self.path, self.typ)
    }
}

fn main() {
    let doc_types = ["icu", "fixed_decimal", "icu_provider_adapters"]
        .into_iter()
        .flat_map(collect_public_types)
        .map(|(path, typ)| RustLinkInfo {
            path: ast::Path {
                elements: path
                    .into_iter()
                    .map(|s| ast::Ident::try_from(s).expect("item path is valid"))
                    .collect(),
            },
            typ,
        })
        .filter(|rl| {
            ![
                ast::DocType::EnumVariant,
                ast::DocType::Mod,
                ast::DocType::Trait,
            ]
            .contains(&rl.typ)
        })
        .collect::<BTreeSet<_>>();

    let diplomat_crate = PathBuf::from(concat!(std::env!("CARGO_MANIFEST_DIR"), "/../src/lib.rs"));
    eprintln!("Loading Diplomat crate from {:?}", diplomat_crate);
    let diplomat_types =
        ast::File::from(&syn_inline_mod::parse_and_inline_modules(&diplomat_crate))
            .all_rust_links()
            .into_iter()
            .cloned()
            .map(|rl| RustLinkInfo {
                path: rl.path,
                typ: rl.typ,
            })
            .collect::<BTreeSet<_>>();

    doc_types
        .difference(&diplomat_types)
        .for_each(|item| println!("{item}"));
}

lazy_static::lazy_static! {
    static ref IGNORED_TRAITS: HashSet<&'static str> = [
        // Rust and Rust ecosystem types
        "Any",
        "AsMut",
        "AsRef",
        "Bake",
        "Borrow",
        "BorrowMut",
        "Clone",
        "Copy",
        "Debug",
        "Default", // ???
        "Deserialize",
        "DeserializeOwned",
        "Display",
        "Eq",
        "ErasedDestructor",
        "Error",
        "From",
        "Hash",
        "Into",
        "Iterator", // ???
        "Ord",
        "Provider", // new error handling stuff
        "PartialEq",
        "PartialOrd",
        "RefUnwindSafe",
        "Send",
        "Separable",
        "Serialize",
        "StructuralEq",
        "StructuralPartialEq",
        "Sync",
        "ToOwned",
        "ToString", // ???
        "TryFrom", // ???
        "TryInto", // ???
        "Unpin",
        "UnwindSafe",

        // yoke/zerovec/etc internals
        "ULE",
        "AsULE",
        "VarULE",
        "Yokeable",
        "ZeroFrom",
        "ZeroMapKV",
        "EncodeAsULE",
        "EncodeAsVarULE",
        "IsCovariant",

        // provider stuff not relevant to FFI
        "DataMarker",
        "KeyedDataMarker",
        "AsDowncastingAnyProvider",
        "AsDeserializingBufferProvider",
        "AsDynamicDataProviderAnyMarkerWrap",
        "IterableDynamicDataProvider",
        "IterableDataProvider",
        "DataConverter",
        "Filterable",

        // The four main data provider traits should be covered if the enum or struct
        // implementing them is covered
        "DataProvider",
        "DynamicDataProvider",
        "BufferProvider",
        "AnyProvider",

        // internal trait , all methods replicated on Date
        "Calendar",
        // Rust-specific conversion trait
        "AsCalendar",
        "IntoAnyCalendar",
    ].into_iter().collect();

    static ref IGNORED_ASSOCIATED_ITEMS: HashMap<&'static str, &'static [&'static str]> = [
        ("Writeable", &["writeable_length_hint", "write_to_parts", "write_to_string"][..]),
        ("FromStr", &["Err"][..]),
    ].into_iter().collect();

    // Ignore if this is a substring of any path
    // keep this small
    static ref IGNORED_SUBSTRINGS: &'static [&'static str] = &[
        // _unstable constructors cover these
        "with_any_provider",
        "with_buffer_provider",
    ];
    // Paths which are not checked for FFI coverage. Naming a type or module here
    // will include all type methods and module contents.
    static ref IGNORED_PATHS: HashSet<Vec<String>> = [
        // Stuff that we DO plan to expose for 1.0 but we're keeping in the ignorelist
        // because we plan to solve it all at once.
        // This section should go away before 1.0
        // =========================

        // currently empty

        // Stuff that could be exposed over FFI but is not currently planned (for 1.0)
        //
        // Post 1.0 we should go through this and plan them, filing followups
        // for ones we do plan and adding links here
        // https://github.com/unicode-org/icu4x/issues/2492
        // =========================

        // Largely for use by datetimeformat, not generally useful
        "icu::calendar::AnyCalendar::convert_any_date",
        "icu::calendar::AnyCalendar::convert_any_datetime",

        // Punted post 1.0: not strongly needed yet and don't want to lock in a solution
        // Potential solutions:
        // - borrow and clone (cheap as long it's not json)
        // - introduce a DTFBorrowed type in Rust and FFI (bunch of work, annoying)
        // - introduce a DateDataBundle and TimeDataBundle struct to FFI that contains
        //   basically just DateFormat or TimeFormat but it is explicitly an Option that
        //   can be destructively passed to these constructors via &mut self. All future
        //   specialized constructors show up on this type instead.
        "icu::datetime::DateTimeFormatter::try_from_date_and_time",
        "icu::datetime::TypedDateTimeFormatter::try_from_date_and_time",

        // experimental
        "icu::datetime::DateTimeFormatter::resolve_components",
        "icu::datetime::TypedDateTimeFormatter::resolve_components",

        // Individual calendars: Currently the main entry point is AnyCalendar
        "icu::calendar::buddhist",
        "icu::calendar::coptic",
        "icu::calendar::ethiopian",
        "icu::calendar::indian",
        "icu::calendar::japanese",
        "icu::calendar::julian",
        "icu::calendar::any_calendar::IntoAnyCalendar",
        "icu::calendar::Date::new_gregorian_date",
        "icu::calendar::Date::new_buddhist_date",
        "icu::calendar::Date::new_coptic_date",
        "icu::calendar::Date::new_ethiopian_date",
        "icu::calendar::Date::new_indian_date",
        "icu::calendar::Date::new_japanese_date",
        "icu::calendar::Date::new_japanese_extended_date",
        "icu::calendar::Date::new_julian_date",
        "icu::calendar::DateTime::new_gregorian_datetime",
        "icu::calendar::DateTime::new_buddhist_datetime",
        "icu::calendar::DateTime::new_coptic_datetime",
        "icu::calendar::DateTime::new_ethiopian_datetime",
        "icu::calendar::DateTime::new_indian_datetime",
        "icu::calendar::DateTime::new_japanese_datetime",
        "icu::calendar::DateTime::new_japanese_extended_datetime",
        "icu::calendar::DateTime::new_julian_datetime",

        // Arithmetic APIs are still experimental/hidden for 1.0
        "icu::calendar::DateDuration",
        "icu::calendar::DateDurationUnit",

        // mostly used for provider, may in the future be exposed for options
        "icu::datetime::fields",
        // experimental
        "icu::datetime::options::components",
        "icu::datetime::options::preferences",
        "icu::datetime::DateTimeFormatter::try_new_experimental_unstable",
        "icu::datetime::TypedDateTimeFormatter::try_new_experimental_unstable",
        "icu::datetime::TypedZonedDateTimeFormatter::try_new_experimental_unstable",
        "icu::datetime::ZonedDateTimeFormatter::try_new_experimental_unstable",

        // Not necessary for now
        "icu::calendar::Date::day_of_year_info",


        // Formatting wrappers, may be supported in the future
        "icu::datetime::FormattedTimeZone",
        "icu::datetime::FormattedDateTime",
        "icu::datetime::FormattedZonedDateTime",
        "icu::decimal::FormattedFixedDecimal",
        "icu::decimal::format::FormattedFixedDecimal",

        // Rust-specific power user API for rules ASTS and such
        // could be exposed in the future but it's complicated
        "icu::plurals::rules",

        // May be exposed when we have associated constants over FFI
        "icu::properties::BidiClass",
        "icu::properties::CanonicalCombiningClass",
        "icu::properties::EastAsianWidth",
        "icu::properties::GeneralCategory",
        "icu::properties::GeneralCategoryGroup",
        "icu::properties::GraphemeClusterBreak",
        "icu::properties::LineBreak",
        "icu::properties::Script",
        "icu::properties::SentenceBreak",
        "icu::properties::WordBreak",

        // Experimental
        "icu::properties::maps::load_canonical_combining_class",

        // Not planned for 1.0
        "icu::properties::maps::CodePointMapDataBorrowed::iter_ranges",
        "icu::properties::sets::CodePointSetDataBorrowed::iter_ranges",
        "icu::properties::maps::CodePointMapData::as_code_point_trie",
        "icu::properties::maps::CodePointMapData::from_code_point_trie",
        "icu::properties::sets::CodePointSetData::as_code_point_inversion_list",
        "icu::properties::sets::CodePointSetData::from_code_point_inversion_list",
        "icu::properties::sets::CodePointSetData::to_code_point_inversion_list",
        "icu::collections::codepointinvlist",
        "icu::collections::codepointtrie",

        // Not planned until someone needs them
        "icu::locid::extensions",
        "icu::locid::subtags",
        "icu::locid::LanguageIdentifier",

        // experimental
        "icu::normalizer::ComposingNormalizer::try_new_uts46_without_ignored_and_disallowed_unstable",

        // can't be exposed till Diplomat has Write16
        "icu::normalizer::ComposingNormalizer::normalize_utf16",
        "icu::normalizer::ComposingNormalizer::normalize_utf16_to",
        "icu::normalizer::ComposingNormalizer::is_normalized_utf16",
        "icu::normalizer::DecomposingNormalizer::normalize_utf16",
        "icu::normalizer::DecomposingNormalizer::normalize_utf16_to",
        "icu::normalizer::DecomposingNormalizer::is_normalized_utf16",

        // Can't be exposed till diplomat has input iterators, as well as
        // safety for borrowing input iterators into return types
        "icu::normalizer::ComposingNormalizer::normalize_iter",
        "icu::normalizer::DecomposingNormalizer::normalize_iter",
        "icu::normalizer::Composition",
        "icu::normalizer::Decomposition",

        // Need to think about how to expose DataErrorKind for this to work
        "icu_provider_adapters::empty::EmptyDataProvider::new_with_error_kind",

<<<<<<< HEAD
        // Experimental
        "icu::casemapping",
=======
        // We should add this once we have a better story for FFI custom data structs
        "icu_provider_adapters::any_payload::AnyPayloadProvider",
>>>>>>> cf958a87

        // Stuff that does not need to be exposed over FFI
        // Especially for stuff that are Rust specific like conversion traits
        // and markers and newtypes
        // =========================

        // Provider modules
        // We could potentially expose them later, but it's hard to expose them
        // uniformly especially for complex types
        "icu::calendar::provider",
        "icu::datetime::provider",
        "icu::locid_transform::provider",
        "icu::plurals::provider",
        "icu::properties::provider",
        "icu::segmenter::provider",
        "icu::normalizer::provider",
        "icu::timezone::provider",
        "icu::collator::provider",
        "icu::decimal::provider",

        // Reexports (tool doesn't currently handle these)
        "icu::calendar::any_calendar::AnyCalendar",
        "icu::calendar::any_calendar::AnyCalendarKind",
        "icu::datetime::time_zone::TimeZoneFormatter",
        "icu::datetime::options::DateTimeFormatterOptions",
        "icu::decimal::options::GroupingStrategy",
        "icu::decimal::options::FixedDecimalFormatterOptions",

        // "Internal" trait that should never be called directly
        "icu::calendar::Calendar",
        // Rust-specific calendar wrapper stuff
        "icu::calendar::AsCalendar",
        "icu::datetime::CldrCalendar",
        "icu::calendar::Ref",
        "icu::calendar::Date::wrap_calendar_in_rc",
        "icu::calendar::Date::wrap_calendar_in_arc",
        "icu::calendar::DateTime::wrap_calendar_in_rc",
        "icu::calendar::DateTime::wrap_calendar_in_arc",

        // Individual markerlike calendar types and inner types
        // inner types are only public for associated type reasons, and the markerlike
        // calendar types exist to implement the trait
        "icu::calendar::Date::from_raw",
        "icu::calendar::Date::inner",
        "icu::calendar::Iso",
        "icu::calendar::iso::Iso",
        "icu::calendar::iso::IsoDateInner",
        "icu::calendar::Gregorian",
        "icu::calendar::gregorian::Gregorian",
        "icu::calendar::gregorian::GregorianDateInner",
        "icu::calendar::any_calendar::AnyDateInner",

        // Rusty input trait
        "icu::datetime::input",

        // Options bags which are expanded in FFI to regular functions
        "icu::datetime::DateTimeFormatterOptions",
        "icu::datetime::time_zone::TimeZoneFormatterOptions",
        "icu::datetime::options::length::Bag",

        // FFI largely deals with primitives rather than Rust's nice wrapper types
        // (which are hard to do in a zero-cost way over FFI)
        "icu::calendar::types",

        // Convenience iterator for Rust
        "icu::plurals::PluralCategory::all",
        // associated type
        "icu::plurals::PluralOperands::Err",

        // Properties Rust internals
        "icu::properties::maps::CodePointMapData::as_borrowed",
        "icu::properties::maps::CodePointMapData::from_data",
        "icu::properties::maps::CodePointMapData::to_code_point_trie",
        "icu::properties::maps::CodePointMapData::try_into_converted",
        "icu::properties::sets::CodePointSetData::as_borrowed",
        "icu::properties::sets::CodePointSetData::from_data",
        "icu::properties::sets::CodePointSetDataBorrowed::contains_u32",

        // locid macros
        "icu::locid::langid",
        "icu::locid::locale",
        "icu::locid::extensions_other_key",
        "icu::locid::extensions_private_key",
        "icu::locid::extensions_transform_key",
        "icu::locid::extensions_unicode_attribute",
        "icu::locid::extensions_unicode_key",
        "icu::locid::extensions_unicode_value",
        "icu::locid::subtags_language",
        "icu::locid::subtags_region",
        "icu::locid::subtags_script",
        "icu::locid::subtags_variant",
        // assoc type
        "icu::locale::Locale::Err",

        // Segmenter types and type aliases that are constructed via methods. They don't need FFI.
        "icu::segmenter::GraphemeClusterBreakIteratorLatin1",
        "icu::segmenter::GraphemeClusterBreakIteratorUtf16",
        "icu::segmenter::GraphemeClusterBreakIteratorUtf8",
        "icu::segmenter::GraphemeClusterBreakIteratorPotentiallyIllFormedUtf8",
        "icu::segmenter::LineBreakIterator",
        "icu::segmenter::LineBreakIteratorLatin1",
        "icu::segmenter::LineBreakIteratorUtf16",
        "icu::segmenter::LineBreakIteratorUtf8",
        "icu::segmenter::LineBreakIteratorPotentiallyIllFormedUtf8",
        "icu::segmenter::RuleBreakIterator",
        "icu::segmenter::SentenceBreakIteratorLatin1",
        "icu::segmenter::SentenceBreakIteratorUtf16",
        "icu::segmenter::SentenceBreakIteratorUtf8",
        "icu::segmenter::SentenceBreakIteratorPotentiallyIllFormedUtf8",
        "icu::segmenter::WordBreakIteratorLatin1",
        "icu::segmenter::WordBreakIteratorUtf16",
        "icu::segmenter::WordBreakIteratorUtf8",
<<<<<<< HEAD
        "icu::segmenter::WordBreakIteratorPotentiallyIllFormedUtf8",
=======

        // Some of the provider adapter types are Rust-specific and not relevant to FFI
        "icu_provider_adapters::either::EitherProvider",

>>>>>>> cf958a87
    ].iter().map(|s| s.split("::").map(|x| x.to_string()).collect()).collect();
}

fn collect_public_types(krate: &str) -> impl Iterator<Item = (Vec<String>, ast::DocType)> {
    fn parse_doc(krate: &str) -> &Crate {
        lazy_static::lazy_static! {
            static ref CRATES: elsa::sync::FrozenMap<String, Box<Crate>> = elsa::sync::FrozenMap::new();
        }

        if CRATES.get(krate).is_none() {
            eprintln!("Parsing crate {krate}");
            let output = std::process::Command::new("cargo")
                .args(&[
                    "+nightly-2022-08-25",
                    "rustdoc",
                    "-p",
                    krate,
                    "--all-features",
                    "--",
                    "-Zunstable-options",
                    "--output-format",
                    "json",
                ])
                .output()
                .expect("failed to execute rustdoc");
            if !output.status.success() {
                panic!("Rustdoc build failed with {:?}", output);
            }
            let path = PathBuf::from(std::env!("CARGO_MANIFEST_DIR"))
                .join("../../../target/doc")
                .join(krate)
                .with_extension("json");
            eprintln!("Attempting to load {:?}", path);
            CRATES.insert(
                krate.to_string(),
                serde_json::from_reader(File::open(&path).unwrap()).unwrap(),
            );
        }
        CRATES.get(krate).unwrap()
    }

    #[derive(Debug)]
    enum In<'a> {
        Trait,
        // The Option<String> is for the trait name of an impl
        Enum(Option<&'a str>),
        Struct(Option<&'a str>),
    }

    fn recurse(
        item: &Item,
        krate: &Crate,
        types: &mut HashSet<(Vec<String>, ast::DocType)>,
        mut path: Vec<String>,
        path_already_extended: bool,
        inside: Option<In>,
    ) {
        fn ignored(path: &Vec<String>) -> bool {
            IGNORED_PATHS.contains(path)
                || path
                    .last()
                    .map(|l| IGNORED_SUBSTRINGS.iter().any(|i| l.contains(i)))
                    .unwrap_or(false)
        }
        /// Helper function that ensures that ignored()
        /// is respected for every type inserted
        ///
        /// (We have a check at the beginning of recurse() but that won't catch leaf nodes)
        fn insert_ty(
            types: &mut HashSet<(Vec<String>, ast::DocType)>,
            path: Vec<String>,
            ty: ast::DocType,
        ) {
            if !ignored(&path) {
                types.insert((path, ty));
            }
        }

        fn check_ignored_assoc_item(name: &str, trait_path: Option<&str>) -> bool {
            if let Some(tr) = trait_path {
                if let Some(ignored) = IGNORED_ASSOCIATED_ITEMS.get(tr) {
                    if ignored.contains(&name) {
                        return true;
                    }
                }
            }
            false
        }

        if ignored(&path) {
            return;
        }
        match &item.inner {
            ItemEnum::Import(import) => {
                if !import.glob {
                    path.push(import.name.to_string());
                }

                if let Some(item) = &krate.index.get(import.id.as_ref().unwrap()) {
                    recurse(item, krate, types, path, true, None);
                } else if let Some(item) = &krate.paths.get(import.id.as_ref().unwrap()) {
                    // External crate. This is quite complicated and while it works, I'm not sure
                    // it's correct. This basically handles the case `pub use other_crate::module::Struct`,
                    // which means we have to parse `other_crate`, then look for `module`, then look
                    // for `Struct`. Now, `module` could actually be a reexport, which is why we have to
                    // check the `Import` case when traversing the path.
                    let external_crate = parse_doc(&krate.external_crates[&item.crate_id].name);
                    let mut item = &external_crate.index[&external_crate.root];
                    for segment in import.source.split("::").skip(1) {
                        match &item.inner {
                            ItemEnum::Module(inner) => {
                                item = inner
                                    .items
                                    .iter()
                                    .map(|id| &external_crate.index[id])
                                    .find(|item| match &item.inner {
                                        ItemEnum::Import(import) => {
                                            if import.name.as_str() == segment {
                                                path.pop();
                                                true
                                            } else {
                                                false
                                            }
                                        }
                                        _ => item.name.as_deref() == Some(segment),
                                    })
                                    .unwrap();
                            }
                            _ => unreachable!(),
                        }
                    }
                    recurse(item, external_crate, types, path, true, None);
                } else {
                    eprintln!("{:?} should be in either index or paths", path);
                }
            }
            _ => {
                let item_name = item.name.as_ref().unwrap();
                if !path_already_extended {
                    path.push(item_name.to_string());
                }
                match &item.inner {
                    ItemEnum::Module(module) => {
                        for id in &module.items {
                            recurse(&krate.index[id], krate, types, path.clone(), false, None);
                        }
                        insert_ty(types, path, ast::DocType::Mod);
                    }
                    ItemEnum::Struct(structt) => {
                        for id in &structt.impls {
                            if let ItemEnum::Impl(inner) = &krate.index[id].inner {
                                let mut trait_name = None;
                                if let Some(path) = &inner.trait_ {
                                    let name = &path.name;
                                    if IGNORED_TRAITS.contains(name.as_str()) {
                                        continue;
                                    }
                                    trait_name = Some(&*path.name);
                                }
                                for id in &inner.items {
                                    recurse(
                                        &krate.index[id],
                                        krate,
                                        types,
                                        path.clone(),
                                        false,
                                        Some(In::Struct(trait_name)),
                                    );
                                }
                            }
                        }

                        insert_ty(types, path, ast::DocType::Struct);
                    }
                    ItemEnum::Enum(enumm) => {
                        for id in &enumm.variants {
                            recurse(&krate.index[id], krate, types, path.clone(), false, None);
                        }

                        for id in &enumm.impls {
                            if let ItemEnum::Impl(inner) = &krate.index[id].inner {
                                let mut trait_name = None;
                                if let Some(path) = &inner.trait_ {
                                    let name = &path.name;
                                    if IGNORED_TRAITS.contains(name.as_str()) {
                                        continue;
                                    }
                                    trait_name = Some(&*path.name);
                                }
                                for id in &inner.items {
                                    recurse(
                                        &krate.index[id],
                                        krate,
                                        types,
                                        path.clone(),
                                        false,
                                        Some(In::Enum(trait_name)),
                                    );
                                }
                            }
                        }

                        insert_ty(types, path, ast::DocType::Enum);
                    }
                    ItemEnum::Trait(inner) => {
                        for id in &inner.items {
                            recurse(
                                &krate.index[id],
                                krate,
                                types,
                                path.clone(),
                                false,
                                Some(In::Trait),
                            );
                        }
                        insert_ty(types, path, ast::DocType::Trait);
                    }
                    ItemEnum::Constant(_) => {
                        insert_ty(types, path, ast::DocType::Constant);
                    }
                    ItemEnum::Function(_) => {
                        insert_ty(types, path, ast::DocType::Fn);
                    }
                    ItemEnum::Macro(_) => {
                        insert_ty(types, path, ast::DocType::Macro);
                    }
                    ItemEnum::Typedef(_) => {
                        insert_ty(types, path, ast::DocType::Typedef);
                    }
                    ItemEnum::Method(_) => {
                        let doc_type = match inside {
                            Some(In::Enum(tr)) | Some(In::Struct(tr))
                                if check_ignored_assoc_item(item_name, tr) =>
                            {
                                return
                            }
                            Some(In::Enum(_)) => ast::DocType::FnInEnum,
                            Some(In::Trait) => ast::DocType::FnInTrait,
                            Some(In::Struct(_)) => ast::DocType::FnInStruct,
                            _ => panic!("Method needs In"),
                        };
                        insert_ty(types, path, doc_type);
                    }
                    ItemEnum::Variant(_) => {
                        insert_ty(types, path, ast::DocType::EnumVariant);
                    }
                    ItemEnum::AssocConst { .. } => {
                        let doc_type = match inside {
                            Some(In::Enum(tr)) | Some(In::Struct(tr))
                                if check_ignored_assoc_item(item_name, tr) =>
                            {
                                return
                            }
                            Some(In::Enum(_)) => ast::DocType::AssociatedConstantInEnum,
                            Some(In::Trait) => ast::DocType::AssociatedConstantInTrait,
                            Some(In::Struct(_)) => ast::DocType::AssociatedConstantInStruct,
                            _ => panic!("AssocConst needs In"),
                        };
                        insert_ty(types, path, doc_type);
                    }
                    ItemEnum::AssocType { .. } => {
                        let doc_type = match inside {
                            Some(In::Enum(tr)) | Some(In::Struct(tr))
                                if check_ignored_assoc_item(item_name, tr) =>
                            {
                                return
                            }
                            Some(In::Enum(_)) => ast::DocType::AssociatedTypeInEnum,
                            Some(In::Trait) => ast::DocType::AssociatedTypeInTrait,
                            Some(In::Struct(_)) => ast::DocType::AssociatedTypeInStruct,
                            _ => panic!("AssocType needs In"),
                        };
                        insert_ty(types, path, doc_type);
                    }
                    _ => todo!("{:?}", item),
                }
            }
        }
    }

    let mut types = HashSet::new();
    let krate = parse_doc(krate);

    recurse(
        &krate.index[&krate.root],
        krate,
        &mut types,
        Vec::new(),
        false,
        None,
    );

    types.into_iter()
}<|MERGE_RESOLUTION|>--- conflicted
+++ resolved
@@ -293,13 +293,11 @@
         // Need to think about how to expose DataErrorKind for this to work
         "icu_provider_adapters::empty::EmptyDataProvider::new_with_error_kind",
 
-<<<<<<< HEAD
+        // We should add this once we have a better story for FFI custom data structs
+        "icu_provider_adapters::any_payload::AnyPayloadProvider",
+
         // Experimental
         "icu::casemapping",
-=======
-        // We should add this once we have a better story for FFI custom data structs
-        "icu_provider_adapters::any_payload::AnyPayloadProvider",
->>>>>>> cf958a87
 
         // Stuff that does not need to be exposed over FFI
         // Especially for stuff that are Rust specific like conversion traits
@@ -412,14 +410,10 @@
         "icu::segmenter::WordBreakIteratorLatin1",
         "icu::segmenter::WordBreakIteratorUtf16",
         "icu::segmenter::WordBreakIteratorUtf8",
-<<<<<<< HEAD
         "icu::segmenter::WordBreakIteratorPotentiallyIllFormedUtf8",
-=======
-
         // Some of the provider adapter types are Rust-specific and not relevant to FFI
         "icu_provider_adapters::either::EitherProvider",
 
->>>>>>> cf958a87
     ].iter().map(|s| s.split("::").map(|x| x.to_string()).collect()).collect();
 }
 
