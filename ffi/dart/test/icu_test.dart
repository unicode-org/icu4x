import 'package:icu/icu.dart';
import 'package:test/test.dart';

void main() {
  Logger.initSimpleLogger();

  test('Decimal.toString', () {
    final x = Decimal.fromDoubleWithLowerMagnitude(1.49403, -7);
    expect(x.toString(), '1.4940300');
  });

  test('LocaleFallbacker', () {
    final iterator = LocaleFallbacker()
        .forConfig(
          LocaleFallbackConfig(priority: LocaleFallbackPriority.region),
        )
        .fallbackForLocale(Locale.fromString('de-CH-u-ca-japanese'));
    expect(iterator.moveNext(), true);
    expect(iterator.current, Locale.fromString('de-CH'));
    expect(iterator.moveNext(), true);
    expect(iterator.current, Locale.fromString('und-CH'));
    expect(iterator.moveNext(), false);
  });

  test('Properties', () {
    Rune a = 'a'.runes.first;
    Rune emoji = '💡'.runes.first;

    final emojiSet = CodePointSetData.emoji();
    expect(emojiSet.contains(a), false);
    expect(emojiSet.contains(emoji), true);

    Rune upperA = CaseMapper().simpleUppercase(a);
    expect(String.fromCharCode(upperA), 'A');
  });

  test('ListFormatter', () {
    final formatter = ListFormatter.andWithLength(
      Locale.fromString('es'),
      ListLength.wide,
    );
    final list = ['España', 'Francia', 'Suiza', 'Italia'];

    expect(formatter.format(list), 'España, Francia, Suiza e Italia');
  });

  test('Locale ordering', () {
    expect(
      [
        Locale.fromString('en-GB'),
        Locale.fromString('de'),
        Locale.fromString('az'),
      ]..sort(),
      [
        Locale.fromString('az'),
        Locale.fromString('de'),
        Locale.fromString('en-GB'),
      ],
    );
  });

  test('Time zones', () {
    final iter = IanaParserExtended().iterAll();
    iter.moveNext();
    expect(iter.current.canonical, 'Africa/Abidjan');
  });

  test('DateTime formatting', () {
    final zonedDateTimeIso = ZonedIsoDateTime.fromString(
      '2025-01-15T14:32:12.34+01[Europe/Zurich]',
      IanaParser(),
      VariantOffsetsCalculator(),
    );

    final zonedDateTimeBuddhist = ZonedDateTime.fromString(
      '2026-01-15T05:32:12.34+07[Asia/Bangkok][u-ca=buddhist]',
<<<<<<< HEAD
      Calendar(AnyCalendarKind.buddhist),
=======
      Calendar.forKind(CalendarKind.buddhist),
>>>>>>> 7c83c5d6
      IanaParser(),
      VariantOffsetsCalculator(),
    );

    var locale = Locale.fromString('de-u-ca-islamic-rgsa');

    ///// DateTimeFormatter /////

    expect(
      DateTimeFormatter.ymdet(
        locale,
      ).formatIso(zonedDateTimeIso.date, zonedDateTimeIso.time),
      'Mi., 14. Raj. 1446 AH, 14:32:12',
    );

    expect(
      DateTimeFormatter.ymdet(
        locale,
        length: DateTimeLength.long,
        timePrecision: TimePrecision.minute,
      ).formatIso(zonedDateTimeIso.date, zonedDateTimeIso.time),
      'Mittwoch, 14. Radschab 1446 AH, 14:32',
    );

    expect(
      () => DateTimeFormatter.ymdet(locale).formatSameCalendar(
        zonedDateTimeBuddhist.date,
        zonedDateTimeBuddhist.time,
      ),
      throwsA(
        DateTimeMismatchedCalendarError(
          thisKind: CalendarKind.hijriObservational,
          dateKind: CalendarKind.buddhist,
        ),
      ),
    );

    expect(
      DateTimeFormatter.ymdet(locale).formatSameCalendar(
        zonedDateTimeBuddhist.date.toCalendar(
<<<<<<< HEAD
          Calendar(AnyCalendarKind.hijriObservational),
=======
          Calendar.forKind(CalendarKind.hijriObservational),
>>>>>>> 7c83c5d6
        ),
        zonedDateTimeBuddhist.time,
      ),
      'Do., 25. Raj. 1447 AH, 05:32:12',
    );

    expect(
      DateTimeFormatter.ymdet(locale).formatIso(
        zonedDateTimeBuddhist.date.toIso(),
        zonedDateTimeBuddhist.time,
      ),
      'Do., 25. Raj. 1447 AH, 05:32:12',
    );

    ///// DateTimeFormatterGregorian /////

    expect(
      DateTimeFormatterGregorian.ymdet(
        locale,
      ).formatIso(zonedDateTimeIso.date, zonedDateTimeIso.time),
      'Mi., 15.01.2025, 14:32:12',
    );

    expect(
      DateTimeFormatterGregorian.ymdet(
        locale,
        length: DateTimeLength.long,
        timePrecision: TimePrecision.minute,
      ).formatIso(zonedDateTimeIso.date, zonedDateTimeIso.time),
      'Mittwoch, 15. Januar 2025, 14:32',
    );

    ///// ZonedDateTimeFormatter /////

    expect(
      ZonedDateTimeFormatter.genericLong(
        locale,
        DateTimeFormatter.ymdet(locale),
      ).formatIso(
        zonedDateTimeIso.date,
        zonedDateTimeIso.time,
        zonedDateTimeIso.zone,
      ),
      'Mi., 14. Raj. 1446 AH, 14:32:12 Mitteleuropäische Zeit',
    );

    expect(
      () => ZonedDateTimeFormatter.genericLong(
        locale,
        DateTimeFormatter.ymdet(locale),
      ).formatIso(
        zonedDateTimeIso.date,
        zonedDateTimeIso.time,
        TimeZoneInfo.utc(),
      ),
      throwsA(DateTimeWriteError.missingInputField),
    );

    expect(
      ZonedDateTimeFormatter.specificShort(
        locale,
        DateTimeFormatter.ymdt(locale, length: DateTimeLength.long),
      ).formatIso(
        zonedDateTimeIso.date,
        zonedDateTimeIso.time,
        zonedDateTimeIso.zone,
      ),
      '14. Radschab 1446 AH, 14:32:12 MEZ',
    );

    expect(
      ZonedDateTimeFormatter.specificShort(
        locale,
        DateTimeFormatter.ymdt(locale, length: DateTimeLength.short),
      ).formatIso(
        zonedDateTimeIso.date,
        zonedDateTimeIso.time,
        zonedDateTimeIso.zone,
      ),
      '14.07.46 AH, 14:32:12 MEZ',
    );

    ///// ZonedDateTimeFormatterGregorian /////

    expect(
      ZonedDateTimeFormatterGregorian.genericLong(
        locale,
        DateTimeFormatterGregorian.ymdet(locale),
      ).formatIso(
        zonedDateTimeIso.date,
        zonedDateTimeIso.time,
        zonedDateTimeIso.zone,
      ),
      'Mi., 15.01.2025, 14:32:12 Mitteleuropäische Zeit',
    );
  });
}<|MERGE_RESOLUTION|>--- conflicted
+++ resolved
@@ -74,11 +74,7 @@
 
     final zonedDateTimeBuddhist = ZonedDateTime.fromString(
       '2026-01-15T05:32:12.34+07[Asia/Bangkok][u-ca=buddhist]',
-<<<<<<< HEAD
-      Calendar(AnyCalendarKind.buddhist),
-=======
-      Calendar.forKind(CalendarKind.buddhist),
->>>>>>> 7c83c5d6
+      Calendar(CalendarKind.buddhist),
       IanaParser(),
       VariantOffsetsCalculator(),
     );
@@ -119,11 +115,7 @@
     expect(
       DateTimeFormatter.ymdet(locale).formatSameCalendar(
         zonedDateTimeBuddhist.date.toCalendar(
-<<<<<<< HEAD
-          Calendar(AnyCalendarKind.hijriObservational),
-=======
-          Calendar.forKind(CalendarKind.hijriObservational),
->>>>>>> 7c83c5d6
+          Calendar(CalendarKind.hijriObservational),
         ),
         zonedDateTimeBuddhist.time,
       ),
