import 'dart:io';

import 'package:code_assets/code_assets.dart';
import 'package:crypto/crypto.dart' show sha256;
import 'package:hooks/hooks.dart';
import 'package:icu4x/src/hook_helpers/build_libs.dart' show buildLib;
import 'package:icu4x/src/hook_helpers/build_options.dart'
    show BuildModeEnum, BuildOptions;
import 'package:icu4x/src/hook_helpers/hashes.dart' show fileHashes;
import 'package:icu4x/src/hook_helpers/shared.dart' show assetId, package;
import 'package:icu4x/src/hook_helpers/version.dart' show version;
import 'package:path/path.dart' as path;

void main(List<String> args) async {
  await build(args, (input, output) async {
    BuildOptions buildOptions;
    try {
      buildOptions = BuildOptions.fromDefines(input.userDefines);
      print('Got build options: ${buildOptions.toJson()}');
    } catch (e) {
      throw ArgumentError('''
Error: $e


Set the build mode with either `fetch`, `local`, or `checkout` by writing into your pubspec:

* fetch: Fetch the precompiled binary from a CDN.
```
hooks:
  user_defines:
    icu4x:
      buildMode: fetch
```

* local: Use a locally existing binary.
```
hooks:
  user_defines:
    icu4x:
      buildMode: local
      localPath: path/to/dylib.so
```

* checkout: Build a fresh library from a local git checkout of the icu4x repository.
```
hooks:
  user_defines:
    icu4x:
      buildMode: checkout
      checkoutPath: path/to/checkout
```

''');
    }
    print('Read build options: ${buildOptions.toJson()}');
    final buildMode = switch (buildOptions.buildMode) {
      BuildModeEnum.local => LocalMode(input, buildOptions.localPath),
      BuildModeEnum.checkout => CheckoutMode(input, buildOptions.checkoutPath),
      BuildModeEnum.fetch => FetchMode(input),
    };

    final builtLibrary = await buildMode.build();

    output.assets.code.add(
      CodeAsset(
        package: package,
        name: assetId,
        linkMode: DynamicLoadingBundled(),
        file: builtLibrary,
      ),
      routing:
          buildOptions.buildMode != BuildModeEnum.local &&
              input.config.linkingEnabled
          ? const ToLinkHook(package)
          : const ToAppBundle(),
    );
    output.addDependencies(buildMode.dependencies);
    output.addDependency(input.packageRoot.resolve('pubspec.yaml'));
  });
}

sealed class BuildMode {
  final BuildInput input;

  const BuildMode(this.input);

  List<Uri> get dependencies;

  Future<Uri> build();
}

final class FetchMode extends BuildMode {
  FetchMode(super.input);
  final httpClient = HttpClient();

  @override
  Future<Uri> build() async {
    print('Running in `fetch` mode');
    final rustTarget = _asRustTarget(input.config.code);
    final libraryType = input.config.buildStatic
        ? 'static-with_data'
        : 'dynamic';
    print('Fetching pre-built binary for $version, $rustTarget, $libraryType');
    final dylibRemoteUri = Uri.parse(
      'https://github.com/unicode-org/icu4x/releases/'
      'download/$version/icu4x-2-$libraryType-$rustTarget',
    );
    final library = await fetchToFile(
      dylibRemoteUri,
      input.outputDirectory.resolve(input.config.filename('icu4x')),
    );

    final bytes = await library.readAsBytes();
    final fileHash = sha256.convert(bytes).toString();
    final expectedFileHash = fileHashes[(rustTarget, libraryType)];
    if (fileHash != expectedFileHash) {
      throw Exception(
        'The pre-built binary for the target $rustTarget-$libraryType at '
        '$dylibRemoteUri has a hash of $fileHash, which does not match '
        '$expectedFileHash fixed in the build hook of package:icu4x.',
      );
    }
    return library.uri;
  }

  Future<File> fetchToFile(Uri uri, Uri fileUri) async {
    final request = await httpClient.getUrl(uri);
    final response = await request.close();
    if (response.statusCode != 200) {
      throw ArgumentError('The request to $uri failed');
    }
    final file = File.fromUri(fileUri);
    await file.create();
    await response.pipe(file.openWrite());
    return file;
  }

  @override
  List<Uri> get dependencies => [];
}

final class LocalMode extends BuildMode {
  final Uri? localPath;
  LocalMode(super.input, this.localPath);

  String get _localLibraryPath {
    if (localPath != null) {
      return localPath!.toFilePath(windows: Platform.isWindows);
    }
    throw ArgumentError(
      '`localPath` is not set in the build options. '
      'If the `buildMode` is set to `local`, the '
      '`localPath` key must contain the path to '
      'the binary.',
    );
  }

  @override
  Future<Uri> build() async {
    print('Running in `local` mode');
    final targetOS = input.config.code.targetOS;
    final dylibFileName = targetOS.dylibFileName('icu4x');
    final dylibFileUri = input.outputDirectory.resolve(dylibFileName);
    final file = File(_localLibraryPath);
    if (!(await file.exists())) {
      throw FileSystemException('Could not find binary.', _localLibraryPath);
    }
    await file.copy(dylibFileUri.toFilePath(windows: Platform.isWindows));
    return dylibFileUri;
  }

  @override
  List<Uri> get dependencies => [Uri.file(_localLibraryPath)];
}

final class CheckoutMode extends BuildMode {
  late final Uri checkoutPath;

  CheckoutMode(super.input, Uri? checkoutPath) {
    print('Running in `checkout` mode');
    if (checkoutPath == null) {
      throw ArgumentError(
        'Specify the ICU4X checkout folder with the `checkoutPath` key in your '
        'pubspec build options.',
      );
    }
    if (checkoutPath.path.contains('\$PUB_CACHE')) {
      final envVars = Platform.environment;
      final cache =
          envVars['PUB_CACHE'] ??
          ((Platform.isMacOS || Platform.isLinux)
              ? path.join(envVars['HOME']!, '.pub-cache')
              : Platform.isWindows
              ? path.join(envVars['LOCALAPPDATA']!, 'Pub', 'Cache')
              : throw ArgumentError('Unsupported PUB_CACHE'));
      checkoutPath = checkoutPath.replace(
        path: path.join(cache, checkoutPath.path.split('\$PUB_CACHE/')[1]),
      );
    }
    this.checkoutPath = checkoutPath;
  }

  @override
  Future<Uri> build() async {
    if (!File.fromUri(checkoutPath.resolve('Cargo.lock')).existsSync()) {
      throw ArgumentError(
        'The `Cargo.lock` file could not by found at $checkoutPath',
      );
    }
    final out = input.outputDirectory.resolve(input.config.filename('icu4x'));
    await buildLib(
      _asRustTarget(input.config.code),
      input.config.buildStatic,
<<<<<<< HEAD
      input.config.code.targetOS == OS.iOS &&
          input.config.code.iOS.targetSdk == IOSSdk.iPhoneSimulator,
      Directory.fromUri(checkoutPath),
=======
      Directory.fromUri(checkoutPath!),
>>>>>>> e4d5020f
      [
        'default_components',
        'experimental',

        'buffer_provider',
        'compiled_data',
      ],
      out,
    );
    return out;
  }

  @override
  List<Uri> get dependencies => [checkoutPath.resolve('Cargo.lock')];
}

String _asRustTarget(CodeConfig code) {
  if (code.targetOS == OS.iOS &&
      code.targetArchitecture == Architecture.arm64 &&
      code.iOS.targetSdk == IOSSdk.iPhoneSimulator) {
    return 'aarch64-apple-ios-sim';
  }
  return switch ((code.targetOS, code.targetArchitecture)) {
    (OS.android, Architecture.arm) => 'armv7-linux-androideabi',
    (OS.android, Architecture.arm64) => 'aarch64-linux-android',
    (OS.android, Architecture.ia32) => 'i686-linux-android',
    (OS.android, Architecture.riscv64) => 'riscv64-linux-android',
    (OS.android, Architecture.x64) => 'x86_64-linux-android',
    (OS.fuchsia, Architecture.arm64) => 'aarch64-unknown-fuchsia',
    (OS.fuchsia, Architecture.x64) => 'x86_64-unknown-fuchsia',
    (OS.iOS, Architecture.arm64) => 'aarch64-apple-ios',
    (OS.iOS, Architecture.x64) => 'x86_64-apple-ios',
    (OS.linux, Architecture.arm) => 'armv7-unknown-linux-gnueabihf',
    (OS.linux, Architecture.arm64) => 'aarch64-unknown-linux-gnu',
    (OS.linux, Architecture.ia32) => 'i686-unknown-linux-gnu',
    (OS.linux, Architecture.riscv32) => 'riscv32gc-unknown-linux-gnu',
    (OS.linux, Architecture.riscv64) => 'riscv64gc-unknown-linux-gnu',
    (OS.linux, Architecture.x64) => 'x86_64-unknown-linux-gnu',
    (OS.macOS, Architecture.arm64) => 'aarch64-apple-darwin',
    (OS.macOS, Architecture.x64) => 'x86_64-apple-darwin',
    (OS.windows, Architecture.arm64) => 'aarch64-pc-windows-msvc',
    (OS.windows, Architecture.ia32) => 'i686-pc-windows-msvc',
    (OS.windows, Architecture.x64) => 'x86_64-pc-windows-msvc',
    (_, _) => throw UnimplementedError('Target $code not available for rust'),
  };
}

extension on BuildConfig {
  bool get buildStatic =>
      code.linkModePreference == LinkModePreference.static || linkingEnabled;

  String Function(String) get filename => buildStatic
      ? code.targetOS.staticlibFileName
      : code.targetOS.dylibFileName;
}<|MERGE_RESOLUTION|>--- conflicted
+++ resolved
@@ -211,13 +211,7 @@
     await buildLib(
       _asRustTarget(input.config.code),
       input.config.buildStatic,
-<<<<<<< HEAD
-      input.config.code.targetOS == OS.iOS &&
-          input.config.code.iOS.targetSdk == IOSSdk.iPhoneSimulator,
       Directory.fromUri(checkoutPath),
-=======
-      Directory.fromUri(checkoutPath!),
->>>>>>> e4d5020f
       [
         'default_components',
         'experimental',
