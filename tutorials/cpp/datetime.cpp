// This file is part of ICU4X. For terms of use, please see the file
// called LICENSE at the top level of the ICU4X source tree
// (online at: https://github.com/unicode-org/icu4x/blob/main/LICENSE ).

#include <icu4x/GregorianDateFormatter.hpp>
#include <icu4x/DateTimeFormatter.hpp>
#include <icu4x/DateTimeFormatterGregorian.hpp>
#include <icu4x/NoCalendarFormatter.hpp>
#include <icu4x/Logger.hpp>
#include <icu4x/TimeZoneInfo.hpp>
#include <icu4x/IanaParser.hpp>

#include <atomic>
#include <iostream>
#include <array>
#include <optional>

using namespace icu4x;

int main() {
    Logger::init_simple_logger();
    std::unique_ptr<Locale> locale = Locale::from_string("es").ok().value();
    std::cout << "Running test for locale " << locale->to_string() << std::endl;

    bool saw_unexpected_output = false;

    std::unique_ptr<IsoDate> date = IsoDate::create(2022, 07, 11).ok().value();
    std::unique_ptr<Time> time = Time::create(13, 06, 42, 0).ok().value();

    std::unique_ptr<DateTimeFormatter> fmt_dt = DateTimeFormatter::create_dt(*locale.get(), DateTimeLength::Medium, TimePrecision::Minute, std::nullopt).ok().value();
    std::string out = fmt_dt->format_iso(*date.get(), *time.get());
    std::cout << "Fieldset DT: " << out;
    if (out != "11, 13:06") {
        std::cout << " (unexpected!)";
        saw_unexpected_output = true;
    }
    std::cout << std::endl;

    std::unique_ptr<DateTimeFormatter> fmt_mdt = DateTimeFormatter::create_mdt(*locale.get(), DateTimeLength::Medium, TimePrecision::Minute, std::nullopt).ok().value();
    out = fmt_mdt->format_iso(*date.get(), *time.get());
    std::cout << "Fieldset MDT: " << out;
    if (out != "11 jul, 13:06") {
        std::cout << " (unexpected!)";
        saw_unexpected_output = true;
    }
    std::cout << std::endl;

    std::unique_ptr<DateTimeFormatter> fmt_ymdt = DateTimeFormatter::create_ymdt(*locale.get(), DateTimeLength::Medium, TimePrecision::Minute, std::nullopt, std::nullopt).ok().value();
    out = fmt_ymdt->format_iso(*date.get(), *time.get());
    std::cout << "Fieldset YMDT: " << out;
    if (out != "11 jul 2022, 13:06") {
        std::cout << " (unexpected!)";
        saw_unexpected_output = true;
    }
    std::cout << std::endl;

    std::unique_ptr<DateTimeFormatter> fmt_det = DateTimeFormatter::create_det(*locale.get(), DateTimeLength::Medium, TimePrecision::Minute, std::nullopt).ok().value();
    out = fmt_det->format_iso(*date.get(), *time.get());
    std::cout << "Fieldset DET: " << out;
    if (out != "lun 11, 13:06") {
        std::cout << " (unexpected!)";
        saw_unexpected_output = true;
    }
    std::cout << std::endl;

    std::unique_ptr<DateTimeFormatter> fmt_mdet = DateTimeFormatter::create_mdet(*locale.get(), DateTimeLength::Medium, TimePrecision::Minute, std::nullopt).ok().value();
    out = fmt_mdet->format_iso(*date.get(), *time.get());
    std::cout << "Fieldset MDET: " << out;
    if (out != "lun, 11 jul, 13:06") {
        std::cout << " (unexpected!)";
        saw_unexpected_output = true;
    }
    std::cout << std::endl;

    std::unique_ptr<DateTimeFormatter> fmt_ymdet = DateTimeFormatter::create_ymdet(*locale.get(), DateTimeLength::Medium, TimePrecision::Minute, std::nullopt, std::nullopt).ok().value();
    out = fmt_ymdet->format_iso(*date.get(), *time.get());
    std::cout << "Fieldset YMDET: " << out;
    if (out != "lun, 11 jul 2022, 13:06") {
        std::cout << " (unexpected!)";
        saw_unexpected_output = true;
    }
    std::cout << std::endl;

    std::unique_ptr<DateTimeFormatter> fmt_et = DateTimeFormatter::create_et(*locale.get(), DateTimeLength::Medium, TimePrecision::Minute, std::nullopt).ok().value();
    out = fmt_et->format_iso(*date.get(), *time.get());
    std::cout << "Fieldset ET: " << out;
    if (out != "lun, 13:06") {
        std::cout << " (unexpected!)";
        saw_unexpected_output = true;
    }
    std::cout << std::endl;

    std::unique_ptr<NoCalendarFormatter> tf = NoCalendarFormatter::create_with_length(*locale.get(), DateTimeLength::Short).ok().value();
    out = tf->format(*time.get());
    std::cout << "Formatted value is " << out << std::endl;
    if (out != "13:06") {
        std::cout << "Output does not match expected output" << std::endl;
        return 1;
    }

    std::unique_ptr<GregorianDateFormatter> df = GregorianDateFormatter::create_with_length(*locale.get(), DateTimeLength::Long).ok().value();
    out = df->format_iso(*date.get());
    std::cout << "Formatted value is " << out << std::endl;
    if (out != "11 de julio de 2022") {
        std::cout << "Output does not match expected output" << std::endl;
        return 1;
    }

    std::unique_ptr<DateTimeFormatterGregorian> dtf = DateTimeFormatterGregorian::create_ymdt(*locale.get(), DateTimeLength::Medium, TimePrecision::Minute, std::nullopt, std::nullopt).ok().value();
    out = dtf->format_iso(*date.get(), *time.get());
    std::cout << "Formatted value is " << out << std::endl;
    if (out != "11 jul 2022, 13:06") {
        std::cout << "Output does not match expected output" << std::endl;
        return 1;
    }

    std::unique_ptr<IanaParser> parser = IanaParser::create();

    std::unique_ptr<TimeZone> time_zone = parser->parse("america/chicago");

    std::unique_ptr<UtcOffset> utc_offset = UtcOffset::from_string("-05:00").ok().value();
    if (utc_offset->seconds() != -18000) {
        std::cout << "UTC offset doesn't parse" << std::endl;
        return 1;
    }

    std::unique_ptr<TimeZoneInfo> time_zone_info = time_zone->with_offset(*utc_offset.get())->at_time(*date.get(), *time.get());
    
<<<<<<< HEAD
    time_zone_info->infer_zone_variant(*UtcOffsetCalculator::create().get());

    std::unique_ptr<NeoZonedDateTimeFormatter> fmt_mdt_generic_short = fmt_mdt->with_zone_generic_short(*locale.get()).ok().value();
    out = fmt_mdt_generic_short->format_iso(*date.get(), *time.get(), *time_zone_info.get()).ok().value();
    std::cout << "Fieldset MDT Generic Short: " << out;
    if (out != "11 jul, 13:06 hora de Chicago") {
        // note: this falls back to Generic Location
        std::cout << " (unexpected!)";
        saw_unexpected_output = true;
=======
    time_zone_info->infer_zone_variant(*VariantOffsetsCalculator::create().get());
    
    std::unique_ptr<GregorianZonedDateTimeFormatter> gzdtf = GregorianZonedDateTimeFormatter::create_with_length(*locale.get(), DateTimeLength::Long).ok().value();
    out = gzdtf->format_iso(*date.get(), *time.get(), *time_zone_info.get()).ok().value();
    std::cout << "Formatted value is " << out << std::endl;
    if (out != "July 11, 2022, 1:06:42\u202fPM CT") {
        std::cout << "Output does not match expected output" << std::endl;
        return 1;
>>>>>>> 4076f827
    }
    std::cout << std::endl;

    std::unique_ptr<NeoZonedDateTimeFormatter> fmt_mdt_generic_long = fmt_mdt->with_zone_generic_long(*locale.get()).ok().value();
    out = fmt_mdt_generic_long->format_iso(*date.get(), *time.get(), *time_zone_info.get()).ok().value();
    std::cout << "Fieldset MDT Generic Long: " << out;
    if (out != "11 jul, 13:06 hora central") {
        std::cout << " (unexpected!)";
        saw_unexpected_output = true;
    }
    std::cout << std::endl;

    std::unique_ptr<NeoZonedDateTimeFormatter> fmt_mdt_specific_short = fmt_mdt->with_zone_specific_short(*locale.get()).ok().value();
    out = fmt_mdt_specific_short->format_iso(*date.get(), *time.get(), *time_zone_info.get()).ok().value();
    std::cout << "Fieldset MDT Specific Short: " << out;
    if (out != "11 jul, 13:06 GMT-5") {
        std::cout << " (unexpected!)";
        saw_unexpected_output = true;
    }
    std::cout << std::endl;

    std::unique_ptr<NeoZonedDateTimeFormatter> fmt_mdt_specific_long = fmt_mdt->with_zone_specific_long(*locale.get()).ok().value();
    out = fmt_mdt_specific_long->format_iso(*date.get(), *time.get(), *time_zone_info.get()).ok().value();
    std::cout << "Fieldset MDT Specific Long: " << out;
    if (out != "11 jul, 13:06 hora de verano central") {
        std::cout << " (unexpected!)";
        saw_unexpected_output = true;
    }
    std::cout << std::endl;

    std::unique_ptr<NeoZonedDateTimeFormatter> fmt_mdt_localized_offset_short = fmt_mdt->with_zone_localized_offset_short(*locale.get()).ok().value();
    out = fmt_mdt_localized_offset_short->format_iso(*date.get(), *time.get(), *time_zone_info.get()).ok().value();
    std::cout << "Fieldset MDT Localized Offset Short: " << out;
    if (out != "11 jul, 13:06 GMT-5") {
        std::cout << " (unexpected!)";
        saw_unexpected_output = true;
    }
    std::cout << std::endl;

    std::unique_ptr<NeoZonedDateTimeFormatter> fmt_mdt_localized_offset_long = fmt_mdt->with_zone_localized_offset_long(*locale.get()).ok().value();
    out = fmt_mdt_localized_offset_long->format_iso(*date.get(), *time.get(), *time_zone_info.get()).ok().value();
    std::cout << "Fieldset MDT Localized Offset Long: " << out;
    if (out != "11 jul, 13:06 GMT-05:00") {
        std::cout << " (unexpected!)";
        saw_unexpected_output = true;
    }
    std::cout << std::endl;

    if (saw_unexpected_output) {
        return 1;
    }

    return 0;
}<|MERGE_RESOLUTION|>--- conflicted
+++ resolved
@@ -126,8 +126,7 @@
 
     std::unique_ptr<TimeZoneInfo> time_zone_info = time_zone->with_offset(*utc_offset.get())->at_time(*date.get(), *time.get());
     
-<<<<<<< HEAD
-    time_zone_info->infer_zone_variant(*UtcOffsetCalculator::create().get());
+    time_zone_info->infer_zone_variant(*VariantOffsetsCalculator::create().get());
 
     std::unique_ptr<NeoZonedDateTimeFormatter> fmt_mdt_generic_short = fmt_mdt->with_zone_generic_short(*locale.get()).ok().value();
     out = fmt_mdt_generic_short->format_iso(*date.get(), *time.get(), *time_zone_info.get()).ok().value();
@@ -136,16 +135,6 @@
         // note: this falls back to Generic Location
         std::cout << " (unexpected!)";
         saw_unexpected_output = true;
-=======
-    time_zone_info->infer_zone_variant(*VariantOffsetsCalculator::create().get());
-    
-    std::unique_ptr<GregorianZonedDateTimeFormatter> gzdtf = GregorianZonedDateTimeFormatter::create_with_length(*locale.get(), DateTimeLength::Long).ok().value();
-    out = gzdtf->format_iso(*date.get(), *time.get(), *time_zone_info.get()).ok().value();
-    std::cout << "Formatted value is " << out << std::endl;
-    if (out != "July 11, 2022, 1:06:42\u202fPM CT") {
-        std::cout << "Output does not match expected output" << std::endl;
-        return 1;
->>>>>>> 4076f827
     }
     std::cout << std::endl;
 
