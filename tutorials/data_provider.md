# Loading Additional Data at Runtime

A key feature of ICU4X is the ability to download data dynamically, allowing clients to load additional locales at runtime.

Dynamic data loading can currently be performed in user code. A future core library API may provide this functionality; please submit feedback in [#2985](https://github.com/unicode-org/icu4x/issues/2985).

The following example loads additional locales bucketed by language. This means that different script and regional variants of the same language are assumed to be in the same dynamically loaded data file. However, clients should choose a dynamic loading strategy that works best for them.

```rust
use icu_provider_adapters::either::EitherProvider;
use icu_provider_adapters::fallback::LocaleFallbackProvider;
use icu_provider_adapters::fork::ForkByMarkerProvider;
use icu_provider_adapters::fork::MultiForkByErrorProvider;
use icu_provider_adapters::fork::predicates::IdentifierNotFoundPredicate;
use icu_provider_blob::BlobDataProvider;
use icu_provider_fs::FsDataProvider;
use icu_provider::prelude::*;
use icu_provider::hello_world::*;
use icu::locale::locale;
use icu::locale::subtags::Language;
use std::path::Path;
use writeable::Writeable;

// Create the empty MultiForkByErrorProvider:
let mut provider = MultiForkByErrorProvider::new_with_predicate(
    vec![],
    IdentifierNotFoundPredicate
);

// Pretend we're loading these from the network or somewhere.
struct SingleLocaleProvider(DataLocale);

impl DataProvider<HelloWorldV1Marker> for SingleLocaleProvider {
    fn load(&self, req: DataRequest) -> Result<DataResponse<HelloWorldV1Marker>, DataError> {
        if *req.id.locale != self.0 {
            return Err(DataErrorKind::IdentifierNotFound.with_req(HelloWorldV1Marker::INFO, req));
        }
        HelloWorldProvider.load(req)
    }
}

// Helper function to add data into the growable provider on demand:
let mut get_hello_world_formatter = |prefs: HelloWorldFormatterPreferences| {
    // Try to create the formatter a first time with data that has already been loaded.
    if let Ok(formatter) = HelloWorldFormatter::try_new_unstable(&provider, prefs) {
        return formatter;
    }

    // We failed to create the formatter. Load more data for the language and try creating the formatter a second time.
<<<<<<< HEAD
    let loc = HelloWorldV1Marker::make_locale(prefs.locale_prefs);
=======
    let loc = DataLocale::from_preferences_locale::<HelloWorldV1Marker>(prefs.locale_preferences);
>>>>>>> 2d305ffc
    provider.push(SingleLocaleProvider(loc));
    HelloWorldFormatter::try_new_unstable(&provider, prefs)
        .expect("Language data should now be available")
};

// Test that it works:
assert_eq!(
    get_hello_world_formatter(locale!("de").into()).format().write_to_string(),
    "Hallo Welt"
);
assert_eq!(
    get_hello_world_formatter(locale!("ro").into()).format().write_to_string(),
    "Salut, lume"
);
```

# Caching Data Provider

ICU4X has no internal caches because there is no one-size-fits-all solution. It is easy for clients to implement their own cache for ICU4X, and although this is not generally required or recommended, it may be beneficial when latency is of utmost importance and, for example, a less-efficient data provider such as JSON is being used.

The following example illustrates an LRU cache on top of a data provider. A practical application would be a BufferProvider that saves deserialized data payloads as type-erased objects and then checks for a cache hit before calling the inner provider.

```rust
use icu_provider::hello_world::{HelloWorldFormatter, HelloWorldProvider};
use icu_provider::prelude::*;
use icu::locale::locale;
use lru::LruCache;
use std::borrow::{Borrow, Cow};
use std::convert::TryInto;
use std::sync::Mutex;
use yoke::trait_hack::YokeTraitHack;
use yoke::Yokeable;
use zerofrom::ZeroFrom;

/// A data provider that caches response payloads in an LRU cache.
pub struct LruDataCache<P> {
    cache: Mutex<LruCache<CacheKeyWrap, AnyResponse>>,
    provider: P,
}

/// Key for the cache: DataMarkerInfo and DataLocale. The DataLocale is in a Cow
/// so that it can be borrowed during lookup.
#[derive(Debug, PartialEq, Eq, Hash)]
struct CacheKey<'a>(DataMarkerInfo, Cow<'a, DataLocale>);

/// Wrapper over a fully owned CacheKey, required for key borrowing.
#[derive(Debug, PartialEq, Eq, Hash)]
struct CacheKeyWrap(CacheKey<'static>);

// This impl enables a borrowed DataLocale to be used during cache retrieval.
impl<'a> Borrow<CacheKey<'a>> for lru::KeyRef<CacheKeyWrap> {
    fn borrow(&self) -> &CacheKey<'a> {
        &Borrow::<CacheKeyWrap>::borrow(self).0
    }
}

impl<M, P> DataProvider<M> for LruDataCache<P>
where
    M: DataMarker,
    M::DataStruct: ZeroFrom<'static, M::DataStruct>,
    M::DataStruct: icu_provider::any::MaybeSendSync,
    for<'a> YokeTraitHack<<M::DataStruct as Yokeable<'a>>::Output>: Clone,
    P: DataProvider<M>,
{
    fn load(&self, req: DataRequest) -> Result<DataResponse<M>, DataError> {
        {
            // First lock: cache retrieval
            let mut cache = self.cache.lock().unwrap();
            let borrowed_cache_key = CacheKey(M::INFO, Cow::Borrowed(req.id.locale));
            if let Some(any_res) = cache.get(&borrowed_cache_key) {
                // Note: Cloning a DataPayload is usually cheap, and it is necessary in order to
                // convert the short-lived cache object into one we can return.
                return any_res.downcast_cloned();
            }
        }
        // Release the lock to invoke the inner provider
        let response = self.provider.load(req)?;
        let owned_cache_key = CacheKeyWrap(CacheKey(M::INFO, Cow::Owned(req.id.locale.clone())));
        // Second lock: cache storage
        self.cache.lock()
            .unwrap()
            .get_or_insert(owned_cache_key, || response.wrap_into_any_response())
            .downcast_cloned()
    }
}

// Usage example:
// While HelloWorldProvider does not need to be cached, it may be useful to cache results from
// more expensive providers, like deserializing BufferProviders or providers doing I/O.
let provider = HelloWorldProvider;
let lru_capacity = 100usize.try_into().unwrap();
let provider = LruDataCache {
    cache: Mutex::new(LruCache::new(lru_capacity)),
    provider,
};

// The cache starts empty:
assert_eq!(provider.cache.lock().unwrap().len(), 0);

assert_eq!(
    "こんにちは世界",
    // Note: It is necessary to use `try_new_unstable` with LruDataCache.
    HelloWorldFormatter::try_new_unstable(
        &provider,
        locale!("ja").into()
    )
    .unwrap()
    .format_to_string()
);

// One item in the cache:
assert_eq!(provider.cache.lock().unwrap().len(), 1);

assert_eq!(
    "ওহে বিশ্ব",
    HelloWorldFormatter::try_new_unstable(
        &provider,
        locale!("bn").into()
    )
    .unwrap()
    .format_to_string()
);

// Two items in the cache:
assert_eq!(provider.cache.lock().unwrap().len(), 2);

assert_eq!(
    "こんにちは世界",
    HelloWorldFormatter::try_new_unstable(
        &provider,
        locale!("ja").into()
    )
    .unwrap()
    .format_to_string()
);

// Still only two items in the cache, since we re-requested "ja" data:
assert_eq!(provider.cache.lock().unwrap().len(), 2);
```

# Overwriting Specific Data Items

ICU4X's explicit data pipeline allows for specific data entries to be overwritten in order to customize the output or comply with policy.

The following example illustrates how to overwrite the decimal separators for a region.

```rust
use core::any::Any;
use icu::decimal::FixedDecimalFormatter;
use icu::decimal::provider::{DecimalSymbolsV2Marker, DecimalSymbolStrsBuilder};
use icu_provider::prelude::*;
use icu_provider_adapters::fixed::FixedProvider;
use icu::locale::locale;
use icu::locale::subtags::region;
use std::borrow::Cow;
use tinystr::tinystr;

pub struct CustomDecimalSymbolsProvider<P>(P);

impl<P, M> DataProvider<M> for CustomDecimalSymbolsProvider<P>
where
    P: DataProvider<M>,
    M: DataMarker,
{
    #[inline]
    fn load(&self, req: DataRequest) -> Result<DataResponse<M>, DataError> {
        let mut res = self.0.load(req)?;
        if req.id.locale.region == Some(region!("CH")) {
            if let Ok(mut decimal_payload) = res.payload.dynamic_cast_mut::<DecimalSymbolsV2Marker>() {
                decimal_payload.with_mut(|data| {
                    let mut builder = DecimalSymbolStrsBuilder::from(&*data.strings);
                    // Change grouping separator for all Swiss locales to '🐮'
                    builder.grouping_separator = "🐮".into();
                    data.strings = builder.build();
                });
            }
        }
        Ok(res)
    }
}

// Make a wrapped provider that modifies Swiss data requests
let provider = CustomDecimalSymbolsProvider(
    // Base our provider off of the default  builtin
    // "compiled data" shipped by icu::decimal by default.
    icu::decimal::provider::Baked
);

let formatter = FixedDecimalFormatter::try_new_unstable(
    &provider,
    locale!("und").into(),
    Default::default(),
)
.unwrap();

assert_eq!(formatter.format_to_string(&100007i64.into()), "100,007");

let formatter = FixedDecimalFormatter::try_new_unstable(
    &provider,
    locale!("und-CH").into(),
    Default::default(),
)
.unwrap();

assert_eq!(formatter.format_to_string(&100007i64.into()), "100🐮007");
```

## Forking Data Providers

Forking providers can be implemented using `DataPayload::dynamic_cast`. For an example, see that function's documentation.

## Exporting Custom Data Markers

To add custom data markers to your baked data or postcard file, create a forking exportable provider:

```rust
use icu::locale::locale;
use icu::plurals::provider::CardinalV1Marker;
use icu_provider::prelude::*;
use icu_provider::DataMarker;
use icu_provider_adapters::fork::ForkByMarkerProvider;
use icu_provider_blob::BlobDataProvider;
use icu_provider_export::blob_exporter::BlobExporter;
use icu_provider_export::prelude::*;
use icu_provider_source::SourceDataProvider;
use std::borrow::Cow;
use std::collections::BTreeSet;

#[icu_provider::data_struct(marker(CustomMarker, "x/custom@1"))]
#[derive(Debug, PartialEq, serde::Deserialize, serde::Serialize, databake::Bake)]
#[databake(path = crate)]
pub struct Custom<'data> {
    message: Cow<'data, str>,
};

struct CustomProvider;
impl DataProvider<CustomMarker> for CustomProvider {
    fn load(&self, req: DataRequest) -> Result<DataResponse<CustomMarker>, DataError> {
        Ok(DataResponse {
            metadata: Default::default(),
            payload: DataPayload::from_owned(Custom {
                message: format!("Custom data for locale {}!", req.id.locale).into(),
            }),
        })
    }
}

impl IterableDataProvider<CustomMarker> for CustomProvider {
    fn iter_ids(&self) -> Result<BTreeSet<DataIdentifierCow>, DataError> {
        Ok([locale!("es"), locale!("ja")]
            .into_iter()
            .map(DataLocale::from)
            .map(DataIdentifierCow::from_locale)
            .collect())
    }
}

extern crate alloc;
icu_provider::export::make_exportable_provider!(CustomProvider, [CustomMarker,]);

let icu4x_source_provider = SourceDataProvider::new_latest_tested();
let custom_source_provider = CustomProvider;

let mut buffer = Vec::<u8>::new();

ExportDriver::new(
    [DataLocaleFamily::FULL],
    DeduplicationStrategy::None.into(),
    LocaleFallbacker::try_new_unstable(&icu4x_source_provider).unwrap(),
)
.with_markers([CardinalV1Marker::INFO, CustomMarker::INFO])
.export(
    &ForkByMarkerProvider::new(icu4x_source_provider, custom_source_provider),
    BlobExporter::new_with_sink(Box::new(&mut buffer)),
)
.unwrap();

let blob_provider = BlobDataProvider::try_new_from_blob(buffer.into()).unwrap();

let locale = DataLocale::from(&locale!("ja"));
let req = DataRequest {
    id: DataIdentifierBorrowed::for_locale(&locale),
    metadata: Default::default(),
};

assert!(blob_provider.load_data(CardinalV1Marker::INFO, req).is_ok());
assert!(blob_provider.load_data(CustomMarker::INFO, req).is_ok());
```

## Accessing the Resolved Locale

ICU4X objects do not store their "resolved locale" because that is not a well-defined concept. Components can load data from many sources, and fallbacks to parent locales or root does not necessarily mean that a locale is not supported.

However, for environments that require this behavior, such as ECMA-402, the data provider can be instrumented to access the resolved locale from `DataResponseMetadata`, as shown in the following example.

```rust
use icu_provider::prelude::*;
use icu_provider::hello_world::*;
use icu_provider_adapters::fallback::LocaleFallbackProvider;
use icu::locale::LocaleFallbacker;
use icu::locale::locale;
use std::sync::RwLock;

pub struct ResolvedLocaleProvider<P> {
    inner: P,
    // This could be a RefCell if thread safety is not required:
    resolved_locale: RwLock<Option<DataLocale>>,
}

impl<M, P> DataProvider<M> for ResolvedLocaleProvider<P>
where
    M: DataMarker,
    P: DataProvider<M>
{
    fn load(&self, req: DataRequest) -> Result<DataResponse<M>, DataError> {
        let mut res = self.inner.load(req)?;
        // Whichever locale gets loaded for `HelloWorldV1Marker::INFO` will be the one
        // we consider the "resolved locale". Although `HelloWorldFormatter` only loads
        // one key, this is a useful distinction for most other formatters.
        if M::INFO == HelloWorldV1Marker::INFO {
            let mut w = self.resolved_locale.write().expect("poison");
            *w = res.metadata.locale.take();
        }
        Ok(res)
    }
}

// Set up a HelloWorldProvider with fallback
let provider = ResolvedLocaleProvider {
    inner: LocaleFallbackProvider::new(
        HelloWorldProvider,
        LocaleFallbacker::new().static_to_owned(),
    ),
    resolved_locale: Default::default(),
};

// Request data for sr-ME...
HelloWorldFormatter::try_new_unstable(
    &provider,
    locale!("sr-ME").into(),
)
.unwrap();

// ...which loads data from sr-Latn.
assert_eq!(
    *provider.resolved_locale.read().expect("poison"),
    Some(locale!("sr-Latn").into()),
);
```<|MERGE_RESOLUTION|>--- conflicted
+++ resolved
@@ -47,11 +47,7 @@
     }
 
     // We failed to create the formatter. Load more data for the language and try creating the formatter a second time.
-<<<<<<< HEAD
-    let loc = HelloWorldV1Marker::make_locale(prefs.locale_prefs);
-=======
-    let loc = DataLocale::from_preferences_locale::<HelloWorldV1Marker>(prefs.locale_preferences);
->>>>>>> 2d305ffc
+    let loc = HelloWorldV1Marker::make_locale(prefs.locale_preferences);
     provider.push(SingleLocaleProvider(loc));
     HelloWorldFormatter::try_new_unstable(&provider, prefs)
         .expect("Language data should now be available")
