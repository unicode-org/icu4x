--- conflicted
+++ resolved
@@ -142,12 +142,8 @@
     - name: Upload docs to Google Cloud Storage
       run: |
         gsutil -m cp -r ffi/capi/cpp/docs/build/html gs://${{ env.GCP_PR_BUCKET_ID }}/gha/${{ github.sha }}/ffi/cpp
-<<<<<<< HEAD
-        gsutil -m cp -r ffi/capi/js/docs/build/html gs://${{ env.GCP_PR_BUCKET_ID }}/gha/${{ github.sha }}/ffi/js
+        gsutil -m cp -r ffi/capi/js/package/docs/build/html gs://${{ env.GCP_PR_BUCKET_ID }}/gha/${{ github.sha }}/ffi/js
         gsutil -m cp -r ffi/capi/dart/package/doc/api gs://${{ env.GCP_PR_BUCKET_ID }}/gha/${{ github.sha }}/ffi/dart
-=======
-        gsutil -m cp -r ffi/capi/js/package/docs/build/html gs://${{ env.GCP_PR_BUCKET_ID }}/gha/${{ github.sha }}/ffi/js
->>>>>>> 126c90d1
     - name: "⭐⭐⭐ Links to Uploaded Artifacts ⭐⭐⭐"
       run: |
         echo "📖 CPP Docs Preview"
