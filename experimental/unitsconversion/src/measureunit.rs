--- conflicted
+++ resolved
@@ -70,16 +70,14 @@
     /// NOTE:
     ///    if the unit id is found, the function will return (unit id, part without the unit id and without `-` at the beginning of the remaining part if it exists).
     ///    if the unit id is not found, the function will return None.
-<<<<<<< HEAD
     fn get_unit_id<'data>(
         part: &'data str,
         identifier_split: &mut std::str::Split<'data, char>,
-        trie: &ZeroTrie<ZeroVec<'data, u8>>,
     ) -> Option<usize> {
         let mut part = part.to_string();
 
         loop {
-            if let Some(unit_id) = trie.get(&part) {
+            if let Some(unit_id) = self.payload.get(&part) {
                 return Some(unit_id);
             }
 
@@ -93,10 +91,6 @@
                 None => return None,
             }
         }
-=======
-    fn get_unit_id(&self, part: &'data str) -> Option<usize> {
-        self.payload.get(part.as_bytes())
->>>>>>> 39139b75
     }
 
     /// Process a part of an identifier.
@@ -124,12 +118,8 @@
             };
 
             let (si_prefix, identifier_after_si) = Self::get_si_prefix(part);
-<<<<<<< HEAD
-            let unit_id = Self::get_unit_id(identifier_after_si, &mut identifier_split, trie)
-=======
             let unit_id = self
                 .get_unit_id(identifier_after_si)
->>>>>>> 39139b75
                 .ok_or(ConversionError::InvalidUnit)?;
 
             result.push(MeasureUnitItem {
