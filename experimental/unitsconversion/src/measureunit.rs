// This file is part of ICU4X. For terms of use, please see the file
// called LICENSE at the top level of the ICU4X source tree
// (online at: https://github.com/unicode-org/icu4x/blob/main/LICENSE ).

use smallvec::SmallVec;
use zerotrie::ZeroTrieSimpleAscii;
use zerovec::ZeroVec;

use crate::{
    power::get_power,
    provider::{Base, MeasureUnitItem, SiPrefix},
    si_prefix::get_si_prefix,
    ConversionError,
};

// TODO: add test cases for this parser after adding UnitsTest.txt to the test data.
/// A parser for the CLDR unit identifier (e.g. `meter-per-square-second`)
pub struct MeasureUnitParser<'data> {
    /// Contains the payload.
    payload: &'data ZeroTrieSimpleAscii<ZeroVec<'data, u8>>,
}

impl<'data> MeasureUnitParser<'data> {
    // TODO: revisit the public nature of the API. Maybe we should make it private and add a function to create it from a ConverterFactory.
    /// Creates a new MeasureUnitParser from a ZeroTrie payload.
<<<<<<< HEAD
    pub fn from_payload(payload: &'data ZeroTrie<ZeroVec<'data, u8>>) -> Self {
=======
    #[cfg(feature = "datagen")]
    pub fn from_payload(payload: &'data ZeroTrieSimpleAscii<ZeroVec<u8>>) -> Self {
>>>>>>> e804871a
        Self { payload }
    }

    /// Get the unit id.
    /// NOTE:
    ///    if the unit id is found, the function will return (unit id, part without the unit id and without `-` at the beginning of the remaining part if it exists).
    ///    if the unit id is not found, the function will return an error.
    fn get_unit_id<'a>(&'a self, part: &'a str) -> Result<(u16, &str), ConversionError> {
        let mut cursor = self.payload.cursor();
        let mut longest_match = Err(ConversionError::InvalidUnit);

        for (i, byte) in part.bytes().enumerate() {
            cursor.step(byte);
            if cursor.is_empty() {
                break;
            }
            if let Some(value) = cursor.take_value() {
                longest_match = Ok((value as u16, &part[i + 1..]));
            }
        }
        longest_match
    }

    fn get_power<'a>(&'a self, part: &'a str) -> Result<(u8, &str), ConversionError> {
        let (power, part_without_power) = get_power(part);

        // If the power is not found, return the part as it is.
        if part_without_power.len() == part.len() {
            return Ok((power, part));
        }

        // If the power is found, this means that the part must start with the `-` sign.
        match part_without_power.strip_prefix('-') {
            Some(part_without_power) => Ok((power, part_without_power)),
            None => Err(ConversionError::InvalidUnit),
        }
    }

    fn get_si_prefix<'a>(&'a self, part: &'a str) -> (SiPrefix, &str) {
        let (si_prefix, part_without_si_prefix) = get_si_prefix(part);
        if part_without_si_prefix.len() == part.len() {
            return (si_prefix, part);
        }

        match part_without_si_prefix.strip_prefix('-') {
            Some(part_without_dash) => (si_prefix, part_without_dash),
            None => (si_prefix, part_without_si_prefix),
        }
    }

    /// Process a part of an identifier.
    /// For example, if the whole identifier is: "square-kilometer-per-second",
    /// this function will be called for "square-kilometer" with sign (1) and "second" with sign (-1).
    fn analyze_identifier_part(
        &self,
        identifier_part: &str,
        sign: i8,
        result: &mut Vec<MeasureUnitItem>,
    ) -> Result<(), ConversionError> {
        let mut identifier_part = identifier_part;
        while !identifier_part.is_empty() {
            let (power, identifier_part_without_power) = self.get_power(identifier_part)?;
            let (si_prefix, unit_id, identifier_part_without_unit_id) =
                match self.get_unit_id(identifier_part_without_power) {
                    Ok((unit_id, identifier_part_without_unit_id)) => (
                        SiPrefix {
                            power: 0,
                            base: Base::Decimal,
                        },
                        unit_id,
                        identifier_part_without_unit_id,
                    ),
                    Err(_) => {
                        let (si_prefix, identifier_part_without_si_prefix) =
                            self.get_si_prefix(identifier_part_without_power);
                        let (unit_id, identifier_part_without_unit_id) =
                            self.get_unit_id(identifier_part_without_si_prefix)?;
                        (si_prefix, unit_id, identifier_part_without_unit_id)
                    }
                };

            result.push(MeasureUnitItem {
                power: sign * power as i8,
                si_prefix,
                unit_id,
            });

            identifier_part = match identifier_part_without_unit_id.len() {
                0 => identifier_part_without_unit_id,
                _ if identifier_part_without_unit_id.starts_with('-') => {
                    &identifier_part_without_unit_id[1..]
                }
                _ => return Err(ConversionError::InvalidUnit),
            };
        }

        Ok(())
    }

    // TODO: add test cases for this function.
    /// Process an identifier.
    pub fn try_from_identifier(
        &self,
        identifier: &'data str,
<<<<<<< HEAD
    ) -> Result<MeasureUnit, ConversionError> {
        if identifier.starts_with('-') {
=======
    ) -> Result<Vec<MeasureUnitItem>, ConversionError> {
        if identifier.starts_with('-') || identifier.ends_with('-') {
>>>>>>> e804871a
            return Err(ConversionError::InvalidUnit);
        }

        let (num_part, den_part) = identifier
            .split_once("per-")
            .map(|(num_part, den_part)| (num_part.strip_suffix('-').unwrap_or(num_part), den_part))
            .unwrap_or((identifier, ""));

        let mut measure_unit_items = Vec::<MeasureUnitItem>::new();

        self.analyze_identifier_part(num_part, 1, &mut measure_unit_items)?;
        self.analyze_identifier_part(den_part, -1, &mut measure_unit_items)?;
        Ok(MeasureUnit {
            contained_units: measure_unit_items.into(),
        })
    }
}

// TODO NOTE: the MeasureUnitParser takes the trie and the ConverterFactory takes the full payload and an instance of MeasureUnitParser.
#[derive(Debug)]
pub struct MeasureUnit {
    /// Contains the processed units.
    pub contained_units: SmallVec<[MeasureUnitItem; 8]>,
}<|MERGE_RESOLUTION|>--- conflicted
+++ resolved
@@ -23,12 +23,7 @@
 impl<'data> MeasureUnitParser<'data> {
     // TODO: revisit the public nature of the API. Maybe we should make it private and add a function to create it from a ConverterFactory.
     /// Creates a new MeasureUnitParser from a ZeroTrie payload.
-<<<<<<< HEAD
     pub fn from_payload(payload: &'data ZeroTrie<ZeroVec<'data, u8>>) -> Self {
-=======
-    #[cfg(feature = "datagen")]
-    pub fn from_payload(payload: &'data ZeroTrieSimpleAscii<ZeroVec<u8>>) -> Self {
->>>>>>> e804871a
         Self { payload }
     }
 
@@ -133,13 +128,8 @@
     pub fn try_from_identifier(
         &self,
         identifier: &'data str,
-<<<<<<< HEAD
-    ) -> Result<MeasureUnit, ConversionError> {
-        if identifier.starts_with('-') {
-=======
     ) -> Result<Vec<MeasureUnitItem>, ConversionError> {
         if identifier.starts_with('-') || identifier.ends_with('-') {
->>>>>>> e804871a
             return Err(ConversionError::InvalidUnit);
         }
 
