// This file is part of ICU4X. For terms of use, please see the file
// called LICENSE at the top level of the ICU4X source tree
// (online at: https://github.com/unicode-org/icu4x/blob/main/LICENSE ).

// Provider structs must be stable
#![allow(clippy::exhaustive_structs, clippy::exhaustive_enums)]

//! Data provider struct definitions for this ICU4X component.
//!
//! Read more about data providers: [`icu_provider`]

use icu_provider::{yoke, zerofrom};
use zerovec::{ZeroMap, ZeroVec};

<<<<<<< HEAD
/// This type encapsulates all the constant data required for unit conversions.
=======
#[cfg(feature = "compiled_data")]
#[derive(Debug)]
/// Baked data
///
/// <div class="stab unstable">
/// 🚧 This code is considered unstable; it may change at any time, in breaking or non-breaking ways,
/// including in SemVer minor releases. In particular, the `DataProvider` implementations are only
/// guaranteed to match with this version's `*_unstable` providers. Use with caution.
/// </div>
pub struct Baked;

#[cfg(feature = "compiled_data")]
const _: () = {
    pub mod icu {
        pub use crate as unitsconversion;
    }
    icu_unitsconversion_data::make_provider!(Baked);
    icu_unitsconversion_data::impl_units_constants_v1!(Baked);
};

#[cfg(feature = "datagen")]
/// The latest minimum set of keys required by this component.
pub const KEYS: &[DataKey] = &[UnitsConstantsV1Marker::KEY];

/// This type contains all of the constants data for units conversion.
>>>>>>> ad3d5743
///
/// <div class="stab unstable">
/// 🚧 This code is considered unstable; it may change at any time, in breaking or non-breaking ways,
/// including in SemVer minor releases. While the serde representation of data structs is guaranteed
/// to be stable, their Rust representation might not be. Use with caution.
/// </div>
#[icu_provider::data_struct(marker(UnitsConstantsV1Marker, "units/constants@1", singleton))]
#[derive(Clone, PartialEq, Debug)]
#[cfg_attr(
    feature = "datagen",
    derive(serde::Serialize, databake::Bake),
    databake(path = icu_unitsconversion::provider),
)]
#[cfg_attr(feature = "serde", derive(serde::Deserialize))]
#[yoke(prove_covariance_manually)]
pub struct UnitsConstantsV1<'data> {
    // TODO(#3882): Use a more efficient representation for the values with numerators and denominators.
    // Also, the constant types.
    /// Maps from constant name (e.g. ft_to_m) to the value of the constant (e.g. 0.3048).
    #[cfg_attr(feature = "serde", serde(borrow))]
    pub constants_map: ZeroMap<'data, str, ConstantValueULE>,
}

/// This enum is used to represent the type of a constant value.
/// It can be either `ConstantType::Actual` or `ConstantType::Approximate`.
/// If the constant type is `ConstantType::Approximate`, it indicates that the value is not numerically accurate.
#[zerovec::make_ule(ConstantExactnessULE)]
#[cfg_attr(
    feature = "datagen",
    derive(serde::Serialize, databake::Bake),
    databake(path = icu_unitsconversion::provider),
)]
#[cfg_attr(feature = "serde", derive(serde::Deserialize))]
#[derive(Copy, Clone, Debug, PartialOrd, Ord, PartialEq, Eq, Default)]
#[repr(u8)]
pub enum ConstantExactness {
    #[default]
    Exact = 0,
    Approximate = 1,
}

/// This enum is used to represent the sign of a constant value.
#[zerovec::make_ule(SignULE)]
#[cfg_attr(
    feature = "datagen",
    derive(serde::Serialize, databake::Bake),
    databake(path = icu_unitsconversion::provider),
)]
#[cfg_attr(feature = "serde", derive(serde::Deserialize))]
#[derive(Copy, Clone, Debug, PartialOrd, Ord, PartialEq, Eq, Default)]
#[repr(u8)]
pub enum Sign {
    #[default]
    Positive = 0,
    Negative = 1,
}

// TODO(#4098): Improve the ULE representation. Consider using a single byte for sign and type representation.
/// This struct encapsulates a constant value, comprising a numerator, denominator, sign, and type.
#[zerovec::make_varule(ConstantValueULE)]
#[derive(Clone, Debug, PartialOrd, Ord, PartialEq, Eq, Default)]
#[cfg_attr(
    feature = "datagen",
    derive(databake::Bake),
    databake(path = icu_unitsconversion::provider),
)]
#[cfg_attr(
    feature = "datagen",
    derive(serde::Serialize),
    zerovec::derive(Serialize)
)]
#[cfg_attr(
    feature = "serde",
    derive(serde::Deserialize),
    zerovec::derive(Deserialize)
)]
#[zerovec::derive(Debug)]
pub struct ConstantValue<'data> {
    // TODO(https://github.com/unicode-org/icu4x/issues/4092).
    /// The numerator of the constant value in bytes starting with the least significant byte.
    #[cfg_attr(feature = "serde", serde(borrow))]
    pub numerator: ZeroVec<'data, u8>,

    // TODO(https://github.com/unicode-org/icu4x/issues/4092).
    /// The denominator of the constant value in bytes starting with the least significant byte.
    #[cfg_attr(feature = "serde", serde(borrow))]
    pub denominator: ZeroVec<'data, u8>,

    /// Determines whether the constant value is positive or negative.
    pub sign: Sign,

    /// Determines whether the constant value is actual or approximate.
    pub constant_exactness: ConstantExactness,
}<|MERGE_RESOLUTION|>--- conflicted
+++ resolved
@@ -12,9 +12,6 @@
 use icu_provider::{yoke, zerofrom};
 use zerovec::{ZeroMap, ZeroVec};
 
-<<<<<<< HEAD
-/// This type encapsulates all the constant data required for unit conversions.
-=======
 #[cfg(feature = "compiled_data")]
 #[derive(Debug)]
 /// Baked data
@@ -39,8 +36,7 @@
 /// The latest minimum set of keys required by this component.
 pub const KEYS: &[DataKey] = &[UnitsConstantsV1Marker::KEY];
 
-/// This type contains all of the constants data for units conversion.
->>>>>>> ad3d5743
+/// This type encapsulates all the constant data required for unit conversions.
 ///
 /// <div class="stab unstable">
 /// 🚧 This code is considered unstable; it may change at any time, in breaking or non-breaking ways,
