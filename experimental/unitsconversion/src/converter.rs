// This file is part of ICU4X. For terms of use, please see the file
// called LICENSE at the top level of the ICU4X source tree
// (online at: https://github.com/unicode-org/icu4x/blob/main/LICENSE ).

<<<<<<< HEAD
// TODO: we do not want to use `std`
use std::collections::HashMap;

use num::BigRational;

=======
>>>>>>> 8af9043f
use crate::{
    measureunit::{MeasureUnit, MeasureUnitParser},
    provider::{MeasureUnitItem, UnitsInfoV1},
    ConversionError,
};
use litemap::LiteMap;
use zerovec::ZeroSlice;

/// Represents the possible cases for the convertibility between two units.
pub enum Convertibility {
    /// The units are convertible.
    /// For example, `meter` and `foot` are convertible.
    Convertible,

    /// The units are reciprocal.
    /// For example, `meter-per-second` and `second-per-meter` are reciprocal.
    Reciprocal,

    /// The units are not convertible.
    /// For example, `meter` and `second` are not convertible.
    NotConvertible,
}

/// A factory for creating a converter.
/// Also, it can check the convertibility between two units.
pub struct ConverterFactory<'data> {
    /// Contains the necessary data for the conversion factory.
    payload: &'data UnitsInfoV1<'data>,
}

<<<<<<< HEAD
/// A converter for converting between two units.
/// For example, converting between `meter` and `foot`.
pub struct Converter {
    conversion_rate: BigRational,
    offset: BigRational,
    convertibility: Convertibility,
}

impl ConverterFactory<'_> {
    fn parser(&self) -> MeasureUnitParser<'_> {
        MeasureUnitParser::new(&self.payload.units_conversion_trie)
=======
impl<'data> ConverterFactory<'data> {
    #[cfg(feature = "datagen")]
    pub fn from_payload(payload: &'data UnitsInfoV1<'data>) -> Self {
        Self { payload }
    }

    pub fn parser(&self) -> MeasureUnitParser<'_> {
        MeasureUnitParser::from_payload(&self.payload.units_conversion_trie)
>>>>>>> 8af9043f
    }

    /// Extract the convertibility from the given units in the form of CLDR identifiers.
    pub fn extract_convertibility(
        &self,
        unit1: &MeasureUnit,
        unit2: &MeasureUnit,
    ) -> Result<Convertibility, ConversionError> {
        let unit1 = &unit1.contained_units;
        let unit2 = &unit2.contained_units;

        struct DetermineConvertibility {
            convertible: i16,
            reciprocal: i16,
        }

        /// Inserting the non basic units into the map.
        /// Thus means that from the given unis
        fn insert_non_basic_units(
            factory: &ConverterFactory,
            units: &[MeasureUnitItem],
            sign: i8,
            map: &mut LiteMap<u16, DetermineConvertibility>,
        ) -> Result<(), ConversionError> {
            for item in units {
                let items_from_item = factory
                    .payload
                    .convert_infos
                    .get(item.unit_id as usize)
                    .ok_or(ConversionError::InternalError)?;

                insert_units_powers(items_from_item.basic_units(), item.power, sign, map)?;
            }

            Ok(())
        }

        fn insert_units_powers(
            basic_units: &ZeroSlice<MeasureUnitItem>,
            original_power: i8,
            sign: i8,
            map: &mut LiteMap<u16, DetermineConvertibility>,
        ) -> Result<(), ConversionError> {
            for item in basic_units.iter() {
                let item_power = item
                    .power
                    .checked_mul(original_power)
                    .ok_or(ConversionError::InternalError)?;
                let item_power_signed = item_power
                    .checked_mul(sign)
                    .ok_or(ConversionError::InternalError)?;
                if let Some(determine_convertibility) = map.get_mut(&item.unit_id) {
                    determine_convertibility.convertible += (item_power_signed) as i16;
                    determine_convertibility.reciprocal += (item_power) as i16;
                } else {
                    map.insert(
                        item.unit_id,
                        DetermineConvertibility {
                            convertible: (item_power_signed) as i16,
                            reciprocal: (item_power) as i16,
                        },
                    );
                }
            }

            Ok(())
        }

        let mut map = LiteMap::<u16, DetermineConvertibility>::new();
        insert_non_basic_units(self, unit1, 1, &mut map)?;
        insert_non_basic_units(self, unit2, -1, &mut map)?;

        let (convertible_sum, reciprocal_sum) = map.iter_values().fold(
            (0, 0),
            |(convertible_sum, reciprocal_sum), determine_convertibility| {
                (
                    convertible_sum + determine_convertibility.convertible,
                    reciprocal_sum + determine_convertibility.reciprocal,
                )
            },
        );

        if convertible_sum == 0 {
            Ok(Convertibility::Convertible)
        } else if reciprocal_sum == 0 {
            Ok(Convertibility::Reciprocal)
        } else {
            Ok(Convertibility::NotConvertible)
        }
    }

    /// Creates a converter for converting between two units in the form of CLDR identifiers.
    pub fn converter(
        &self,
        _input_unit: &str,
        _output_unit: &str,
    ) -> Result<Converter, ConversionError> {
        todo!("Implement ConverterFactory::converter")
    }
}

impl Converter {
    pub fn convert(&self, value: &BigRational) -> BigRational {
        let mut result: BigRational = value * &self.conversion_rate + &self.offset;
        if let Convertibility::Reciprocal = self.convertibility {
            result = result.recip();
        }

        result
    }
}<|MERGE_RESOLUTION|>--- conflicted
+++ resolved
@@ -2,14 +2,11 @@
 // called LICENSE at the top level of the ICU4X source tree
 // (online at: https://github.com/unicode-org/icu4x/blob/main/LICENSE ).
 
-<<<<<<< HEAD
 // TODO: we do not want to use `std`
 use std::collections::HashMap;
 
 use num::BigRational;
 
-=======
->>>>>>> 8af9043f
 use crate::{
     measureunit::{MeasureUnit, MeasureUnitParser},
     provider::{MeasureUnitItem, UnitsInfoV1},
@@ -33,14 +30,7 @@
     NotConvertible,
 }
 
-/// A factory for creating a converter.
-/// Also, it can check the convertibility between two units.
-pub struct ConverterFactory<'data> {
-    /// Contains the necessary data for the conversion factory.
-    payload: &'data UnitsInfoV1<'data>,
-}
 
-<<<<<<< HEAD
 /// A converter for converting between two units.
 /// For example, converting between `meter` and `foot`.
 pub struct Converter {
@@ -49,19 +39,25 @@
     convertibility: Convertibility,
 }
 
+
+/// A factory for creating a converter.
+/// Also, it can check the convertibility between two units.
+pub struct ConverterFactory<'data> {
+    /// Contains the necessary data for the conversion factory.
+    payload: &'data UnitsInfoV1<'data>,
+}
+
+
+
+impl<'data> ConverterFactory<'data> {
+
+    pub fn parser(&self) -> MeasureUnitParser<'_> {
+        MeasureUnitParser::from_payload(&self.payload.units_conversion_trie)
+    }
+
 impl ConverterFactory<'_> {
     fn parser(&self) -> MeasureUnitParser<'_> {
         MeasureUnitParser::new(&self.payload.units_conversion_trie)
-=======
-impl<'data> ConverterFactory<'data> {
-    #[cfg(feature = "datagen")]
-    pub fn from_payload(payload: &'data UnitsInfoV1<'data>) -> Self {
-        Self { payload }
-    }
-
-    pub fn parser(&self) -> MeasureUnitParser<'_> {
-        MeasureUnitParser::from_payload(&self.payload.units_conversion_trie)
->>>>>>> 8af9043f
     }
 
     /// Extract the convertibility from the given units in the form of CLDR identifiers.
