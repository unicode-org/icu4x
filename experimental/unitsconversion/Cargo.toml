--- conflicted
+++ resolved
@@ -27,14 +27,10 @@
 serde = { version = "1.0", default-features = false, features = ["derive", "alloc"], optional = true }
 tinystr = { workspace = true, features = ["zerovec"], default-features = false }
 zerovec = { workspace = true, features = ["yoke"] }
-<<<<<<< HEAD
 num-bigint = { version = "0.4.4", default-features = false }
 num-traits = { version = "0.2.14", default-features = false }
 fraction = { version = "0.13.1", default-features = false }
-=======
-
 icu_unitsconversion_data = { workspace = true, optional = true }
->>>>>>> 63a0b286
 
 [features]
 default = ["compiled_data"]
