# This file is part of ICU4X. For terms of use, please see the file
# called LICENSE at the top level of the ICU4X source tree
# (online at: https://github.com/unicode-org/icu4x/blob/main/LICENSE ).


[package]
name = "icu_unitsconversion"
version = "0.0.0"
license-file = "LICENSE"
publish = false # excluded from release until there are APIs consuming data

rust-version.workspace = true
authors.workspace = true
edition.workspace = true
repository.workspace = true
homepage.workspace = true
categories.workspace = true
include.workspace = true

[package.metadata.docs.rs]
all-features = true

[dependencies]

databake = { workspace = true, optional = true, features = ["derive"]}
displaydoc = { version = "0.2.3", default-features = false }
icu_locid = { workspace = true }
icu_provider = { workspace = true, features = ["macros"] }
<<<<<<< HEAD
litemap = "0.7.2"
=======

>>>>>>> 6cfe4364
serde = { version = "1.0", default-features = false, features = ["derive", "alloc"], optional = true }
smallvec = "1.11.2"
zerotrie = { workspace = true, features = ["yoke", "zerofrom"] }
zerovec = { workspace = true, features = ["yoke"] }

icu_unitsconversion_data = { workspace = true, optional = true }

[dev-dependencies]
num = "0.4.1"


[features]
default = ["compiled_data"]
serde = ["dep:serde", "zerovec/serde", "icu_locid/serde", "icu_provider/serde", "zerotrie/serde"]
datagen = [ "serde", "zerovec/databake", "dep:databake","zerovec/databake",  "zerotrie/databake", "icu_provider/datagen"]
compiled_data = ["dep:icu_unitsconversion_data" ]
<|MERGE_RESOLUTION|>--- conflicted
+++ resolved
@@ -26,11 +26,7 @@
 displaydoc = { version = "0.2.3", default-features = false }
 icu_locid = { workspace = true }
 icu_provider = { workspace = true, features = ["macros"] }
-<<<<<<< HEAD
 litemap = "0.7.2"
-=======
-
->>>>>>> 6cfe4364
 serde = { version = "1.0", default-features = false, features = ["derive", "alloc"], optional = true }
 smallvec = "1.11.2"
 zerotrie = { workspace = true, features = ["yoke", "zerofrom"] }
