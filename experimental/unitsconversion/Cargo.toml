# This file is part of ICU4X. For terms of use, please see the file
# called LICENSE at the top level of the ICU4X source tree
# (online at: https://github.com/unicode-org/icu4x/blob/main/LICENSE ).


[package]
name = "icu_unitsconversion"
version = "0.0.0"
license-file = "LICENSE"
publish = false # excluded from release until there are APIs consuming data

rust-version.workspace = true
authors.workspace = true
edition.workspace = true
repository.workspace = true
homepage.workspace = true
categories.workspace = true
include.workspace = true

[package.metadata.docs.rs]
all-features = true

[dependencies]

databake = { workspace = true, optional = true, features = ["derive"]}
displaydoc = { version = "0.2.3", default-features = false }
icu_locid = { workspace = true }
icu_provider = { workspace = true, features = ["macros"] }
litemap = { workspace = true }
num = "0.4.1"
num-bigint = "0.4.4"
serde = { version = "1.0", default-features = false, features = ["derive", "alloc"], optional = true }
smallvec = "1.11.2"
zerotrie = { workspace = true, features = ["yoke", "zerofrom"] }
zerovec = { workspace = true, features = ["yoke"] }

<<<<<<< HEAD
icu_unitsconversion_data = { workspace = true, optional = true }

=======
[dev-dependencies]
num = "0.4.1"
>>>>>>> 42ab91e3

[features]
serde = ["dep:serde", "zerovec/serde", "icu_locid/serde", "icu_provider/serde", "zerotrie/serde"]
datagen = [ "serde", "zerovec/databake", "dep:databake","zerovec/databake",  "zerotrie/databake", "icu_provider/datagen"]
<|MERGE_RESOLUTION|>--- conflicted
+++ resolved
@@ -34,13 +34,10 @@
 zerotrie = { workspace = true, features = ["yoke", "zerofrom"] }
 zerovec = { workspace = true, features = ["yoke"] }
 
-<<<<<<< HEAD
 icu_unitsconversion_data = { workspace = true, optional = true }
 
-=======
 [dev-dependencies]
 num = "0.4.1"
->>>>>>> 42ab91e3
 
 [features]
 serde = ["dep:serde", "zerovec/serde", "icu_locid/serde", "icu_provider/serde", "zerotrie/serde"]
