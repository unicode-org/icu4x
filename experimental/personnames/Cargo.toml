--- conflicted
+++ resolved
@@ -5,13 +5,10 @@
 [package]
 name = "icu_personnames"
 description = "API for formatting person names according to language-dependent conventions"
-<<<<<<< HEAD
 version = "0.1.0"
-=======
-version = "0.0.0"
 license-file = "LICENSE"
 publish = false # excluded from 1.3 release
->>>>>>> 713c90ee
+
 
 authors.workspace = true
 edition.workspace = true
