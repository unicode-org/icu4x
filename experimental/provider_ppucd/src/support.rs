--- conflicted
+++ resolved
@@ -97,13 +97,9 @@
     }
 }
 
-<<<<<<< HEAD
-icu_provider::impl_dyn_provider!(PpucdDataProvider<'s>, UnicodePropertyV1<'s>, SERDE_SE, 'd, 's);
-=======
 icu_provider::impl_dyn_provider!(PpucdDataProvider<'s>, {
-    _ => UnicodeProperty<'s>,
+    _ => UnicodePropertyV1<'s>,
 }, SERDE_SE, 'd, 's);
->>>>>>> d68636ac
 
 impl<'d> IterableDataProviderCore for PpucdDataProvider<'d> {
     fn supported_options_for_key(
