# This file is part of ICU4X. For terms of use, please see the file
# called LICENSE at the top level of the ICU4X source tree
# (online at: https://github.com/unicode-org/icu4x/blob/main/LICENSE ).

[package]
name = "icu_segmenter"
description = "Unicode line breaking and text segmentation algorithms for text boundaries analysis"
version = "0.6.0"
authors = ["The ICU4X Project Developers"]
edition = "2018"
readme = "README.md"
repository = "https://github.com/unicode-org/icu4x"
license-file = "LICENSE"
categories = ["internationalization"]
# Keep this in sync with other crates unless there are exceptions
include = [
    "data/*",
    "src/**/*",
    "examples/**/*",
    "benches/**/*",
    "tests/**/*",
    "Cargo.toml",
    "LICENSE",
    "README.md"
]

[package.metadata.cargo-all-features]
skip_optional_dependencies = true

[dependencies]
icu_char16trie = { version = "0.1", path = "../char16trie" }
<<<<<<< HEAD
icu_codepointtrie = { path = "../../utils/codepointtrie", features = ["serde"] }
icu_provider = { version = "0.5", path = "../../provider/core", features = ["macros"] }
=======
icu_provider = { version = "0.6", path = "../../provider/core", features = ["macros"] }
>>>>>>> 7fc81cce
icu_segmenter_lstm = { version = "0.1", path = "../segmenter_lstm", optional = true }
serde = { version = "1.0", default-features = false, features = ["derive", "alloc"], optional = true }
serde_json = { version = "1.0", default-features = false, features = ["alloc"] }
lazy_static = { version = "1.0", features = ["spin_no_std"] }
zerovec = { path = "../../utils/zerovec", features = ["yoke"] }

[dev-dependencies]
criterion = "0.3"
icu_testdata = { version = "0.6", path = "../../provider/testdata" }
serde-json-core = { version = "0.4", features = ["std"] }

[lib]
path = "src/lib.rs"
bench = false  # This option is required for Benchmark CI

[[bench]]
name = "bench"
harness = false

[[test]]
name = "complex_word"
required-features = ["lstm"]

[features]
default = []
lstm = ["icu_segmenter_lstm"]
serde = ["dep:serde", "zerovec/serde", "icu_char16trie/serde"]
datagen = ["serde", "zerovec/serde_serialize", "icu_char16trie/serde_serialize", "icu_codepointtrie/serde_serialize"]<|MERGE_RESOLUTION|>--- conflicted
+++ resolved
@@ -29,12 +29,8 @@
 
 [dependencies]
 icu_char16trie = { version = "0.1", path = "../char16trie" }
-<<<<<<< HEAD
 icu_codepointtrie = { path = "../../utils/codepointtrie", features = ["serde"] }
-icu_provider = { version = "0.5", path = "../../provider/core", features = ["macros"] }
-=======
 icu_provider = { version = "0.6", path = "../../provider/core", features = ["macros"] }
->>>>>>> 7fc81cce
 icu_segmenter_lstm = { version = "0.1", path = "../segmenter_lstm", optional = true }
 serde = { version = "1.0", default-features = false, features = ["derive", "alloc"], optional = true }
 serde_json = { version = "1.0", default-features = false, features = ["alloc"] }
