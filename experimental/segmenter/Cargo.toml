# This file is part of ICU4X. For terms of use, please see the file
# called LICENSE at the top level of the ICU4X source tree
# (online at: https://github.com/unicode-org/icu4x/blob/main/LICENSE ).

[package]
name = "icu_segmenter"
description = "Unicode line breaking and text segmentation algorithms for text boundaries analysis"
version = "0.1.0"
authors = ["The ICU4X Project Developers"]
edition = "2018"
readme = "README.md"
repository = "https://github.com/unicode-org/icu4x"
license-file = "LICENSE"
categories = ["internationalization"]
# Keep this in sync with other crates unless there are exceptions
include = [
    "data/*",
    "src/**/*",
    "examples/**/*",
    "benches/**/*",
    "tests/**/*",
    "build.rs",
    "Cargo.toml",
    "LICENSE",
    "README.md"
]

[package.metadata.cargo-all-features]
skip_optional_dependencies = true

[dependencies]
unicode-width = "0.1.7"
icu_provider = { version = "0.4", path = "../../provider/core", features = ["macros"] }
icu_segmenter_lstm = { version = "0.1", path = "../segmenter_lstm", optional = true }
serde = { version = "1.0", default-features = false, features = ["derive", "alloc"] }
serde_json = { version = "1.0", default-features = false, features = ["alloc"] }
<<<<<<< HEAD
lazy_static = { version = "1.0", features = ["spin_no_std"] }
=======
lazy_static = "1.0"
zerovec = { path = "../../utils/zerovec", features = ["serde", "yoke"] }
>>>>>>> 07e35af5

[dev-dependencies]
criterion = "0.3"
serde-json-core = { version = "0.4", features = ["std"] }

[build-dependencies]
icu_provider_fs = { version = "0.4", path = "../../provider/fs", features = ["deserialize_json"] }
icu = { version = "0.4", path = "../../components/icu" }
icu_testdata = { version = "0.4", path = "../../provider/testdata" }
serde = { version = "1.0", features = ["derive"] }
toml = "0.5"

[lib]
path = "src/lib.rs"
bench = false  # This option is required for Benchmark CI

[[bench]]
name = "bench"
harness = false

[[test]]
name = "complex_word"
required-features = ["lstm"]

[features]
default = []
lstm = ["icu_segmenter_lstm"]<|MERGE_RESOLUTION|>--- conflicted
+++ resolved
@@ -34,12 +34,8 @@
 icu_segmenter_lstm = { version = "0.1", path = "../segmenter_lstm", optional = true }
 serde = { version = "1.0", default-features = false, features = ["derive", "alloc"] }
 serde_json = { version = "1.0", default-features = false, features = ["alloc"] }
-<<<<<<< HEAD
 lazy_static = { version = "1.0", features = ["spin_no_std"] }
-=======
-lazy_static = "1.0"
 zerovec = { path = "../../utils/zerovec", features = ["serde", "yoke"] }
->>>>>>> 07e35af5
 
 [dev-dependencies]
 criterion = "0.3"
