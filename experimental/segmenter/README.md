--- conflicted
+++ resolved
@@ -31,78 +31,11 @@
 assert_eq!(&breakpoints, &[6, 11]);
 ```
 
-<<<<<<< HEAD
-Segment a string with CSS option overrides:
-
-```rust
-use icu_segmenter::{
-    LineBreakOptions, LineBreakRule, LineBreakSegmenter, WordBreakRule,
-};
-
-let mut options = LineBreakOptions::default();
-options.line_break_rule = LineBreakRule::Strict;
-options.word_break_rule = WordBreakRule::BreakAll;
-options.ja_zh = false;
-let segmenter = LineBreakSegmenter::try_new_with_options(
-    &icu_testdata::unstable(),
-    options,
-)
-.expect("Data exists");
-
-let breakpoints: Vec<usize> =
-    segmenter.segment_str("Hello World").collect();
-assert_eq!(&breakpoints, &[1, 2, 3, 4, 6, 7, 8, 9, 10, 11]);
-```
-
-Segment a Latin1 byte string:
-
-```rust
-use icu_segmenter::LineBreakSegmenter;
-
-let segmenter = LineBreakSegmenter::try_new(&icu_testdata::unstable())
-    .expect("Data exists");
-
-let breakpoints: Vec<usize> =
-    segmenter.segment_latin1(b"Hello World").collect();
-assert_eq!(&breakpoints, &[6, 11]);
-```
-
-### Grapheme Cluster Break
-
-Segment a string:
-
-```rust
-use icu_segmenter::GraphemeClusterBreakSegmenter;
-
-let segmenter =
-    GraphemeClusterBreakSegmenter::try_new(&icu_testdata::unstable())
-        .expect("Data exists");
-
-let breakpoints: Vec<usize> = segmenter.segment_str("Hello 🗺").collect();
-// World Map (U+1F5FA) is encoded in four bytes in UTF-8.
-assert_eq!(&breakpoints, &[0, 1, 2, 3, 4, 5, 6, 10]);
-```
-
-Segment a Latin1 byte string:
-
-```rust
-use icu_segmenter::GraphemeClusterBreakSegmenter;
-
-let segmenter =
-    GraphemeClusterBreakSegmenter::try_new(&icu_testdata::unstable())
-        .expect("Data exists");
-
-let breakpoints: Vec<usize> =
-    segmenter.segment_latin1(b"Hello World").collect();
-assert_eq!(&breakpoints, &[0, 1, 2, 3, 4, 5, 6, 7, 8, 9, 10, 11]);
-```
-=======
 See [`LineBreakSegmenter`] for more examples.
 
 ### Grapheme Cluster Break
 
 See [`GraphemeClusterBreakSegmenter`] for examples.
->>>>>>> c2be4f22
 
 ### Word Break
 
@@ -119,54 +52,11 @@
 assert_eq!(&breakpoints, &[0, 5, 6, 11]);
 ```
 
-<<<<<<< HEAD
-Segment a Latin1 byte string:
-
-```rust
-use icu_segmenter::WordBreakSegmenter;
-
-let segmenter = WordBreakSegmenter::try_new(&icu_testdata::unstable())
-    .expect("Data exists");
-
-let breakpoints: Vec<usize> =
-    segmenter.segment_latin1(b"Hello World").collect();
-assert_eq!(&breakpoints, &[0, 5, 6, 11]);
-```
-
-### Sentence Break
-
-Segment a string:
-
-```rust
-use icu_segmenter::SentenceBreakSegmenter;
-
-let segmenter = SentenceBreakSegmenter::try_new(&icu_testdata::unstable())
-    .expect("Data exists");
-
-let breakpoints: Vec<usize> =
-    segmenter.segment_str("Hello World").collect();
-assert_eq!(&breakpoints, &[0, 11]);
-```
-
-Segment a Latin1 byte string:
-
-```rust
-use icu_segmenter::SentenceBreakSegmenter;
-
-let segmenter = SentenceBreakSegmenter::try_new(&icu_testdata::unstable())
-    .expect("Data exists");
-
-let breakpoints: Vec<usize> =
-    segmenter.segment_latin1(b"Hello World").collect();
-assert_eq!(&breakpoints, &[0, 11]);
-```
-=======
 See [`WordBreakSegmenter`] for more examples.
 
 ### Sentence Break
 
 See [`SentenceBreakSegmenter`] for examples.
->>>>>>> c2be4f22
 
 ## More Information
 
