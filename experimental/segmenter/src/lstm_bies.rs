// This file is part of ICU4X. For terms of use, please see the file
// called LICENSE at the top level of the ICU4X source tree
// (online at: https://github.com/unicode-org/icu4x/blob/main/LICENSE ).

use crate::lstm_error::Error;
use crate::lstm_structs::LstmDataV1Marker;
use crate::math_helper;
use alloc::string::{String, ToString};
use alloc::vec::Vec;
use core::str;
use icu_provider::DataPayload;
use ndarray::{Array1, Array2, ArrayBase, Dim, ViewRepr};
use zerovec::ule::AsULE;

#[cfg(feature = "lstm-grapheme")]
use unicode_segmentation::UnicodeSegmentation;

pub struct Lstm {
    data: DataPayload<LstmDataV1Marker>,
    mat1: Array2<f32>,
    mat2: Array2<f32>,
    mat3: Array2<f32>,
    mat4: Array1<f32>,
    mat5: Array2<f32>,
    mat6: Array2<f32>,
    mat7: Array1<f32>,
    mat8: Array2<f32>,
    mat9: Array1<f32>,
}

impl Lstm {
    /// `try_new` is the initiator of struct `Lstm`
    pub fn try_new(data: DataPayload<LstmDataV1Marker>) -> Result<Self, Error> {
        if data.get().dic.len() > core::i16::MAX as usize {
            return Err(Error::Limit);
        }

        #[cfg(feature = "lstm-grapheme")]
        if !data.get().model.contains("_codepoints_") && !data.get().model.contains("_graphclust_")
        {
            return Err(Error::Syntax);
        }
<<<<<<< HEAD

        #[cfg(not(feature = "lstm-grapheme"))]
        if !data.get().model.contains("_codepoints_") {
            return Err(Error::Syntax);
        }

        let embedd_dim = data.get().mat1.shape()[1];
        let hunits = data.get().mat3.shape()[0];
        if data.get().mat2.shape() != [embedd_dim, 4 * hunits]
            || data.get().mat3.shape() != [hunits, 4 * hunits]
            || data.get().mat4.shape() != [4 * hunits]
            || data.get().mat5.shape() != [embedd_dim, 4 * hunits]
            || data.get().mat6.shape() != [hunits, 4 * hunits]
            || data.get().mat7.shape() != [4 * hunits]
            || data.get().mat8.shape() != [2 * hunits, 4]
            || data.get().mat9.shape() != [4]
=======
        let mat1 = data.get().mat1.as_ndarray2()?;
        let mat2 = data.get().mat2.as_ndarray2()?;
        let mat3 = data.get().mat3.as_ndarray2()?;
        let mat4 = data.get().mat4.as_ndarray1()?;
        let mat5 = data.get().mat5.as_ndarray2()?;
        let mat6 = data.get().mat6.as_ndarray2()?;
        let mat7 = data.get().mat7.as_ndarray1()?;
        let mat8 = data.get().mat8.as_ndarray2()?;
        let mat9 = data.get().mat9.as_ndarray1()?;
        let embedd_dim = mat1.shape()[1];
        let hunits = mat3.shape()[0];
        if mat2.shape() != [embedd_dim, 4 * hunits]
            || mat3.shape() != [hunits, 4 * hunits]
            || mat4.shape() != [4 * hunits]
            || mat5.shape() != [embedd_dim, 4 * hunits]
            || mat6.shape() != [hunits, 4 * hunits]
            || mat7.shape() != [4 * hunits]
            || mat8.shape() != [2 * hunits, 4]
            || mat9.shape() != [4]
>>>>>>> fc84c164
        {
            return Err(Error::DimensionMismatch);
        }
        Ok(Self {
            data,
            mat1,
            mat2,
            mat3,
            mat4,
            mat5,
            mat6,
            mat7,
            mat8,
            mat9,
        })
    }

    /// `get_model_name` returns the name of the LSTM model.
    #[allow(dead_code)]
    pub fn get_model_name(&self) -> &str {
        &self.data.get().model
    }

    // TODO(#421): Use common BIES normalizer code
    /// `compute_bies` uses the computed probabilities of BIES and pick the letter with the largest probability
    fn compute_bies(&self, arr: Array1<f32>) -> Result<char, Error> {
        let ind = math_helper::max_arr1(arr.view());
        match ind {
            0 => Ok('b'),
            1 => Ok('i'),
            2 => Ok('e'),
            3 => Ok('s'),
            _ => Err(Error::Syntax),
        }
    }

    /// `_return_id` returns the id corresponding to a code point or a grapheme cluster based on the model dictionary.
    fn return_id(&self, g: &str) -> i16 {
        let id = self.data.get().dic.get(g);
        if let Some(id) = id {
            i16::from_unaligned(*id)
        } else {
            self.data.get().dic.len() as i16
        }
    }

    /// `compute_hc1` implemens the evaluation of one LSTM layer.
    fn compute_hc(
        &self,
        x_t: ArrayBase<ViewRepr<&f32>, Dim<[usize; 1]>>,
        h_tm1: &Array1<f32>,
        c_tm1: &Array1<f32>,
        warr: ArrayBase<ViewRepr<&f32>, Dim<[usize; 2]>>,
        uarr: ArrayBase<ViewRepr<&f32>, Dim<[usize; 2]>>,
        barr: ArrayBase<ViewRepr<&f32>, Dim<[usize; 1]>>,
    ) -> (Array1<f32>, Array1<f32>) {
        // i, f, and o respectively stand for input, forget, and output gates
        let s_t = x_t.dot(&warr) + h_tm1.dot(&uarr) + barr;
        let hunits = uarr.shape()[0];
        let i = math_helper::sigmoid_arr1(s_t.slice(ndarray::s![..hunits]));
        let f = math_helper::sigmoid_arr1(s_t.slice(ndarray::s![hunits..2 * hunits]));
        let _c = math_helper::tanh_arr1(s_t.slice(ndarray::s![2 * hunits..3 * hunits]));
        let o = math_helper::sigmoid_arr1(s_t.slice(ndarray::s![3 * hunits..]));
        let c_t = i * _c + f * c_tm1;
        let h_t = o * math_helper::tanh_arr1(c_t.view());
        (h_t, c_t)
    }

    /// `word_segmenter` is a function that gets a "clean" unsegmented string as its input and returns a BIES (B: Beginning, I: Inside, E: End,
    /// S: Single) sequence for grapheme clusters. The boundaries of words can be found easily using this BIES sequence.
    pub fn word_segmenter(&self, input: &str) -> String {
        // input_seq is a sequence of id numbers that represents grapheme clusters or code points in the input line. These ids are used later
        // in the embedding layer of the model.
        // Already checked that the name of the model is either "codepoints" or "graphclsut"
        // TODO: Avoid allocating a string for each code point
        let input_seq: Vec<i16> = if self.data.get().model.contains("_codepoints_") {
            input
                .chars()
                .map(|c| self.return_id(&c.to_string()))
                .collect()
        } else {
            #[cfg(feature = "lstm-grapheme")]
            {
                UnicodeSegmentation::graphemes(input, true)
                    .map(|s| self.return_id(s))
                    .collect()
            }

            #[cfg(not(feature = "lstm-grapheme"))]
            {
                panic!("Unreachable")
            }
        };

        // x_data is the data ready to be feed into the model
        let input_seq_len = input_seq.len();

        // hunits is the number of hidden unints in each LSTM cell
        let hunits = self.mat3.shape()[0];
        // Forward LSTM
        let mut c_fw = Array1::<f32>::zeros(hunits);
        let mut h_fw = Array1::<f32>::zeros(hunits);
        let mut all_h_fw = Array2::<f32>::zeros((input_seq_len, hunits));
        for (i, g_id) in input_seq.iter().enumerate() {
            let x_t = self.mat1.slice(ndarray::s![*g_id as isize, ..]);
            let (new_h, new_c) = self.compute_hc(
                x_t,
                &h_fw,
                &c_fw,
                self.mat2.view(),
                self.mat3.view(),
                self.mat4.view(),
            );
            h_fw = new_h;
            c_fw = new_c;
            all_h_fw = math_helper::change_row(all_h_fw, i, &h_fw);
        }

        // Backward LSTM
        let mut c_bw = Array1::<f32>::zeros(hunits);
        let mut h_bw = Array1::<f32>::zeros(hunits);
        let mut all_h_bw = Array2::<f32>::zeros((input_seq_len, hunits));
        for (i, g_id) in input_seq.iter().rev().enumerate() {
            let x_t = self.mat1.slice(ndarray::s![*g_id as isize, ..]);
            let (new_h, new_c) = self.compute_hc(
                x_t,
                &h_bw,
                &c_bw,
                self.mat5.view(),
                self.mat6.view(),
                self.mat7.view(),
            );
            h_bw = new_h;
            c_bw = new_c;
            all_h_bw = math_helper::change_row(all_h_bw, input_seq_len - 1 - i, &h_bw);
        }

        // Combining forward and backward LSTMs using the dense time-distributed layer
        let timew = self.mat8.view();
        let timeb = self.mat9.view();
        let mut bies = String::from("");
        for i in 0..input_seq_len {
            let curr_fw = all_h_fw.slice(ndarray::s![i, ..]);
            let curr_bw = all_h_bw.slice(ndarray::s![i, ..]);
            let concat_lstm = math_helper::concatenate_arr1(curr_fw, curr_bw);
            let curr_est = concat_lstm.dot(&timew) + timeb;
            let probs = math_helper::softmax(curr_est);
            bies.push(self.compute_bies(probs).unwrap());
        }
        bies
    }
}

#[cfg(test)]
mod tests {
    use super::*;
    use serde::{Deserialize, Serialize};
    use std::fs::File;
    use std::io::BufReader;

    /// `TestCase` is a struct used to store a single test case.
    /// Each test case has two attributs: `unseg` which denots the unsegmented line, and `true_bies` which indicates the Bies
    /// sequence representing the true segmentation.
    #[derive(PartialEq, Debug, Serialize, Deserialize)]
    pub struct TestCase {
        pub unseg: String,
        pub expected_bies: String,
        pub true_bies: String,
    }

    /// `TestTextData` is a struct to store a vector of `TestCase` that represents a test text.
    #[derive(PartialEq, Debug, Serialize, Deserialize)]
    pub struct TestTextData {
        pub testcases: Vec<TestCase>,
    }

    #[derive(Debug)]
    pub struct TestText {
        pub data: TestTextData,
    }

    impl TestText {
        pub fn new(data: TestTextData) -> Self {
            Self { data }
        }
    }

    fn load_lstm_data(filename: &str) -> DataPayload<LstmDataV1Marker> {
        DataPayload::<LstmDataV1Marker>::try_from_rc_buffer_badly(
            std::fs::read(filename)
                .expect("File can read to end")
                .into(),
            |bytes| serde_json::from_slice(bytes),
        )
        .expect("JSON syntax error")
    }

    fn load_test_text(filename: &str) -> TestTextData {
        let file = File::open(filename).expect("File should be present");
        let reader = BufReader::new(file);
        serde_json::from_reader(reader).expect("JSON syntax error")
    }

    #[test]
    #[ignore = "dic entries of graphclust data aren't sorted"]
    #[cfg(feature = "lstm-grapheme")]
    fn test_model_loading() {
        let filename = "tests/testdata/Thai_graphclust_exclusive_model4_heavy/weights.json";
        let lstm_data = load_lstm_data(filename);
        let lstm = Lstm::try_new(lstm_data).unwrap();
        assert_eq!(
            lstm.get_model_name(),
            String::from("Thai_graphclust_exclusive_model4_heavy")
        );
    }

    #[test]
    fn segment_file_by_lstm() {
        // Choosing the embedding system. It can be "graphclust" or "codepoints".
        let embedding: &str = "codepoints";
        let mut model_filename = "tests/testdata/Thai_".to_owned();
        model_filename.push_str(embedding);
        model_filename.push_str("_exclusive_model4_heavy/weights.json");
        let lstm_data = load_lstm_data(&model_filename);
        let lstm = Lstm::try_new(lstm_data).unwrap();

        // Importing the test data
        let mut test_text_filename = "tests/testdata/test_text_".to_owned();
        test_text_filename.push_str(embedding);
        test_text_filename.push_str(".json");
        let test_text_data = load_test_text(&test_text_filename);
        let test_text = TestText::new(test_text_data);

        // Testing
        for test_case in test_text.data.testcases {
            let lstm_output = lstm.word_segmenter(&test_case.unseg);
            println!("Test case      : {}", test_case.unseg);
            println!("Expected bies  : {}", test_case.expected_bies);
            println!("Estimated bies : {}", lstm_output);
            println!("True bies      : {}", test_case.true_bies);
            println!("****************************************************");
            assert_eq!(test_case.expected_bies, lstm_output);
        }
    }
}<|MERGE_RESOLUTION|>--- conflicted
+++ resolved
@@ -40,24 +40,12 @@
         {
             return Err(Error::Syntax);
         }
-<<<<<<< HEAD
 
         #[cfg(not(feature = "lstm-grapheme"))]
         if !data.get().model.contains("_codepoints_") {
             return Err(Error::Syntax);
         }
 
-        let embedd_dim = data.get().mat1.shape()[1];
-        let hunits = data.get().mat3.shape()[0];
-        if data.get().mat2.shape() != [embedd_dim, 4 * hunits]
-            || data.get().mat3.shape() != [hunits, 4 * hunits]
-            || data.get().mat4.shape() != [4 * hunits]
-            || data.get().mat5.shape() != [embedd_dim, 4 * hunits]
-            || data.get().mat6.shape() != [hunits, 4 * hunits]
-            || data.get().mat7.shape() != [4 * hunits]
-            || data.get().mat8.shape() != [2 * hunits, 4]
-            || data.get().mat9.shape() != [4]
-=======
         let mat1 = data.get().mat1.as_ndarray2()?;
         let mat2 = data.get().mat2.as_ndarray2()?;
         let mat3 = data.get().mat3.as_ndarray2()?;
@@ -77,7 +65,6 @@
             || mat7.shape() != [4 * hunits]
             || mat8.shape() != [2 * hunits, 4]
             || mat9.shape() != [4]
->>>>>>> fc84c164
         {
             return Err(Error::DimensionMismatch);
         }
