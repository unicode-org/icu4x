--- conflicted
+++ resolved
@@ -2,19 +2,12 @@
 // called LICENSE at the top level of the ICU4X source tree
 // (online at: https://github.com/unicode-org/icu4x/blob/main/LICENSE ).
 
-<<<<<<< HEAD
 use icu_provider::{
     prelude::*,
     serde::{SerdeDeDataProvider, SerdeDeDataReceiver},
 };
-use serde::{Deserialize, Serialize};
-use std::collections::HashMap;
-use std::fmt::Debug;
-=======
-use icu_provider::prelude::*;
 use litemap::LiteMap;
 use serde::Deserialize;
->>>>>>> 2a47704e
 
 const STATIC_STR_DATA: &[u8] = include_bytes!(concat!(env!("OUT_DIR"), "/static_data.bincode"));
 
@@ -33,35 +26,18 @@
         }
     }
 
-<<<<<<< HEAD
-    fn get_file(&self, req: &DataRequest) -> Result<&str, DataError> {
-        let components = req.resource_path.key.get_components();
-        let mut dir = &self.json;
-        let mut file: Option<&str> = None;
-        for component in components
-            .iter()
-            .chain(req.resource_path.options.get_components().iter())
-        {
-            if file.is_some() {
-                // We should eventually distinguish between UnsupportedResourceKey
-                // and UnsupportedResourceOptions here
-                return Err(DataError::UnsupportedResourceKey(req.resource_path.key));
-            }
-            let fod = dir
-                .0
-                .get(component)
-                .ok_or(DataError::UnsupportedResourceKey(req.resource_path.key))?;
-            match fod {
-                StaticFileOrDir::Dir(ref d) => dir = d,
-                StaticFileOrDir::File(ref f) => file = Some(f),
-            }
-        }
-        file.ok_or(DataError::UnsupportedResourceKey(req.resource_path.key))
+    fn get_file(&self, req: &DataRequest) -> Result<&&str, DataError> {
+        let key_components = req.resource_path.key.get_components();
+        let opt_components = req.resource_path.options.get_components();
+        let key: Vec<&str> = key_components.iter().chain(opt_components.iter()).collect();
+        let key = "/".to_string() + &key.join("/");
+        self
+            .json
+            .get(&*key)
+            .ok_or(DataError::UnsupportedResourceKey(req.resource_path.key))
     }
 }
 
-=======
->>>>>>> 2a47704e
 impl Default for StaticDataProvider {
     fn default() -> Self {
         Self::new()
@@ -75,18 +51,7 @@
     M::Yokeable: serde::de::DeserializeOwned,
 {
     fn load_payload(&self, req: &DataRequest) -> Result<DataResponse<'d, 's, M>, DataError> {
-<<<<<<< HEAD
         let file = self.get_file(req)?;
-=======
-        let key_components = req.resource_path.key.get_components();
-        let opt_components = req.resource_path.options.get_components();
-        let key: Vec<&str> = key_components.iter().chain(opt_components.iter()).collect();
-        let key = "/".to_string() + &key.join("/");
-        let file = self
-            .json
-            .get(&*key)
-            .ok_or(DataError::UnsupportedResourceKey(req.resource_path.key))?;
->>>>>>> 2a47704e
         let data: M::Yokeable =
             M::Yokeable::deserialize(&mut serde_json::Deserializer::from_reader(file.as_bytes()))
                 .map_err(|e| DataError::Resource(Box::new(e)))?;
