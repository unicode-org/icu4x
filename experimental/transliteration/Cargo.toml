# This file is part of ICU4X. For terms of use, please see the file
# called LICENSE at the top level of the ICU4X source tree
# (online at: https://github.com/unicode-org/icu4x/blob/main/LICENSE ).

[package]
name = "icu_transliteration"
description = "API for Transliteration"
version = "0.0.0"

authors.workspace = true
categories.workspace = true
edition.workspace = true
homepage.workspace = true
include.workspace = true
license-file.workspace = true
repository.workspace = true
rust-version.workspace = true

[package.metadata.docs.rs]
all-features = true

[dependencies]
<<<<<<< HEAD
icu_provider = { workspace = true }
icu_collections = { workspace = true, features = ["serde"] }

serde = { version = "1.0", features = ["derive"] }
zerovec = { workspace = true, features = ["derive"] }
=======
icu_provider = { path = "../../provider/core", features = ["macros"] }
icu_collections = { version = "1.2.0", path = "../../components/collections" }

zerovec = { version = "0.9.4", path = "../../utils/zerovec", features = ["derive"] }
zerofrom = { version = "0.1.1", path = "../../utils/zerofrom", features = ["derive"] }
yoke = { version = "0.7.1", path = "../../utils/yoke", features = ["derive"] }
databake = { version = "0.1.3", path = "../../utils/databake", optional = true, features = ["derive"] }
>>>>>>> 0c65d4c9

serde = { version = "1.0", features = ["derive"], optional = true, default-features = false }

icu_transliteration_data = { version = "~0.0.0", path = "data", optional = true }

[features]
default = ["compiled_data"]
serde = ["dep:serde", "zerovec/serde", "icu_collections/serde"]
datagen = ["serde", "dep:databake", "zerovec/databake", "icu_collections/databake"]
compiled_data = ["dep:icu_transliteration_data"]<|MERGE_RESOLUTION|>--- conflicted
+++ resolved
@@ -18,27 +18,18 @@
 
 [package.metadata.docs.rs]
 all-features = true
+[dependencies]
+icu_provider = { workspace = true, features = ["macros"] }
+icu_collections = { workspace = true }
 
-[dependencies]
-<<<<<<< HEAD
-icu_provider = { workspace = true }
-icu_collections = { workspace = true, features = ["serde"] }
-
-serde = { version = "1.0", features = ["derive"] }
 zerovec = { workspace = true, features = ["derive"] }
-=======
-icu_provider = { path = "../../provider/core", features = ["macros"] }
-icu_collections = { version = "1.2.0", path = "../../components/collections" }
-
-zerovec = { version = "0.9.4", path = "../../utils/zerovec", features = ["derive"] }
-zerofrom = { version = "0.1.1", path = "../../utils/zerofrom", features = ["derive"] }
-yoke = { version = "0.7.1", path = "../../utils/yoke", features = ["derive"] }
-databake = { version = "0.1.3", path = "../../utils/databake", optional = true, features = ["derive"] }
->>>>>>> 0c65d4c9
+zerofrom = { workspace = true, features = ["derive"] }
+yoke = { workspace = true, features = ["derive"] }
+databake = { workspace = true, optional = true, features = ["derive"] }
 
 serde = { version = "1.0", features = ["derive"], optional = true, default-features = false }
 
-icu_transliteration_data = { version = "~0.0.0", path = "data", optional = true }
+icu_transliteration_data = { workspace = true, optional = true }
 
 [features]
 default = ["compiled_data"]
