# This file is part of ICU4X. For terms of use, please see the file
# called LICENSE at the top level of the ICU4X source tree
# (online at: https://github.com/unicode-org/icu4x/blob/main/LICENSE ).

[package]
name = "icu_experimental"
description = "ICU4X pre-release components under active development; all code in this crate is unstable."
version = "0.0.0"
license = "Unicode-3.0"

authors.workspace = true
categories.workspace = true
edition.workspace = true
homepage.workspace = true
include.workspace = true
repository.workspace = true
rust-version.workspace = true

[package.metadata.workspaces]
independent = true

[package.metadata.docs.rs]
all-features = true

[dependencies]

icu_collections = { workspace = true }
icu_provider = { workspace = true, features = ["macros", "experimental"] }
icu_locid = { workspace = true }

icu_decimal = { workspace = true }
icu_locid_transform = { workspace = true }
icu_normalizer = { workspace = true }
icu_plurals = { workspace = true }
icu_properties = { workspace = true }

databake = { workspace = true, optional = true, features = ["derive"] }
fixed_decimal = { workspace = true }
litemap = { workspace = true }
tinystr = { workspace = true, features = ["alloc", "zerovec"] }
writeable = { workspace = true }
zerotrie = { workspace = true, features = ["yoke", "zerofrom"] }
zerovec = { workspace = true, features = ["derive", "yoke"] }
zerofrom = { workspace = true }

displaydoc = { version = "0.2.3", default-features = false }
log = { version = "0.4", optional = true }
<<<<<<< HEAD
once_cell = { version = "1", default-features = false, features = ["race", "alloc"] }
# if pulling regex 1.9.x is pulling conflicting dependencies
# regex-automata => ^0.3.8
regex = "=1.8.4"
=======
num-bigint = { version = "0.4.1", default-features = false }
num-rational = { version = "0.4.1", default-features = false }
num-traits = { version = "0.2.17", default-features = false }
>>>>>>> d00c0d46
serde = { version = "1.0", default-features = false, features = ["derive", "alloc"], optional = true }
smallvec = "1.11.2"

icu_experimental_data = { workspace = true, optional = true }

[target.'cfg(not(target_arch = "wasm32"))'.dev-dependencies]
criterion = "0.4.0"

[dev-dependencies]
icu_locid = { path = "../../components/locid" }
#TODO: remove this once we are not using `BigRational` anymore.
num-rational = "0.4.1"

[features]
default = ["compiled_data"]
<<<<<<< HEAD
compiled_data = ["dep:icu_experimental_data", "icu_locid_transform/compiled_data", "icu_decimal/compiled_data", "icu_plurals/compiled_data", "icu_properties/compiled_data", "icu_normalizer/compiled_data"]
datagen = ["serde", "std", "dep:databake", "zerovec/databake", "tinystr/databake", "icu_collections/databake", "std", "log", "icu_provider/datagen"]
ryu = ["fixed_decimal/ryu"]
serde = ["dep:serde", "zerovec/serde", "tinystr/serde", "icu_collections/serde", "icu_decimal/serde", "icu_plurals/serde", "icu_provider/serde"]
std = ["fixed_decimal/std", "icu_decimal/std", "icu_plurals/std", "icu_provider/std", "icu_locid/std", "once_cell/std"]
=======
compiled_data = ["dep:icu_experimental_data", "dep:icu_locid_transform", "icu_decimal/compiled_data", "icu_plurals/compiled_data", "icu_properties/compiled_data", "icu_normalizer/compiled_data"]
datagen = ["serde", "std", "dep:databake", "zerovec/databake", "zerotrie/databake", "tinystr/databake", "icu_collections/databake", "std", "log", "icu_provider/datagen"]
ryu = ["fixed_decimal/ryu"]
serde = ["dep:serde", "zerovec/serde", "tinystr/serde", "icu_collections/serde", "icu_decimal/serde", "icu_plurals/serde", "icu_provider/serde", "zerotrie/serde"]
std = ["fixed_decimal/std", "icu_decimal/std", "icu_plurals/std", "icu_provider/std", "icu_locid/std"]
>>>>>>> d00c0d46

bench = []

[[bench]]
name = "transliterate"
path = "benches/transliterate/bench.rs"
harness = false

[[test]]
name = "displaynames_test"
path = "tests/displaynames/tests.rs"

[[test]]
name = "personnames_test"
path = "tests/personnames/tests.rs"

[[test]]
name = "relativetime_test"
path = "tests/relativetime/tests.rs"

[[test]]
name = "transliterate_test"
path = "tests/transliterate/cldr.rs"

[[test]]
name = "units_test"
path = "tests/units/units_test.rs"<|MERGE_RESOLUTION|>--- conflicted
+++ resolved
@@ -45,16 +45,13 @@
 
 displaydoc = { version = "0.2.3", default-features = false }
 log = { version = "0.4", optional = true }
-<<<<<<< HEAD
+num-bigint = { version = "0.4.1", default-features = false }
+num-rational = { version = "0.4.1", default-features = false }
+num-traits = { version = "0.2.17", default-features = false }
 once_cell = { version = "1", default-features = false, features = ["race", "alloc"] }
 # if pulling regex 1.9.x is pulling conflicting dependencies
 # regex-automata => ^0.3.8
 regex = "=1.8.4"
-=======
-num-bigint = { version = "0.4.1", default-features = false }
-num-rational = { version = "0.4.1", default-features = false }
-num-traits = { version = "0.2.17", default-features = false }
->>>>>>> d00c0d46
 serde = { version = "1.0", default-features = false, features = ["derive", "alloc"], optional = true }
 smallvec = "1.11.2"
 
@@ -70,19 +67,11 @@
 
 [features]
 default = ["compiled_data"]
-<<<<<<< HEAD
 compiled_data = ["dep:icu_experimental_data", "icu_locid_transform/compiled_data", "icu_decimal/compiled_data", "icu_plurals/compiled_data", "icu_properties/compiled_data", "icu_normalizer/compiled_data"]
-datagen = ["serde", "std", "dep:databake", "zerovec/databake", "tinystr/databake", "icu_collections/databake", "std", "log", "icu_provider/datagen"]
-ryu = ["fixed_decimal/ryu"]
-serde = ["dep:serde", "zerovec/serde", "tinystr/serde", "icu_collections/serde", "icu_decimal/serde", "icu_plurals/serde", "icu_provider/serde"]
-std = ["fixed_decimal/std", "icu_decimal/std", "icu_plurals/std", "icu_provider/std", "icu_locid/std", "once_cell/std"]
-=======
-compiled_data = ["dep:icu_experimental_data", "dep:icu_locid_transform", "icu_decimal/compiled_data", "icu_plurals/compiled_data", "icu_properties/compiled_data", "icu_normalizer/compiled_data"]
 datagen = ["serde", "std", "dep:databake", "zerovec/databake", "zerotrie/databake", "tinystr/databake", "icu_collections/databake", "std", "log", "icu_provider/datagen"]
 ryu = ["fixed_decimal/ryu"]
 serde = ["dep:serde", "zerovec/serde", "tinystr/serde", "icu_collections/serde", "icu_decimal/serde", "icu_plurals/serde", "icu_provider/serde", "zerotrie/serde"]
-std = ["fixed_decimal/std", "icu_decimal/std", "icu_plurals/std", "icu_provider/std", "icu_locid/std"]
->>>>>>> d00c0d46
+std = ["fixed_decimal/std", "icu_decimal/std", "icu_plurals/std", "icu_provider/std", "icu_locid/std", "once_cell/std"]
 
 bench = []
 
