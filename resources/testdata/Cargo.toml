--- conflicted
+++ resolved
@@ -96,14 +96,10 @@
     "cldr-core/supplemental/numberingSystems.json",
     "cldr-core/supplemental/ordinals.json",
     "cldr-core/supplemental/plurals.json",
-<<<<<<< HEAD
-    "cldr-dates-full/main/$LOCALES/ca-gregorian.json"
-=======
     "cldr-dates-full/main/$LOCALES/ca-gregorian.json",
     # Extra data for feature coverage in provider_cldr tests:
     "cldr-dates-full/main/cs/ca-gregorian.json",
     "cldr-dates-full/main/haw/ca-gregorian.json",
->>>>>>> 2d6664a3
 ]
 
 # Git tag or sha1 for the CLDR data used to generate the testdata.
