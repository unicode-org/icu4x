--- conflicted
+++ resolved
@@ -1,10 +1,6 @@
 // This file is part of ICU4X. For terms of use, please see the file
 // called LICENSE at the top level of the ICU4X source tree
-<<<<<<< HEAD
-// (online at: https://github.com/unicode-org/icu4x/blob/master/LICENSE ).
-=======
 // (online at: https://github.com/unicode-org/icu4x/blob/main/LICENSE ).
->>>>>>> 2d6664a3
 use clap::{App, Arg, ArgMatches};
 use icu_provider::iter::DataExporter;
 use icu_provider_cldr::download::CldrAllInOneDownloader;
@@ -163,17 +159,12 @@
 
     log::info!("Package metadata: {:?}", metadata);
 
-<<<<<<< HEAD
-    download(&args, &metadata)?;
-    generate(&args, &metadata)?;
-=======
     if args.value_of("MODE") == Some("download") || args.value_of("MODE") == Some("all") {
         download(&args, &metadata)?;
     }
     if args.value_of("MODE") == Some("generate") || args.value_of("MODE") == Some("all") {
         generate(&args, &metadata)?;
     }
->>>>>>> 2d6664a3
     Ok(())
 }
 
@@ -187,12 +178,8 @@
     fs::remove_dir_all(&cldr_json_root).map_err(|e| (e, &cldr_json_root))?;
 
     let locales_glob_substitute = format!(
-<<<<<<< HEAD
-        "{{{}}}",
-=======
         // Include "root" (locales array has "und" instead)
         "{{{},root}}",
->>>>>>> 2d6664a3
         metadata
             .package_metadata
             .locales
@@ -211,12 +198,7 @@
         downloaded_cldr.cldr_json_root.clone(),
         &glob_patterns,
     )
-<<<<<<< HEAD
-    .max_depth(4)
-    .follow_links(true)
-=======
     .case_insensitive(true)
->>>>>>> 2d6664a3
     .build()?;
 
     for path in walker {
