# Release Process

For each release, we will fill a new Milestone, and an Issue with a Checklist.

Example [Milestone](https://github.com/unicode-org/icu4x/milestone/5) and [Issue](https://github.com/unicode-org/icu4x/issues/204#issuecomment-670819532).

Over the last month before the release target date, we'll discuss the checklist and milestone progress in our weekly calls, and fine tune timing and scope.


## Pre-release checklist

This is a checklist of things that should be done in the weeks leading to the release.

* [ ] Verify that the milestone and checklist are complete
* [ ] Verify with component owners that they're ready for release
* [ ] Verify that the semver breakages (listed by the build-test job) are acceptable
* [ ] Take a bird-eye view at:
  * [ ] READMEs
  * [ ] Documentation
  * [ ] Coverage ([coveralls](https://coveralls.io/github/unicode-org/icu4x?branch=main) and [codecov](https://app.codecov.io/gh/unicode-org/icu4x/tree/main))
  * [ ] [Performance / Memory / Size benchmarks](https://unicode-org.github.io/icu4x/benchmarks/index.html)
  * [ ] Cargo.toml files
    * [ ] All dependencies from the workspace should use `workspace = true` rather than their version number or path 
    * [ ] Cargo.toml files need to specify versions for each non-workspace entry in `dependencies`, or use `workspace = true`.
    * [ ] Ensure that any new packages have version number `0.0.0`, this will making bumping during the release easier.
    * [ ] Ensure that the Cargo.toml file includes a set of fields consistent with other ICU4X packages.
        * These should mostly use workspace inheritance
* [ ] Run `RUSTDOCFLAGS="--no-run --nocapture --test-builder clippy-driver -Z unstable-options" cargo +nightly test --doc --all-features --no-fail-fast` and fix relevant Clippy issues in the docs (deprecated APIs, unused imports, etc.)
* [ ] Run `cargo +nightly fmt -- --config=format_code_in_doc_comments=true --config=doc_comment_code_block_width=80` to prettify our docs
* [ ] Run `cargo update` for each `Cargo.lock` file to update our CI to freshest dependencies. A helpful snippet is `find . -name Cargo.lock | while read lockfile; do cd $(dirname $lockfile); cargo update; done`, though it is best run from `examples/` since you may have other lockfiles in target/cargo-semver-checks directories.
* [ ] Go through `ffi/capi/tests/missing_apis.txt` and verify that it is empty. If it is not, component owners should either add FFI APIs, add `rust_link` annotations, or allowlist the relevant APIs as having been punted to the future. In case of unstable APIs, it is okay to leave things in the missing_apis file for now, see unicode-org#7181.
* [ ] Verify that `ffi/capi` depends on a released (not Git) version of Diplomat. Get it published (ask manishearth or sffc) otherwise.
* [ ] Get all contributors to complete the changelog (see below)
* [ ] Draft the text for the GitHub release and circulate to the WG at least 18 hours in advance of the release, but ideally sooner. This text will be sent to GitHub subscribers and can also be used for the mailing list email and blog post.
* [ ] Consider making earlier drafts of the changelog (see below), noting a Git commit that the changelog is accurate up to.

## Release steps

Once the release checklist is complete, the assigned release driver will perform the following steps, in order:

<<<<<<< HEAD
* [ ] Land the changelog (see below)
* [ ] Go through the prerelease checklist again, ensuring that no problems were reintroduced in the PRs that landed since the opening of the checklist. (Things like doc prettification will likely need to be rerun!)
* [ ] Prepare a PR with updated versions
  * [ ] Remove all `-dev` prelease tags from `Cargo.toml`s
  * [ ] Update all ICU4X crate versions
    * [ ] Update the workspace version to the new version
    * [ ] Some `icu_*` crates do not follow the ICU4X versioning scheme: `icu_codepointtrie_builder`, `icu_pattern`, and `icu_experimental`. Be sure to give them an appropriate version based on the changelog. Major releases are always paired with a `0.x.0` release of `icu_experimental`.
    * [ ] Find all ICU4X component/provider crates that have an overridden version in their `Cargo.toml` and reset it to `version.workspace = true`.
    * [ ] Update all ICU4X `~` dependencies in the toplevel `Cargo.toml`'s `workspace.dependencies`.
    * [ ] Update `icu_locale_core`, `icu_provider`, and `icu_pattern`'s non-`~` dependency in `Cargo.toml`'s `workspace.dependencies`
      * Note: These are in a different section and easy to miss!
  * [ ] Update all relevant utils versions
    * [ ] The changelog should already mention the new versions of each util crate that needs to be published. Use those, and double-check that they are accurate.
    * [ ] For utils that have had substantiative changes (new APIs, etc), update them in `workspace.dependencies`. When unsure, just update.
* [ ] Get this PR reviewed and checked in.
* [ ] Perform the release.
  * The best way to do this is to use `cargo workspaces publish --from-git --no-remove-dev-deps`.
  * If the release fails at some point and needs a fix, make a PR for the fix and get it merged. You *may* bypass requirements if necessary, but prefer to wait for most CI and an approval.
  * `cargo publish` does not like cyclic dev-deps and [will fail](https://github.com/rust-lang/cargo/issues/4242) on some crates.
    * `cargo workspaces publish` will automatically edit out dev-deps to handle this. Unfortunately, it [dirties the tree](https://github.com/pksunkara/cargo-workspaces/issues/202) when it does this. Hopefully that issue is fixed.
    * If not, you can instead perform a release by running `cargo publish` on individual folders (going back to `cargo workspaces publish` after the problematic crate is published)
    * When required to remove a dev-dependency, make a commit that replaces it with a path dependency, and then `cargo publish` from the clean git tree.
    * Be sure to push such commits to `main` (you may need to temporarily change branch protection to do so: do not change the ruleset, just remove the default branch from our branch protection ruleset).
    * It is very important to only publish from commits that are reachable from `main` (or other repo branches). It is less important to ensure that the publishes are not "dirty", but it is ideal to try and maintain that.
* [ ] Add the `icu4x-release` group as owners to each brand new crate that was published
  * `cargo owner -a github:unicode-org:icu4x-release`
* [ ] [Tag the Release](https://github.com/unicode-org/icu4x/releases) with the text drafted above
* [ ] Update and publish FFI packages
  * [ ] Dart
    * [ ] update version in `ffi/dart/pubspec.yaml`
    * [ ] update the artifacts tag in `ffi/dart/lib/src/hook_helpers/version.dart` to the tag created above, and run `regenerate_hashes.dart`
    * [ ] get this checked in, then `cd ffi/dart && dart pub publish`
  * [ ] JS
    * [ ] update version in `icu4x/ffi/npm/package.json`
    * [ ] get this checked in, then `cd ffi/npm && npm publish`
* [ ] Create a branch named `release/x.y` including the release tag and FFI commits and push it to the upstream
* [ ] Update the website
  * [ ] In the `icu4x-docs` repo, run `node tools/github-to-astro.ts` and follow the instructions
* [ ] Announce the release to public
  * [ ] (All releases) Send an email to [icu4x-announce](https://groups.google.com/u/0/a/unicode.org/g/icu4x-announce)
  * [ ] (All releases) Blog post on Unicode blog
  * [ ] (Major releases only) Submit to This Week In Rust
=======
* Land the changelog (see below)
  * Note: Do this _before_ tagging the release so that it is included in the tag
* Remove all `-dev` prelease tags from `Cargo.toml`s
* Go through the prerelease checklist again, ensuring that no problems were reintroduced in the PRs that landed since the opening of the checklist. (Things like doc prettification will likely need to be rerun!)
* Release utils (see section below). Get the version bumps reviewed and checked in before releasing.
* Update ICU4X package versions as needed. Most of this can be done by updating `workspace.package` in the root `Cargo.toml` and the `workspace.dependencies` entries there. Some `icu_*` crates do not follow the ICU4X versioning scheme like `icu_codepointtrie_builder` or experimental crates.
* Get this reviewed and checked in before continuing
* Publish each `icu_*` crate
  * Use `cargo workspaces publish --from-git` to automatically publish the crates in the correct order if you would like
  * Add `icu4x-release` group as owners to each new component you're publishing
    * `cargo owner -a github:unicode-org:icu4x-release`
* [Tag the Release](https://github.com/unicode-org/icu4x/releases) with the text drafted above
* Update and publish FFI packages
  * Dart
    * update version in `ffi/dart/pubspec.yaml`
    * update the artifacts tag in `ffi/dart/lib/src/hook_helpers/version.dart` to the tag created above
    * get this checked in, then `cd ffi/dart && dart pub publish`
  * JS
    * update version in `icu4x/ffi/npm/package.json`
    * get this checked in, then `cd ffi/npm && npm publish`
* Create a branch named `release/x.y` including the release tag and FFI commits and push it to the upstream
* Update the website
  * In the `icu4x-docs` repo, run `node tools/github-to-astro.ts` and follow the instructions
* Announce the release to public
  * (All releases) Send an email to [icu4x-announce](https://groups.google.com/u/0/a/unicode.org/g/icu4x-announce)
  * (All releases) Blog post on Unicode blog (email Unicode Edcom)
  * (All releases) Update https://www.unicode.org/releases/ (email Ken Whistler)
  * (Major releases only) Submit to This Week In Rust
>>>>>>> a2e78ea5
* Keep the main branch relatively stable for 7-14 days following the release to make things easier in case a patch release is needed.
  * It's okay to land smaller or incremental changes, but avoid breaking changes during this period.

## Patch Releases

The ICU4X TC may decide to make a patch release of an ICU4X component on an old release stream, such as to fix a regression in behavior. To make a patch release:

* Fix the issue on the main branch. Get it reviewed and landed.
  * Include an update to the changelog.
  * If possible, avoid mixing functional changes with generated files (e.g. data or FFI) in the commit that lands on the main branch.
* If your release also requires uplifting patches to a utils crate (and other crates not versioned with ICU4X), update their `Cargo.toml`s on `main` to reflect the version you wish to publish, to simplify things for people making ICU4X major/minor releases in the future. In this case, try to avoid publishing the util from `main`: it's fine if there have already been out-of-cycle util releases on `main`, but if this is the first util release since the last ICU4X release, cherry pick just the necessary changes onto the release branch.
* Check out the `release/x.y` branch. On this branch:
  * Cherry-pick the functional change from the main branch
  * Cherry-pick the changelog update if it was a separate commit
  * Land re-generated code or data
  * Land a commit updating the version number of the component that needs the patch
  * Have a team member review the branch before continuing
* Release the updated components from the tip of `release/x.y`
* Create and push a tag of the format `ind/icu_collator@1.3.3` (for icu_collator patch version 1.3.3)
  * It is not necessary to create `ind/icu_collator_data@1.3.3` so long as the component has a tag

## Publishing utils

Our `utils/` crates do not follow the same versioning scheme as the rest of ICU4X, and may experience more frequent releases.

While code may compile using our local path dependencies, when publishing we must ensure that it will pull in the correct published version of a utils crate.

In general, if you ever cut a new release of a `utils/` crate, all `icu4x` crates depending on new behavior should have their `Cargo.toml` updated to the latest version. Typically, it is more convenient to update _all_ crates that depend on the utility, not just the ones that require the new behavior. If your new release introduces behavior that is not relied upon by any of our crates (e.g. some error formatting code was improved), it is fine to cut a release of the crate

When cutting new ICU4X releases, make sure all utilities with changes have had a new release containing those changes. To do so, go through the `utils/` folder and check the history of each crate since the last version bump. Bear in mind that some folders like `yoke/` contain multiple crates (`yoke/derive/`), and to keep derive-crates' versions in sync with their crates.

If there are no changes, ensure that the current version of the crate is the version in use in ICU4X's components. If not, make sure that ICU4X is not relying on any features since the release that is in use. In case of such reliance, update the version in use in the ICU4X components.

If there are changes, go through the changes and determine if they are breaking or not. For breaking changes, perform a breaking version bump (`x.y.z` to `x+1.0.0`, and `0.x.y` to `0.x+1.0`) and update all of ICU4X's components to use the new version.

For non breaking changes, perform a non-breaking version bump (`x.y.z` to `x.y.z+1` or `x.y+1.0` based on the size of the changes; `0.x.y` to `0.x.y+1`). Then, determine if the introduced functionality is being relied upon by ICU4X (assume it is if this is tricky to determine). If it is, update the version in use by the ICU4X components, otherwise it is fine to not do so.

This can all be done in a separate PR to chunk out the work but there should be no changes to utils between this PR landing and the overall ICU4X version bump. After landing the PR, as usual, `cargo publish` should be run on the updated utils.

## Writing a changelog

In general, the *Unreleased* section of the changelog should be updated with each changelog-worthy PR. However, as this might be forgotten, before a release you should ping all major contributors, and ask them to complete their parts of the changelog. Before the release, rename the *Unreleased* section to the appropriate version.

When making a release, it is important to include version changes for all util and other non-ICU4X-versioned crates. If a util crate is not changed, it should have an entry saying `utilname: No change`

Out-of-cycle changelogs should use a single entry for each individual crate released, e.g. something like this:

```markdown
- `databake`: 0.1.5
  - Fixed [#3356](https://github.com/unicode-org/icu4x/pull/3356), adding `allow` for clippy false-positives
```
<|MERGE_RESOLUTION|>--- conflicted
+++ resolved
@@ -38,7 +38,6 @@
 
 Once the release checklist is complete, the assigned release driver will perform the following steps, in order:
 
-<<<<<<< HEAD
 * [ ] Land the changelog (see below)
 * [ ] Go through the prerelease checklist again, ensuring that no problems were reintroduced in the PRs that landed since the opening of the checklist. (Things like doc prettification will likely need to be rerun!)
 * [ ] Prepare a PR with updated versions
@@ -78,39 +77,9 @@
 * [ ] Update the website
   * [ ] In the `icu4x-docs` repo, run `node tools/github-to-astro.ts` and follow the instructions
 * [ ] Announce the release to public
-  * [ ] (All releases) Send an email to [icu4x-announce](https://groups.google.com/u/0/a/unicode.org/g/icu4x-announce)
-  * [ ] (All releases) Blog post on Unicode blog
+  * [ ] (All releases) Blog post on Unicode blog (email Unicode Edcom)
+  * [ ] (All releases) Update https://www.unicode.org/releases/ (email Ken Whistler)
   * [ ] (Major releases only) Submit to This Week In Rust
-=======
-* Land the changelog (see below)
-  * Note: Do this _before_ tagging the release so that it is included in the tag
-* Remove all `-dev` prelease tags from `Cargo.toml`s
-* Go through the prerelease checklist again, ensuring that no problems were reintroduced in the PRs that landed since the opening of the checklist. (Things like doc prettification will likely need to be rerun!)
-* Release utils (see section below). Get the version bumps reviewed and checked in before releasing.
-* Update ICU4X package versions as needed. Most of this can be done by updating `workspace.package` in the root `Cargo.toml` and the `workspace.dependencies` entries there. Some `icu_*` crates do not follow the ICU4X versioning scheme like `icu_codepointtrie_builder` or experimental crates.
-* Get this reviewed and checked in before continuing
-* Publish each `icu_*` crate
-  * Use `cargo workspaces publish --from-git` to automatically publish the crates in the correct order if you would like
-  * Add `icu4x-release` group as owners to each new component you're publishing
-    * `cargo owner -a github:unicode-org:icu4x-release`
-* [Tag the Release](https://github.com/unicode-org/icu4x/releases) with the text drafted above
-* Update and publish FFI packages
-  * Dart
-    * update version in `ffi/dart/pubspec.yaml`
-    * update the artifacts tag in `ffi/dart/lib/src/hook_helpers/version.dart` to the tag created above
-    * get this checked in, then `cd ffi/dart && dart pub publish`
-  * JS
-    * update version in `icu4x/ffi/npm/package.json`
-    * get this checked in, then `cd ffi/npm && npm publish`
-* Create a branch named `release/x.y` including the release tag and FFI commits and push it to the upstream
-* Update the website
-  * In the `icu4x-docs` repo, run `node tools/github-to-astro.ts` and follow the instructions
-* Announce the release to public
-  * (All releases) Send an email to [icu4x-announce](https://groups.google.com/u/0/a/unicode.org/g/icu4x-announce)
-  * (All releases) Blog post on Unicode blog (email Unicode Edcom)
-  * (All releases) Update https://www.unicode.org/releases/ (email Ken Whistler)
-  * (Major releases only) Submit to This Week In Rust
->>>>>>> a2e78ea5
 * Keep the main branch relatively stable for 7-14 days following the release to make things easier in case a patch release is needed.
   * It's okay to land smaller or incremental changes, but avoid breaking changes during this period.
 
