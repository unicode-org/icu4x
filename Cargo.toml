--- conflicted
+++ resolved
@@ -42,11 +42,8 @@
     "experimental/ixdtf",
     "experimental/relativetime",
     "experimental/relativetime/data",
-<<<<<<< HEAD
+    "experimental/unicodeset_parser",
     "experimental/zerotrie",
-=======
-    "experimental/unicodeset_parser",
->>>>>>> ac9cb7cb
     "ffi/capi_cdylib",
     "ffi/capi_staticlib",
     "ffi/diplomat",
