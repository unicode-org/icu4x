--- conflicted
+++ resolved
@@ -42,11 +42,8 @@
     "experimental/ixdtf",
     "experimental/relativetime",
     "experimental/relativetime/data",
-<<<<<<< HEAD
+    "experimental/transliteration",
     "experimental/single_number_formatter",
-=======
-    "experimental/transliteration",
->>>>>>> ff3c7e19
     "experimental/unicodeset_parser",
     "ffi/capi_cdylib",
     "ffi/capi_staticlib",
