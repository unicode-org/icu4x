--- conflicted
+++ resolved
@@ -180,11 +180,8 @@
 icu_displaynames_data = { version = "~1.3.0", path = "experimental/displaynames/data", default-features = false }
 icu_relativetime_data = { version = "~1.3.0", path = "experimental/relativetime/data", default-features = false }
 icu_singlenumberformatter_data = { version = "~1.3.0", path = "experimental/single_number_formatter/data", default-features = false }
-<<<<<<< HEAD
 icu_personnames_data = { version = "~1.3.0", path = "experimental/personnames/data", default-features = false }
-=======
 icu_unitsconversion_data = { version = "~1.3.0", path = "experimental/unitsconversion/data", default-features = false }
->>>>>>> 7ad49bfd
 
 # FFI
 icu_capi = { version = "~1.3.0", path = "ffi/diplomat", default-features = false }
