--- conflicted
+++ resolved
@@ -42,11 +42,8 @@
     "experimental/ixdtf",
     "experimental/relativetime",
     "experimental/relativetime/data",
-<<<<<<< HEAD
     "experimental/single_number_formatter",
-=======
     "experimental/unicodeset_parser",
->>>>>>> 2d43a550
     "ffi/capi_cdylib",
     "ffi/capi_staticlib",
     "ffi/diplomat",
