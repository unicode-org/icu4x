# This file is part of ICU4X. For terms of use, please see the file
# called LICENSE at the top level of the ICU4X source tree
# (online at: https://github.com/unicode-org/icu4x/blob/main/LICENSE ).

[workspace]

members = [
<<<<<<< HEAD
    "experimental/bies",
    "experimental/codepointtrie",
    "experimental/provider_ppucd",
    "experimental/segmenter_lstm",
=======
>>>>>>> 91e2fd60
    "components/datetime",
    "components/decimal",
    "components/icu",
    "components/icu4x",
    "components/locale_canonicalizer",
    "components/locid",
    "components/locid/macros",
    "components/plurals",
    "components/uniset",
    "experimental/bies",
    "experimental/provider_ppucd",
    "experimental/segmenter_lstm",
    "ffi/capi",
    "ffi/ecma402",
    "provider/cldr",
    "provider/core",
    "provider/fs",
    "provider/testdata",
    "tools/benchmark/macros",
    "tools/benchmark/memory",
    "tools/datagen",
    "utils/fixed_decimal",
    "utils/litemap",
    "utils/pattern",
    "utils/writeable",
    "utils/yoke",
    "utils/zerovec",
]

# Enable lto for WASM.
# 2020-10-30: This currently doesn't work in .cargo/config:
#   error: options `-C embed-bitcode=no` and `-C lto` are incompatible
[profile.release]
lto = true

# Enable debug information specifically for memory profiling.
# https://docs.rs/dhat/0.2.1/dhat/#configuration
#
# 2021-01-08: This would be nicer as a named profile, e.g. [profile.memory]
# https://github.com/rust-lang/cargo/issues/6988
[profile.bench]
debug = true
debug-assertions = false<|MERGE_RESOLUTION|>--- conflicted
+++ resolved
@@ -5,13 +5,6 @@
 [workspace]
 
 members = [
-<<<<<<< HEAD
-    "experimental/bies",
-    "experimental/codepointtrie",
-    "experimental/provider_ppucd",
-    "experimental/segmenter_lstm",
-=======
->>>>>>> 91e2fd60
     "components/datetime",
     "components/decimal",
     "components/icu",
@@ -22,6 +15,7 @@
     "components/plurals",
     "components/uniset",
     "experimental/bies",
+    "experimental/codepointtrie",
     "experimental/provider_ppucd",
     "experimental/segmenter_lstm",
     "ffi/capi",
