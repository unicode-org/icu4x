# This file is part of ICU4X. For terms of use, please see the file
# called LICENSE at the top level of the ICU4X source tree
# (online at: https://github.com/unicode-org/icu4x/blob/main/LICENSE ).

[workspace]
resolver = "2"
members = [
    # KEEP IN SYNC WITH workspace.dependencies and examples/.cargo/config.toml

    # ICU4X core
    "components/locale_core",
    "provider/core",

    # Components
    "components/calendar",
    "components/casemap",
    "components/collator",
    "components/collections",
    "components/collections/codepointtrie_builder",
    "components/datetime",
    "components/decimal",
    "components/experimental",
    "components/icu",
    "components/list",
    "components/locale",
    "components/normalizer",
    "components/pattern",
    "components/plurals",
    "components/properties",
    "components/segmenter",
    "components/time",

    # FFI
    "ffi/capi",
    "ffi/ecma402",
    "ffi/freertos",
    "ffi/harfbuzz",

    # Provider
    "provider/adapters",
    "provider/baked",
    "provider/source",
    "provider/blob",
    "provider/export",
    "provider/fs",
    "provider/registry",
    "provider/icu4x-datagen",

    # Baked data
    "provider/data/calendar",
    "provider/data/casemap",
    "provider/data/collator",
    "provider/data/datetime",
    "provider/data/decimal",
    "provider/data/list",
    "provider/data/locale",
    "provider/data/normalizer",
    "provider/data/plurals",
    "provider/data/properties",
    "provider/data/segmenter",
    "provider/data/time",

    # Utils
    "utils/bies",
    "utils/calendrical_calculations",
    "utils/crlify",
    "utils/databake",
    "utils/databake/derive",
    "utils/deduplicating_array",
    "utils/fixed_decimal",
    "utils/ixdtf",
    "utils/litemap",
    "utils/resb",
    "utils/env_preferences",
    "utils/tinystr",
    "utils/tzif",
    "utils/potential_utf",
    "utils/writeable",
    "utils/yoke",
    "utils/yoke/derive",
    "utils/zerofrom",
    "utils/zerofrom/derive",
    "utils/zerotrie",
    "utils/zerovec",
    "utils/zerovec/derive",

    # Tools
    "tools/benchmark/binsize",
    "tools/benchmark/macros",
    "tools/benchmark/memory",
    "tools/make/bakeddata",
    "tools/make/codegen",
    "tools/make/depcheck",
    "tools/make/diplomat-coverage",
    "tools/make/diplomat-gen",
    "tools/make/download-repo-sources",
    "tools/md-tests",
    "tools/noalloctest",
]
# Note: Workspaces in subdirectories, such as components/collator/fuzz, are
# implicitly excluded from the main workspace.
exclude = [
    # Examples are tested outside the workspace to simulate external users
    "examples",
    # Don't publish the graveyard
    "tools/graveyard"
]

[workspace.package]
version = "2.0.0"
rust-version = "1.82"
authors = ["The ICU4X Project Developers"]
edition = "2021"
repository = "https://github.com/unicode-org/icu4x"
homepage = "https://icu4x.unicode.org"
license = "Unicode-3.0"
categories = ["internationalization"]
include = [
    "data/**/*",
    "src/**/*",
    "examples/**/*",
    "benches/**/*",
    "tests/**/*",
    "Cargo.toml",
    "LICENSE",
    "README.md",
    "build.rs",
]

[workspace.dependencies]
# KEEP IN SYNC WITH workspace.members and examples/.cargo/config.toml

# ICU4X core
# These use non-tilde deps, see https://github.com/unicode-org/icu4x/issues/4343
icu_locale_core = { version = "2.0.0", path = "components/locale_core", default-features = false }
icu_provider = { version = "2.0.0", path = "provider/core", default-features = false }
icu_pattern = { version = "0.4.0", path = "components/pattern", default-features = false }

# Components
icu = { version = "~2.0.0", path = "components/icu", default-features = false }
icu_calendar = { version = "~2.0.0", path = "components/calendar", default-features = false }
icu_casemap = { version = "~2.0.0", path = "components/casemap", default-features = false }
icu_collator = { version = "~2.0.0", path = "components/collator", default-features = false }
icu_collections = { version = "~2.0.0", path = "components/collections", default-features = false }
icu_codepointtrie_builder = { version = "~0.5.0", path = "components/collections/codepointtrie_builder", default-features = false }
icu_datetime = { version = "~2.0.0", path = "components/datetime", default-features = false }
icu_decimal = { version = "~2.0.0", path = "components/decimal", default-features = false }
<<<<<<< HEAD
icu_experimental = { version = "~0.4.0-dev.2", path = "components/experimental", default-features = false }
=======
icu_experimental = { version = "~0.4.0-dev.1", path = "components/experimental", default-features = false }
>>>>>>> b48d2615
icu_list = { version = "~2.0.0", path = "components/list", default-features = false }
icu_locale = { version = "~2.0.0", path = "components/locale", default-features = false }
icu_normalizer = { version = "~2.0.0", path = "components/normalizer", default-features = false }
icu_plurals = { version = "~2.0.0", path = "components/plurals", default-features = false }
icu_properties = { version = "~2.0.0", path = "components/properties", default-features = false }
icu_segmenter = { version = "~2.0.0", path = "components/segmenter", default-features = false }
icu_time = { version = "~2.0.0", path = "components/time", default-features = false }

# FFI
icu_capi = { version = "~2.0.0", path = "ffi/capi", default-features = false }
# icu4x_ecma402 never used as a dep
# icu_freertos never used as a dep
# icu_harfbuzz never used as a dep

# Provider
icu_provider_export = { version = "~2.0.0", path = "provider/export", default-features = false }
icu_provider_source = { version = "~2.0.0", path = "provider/source", default-features = false }
icu_provider_adapters = { version = "~2.0.0", path = "provider/adapters", default-features = false }
icu_provider_baked = { version = "~2.0.0", path = "provider/baked", default-features = false }
icu_provider_blob = { version = "~2.0.0", path = "provider/blob", default-features = false }
icu_provider_fs = { version = "~2.0.0", path = "provider/fs", default-features = false }
icu_provider_registry = { version = "~2.0.0", path = "provider/registry", default-features = false }

# Baked data
icu_calendar_data = { version = "~2.0.0", path = "provider/data/calendar", default-features = false }
icu_casemap_data = { version = "~2.0.0", path = "provider/data/casemap", default-features = false }
icu_collator_data = { version = "~2.0.1", path = "provider/data/collator", default-features = false }
icu_datetime_data = { version = "~2.0.0", path = "provider/data/datetime", default-features = false }
icu_decimal_data = { version = "~2.0.0", path = "provider/data/decimal", default-features = false }
icu_list_data = { version = "~2.0.0", path = "provider/data/list", default-features = false }
icu_locale_data = { version = "~2.0.0", path = "provider/data/locale", default-features = false }
icu_normalizer_data = { version = "~2.0.0", path = "provider/data/normalizer", default-features = false }
icu_plurals_data = { version = "~2.0.0", path = "provider/data/plurals", default-features = false }
icu_properties_data = { version = "~2.0.0", path = "provider/data/properties", default-features = false }
icu_segmenter_data = { version = "~2.0.0", path = "provider/data/segmenter", default-features = false }
icu_time_data = { version = "~2.0.0", path = "provider/data/time", default-features = false }
icu_experimental_data = { version = "~0.3.0", path = "provider/data/experimental", default-features = false }

# Utils
bies = { version = "0.2.2", path = "utils/bies", default-features = false }
calendrical_calculations = { version = "0.2.0", path = "utils/calendrical_calculations", default-features = false }
crlify = { version = "1.0.4", path = "utils/crlify", default-features = false }
databake = { version = "0.2.0", path = "utils/databake", default-features = false }
databake-derive = { version = "0.2.0", path = "utils/databake/derive", default-features = false }
deduplicating_array = { version = "0.1.6", path = "utils/deduplicating_array", default-features = false }
fixed_decimal = { version = "0.7.0", path = "utils/fixed_decimal", default-features = false }
ixdtf = { version = "0.6.0", path = "utils/ixdtf", default-features = false }
litemap = { version = "0.8.0", path = "utils/litemap", default-features = false }
potential_utf = { version = "0.1.1", path = "utils/potential_utf", default-features = false }
tzif = { version = "0.4.0", path = "utils/tzif", default-features = false }
tinystr = { version = "0.8.0", path = "utils/tinystr", default-features = false }
writeable = { version = "0.6.0", path = "utils/writeable", default-features = false }
yoke = { version = "0.8.0", path = "utils/yoke", default-features = false }
yoke-derive = { version = "0.8.0", path = "utils/yoke/derive", default-features = false }
zerofrom = { version = "0.1.3", path = "utils/zerofrom", default-features = false }
zerofrom-derive = { version = "0.1.3", path = "utils/zerofrom/derive", default-features = false }
zerotrie = { version = "0.2.0", path = "utils/zerotrie", default-features = false }
zerovec = { version = "0.11.3-dev", path = "utils/zerovec", default-features = false }
zerovec-derive = { version = "0.11.1", path = "utils/zerovec/derive", default-features = false }

# Tools
icu_benchmark_macros = { path = "tools/benchmark/macros" }
# bench-binsize never used as a dep
# bench-memory never used as a dep
# make/* never used as a dep

# The version here can either be a `version = ".."` spec or `git = "https://github.com/rust-diplomat/diplomat", rev = ".."`
# Diplomat must be published preceding a new ICU4X release but may use git versions in between
diplomat = { git = "https://github.com/rust-diplomat/diplomat", rev = "cb25802511626a368e84bee55796e492a115c35a", default-features = false }
diplomat-runtime = { git = "https://github.com/rust-diplomat/diplomat", rev = "cb25802511626a368e84bee55796e492a115c35a", default-features = false }
diplomat_core = { git = "https://github.com/rust-diplomat/diplomat", rev = "cb25802511626a368e84bee55796e492a115c35a", default-features = false }
diplomat-tool = { git = "https://github.com/rust-diplomat/diplomat", rev = "cb25802511626a368e84bee55796e492a115c35a", default-features = false }

# EXTERNAL DEPENDENCIES
#
# Due to semver-related constraints, we generally want to consume crates.io dependencies with
# default features, with some notable exceptions:
#
# 1. Dependencies of core library crates need to be `no_std`
# 2. Some crates have a lot of default features that pull in undesirable transitive deps
#
# We therefore have three groups for our crates.io dependencies.

## External Deps Group 1: Library deps except datagen. No default features.
# Keep in sync with allowlist.rs:
# BASIC_RUNTIME_DEPS
# BASIC_BUILD_DEPS
# EXTRA_SERDE_DEPS
# EXTRA_EXPERIMENTAL_DEPS
# EXTRA_LSTM_DEPS
# EXTRA_RYU_DEPS
# EXTRA_CAPI_DEPS
# EXTRA_BLOB_DEPS
# EXTRA_FS_DEPS
arrayvec = { version = "0.7.2", default-features = false }
core_maths = { version = "0.1.0", default-features = false }
displaydoc = { version = "0.2.3", default-features = false }
either = { version = "1.9.0", default-features = false }
libc_alloc = { version = "1.0.6", default-features = false }
log = { version = "0.4.17", default-features = false }
memchr = { version = "2.6.0", default-features = false }
num-bigint = { version = "0.4.3", default-features = false }
num-rational = { version = "0.4.0", default-features = false }
num-traits = { version = "0.2.0", default-features = false }
postcard = { version = "1.0.3", default-features = false }
regex-automata = { version = "0.4.7", default-features = false }
ryu = { version = "1.0.5", default-features = false }
serde = { version = "1.0.110", default-features = false }
serde-json-core = { version = "0.6.0", default-features = false }
smallvec = { version = "1.10.0", default-features = false }
stable_deref_trait = { version = "1.2.0", default-features = false }
twox-hash = { version = "2.0.0", default-features = false, features = ["xxhash64"] }
unicode-bidi = { version = "0.3.11", default-features = false }
utf16_iter = { version = "1.0.2", default-features = false }
utf8_iter = { version = "1.0.2", default-features = false }
write16 = { version = "1.0.0", default-features = false }

## External Deps Group 2: Heavy Dev and Datagen deps. No default features.
zip = { version = "2", default-features = false }
tar = { version = "0.4.43", default-features = false }
flate2 = { version = "1.0.35", default-features = false }
serde-aux = { version = "4.0.0", default-features = false }
toml = { version = "0.8.0", default-features = false, features = ["parse"] }

## External Deps Group 3: Dev and Datagen deps. Include default features.
arraystring = "0.3.0"
askama = "0.13"
atoi = "2.0.0"
bincode = "1.3.1" # Can be updated to 2.0 after MSRV 1.85
clap = "4.2.0"
combine = "4.3.1"
criterion = "0.5.0"
detone = "1.0.0"
elsa = "1.10.0"
erased-serde = "0.4.0"
eyre = "0.6.0"
getrandom = "0.3"
heck = "0.5"
iai = "0.1.1"
indexmap = "2.0.0"
itertools = "0.14.0"
ndarray = "0.16.0"
parse-zoneinfo = "0.3.1"
proc-macro2 = "1.0.61"
quote = "1.0.28"
rand = "0.9"
rand_distr = "0.5"
rand_pcg = "0.9"
rayon = "1.3.0"
rkyv = "0.7"
rmp-serde = "1.2.0"
serde_json = "1.0.45"
simple_logger = "5.0.0"
syn = "2.0.21"
synstructure = "0.13.0"
ureq = "3.0.0"
walkdir = "2.3.2"
wasmi = "0.40.0"
wat = "1"

# Size optimized builds
[profile.release-opt-size]
inherits = "release"
lto = true
opt-level = "s"
panic = "abort"
codegen-units = 1

# Builds with debug metadata but not debug assertions
# for testing GIGO code paths
[profile.dev-without-assertions]
inherits = "dev"
debug-assertions = false

[profile.bench]
lto = true

# Enable debug information specifically for memory profiling.
# https://docs.rs/dhat/0.2.1/dhat/#configuration
[profile.bench-memory]
inherits = "bench"
debug = true<|MERGE_RESOLUTION|>--- conflicted
+++ resolved
@@ -145,11 +145,7 @@
 icu_codepointtrie_builder = { version = "~0.5.0", path = "components/collections/codepointtrie_builder", default-features = false }
 icu_datetime = { version = "~2.0.0", path = "components/datetime", default-features = false }
 icu_decimal = { version = "~2.0.0", path = "components/decimal", default-features = false }
-<<<<<<< HEAD
-icu_experimental = { version = "~0.4.0-dev.2", path = "components/experimental", default-features = false }
-=======
 icu_experimental = { version = "~0.4.0-dev.1", path = "components/experimental", default-features = false }
->>>>>>> b48d2615
 icu_list = { version = "~2.0.0", path = "components/list", default-features = false }
 icu_locale = { version = "~2.0.0", path = "components/locale", default-features = false }
 icu_normalizer = { version = "~2.0.0", path = "components/normalizer", default-features = false }
