# This file is part of ICU4X. For terms of use, please see the file
# called LICENSE at the top level of the ICU4X source tree
# (online at: https://github.com/unicode-org/icu4x/blob/main/LICENSE ).

[workspace]
resolver = "2"
members = [
    "components/calendar",
    "components/calendar/data",
    "components/casemap",
    "components/casemap/data",
    "components/collator",
    "components/collator/data",
    "components/collections",
    "components/collections/codepointtrie_builder",
    "components/datetime",
    "components/datetime/data",
    "components/decimal",
    "components/decimal/data",
    "components/icu",
    "components/list",
    "components/list/data",
    "components/locid_transform",
    "components/locid_transform/data",
    "components/locid",
    "components/normalizer",
    "components/normalizer/data",
    "components/plurals",
    "components/plurals/data",
    "components/properties",
    "components/properties/data",
    "components/segmenter",
    "components/segmenter/data",
    "components/timezone",
    "components/timezone/data",
    "experimental/bies",
    "experimental/compactdecimal",
    "experimental/compactdecimal/data",
    "experimental/displaynames",
    "experimental/displaynames/data",
    "experimental/harfbuzz",
    "experimental/ixdtf",
    "experimental/relativetime",
    "experimental/relativetime/data",
<<<<<<< HEAD
    "experimental/single_number_formatter",
=======
    "experimental/transliterator_parser",
>>>>>>> b7aa1174
    "experimental/transliteration",
    "experimental/unicodeset_parser",
    "ffi/capi_cdylib",
    "ffi/capi_staticlib",
    "ffi/diplomat",
    "ffi/ecma402",
    "ffi/freertos",
    "provider/adapters",
    "provider/blob",
    "provider/core",
    "provider/datagen",
    "provider/fs",
    "provider/macros",
    "tools/benchmark/binsize",
    "tools/benchmark/macros",
    "tools/benchmark/memory",
    "tools/depcheck",
    "tools/ffi_coverage",
    "tools/testdata-scripts",
    "utils/databake",
    "utils/databake/derive",
    "utils/deduplicating_array",
    "utils/fixed_decimal",
    "utils/litemap",
    "utils/pattern",
    "utils/tinystr",
    "utils/tzif",
    "utils/writeable",
    "utils/yoke",
    "utils/yoke/derive",
    "utils/zerofrom",
    "utils/zerofrom/derive",
    "utils/zerovec",
    "utils/zerovec/derive",
]
# Note: Workspaces in subdirectories, such as docs/tutorials/crates, are
# implicitly excluded from the main workspace.
exclude = [
    # GNaw needs to be run from outside the workspace for features to work
    "ffi/gn",
    # Testdata will still be published in the 1.x stream, but is deprecated
    # and we don't use it anymore. As we don't want to keep the actual data
    # in the repo it doesn't build without running `cargo make testdata-legacy`
    # first.
    "provider/testdata",
    # Tutorials are tested in their own cargo workspace against released and
    # local crates
    "docs",
]

# LTO is needed for WASM and other size-optimized builds,
# and it improve the performance of benchmarks
[profile.release]
lto = true

[profile.release-opt-size]
inherits = "release"
opt-level = "s"

# Enable debug information specifically for memory profiling.
# https://docs.rs/dhat/0.2.1/dhat/#configuration
#
# 2021-01-08: This would be nicer as a named profile, e.g. [profile.memory]
# https://github.com/rust-lang/cargo/issues/6988
[profile.bench]
debug = true
debug-assertions = false<|MERGE_RESOLUTION|>--- conflicted
+++ resolved
@@ -42,11 +42,8 @@
     "experimental/ixdtf",
     "experimental/relativetime",
     "experimental/relativetime/data",
-<<<<<<< HEAD
     "experimental/single_number_formatter",
-=======
     "experimental/transliterator_parser",
->>>>>>> b7aa1174
     "experimental/transliteration",
     "experimental/unicodeset_parser",
     "ffi/capi_cdylib",
