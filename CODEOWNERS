--- conflicted
+++ resolved
@@ -34,13 +34,9 @@
 tools/benchmark/binsize/          @gnrunge
 tools/benchmark/macros/           @gregtatum
 tools/benchmark/memory/           @gregtatum
-<<<<<<< HEAD
-tools/scripts/                    @Manishearth @sffc
+tools/make/                       @Manishearth @sffc
 utils/databake                    @robertbastian @Manishearth
 utils/deduplicating_array         @robertbastian
-=======
-tools/make/                       @Manishearth @sffc
->>>>>>> 85597897
 utils/fixed_decimal/              @sffc
 utils/litemap/                    @Manishearth @sffc
 utils/pattern/                    @zbraniecki
