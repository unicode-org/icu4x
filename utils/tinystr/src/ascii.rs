--- conflicted
+++ resolved
@@ -120,19 +120,12 @@
         } else if N <= 8 {
             Aligned8::from_ascii_bytes(&self.bytes).len()
         } else {
-<<<<<<< HEAD
             let mut i = 0;
             #[allow(clippy::indexing_slicing)] // < N is safe
-            while i < N && self.bytes[i] > 0 {
+            while i < N && self.bytes[i] as u8 != AsciiByte::B0 as u8 {
                 i += 1
             }
             i
-=======
-            self.bytes
-                .iter()
-                .position(|x| *x == AsciiByte::B0)
-                .unwrap_or(N)
->>>>>>> 9e95b1dd
         }
     }
 
@@ -144,20 +137,10 @@
 
     #[inline]
     #[must_use]
-<<<<<<< HEAD
     pub const fn as_bytes(&self) -> &[u8] {
-        // Should be `&self.bytes[0..self.len()]` but that's not const.
-        // Safe because self.len() < N.
-        unsafe {
-            let slice = self.bytes.as_slice();
-            let (data, _): (usize, usize) = core::mem::transmute(slice);
-            core::mem::transmute((data, self.len()))
-        }
-=======
-    pub fn as_bytes(&self) -> &[u8] {
-        // SAFETY: `self.bytes` has same size as [u8; N]
-        unsafe { core::mem::transmute(&self.bytes[0..self.len()]) }
->>>>>>> 9e95b1dd
+        // Safe because `self.bytes.as_slice()` pointer-casts to `&[u8]`,
+        // and changing the length of that slice to self.len() < N is safe.
+        unsafe { core::mem::transmute((self.bytes.as_slice().as_ptr(), self.len())) }
     }
 
     #[inline]
