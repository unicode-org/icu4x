# This file is part of ICU4X. For terms of use, please see the file
# called LICENSE at the top level of the ICU4X source tree
# (online at: https://github.com/unicode-org/icu4x/blob/main/LICENSE ).

[package]
name = "icu_codepointtrie"
description = "API for an efficient trie of data for Unicode code points"
version = "0.2.0"
authors = ["The ICU4X Project Developers"]
edition = "2018"
readme = "README.md"
repository = "https://github.com/unicode-org/icu4x"
license-file = "LICENSE"
categories = ["internationalization"]
# Keep this in sync with other crates unless there are exceptions
include = [
    "src/**/*",
    "examples/**/*",
    "benches/**/*",
    "tests/**/*",
    "Cargo.toml",
    "LICENSE",
    "README.md"
]

[package.metadata.cargo-all-features]
skip_optional_dependencies = true
# Bench feature gets tested separately and is only relevant for CI
denylist = ["bench"]

[package.metadata.docs.rs]
all-features = true

[dependencies]
displaydoc = { version = "0.2.3", default-features = false }
icu_provider = { version = "0.3", path = "../../provider/core", features = ["macros"] }
serde = { version = "1.0", default-features = false, features = ["derive", "alloc"], optional = true }
thiserror = "1.0"
zerovec = { version = "0.4", path = "../../utils/zerovec", features = ["serde", "yoke"] }

[dev-dependencies]
postcard = { version = "0.7", features = ["alloc"] }
toml = "0.5"
serde = { version = "1.0", features = ["derive"] }
<<<<<<< HEAD
=======
zerovec = { version = "0.4", path = "../../utils/zerovec", features = ["serde"] }
>>>>>>> 2611e3a8

[lib]
bench = false  # This option is required for Benchmark CI
path = "src/lib.rs"

[features]
default = ["provider_serde"]
provider_serde = ["serde"]<|MERGE_RESOLUTION|>--- conflicted
+++ resolved
@@ -42,10 +42,6 @@
 postcard = { version = "0.7", features = ["alloc"] }
 toml = "0.5"
 serde = { version = "1.0", features = ["derive"] }
-<<<<<<< HEAD
-=======
-zerovec = { version = "0.4", path = "../../utils/zerovec", features = ["serde"] }
->>>>>>> 2611e3a8
 
 [lib]
 bench = false  # This option is required for Benchmark CI
