// This file is part of ICU4X. For terms of use, please see the file
// called LICENSE at the top level of the ICU4X source tree
// (online at: https://github.com/unicode-org/icu4x/blob/main/LICENSE ).

use criterion::{black_box, criterion_group, criterion_main, Criterion};
use std::fmt;
use writeable::LengthHint;
use writeable::Writeable;

/// A sample type implementing Writeable
struct WriteableMessage<'s> {
    message: &'s str,
}

impl Writeable for WriteableMessage<'_> {
    fn write_to<W: fmt::Write + ?Sized>(&self, sink: &mut W) -> fmt::Result {
        sink.write_str(self.message)
    }

    fn writeable_length_hint(&self) -> LengthHint {
        LengthHint::exact(self.message.len())
    }
}

writeable::impl_display_with_writeable!(WriteableMessage<'_>);

/// A sample type implementing Display
#[cfg(feature = "bench")]
struct DisplayMessage<'s> {
    message: &'s str,
}

#[cfg(feature = "bench")]
impl fmt::Display for DisplayMessage<'_> {
    fn fmt(&self, f: &mut fmt::Formatter) -> fmt::Result {
        f.write_str(self.message)
    }
}

/// A sample type that contains multiple fields
#[cfg(feature = "bench")]
struct ComplexWriteable<'a> {
    prefix: &'a str,
    n0: usize,
    infix: &'a str,
    n1: usize,
    suffix: &'a str,
}

#[cfg(feature = "bench")]
impl Writeable for ComplexWriteable<'_> {
    fn write_to<W: fmt::Write + ?Sized>(&self, sink: &mut W) -> fmt::Result {
        self.prefix.write_to(sink)?;
        self.n0.write_to(sink)?;
        self.infix.write_to(sink)?;
        self.n1.write_to(sink)?;
        self.suffix.write_to(sink)?;
        Ok(())
    }

    fn writeable_length_hint(&self) -> LengthHint {
        self.prefix.writeable_length_hint()
            + self.n0.writeable_length_hint()
            + self.infix.writeable_length_hint()
            + self.n1.writeable_length_hint()
            + self.suffix.writeable_length_hint()
    }
}

#[cfg(feature = "bench")]
writeable::impl_display_with_writeable!(ComplexWriteable<'_>);

const SHORT_STR: &str = "short";
const MEDIUM_STR: &str = "this is a medium-length string";
<<<<<<< HEAD
const LONG_STR: &str = "this is a very very very very very very very very very very very very very very very very very very very very very very very very long string";
=======
const LONG_STR: &str = "this string is very very very very very very very very very very very very very very very very very very very very very very very very long";
#[cfg(feature = "bench")]
const LONG_OVERLAP_STR: &str =
    "this string is very very very very very very very long but different";
>>>>>>> 11592283

fn overview_bench(c: &mut Criterion) {
    c.bench_function("writeable/overview", |b| {
        b.iter(|| {
            // This benchmark runs to_string on short, medium, and long strings in one batch.
            WriteableMessage {
                message: black_box(SHORT_STR),
            }
            .write_to_string();
            WriteableMessage {
                message: black_box(MEDIUM_STR),
            }
            .write_to_string();
            WriteableMessage {
                message: black_box(LONG_STR),
            }
            .write_to_string();
        });
    });

    #[cfg(feature = "bench")]
    {
        writeable_benches(c);
        writeable_dyn_benches(c);
        display_benches(c);
        complex_benches(c);
    }
}

#[cfg(feature = "bench")]
fn writeable_benches(c: &mut Criterion) {
    c.bench_function("writeable/to_string/short", |b| {
        b.iter(|| {
            WriteableMessage {
                message: black_box(SHORT_STR),
            }
            .write_to_string()
            .into_owned()
        });
    });
    c.bench_function("writeable/to_string/medium", |b| {
        b.iter(|| {
            WriteableMessage {
                message: black_box(MEDIUM_STR),
            }
            .write_to_string()
            .into_owned()
        });
    });
    c.bench_function("writeable/to_string/long", |b| {
        b.iter(|| {
            WriteableMessage {
                message: black_box(LONG_STR),
            }
            .write_to_string()
            .into_owned()
        });
    });
    c.bench_function("writeable/cmp_bytes", |b| {
        b.iter(|| {
            let short = black_box(SHORT_STR);
            let medium = black_box(MEDIUM_STR);
            let long = black_box(LONG_STR);
<<<<<<< HEAD
            [short, medium, long].map(|s1| {
                [short, medium, long].map(|s2| {
=======
            let long_overlap = black_box(LONG_OVERLAP_STR);
            [short, medium, long, long_overlap].map(|s1| {
                [short, medium, long, long_overlap].map(|s2| {
>>>>>>> 11592283
                    let message = WriteableMessage { message: s1 };
                    writeable::cmp_bytes(&message, s2.as_bytes())
                })
            })
        });
    });
}

#[cfg(feature = "bench")]
fn writeable_dyn_benches(c: &mut Criterion) {
    // Same as `write_to_string`, but casts to a `dyn fmt::Write`
    fn writeable_dyn_to_string(w: &impl Writeable) -> String {
        let mut output = String::with_capacity(w.writeable_length_hint().capacity());
        w.write_to(&mut output as &mut dyn fmt::Write)
            .expect("impl Write for String is infallible");
        output
    }

    c.bench_function("writeable_dyn/to_string/short", |b| {
        b.iter(|| {
            writeable_dyn_to_string(&WriteableMessage {
                message: black_box(SHORT_STR),
            })
        });
    });
    c.bench_function("writeable_dyn/to_string/medium", |b| {
        b.iter(|| {
            writeable_dyn_to_string(&WriteableMessage {
                message: black_box(MEDIUM_STR),
            })
        });
    });
    c.bench_function("writeable_dyn/to_string/long", |b| {
        b.iter(|| {
            writeable_dyn_to_string(&WriteableMessage {
                message: black_box(LONG_STR),
            })
        });
    });
}

#[cfg(feature = "bench")]
fn display_benches(c: &mut Criterion) {
    c.bench_function("display/to_string/short", |b| {
        b.iter(|| {
            DisplayMessage {
                message: black_box(SHORT_STR),
            }
            .to_string()
        });
    });
    c.bench_function("display/to_string/medium", |b| {
        b.iter(|| {
            DisplayMessage {
                message: black_box(MEDIUM_STR),
            }
            .to_string()
        });
    });
    c.bench_function("display/to_string/long", |b| {
        b.iter(|| {
            DisplayMessage {
                message: black_box(LONG_STR),
            }
            .to_string()
        });
    });
}

#[cfg(feature = "bench")]
fn complex_benches(c: &mut Criterion) {
    const COMPLEX_WRITEABLE_MEDIUM: ComplexWriteable = ComplexWriteable {
        prefix: "There are ",
        n0: 55,
        infix: " apples and ",
        n1: 8124,
        suffix: " oranges",
    };
    c.bench_function("complex/write_to_string/medium", |b| {
        b.iter(|| {
            black_box(COMPLEX_WRITEABLE_MEDIUM)
                .write_to_string()
                .into_owned()
        });
    });
    c.bench_function("complex/display_to_string/medium", |b| {
        b.iter(|| black_box(COMPLEX_WRITEABLE_MEDIUM).to_string());
    });
    const REFERENCE_STRS: [&str; 6] = [
        "There are 55 apples and 8124 oranges",
        "There are 55 apples and 0 oranges",
        "There are no apples",
        SHORT_STR,
        MEDIUM_STR,
        LONG_STR,
    ];
    c.bench_function("complex/cmp_bytes", |b| {
        b.iter(|| {
            black_box(REFERENCE_STRS)
                .map(|s| writeable::cmp_bytes(black_box(&COMPLEX_WRITEABLE_MEDIUM), s.as_bytes()))
        });
    });
}

criterion_group!(benches, overview_bench,);
criterion_main!(benches);<|MERGE_RESOLUTION|>--- conflicted
+++ resolved
@@ -72,14 +72,10 @@
 
 const SHORT_STR: &str = "short";
 const MEDIUM_STR: &str = "this is a medium-length string";
-<<<<<<< HEAD
-const LONG_STR: &str = "this is a very very very very very very very very very very very very very very very very very very very very very very very very long string";
-=======
 const LONG_STR: &str = "this string is very very very very very very very very very very very very very very very very very very very very very very very very long";
 #[cfg(feature = "bench")]
 const LONG_OVERLAP_STR: &str =
     "this string is very very very very very very very long but different";
->>>>>>> 11592283
 
 fn overview_bench(c: &mut Criterion) {
     c.bench_function("writeable/overview", |b| {
@@ -143,14 +139,9 @@
             let short = black_box(SHORT_STR);
             let medium = black_box(MEDIUM_STR);
             let long = black_box(LONG_STR);
-<<<<<<< HEAD
-            [short, medium, long].map(|s1| {
-                [short, medium, long].map(|s2| {
-=======
             let long_overlap = black_box(LONG_OVERLAP_STR);
             [short, medium, long, long_overlap].map(|s1| {
                 [short, medium, long, long_overlap].map(|s2| {
->>>>>>> 11592283
                     let message = WriteableMessage { message: s1 };
                     writeable::cmp_bytes(&message, s2.as_bytes())
                 })
