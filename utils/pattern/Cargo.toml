--- conflicted
+++ resolved
@@ -25,12 +25,8 @@
 displaydoc = { workspace = true }
 writeable = { workspace = true, features = ["either"] }
 databake = { workspace = true, features = ["derive"], optional = true }
-<<<<<<< HEAD
 litemap = { workspace = true, default-features = false, optional = true }
-serde = { version = "1.0", features = ["derive"], optional = true }
-=======
 serde = { workspace = true, features = ["derive", "alloc"], optional = true }
->>>>>>> 03405c1b
 yoke = { workspace = true, features = ["derive"], optional = true }
 zerofrom = { workspace = true, features = ["derive"], optional = true }
 
