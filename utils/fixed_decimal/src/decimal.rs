// This file is part of ICU4X. For terms of use, please see the file
// called LICENSE at the top level of the ICU4X source tree
// (online at: https://github.com/unicode-org/icu4x/blob/main/LICENSE ).

use smallvec::SmallVec;

use core::cmp;
use core::cmp::Ordering;
use core::fmt;
use core::ops::RangeInclusive;

use core::str::FromStr;

use static_assertions::const_assert;

use crate::signum::Signum;
use crate::uint_iterator::IntIterator;

use crate::Error;

// FixedDecimal assumes usize (digits.len()) is at least as big as a u16
const_assert!(core::mem::size_of::<usize>() >= core::mem::size_of::<u16>());

/// A struct containing decimal digits with efficient iteration and manipulation by magnitude
/// (power of 10). Supports a mantissa of non-zero digits and a number of leading and trailing
/// zeros, as well as an optional sign; used for formatting and plural selection.
///
/// # Data Types
///
/// The following types can be converted to a `FixedDecimal`:
///
/// - Integers, signed and unsigned
/// - Strings representing an arbitrary-precision decimal
///
/// To create a [`FixedDecimal`] with fraction digits, either create it from an integer and then
/// call [`FixedDecimal::multiplied_pow10`], or create it from a string.
///
/// Floating point numbers will be supported pending a resolution to
/// [#166](https://github.com/unicode-org/icu4x/issues/166). In the mean time, a third-party
/// float-to-string library may be used.
///
/// # Magnitude and Position
///
/// Each digit in a `FixedDecimal` is indexed by a *magnitude*, or the digit's power of 10.
/// Illustration for the number "12.34":
///
/// | Magnitude | Digit | Description      |
/// |-----------|-------|------------------|
/// | 1         | 1     | Tens place       |
/// | 0         | 2     | Ones place       |
/// | -1        | 3     | Tenths place     |
/// | -2        | 4     | Hundredths place |
///
/// Some functions deal with a *position* for the purpose of padding, truncating, or rounding a
/// number. In these cases, the position is the index on the right side of the digit of the
/// corresponding magnitude. Illustration:
///
/// ```text
/// Position:   2   0  -2
/// Number:     |1|2.3|4|
/// Position:     1  -1
/// ```
///
/// Expected output of various operations, all with input "12.34":
///
/// | Operation       | Position  | Expected Result |
/// |-----------------|-----------|-----------------|
/// | Truncate Left   | 1         | 10              |
/// | Truncate Right  | -1        | 12.3            |
/// | Pad Left        | 4         | 0012.34         |
/// | Pad Right       | -4        | 12.3400         |
///
/// # Examples
///
/// ```
/// use fixed_decimal::FixedDecimal;
///
/// let mut dec = FixedDecimal::from(250);
/// assert_eq!("250", dec.to_string());
///
/// dec.multiply_pow10(-2);
/// assert_eq!("2.50", dec.to_string());
/// ```
#[derive(Debug, Clone, PartialEq)]
pub struct FixedDecimal {
    /// List of digits; digits\[0\] is the most significant.
    ///
    /// Invariants:
    /// - Must not include leading or trailing zeros
    /// - Length must not exceed (magnitude - lower_magnitude + 1)
    // TODO: Consider using a nibble array
    digits: SmallVec<[u8; 8]>,

    /// Power of 10 of digits\[0\].
    ///
    /// Invariants:
    /// - <= upper_magnitude
    /// - >= lower_magnitude
    magnitude: i16,

    /// Power of 10 of the most significant digit, which may be zero.
    ///
    /// Invariants:
    /// - >= 0
    /// - >= magnitude
    upper_magnitude: i16,

    /// Power of 10 of the least significant digit, which may be zero.
    ///
    /// Invariants:
    /// - <= 0
    /// - <= magnitude
    lower_magnitude: i16,

    /// The sign; note that a positive value may be represented by either
    /// `Sign::Positive` (corresponding to a prefix +) or `Sign::None`
    /// (corresponding to the absence of a prefix sign).
    sign: Sign,
}

/// A specification of the sign used when formatting a number.
#[derive(Copy, Clone, PartialEq, Eq, Debug)]
pub enum Sign {
    /// No sign (implicitly positive, e.g., 1729).
    None,
    /// A negative sign, e.g., -1729.
    Negative,
    /// An explicit positive sign, e.g., +1729.
    Positive,
}

impl Default for FixedDecimal {
    /// Returns a `FixedDecimal` representing zero.
    fn default() -> Self {
        Self {
            digits: SmallVec::new(),
            magnitude: 0,
            upper_magnitude: 0,
            lower_magnitude: 0,
            sign: Sign::None,
        }
    }
}

macro_rules! impl_from_signed_integer_type {
    ($itype:ident, $utype: ident) => {
        impl From<$itype> for FixedDecimal {
            fn from(value: $itype) -> Self {
                let int_iterator: IntIterator<$utype> = value.into();
                let sign = if int_iterator.is_negative {
                    Sign::Negative
                } else {
                    Sign::None
                };
                let mut result = Self::from_ascending(int_iterator)
                    .expect("All built-in integer types should fit");
                result.sign = sign;
                result
            }
        }
    };
}

macro_rules! impl_from_unsigned_integer_type {
    ($utype: ident) => {
        impl From<$utype> for FixedDecimal {
            fn from(value: $utype) -> Self {
                let int_iterator: IntIterator<$utype> = value.into();
                Self::from_ascending(int_iterator).expect("All built-in integer types should fit")
            }
        }
    };
}

impl_from_signed_integer_type!(isize, usize);
impl_from_signed_integer_type!(i128, u128);
impl_from_signed_integer_type!(i64, u64);
impl_from_signed_integer_type!(i32, u32);
impl_from_signed_integer_type!(i16, u16);
impl_from_signed_integer_type!(i8, u8);

impl_from_unsigned_integer_type!(usize);
impl_from_unsigned_integer_type!(u128);
impl_from_unsigned_integer_type!(u64);
impl_from_unsigned_integer_type!(u32);
impl_from_unsigned_integer_type!(u16);
impl_from_unsigned_integer_type!(u8);

impl FixedDecimal {
    /// Initialize a `FixedDecimal` with an iterator of digits in ascending
    /// order of magnitude, starting with the digit at magnitude 0.
    ///
    /// This method is not public; use `TryFrom::<isize>` instead.
    fn from_ascending<T>(digits_iter: T) -> Result<Self, Error>
    where
        T: Iterator<Item = u8>,
    {
        // TODO: make X a usize generic to customize the size of this array
        // https://github.com/rust-lang/rust/issues/44580
        // NOTE: 39 is the size required for u128: ceil(log10(u128::MAX)) == 39.
        const X: usize = 39;
        // A temporary structure to allow the digits in the iterator to be reversed.
        // The digits are inserted started from the end, and then a slice is copied
        // into its final destination (result.digits).
        let mut mem: [u8; X] = [0u8; X];
        let mut trailing_zeros: usize = 0;
        let mut i: usize = 0;
        for (x, d) in digits_iter.enumerate() {
            // Take only up to core::i16::MAX values so that we have enough capacity
            if x > core::i16::MAX as usize {
                return Err(Error::Limit);
            }
            // TODO: Should we check here that `d` is between 0 and 9?
            // That should always be the case if IntIterator is used.
            if i != 0 || d != 0 {
                i += 1;
                match X.checked_sub(i) {
                    #[allow(clippy::indexing_slicing)]
                    // TODO(#1668) Clippy exceptions need docs or fixing.
                    Some(v) => mem[v] = d,
                    // This error should be obsolete after X is made generic
                    None => return Err(Error::Limit),
                }
            } else {
                trailing_zeros += 1;
            }
        }
        let mut result: Self = Default::default();
        if i != 0 {
            let magnitude = trailing_zeros + i - 1;
            debug_assert!(magnitude <= core::i16::MAX as usize);
            result.magnitude = magnitude as i16;
            result.upper_magnitude = result.magnitude;
            debug_assert!(i <= X);
            #[allow(clippy::indexing_slicing)]
            // TODO(#1668) Clippy exceptions need docs or fixing.
            result.digits.extend_from_slice(&mem[(X - i)..]);
        }
        #[cfg(debug_assertions)]
        result.check_invariants();
        Ok(result)
    }

    /// Gets the digit at the specified order of magnitude. Returns 0 if the magnitude is out of
    /// range of the currently visible digits.
    ///
    /// # Examples
    ///
    /// ```
    /// use fixed_decimal::FixedDecimal;
    ///
    /// let dec = FixedDecimal::from(945);
    /// assert_eq!(0, dec.digit_at(-1));
    /// assert_eq!(5, dec.digit_at(0));
    /// assert_eq!(4, dec.digit_at(1));
    /// assert_eq!(9, dec.digit_at(2));
    /// assert_eq!(0, dec.digit_at(3));
    /// ```
    pub fn digit_at(&self, magnitude: i16) -> u8 {
        if magnitude > self.magnitude {
            0 // Leading zero
        } else {
            // The following line can't fail: magnitude <= self.magnitude, by
            // the if statement above, and u16::MAX == i16::MAX - i16::MIN, and
            // usize is asserted to be at least as big as u16.
            let j = crate::ops::i16_abs_sub(self.magnitude, magnitude) as usize;
            match self.digits.get(j) {
                Some(v) => *v,
                None => 0, // Trailing zero
            }
        }
    }

    /// Gets the digit at the specified order of next lower magnitude (magnitude - 1).
    /// Returns 0 if the next lower magnitued is out of range of currently visible digits or the magnitude equal `i16::min`.
    fn digit_at_next_positon(&self, magnitude: i16) -> u8 {
        if magnitude == i16::MIN {
            0
        } else {
            self.digit_at(magnitude - 1)
        }
    }

    /// Gets the visible range of digit magnitudes, in ascending order of magnitude. Call `.rev()`
    /// on the return value to get the range in descending order. Magnitude 0 is always included,
    /// even if the number has leading or trailing zeros.
    ///
    /// # Examples
    ///
    /// ```
    /// use fixed_decimal::FixedDecimal;
    ///
    /// let dec: FixedDecimal = "012.340".parse().expect("valid syntax");
    /// assert_eq!(-3..=2, dec.magnitude_range());
    /// ```
    pub const fn magnitude_range(&self) -> RangeInclusive<i16> {
        self.lower_magnitude..=self.upper_magnitude
    }

    /// Gets the magnitude of the largest nonzero digit. If the number is zero, 0 is returned.
    ///
    /// # Examples
    ///
    /// ```
    /// use fixed_decimal::FixedDecimal;
    ///
    /// let dec: FixedDecimal = "012.340".parse().expect("valid syntax");
    /// assert_eq!(1, dec.nonzero_magnitude_left());
    ///
    /// assert_eq!(0, FixedDecimal::from(0).nonzero_magnitude_left());
    /// ```
    pub fn nonzero_magnitude_left(&self) -> i16 {
        self.magnitude
    }

    /// Gets the magnitude of the smallest nonzero digit. If the number is zero, 0 is returned.
    ///
    /// # Examples
    ///
    /// ```
    /// use fixed_decimal::FixedDecimal;
    ///
    /// let dec: FixedDecimal = "012.340".parse().expect("valid syntax");
    /// assert_eq!(-2, dec.nonzero_magnitude_right());
    ///
    /// assert_eq!(0, FixedDecimal::from(0).nonzero_magnitude_right());
    /// ```
    pub fn nonzero_magnitude_right(&self) -> i16 {
        if self.is_zero() {
            0
        } else {
            crate::ops::i16_sub_unsigned(self.magnitude, self.digits.len() as u16 - 1)
        }
    }

    /// Returns whether the number has a numeric value of zero.
    ///
    /// # Examples
    ///
    /// ```
    /// use fixed_decimal::FixedDecimal;
    ///
    /// let dec: FixedDecimal = "000.000".parse().expect("valid syntax");
    /// assert!(dec.is_zero());
    /// ```
    #[inline]
    pub fn is_zero(&self) -> bool {
        self.digits.is_empty()
    }

    /// Shift the digits by a power of 10, modifying self.
    ///
    /// Leading or trailing zeros may be added to keep the digit at magnitude 0 (the last digit
    /// before the decimal separator) visible.
    ///
    /// Can fail if the change in magnitude pushes the digits out of bounds; the magnitudes of all
    /// digits should fit in an i16.
    ///
    /// # Examples
    ///
    /// ```
    /// use fixed_decimal::FixedDecimal;
    ///
    /// let mut dec = FixedDecimal::from(42);
    /// assert_eq!("42", dec.to_string());
    ///
    /// dec.multiply_pow10(3).expect("Bounds are small");
    /// assert_eq!("42000", dec.to_string());
    /// ```
    pub fn multiply_pow10(&mut self, delta: i16) -> Result<(), Error> {
        match delta.cmp(&0) {
            Ordering::Greater => {
                self.upper_magnitude = self
                    .upper_magnitude
                    .checked_add(delta)
                    .ok_or(Error::Limit)?;
                // If we get here, then the magnitude change is in-bounds.
                let lower_magnitude = self.lower_magnitude + delta;
                self.lower_magnitude = cmp::min(0, lower_magnitude);
            }
            Ordering::Less => {
                self.lower_magnitude = self
                    .lower_magnitude
                    .checked_add(delta)
                    .ok_or(Error::Limit)?;
                // If we get here, then the magnitude change is in-bounds.
                let upper_magnitude = self.upper_magnitude + delta;
                self.upper_magnitude = cmp::max(0, upper_magnitude);
            }
            Ordering::Equal => {}
        };
        if !self.is_zero() {
            self.magnitude += delta;
        }
        #[cfg(debug_assertions)]
        self.check_invariants();
        Ok(())
    }

    /// Shift the digits by a power of 10, consuming self and returning a new object if successful.
    ///
    /// Leading or trailing zeros may be added to keep the digit at magnitude 0 (the last digit
    /// before the decimal separator) visible.
    ///
    /// Can fail if the change in magnitude pushes the digits out of bounds; the magnitudes of all
    /// digits should fit in an i16.
    ///
    /// # Examples
    ///
    /// ```
    /// use fixed_decimal::FixedDecimal;
    ///
    /// let dec = FixedDecimal::from(42)
    ///     .multiplied_pow10(3)
    ///     .expect("Bounds are small");
    /// assert_eq!("42000", dec.to_string());
    /// ```
    pub fn multiplied_pow10(mut self, delta: i16) -> Result<Self, Error> {
        match self.multiply_pow10(delta) {
            Ok(()) => Ok(self),
            Err(err) => Err(err),
        }
    }

<<<<<<< HEAD
    /// Change the sign to the one given.
=======
    /// Change the value from negative to positive or from positive to negative, modifying self.
    /// Negative zero is supported.
    /// Negating a number with negative sign results in one with no sign (rather than an explicit positive sign).
>>>>>>> 41330bbd
    ///
    /// # Examples
    ///
    /// ```
    /// use fixed_decimal::FixedDecimal;
    /// use fixed_decimal::Sign;
    ///
    /// let mut dec = FixedDecimal::from(1729);
    /// assert_eq!("1729", dec.to_string());
    ///
    /// dec.set_sign(Sign::Negative);
    /// assert_eq!("-1729", dec.to_string());
    ///
    /// dec.set_sign(Sign::Positive);
    /// assert_eq!("+1729", dec.to_string());
    ///
    /// dec.set_sign(Sign::None);
    /// assert_eq!("1729", dec.to_string());
    /// ```
<<<<<<< HEAD
    pub fn set_sign(&mut self, sign: Sign) {
        self.sign = sign;
=======
    pub fn negate(&mut self) {
        self.sign = if self.sign == Sign::Negative {
            Sign::None
        } else {
            Sign::Negative
        };
>>>>>>> 41330bbd
    }

    /// Change the sign to the one given, consuming self and returning a new object.
    ///
    /// # Examples
    ///
    /// ```
    /// use fixed_decimal::FixedDecimal;
    /// use fixed_decimal::Sign;
    ///
    /// assert_eq!("+1729", FixedDecimal::from(1729).with_sign(Sign::Positive).to_string());
    /// assert_eq!("1729", FixedDecimal::from(-1729).with_sign(Sign::None).to_string());
    /// assert_eq!("-1729", FixedDecimal::from(1729).with_sign(Sign::Negative).to_string());
    /// ```
    pub fn with_sign(mut self, sign: Sign) -> Self {
        self.set_sign(sign);
        self
    }

    /// Change the sign to the one given.
    ///
    /// # Examples
    ///
    /// ```
    /// use fixed_decimal::FixedDecimal;
    /// use fixed_decimal::Sign;
    ///
    /// let mut dec = FixedDecimal::from(1729);
    /// assert_eq!("1729", dec.to_string());
    ///
    /// dec.set_sign(Sign::Negative);
    /// assert_eq!("-1729", dec.to_string());
    ///
    /// dec.set_sign(Sign::Positive);
    /// assert_eq!("+1729", dec.to_string());
    ///
    /// dec.set_sign(Sign::None);
    /// assert_eq!("1729", dec.to_string());
    /// ```
    pub fn set_sign(&mut self, sign: Sign) {
        self.sign = sign;
    }

    /// Change the sign to the one given, consuming self and returning a new object.
    ///
    /// # Examples
    ///
    /// ```
    /// use fixed_decimal::FixedDecimal;
    /// use fixed_decimal::Sign;
    ///
    /// assert_eq!("+1729", FixedDecimal::from(1729).with_sign(Sign::Positive).to_string());
    /// assert_eq!("1729", FixedDecimal::from(-1729).with_sign(Sign::None).to_string());
    /// assert_eq!("-1729", FixedDecimal::from(1729).with_sign(Sign::Negative).to_string());
    /// ```
    pub fn with_sign(mut self, sign: Sign) -> Self {
        self.set_sign(sign);
        self
    }

    /// Remove leading zeroes, consuming self and returning a new object.
    ///
    /// # Examples
    ///
    /// ```
    /// use fixed_decimal::FixedDecimal;
    ///
    /// let dec = FixedDecimal::from(123400)
    ///     .multiplied_pow10(-4)
    ///     .expect("in-bounds")
    ///     .padded_left(4);
    /// assert_eq!("0012.3400", dec.to_string());
    ///
    /// assert_eq!("12.3400", dec.stripped_left().to_string());
    /// ```
    pub fn stripped_left(mut self) -> Self {
        self.strip_left();
        self
    }

    /// Remove leading zeroes, modifying self.
    ///
    /// # Examples
    ///
    /// ```
    /// use fixed_decimal::FixedDecimal;
    ///
    /// let mut dec = FixedDecimal::from(123400)
    ///     .multiplied_pow10(-4)
    ///     .expect("in-bounds")
    ///     .padded_left(4);
    /// assert_eq!("0012.3400", dec.to_string());
    ///
    /// dec.strip_left();
    /// assert_eq!("12.3400", dec.to_string());
    /// ```
    ///
    /// There is no effect if the most significant digit has magnitude less than zero:
    ///
    /// ```
    /// # use fixed_decimal::FixedDecimal;
    /// let mut dec = FixedDecimal::from(22)
    ///     .multiplied_pow10(-4)
    ///     .expect("in-bounds");
    /// assert_eq!("0.0022", dec.to_string());
    ///
    /// dec.strip_left();
    /// assert_eq!("0.0022", dec.to_string());
    /// ```
    pub fn strip_left(&mut self) {
        self.upper_magnitude = cmp::max(self.magnitude, 0);
        #[cfg(debug_assertions)]
        self.check_invariants();
    }

    /// Remove trailing zeroes, consuming self and returning a new object.
    ///
    /// # Examples
    ///
    /// ```
    /// use fixed_decimal::FixedDecimal;
    ///
    /// let dec = FixedDecimal::from(123400)
    ///     .multiplied_pow10(-4)
    ///     .expect("in-bounds")
    ///     .padded_left(4);
    /// assert_eq!("0012.3400", dec.to_string());
    ///
    /// assert_eq!("0012.34", dec.stripped_right().to_string());
    /// ```
    pub fn stripped_right(mut self) -> Self {
        self.strip_right();
        self
    }

    /// Remove trailing zeroes, modifying self.
    ///
    /// # Examples
    ///
    /// ```
    /// use fixed_decimal::FixedDecimal;
    ///
    /// let mut dec = FixedDecimal::from(123400)
    ///     .multiplied_pow10(-4)
    ///     .expect("in-bounds")
    ///     .padded_left(4);
    /// assert_eq!("0012.3400", dec.to_string());
    ///
    /// dec.strip_right();
    /// assert_eq!("0012.34", dec.to_string());
    /// ```
    ///
    /// There is no effect if the least significant digit has magnitude more than zero:
    ///
    /// ```
    /// # use fixed_decimal::FixedDecimal;
    /// let mut dec = FixedDecimal::from(2200);
    /// assert_eq!("2200", dec.to_string());
    ///
    /// dec.strip_right();
    /// assert_eq!("2200", dec.to_string());
    /// ```
    pub fn strip_right(&mut self) {
        self.lower_magnitude = cmp::min(0, self.nonzero_magnitude_right());
        #[cfg(debug_assertions)]
        self.check_invariants();
    }

    /// Zero-pad the number on the left to a particular position,
    /// returning the result.
    ///
    /// Negative numbers have no effect.
    ///
    /// Also see [`FixedDecimal::truncated_left()`].
    ///
    /// # Examples
    ///
    /// ```
    /// use fixed_decimal::FixedDecimal;
    ///
    /// let mut dec = FixedDecimal::from(42);
    /// assert_eq!("42", dec.to_string());
    /// assert_eq!("0042", dec.clone().padded_left(4).to_string());
    ///
    /// assert_eq!("042", dec.clone().padded_left(3).to_string());
    ///
    /// assert_eq!("42", dec.clone().padded_left(2).to_string());
    ///
    /// assert_eq!("42", dec.clone().padded_left(1).to_string());
    /// ```
    pub fn padded_left(mut self, position: i16) -> Self {
        self.pad_left(position);
        self
    }

    /// Zero-pad the number on the left to a particular position.
    ///
    /// Negative numbers have no effect.
    ///
    /// Also see [`FixedDecimal::truncate_left()`].
    ///
    /// # Examples
    ///
    /// ```
    /// use fixed_decimal::FixedDecimal;
    ///
    /// let mut dec = FixedDecimal::from(42);
    /// assert_eq!("42", dec.to_string());
    ///
    /// dec.pad_left(4);
    /// assert_eq!("0042", dec.to_string());
    ///
    /// dec.pad_left(3);
    /// assert_eq!("042", dec.to_string());
    ///
    /// dec.pad_left(2);
    /// assert_eq!("42", dec.to_string());
    ///
    /// dec.pad_left(1);
    /// assert_eq!("42", dec.to_string());
    /// ```
    pub fn pad_left(&mut self, position: i16) {
        if position <= 0 {
            return;
        }
        let mut magnitude = position - 1;
        // Do not truncate nonzero digits
        if magnitude <= self.magnitude {
            magnitude = self.magnitude;
        }
        self.upper_magnitude = magnitude;
        #[cfg(debug_assertions)]
        self.check_invariants();
    }

    /// Truncate the number on the left to a particular position, deleting
    /// digits if necessary, returning the result.
    ///
    /// Also see [`FixedDecimal::padded_left()`].
    ///
    /// # Examples
    ///
    /// ```
    /// use fixed_decimal::FixedDecimal;
    ///
    /// let mut dec = FixedDecimal::from(4235970).multiplied_pow10(-3).expect("in-bounds");
    /// assert_eq!("4235.970", dec.to_string());
    ///
    /// assert_eq!("04235.970", dec.clone().truncated_left(5).to_string());
    ///
    /// assert_eq!("35.970", dec.clone().truncated_left(2).to_string());
    ///
    /// assert_eq!("5.970", dec.clone().truncated_left(1).to_string());
    ///
    /// assert_eq!("0.970", dec.clone().truncated_left(0).to_string());
    ///
    /// assert_eq!("0.070", dec.clone().truncated_left(-1).to_string());
    ///
    /// assert_eq!("0.000", dec.clone().truncated_left(-2).to_string());
    ///
    /// assert_eq!("0.0000", dec.clone().truncated_left(-4).to_string());
    /// ```
    pub fn truncated_left(mut self, position: i16) -> Self {
        self.truncate_left(position);
        self
    }

    /// Truncate the number on the left to a particular position, deleting
    /// digits if necessary.
    ///
    /// Also see [`FixedDecimal::pad_left()`].
    ///
    /// # Examples
    ///
    /// ```
    /// use fixed_decimal::FixedDecimal;
    ///
    /// let mut dec = FixedDecimal::from(4235970).multiplied_pow10(-3).expect("in-bounds");
    /// assert_eq!("4235.970", dec.to_string());
    ///
    /// dec.truncate_left(5);
    /// assert_eq!("04235.970", dec.to_string());
    ///
    /// dec.truncate_left(2);
    /// assert_eq!("35.970", dec.to_string());
    ///
    /// dec.truncate_left(1);
    /// assert_eq!("5.970", dec.to_string());
    ///
    /// dec.truncate_left(0);
    /// assert_eq!("0.970", dec.to_string());
    ///
    /// dec.truncate_left(-1);
    /// assert_eq!("0.070", dec.to_string());
    ///
    /// dec.truncate_left(-2);
    /// assert_eq!("0.000", dec.to_string());
    ///
    /// dec.truncate_left(-4);
    /// assert_eq!("0.0000", dec.to_string());
    /// ```
    pub fn truncate_left(&mut self, position: i16) {
        self.lower_magnitude = cmp::min(self.lower_magnitude, position);
        self.upper_magnitude = if position <= 0 { 0 } else { position - 1 };
        if position <= self.nonzero_magnitude_right() {
            self.digits.clear();
            self.magnitude = 0;
            #[cfg(debug_assertions)]
            self.check_invariants();
            return;
        }
        let magnitude = position - 1;
        if self.magnitude >= magnitude {
            let cut = crate::ops::i16_abs_sub(self.magnitude, magnitude) as usize;
            let _ = self.digits.drain(0..cut).count();
            // Count number of leading zeroes
            let extra_zeroes = self.digits.iter().position(|x| *x != 0).unwrap_or(0);
            let _ = self.digits.drain(0..extra_zeroes).count();
            debug_assert!(!self.digits.is_empty());
            self.magnitude = crate::ops::i16_sub_unsigned(magnitude, extra_zeroes as u16);
        }
        #[cfg(debug_assertions)]
        self.check_invariants();
    }

    /// Increments the digits by 1. if the digits are empty, it will add
    /// an element with value 1. If there are some trailing zeros,
    /// it will be reomved from `self.digits`.
    fn increment_abs_by_one(&mut self) -> Result<(), Error> {
        for (zero_count, digit) in self.digits.iter_mut().rev().enumerate() {
            *digit += 1;
            if *digit < 10 {
                self.digits.truncate(self.digits.len() - zero_count);
                #[cfg(debug_assertions)]
                self.check_invariants();
                return Ok(());
            }
        }

        self.digits.clear();

        if self.magnitude == i16::MAX {
            self.magnitude = 0;

            #[cfg(debug_assertions)]
            self.check_invariants();
            return Err(Error::Limit);
        }

        // Still a carry, carry one to the next magnitude.
        self.digits.push(1);
        self.magnitude += 1;

        if self.upper_magnitude < self.magnitude {
            self.upper_magnitude = self.magnitude;
        }

        #[cfg(debug_assertions)]
        self.check_invariants();
        Ok(())
    }

    /// Removes the trailing zeros in `self.digits`
    fn remove_trailing_zeros_from_digits_list(&mut self) {
        let no_of_trailing_zeros = self
            .digits
            .iter()
            .rev()
            .take_while(|&digit| *digit == 0)
            .count();

        self.digits
            .truncate(self.digits.len() - no_of_trailing_zeros);

        if self.digits.is_empty() {
            self.magnitude = 0;
        }

        #[cfg(debug_assertions)]
        self.check_invariants();
    }

    /// Truncate the number on the right to a particular position, deleting
    /// digits if necessary.
    ///
    /// Also see [`FixedDecimal::padded_right()`].
    ///
    /// # Examples
    ///
    /// ```
    /// use fixed_decimal::FixedDecimal;
    /// # use std::str::FromStr;
    ///
    /// let dec = FixedDecimal::from_str("-1.5").unwrap();
    /// assert_eq!("-1", dec.truncated_right(0).to_string());
    /// let dec = FixedDecimal::from_str("0.4").unwrap();
    /// assert_eq!("0", dec.truncated_right(0).to_string());
    /// let dec = FixedDecimal::from_str("0.5").unwrap();
    /// assert_eq!("0", dec.truncated_right(0).to_string());
    /// let dec = FixedDecimal::from_str("0.6").unwrap();
    /// assert_eq!("0", dec.truncated_right(0).to_string());
    /// let dec = FixedDecimal::from_str("1.5").unwrap();
    /// assert_eq!("1", dec.truncated_right(0).to_string());
    /// ```
    pub fn truncated_right(mut self, position: i16) -> Self {
        self.truncate_right(position);
        self
    }

    /// Truncates the number on the right to a particular position, deleting
    /// digits if necessary.
    ///
    /// Also see [`FixedDecimal::pad_right()`].
    ///
    /// # Examples
    ///
    /// ```
    /// use fixed_decimal::FixedDecimal;
    /// # use std::str::FromStr;
    ///
    /// let mut dec = FixedDecimal::from_str("-1.5").unwrap();
    /// dec.truncate_right(0);
    /// assert_eq!("-1", dec.to_string());
    /// let mut dec = FixedDecimal::from_str("0.4").unwrap();
    /// dec.truncate_right(0);
    /// assert_eq!("0", dec.to_string());
    /// let mut dec = FixedDecimal::from_str("0.5").unwrap();
    /// dec.truncate_right(0);
    /// assert_eq!("0", dec.to_string());
    /// let mut dec = FixedDecimal::from_str("0.6").unwrap();
    /// dec.truncate_right(0);
    /// assert_eq!("0", dec.to_string());
    /// let mut dec = FixedDecimal::from_str("1.5").unwrap();
    /// dec.truncate_right(0);
    /// assert_eq!("1", dec.to_string());
    /// ```
    pub fn truncate_right(&mut self, position: i16) {
        self.lower_magnitude = cmp::min(position, 0);
        if position == i16::MIN {
            // Nothing more to do
            #[cfg(debug_assertions)]
            self.check_invariants();
            return;
        }
        let magnitude = position - 1;
        self.upper_magnitude = cmp::max(self.upper_magnitude, magnitude);

        if magnitude <= self.magnitude {
            self.digits
                .truncate(crate::ops::i16_abs_sub(self.magnitude, magnitude) as usize);
            self.remove_trailing_zeros_from_digits_list();
        } else {
            self.digits.clear();
            self.magnitude = 0;
        }

        #[cfg(debug_assertions)]
        self.check_invariants();
    }

    /// Half Truncates the number on the right to a particular position, deleting
    /// digits if necessary.
    ///
    /// # Examples
    ///
    /// ```
    /// use fixed_decimal::FixedDecimal;
    /// # use std::str::FromStr;
    ///
    /// let mut dec = FixedDecimal::from_str("-1.5").unwrap();
    /// dec.half_truncate_right(0);
    /// assert_eq!("-1", dec.to_string());
    /// let mut dec = FixedDecimal::from_str("0.4").unwrap();
    /// dec.half_truncate_right(0);
    /// assert_eq!("0", dec.to_string());
    /// let mut dec = FixedDecimal::from_str("0.5").unwrap();
    /// dec.half_truncate_right(0);
    /// assert_eq!("0", dec.to_string());
    /// let mut dec = FixedDecimal::from_str("0.6").unwrap();
    /// dec.half_truncate_right(0);
    /// assert_eq!("1", dec.to_string());   
    /// let mut dec = FixedDecimal::from_str("1.5").unwrap();
    /// dec.half_truncate_right(0);
    /// assert_eq!("1", dec.to_string());
    /// let mut dec = FixedDecimal::from_str("3.954").unwrap();
    /// dec.half_truncate_right(0);
    /// assert_eq!("4", dec.to_string());
    /// ```
    pub fn half_truncate_right(&mut self, position: i16) {
        let digit_after_position = self.digit_at_next_positon(position);
        let should_expand = match digit_after_position.cmp(&5) {
            Ordering::Less => false,
            Ordering::Greater => true,
            Ordering::Equal =>
            // NOTE: `digit_after_position` equals 5, this means, position does not equal to `i16::MIN`.
            {
                self.nonzero_magnitude_right() < position - 1
            }
        };

        if should_expand {
            self.expand(position);
        } else {
            self.truncate_right(position);
        }
    }

    /// Half Truncates the number on the right to a particular position, deleting
    /// digits if necessary.
    ///
    /// # Examples
    ///
    /// ```
    /// use fixed_decimal::FixedDecimal;
    /// # use std::str::FromStr;
    ///
    /// let dec = FixedDecimal::from_str("-1.5").unwrap();
    /// assert_eq!("-1", dec.half_truncated_right(0).to_string());
    /// let dec = FixedDecimal::from_str("0.4").unwrap();
    /// assert_eq!("0", dec.half_truncated_right(0).to_string());
    /// let dec = FixedDecimal::from_str("0.5").unwrap();
    /// assert_eq!("0", dec.half_truncated_right(0).to_string());
    /// let dec = FixedDecimal::from_str("0.6").unwrap();
    /// assert_eq!("1", dec.half_truncated_right(0).to_string());    
    /// let dec = FixedDecimal::from_str("1.5").unwrap();
    /// assert_eq!("1", dec.half_truncated_right(0).to_string());
    /// let dec = FixedDecimal::from_str("3.954").unwrap();
    /// assert_eq!("4", dec.half_truncated_right(0).to_string());
    /// ```
    pub fn half_truncated_right(mut self, position: i16) -> Self {
        self.half_truncate_right(position);
        self
    }

    /// Take the expand of the number at a particular position.
    ///
    /// # Examples
    ///
    /// ```
    /// use fixed_decimal::FixedDecimal;
    /// # use std::str::FromStr;
    ///
    /// let mut dec = FixedDecimal::from_str("-1.5").unwrap();
    /// dec.expand(0);
    /// assert_eq!("-2", dec.to_string());
    /// let mut dec = FixedDecimal::from_str("0.4").unwrap();
    /// dec.expand(0);
    /// assert_eq!("1", dec.to_string());
    /// let mut dec = FixedDecimal::from_str("0.5").unwrap();
    /// dec.expand(0);
    /// assert_eq!("1", dec.to_string());
    /// let mut dec = FixedDecimal::from_str("0.6").unwrap();
    /// dec.expand(0);
    /// assert_eq!("1", dec.to_string());  
    /// let mut dec = FixedDecimal::from_str("1.5").unwrap();
    /// dec.expand(0);
    /// assert_eq!("2", dec.to_string());
    /// ```
    pub fn expand(&mut self, position: i16) {
        let before_truncate_is_zero = self.is_zero();
        let before_truncate_bottom_magnitude = self.nonzero_magnitude_right();
        let before_truncate_magnitude = self.magnitude;
        self.truncate_right(position);

        if before_truncate_is_zero || position <= before_truncate_bottom_magnitude {
            #[cfg(debug_assertions)]
            self.check_invariants();
            return;
        }

        if position <= before_truncate_magnitude {
            let result = self.increment_abs_by_one();
            if result.is_err() {
                // Do nothing for now.
            }

            #[cfg(debug_assertions)]
            self.check_invariants();
            return;
        }

        debug_assert!(self.digits.is_empty());
        self.digits.push(1);
        self.magnitude = position;
        self.upper_magnitude = cmp::max(self.upper_magnitude, position);

        #[cfg(debug_assertions)]
        self.check_invariants();
    }

    /// Take the expand of the number at a particular position.
    ///
    /// # Examples
    ///
    /// ```
    /// use fixed_decimal::FixedDecimal;
    /// # use std::str::FromStr;
    ///
    /// let dec = FixedDecimal::from_str("-1.5").unwrap();
    /// assert_eq!("-2", dec.expanded(0).to_string());
    /// let dec = FixedDecimal::from_str("0.4").unwrap();
    /// assert_eq!("1", dec.expanded(0).to_string());
    /// let dec = FixedDecimal::from_str("0.5").unwrap();
    /// assert_eq!("1", dec.expanded(0).to_string());
    /// let dec = FixedDecimal::from_str("0.6").unwrap();
    /// assert_eq!("1", dec.expanded(0).to_string());   
    /// let dec = FixedDecimal::from_str("1.5").unwrap();
    /// assert_eq!("2", dec.expanded(0).to_string());
    /// ```
    pub fn expanded(mut self, position: i16) -> Self {
        self.expand(position);
        self
    }

    /// Take the half expand of the number at a particular position.
    ///
    /// # Examples
    ///
    /// ```
    /// use fixed_decimal::FixedDecimal;
    /// # use std::str::FromStr;
    ///
    /// let mut dec = FixedDecimal::from_str("-1.5").unwrap();
    /// dec.half_expand(0);
    /// assert_eq!("-2", dec.to_string());
    /// let mut dec = FixedDecimal::from_str("0.4").unwrap();
    /// dec.half_expand(0);
    /// assert_eq!("0", dec.to_string());
    /// let mut dec = FixedDecimal::from_str("0.5").unwrap();
    /// dec.half_expand(0);
    /// assert_eq!("1", dec.to_string());
    /// let mut dec = FixedDecimal::from_str("0.6").unwrap();
    /// dec.half_expand(0);
    /// assert_eq!("1", dec.to_string());
    /// let mut dec = FixedDecimal::from_str("1.5").unwrap();
    /// dec.half_expand(0);
    /// assert_eq!("2", dec.to_string());
    /// ```
    pub fn half_expand(&mut self, position: i16) {
        let digit_after_position = self.digit_at_next_positon(position);

        if digit_after_position >= 5 {
            self.expand(position);
        } else {
            self.truncate_right(position);
        }
    }

    /// Take the half expand of the number at a particular position.
    ///
    /// # Examples
    ///
    /// ```
    /// use fixed_decimal::FixedDecimal;
    /// # use std::str::FromStr;
    ///
    /// let dec = FixedDecimal::from_str("-1.5").unwrap();
    /// assert_eq!("-2", dec.half_expanded(0).to_string());
    /// let dec = FixedDecimal::from_str("0.4").unwrap();
    /// assert_eq!("0", dec.half_expanded(0).to_string());
    /// let dec = FixedDecimal::from_str("0.5").unwrap();
    /// assert_eq!("1", dec.half_expanded(0).to_string());
    /// let dec = FixedDecimal::from_str("0.6").unwrap();
    /// assert_eq!("1", dec.half_expanded(0).to_string());
    /// let dec = FixedDecimal::from_str("1.5").unwrap();
    /// assert_eq!("2", dec.half_expanded(0).to_string());
    /// ```
    pub fn half_expanded(mut self, position: i16) -> Self {
        self.half_expand(position);
        self
    }

    /// Take the ceiling of the number at a particular position.
    ///
    /// # Examples
    ///
    /// ```
    /// use fixed_decimal::FixedDecimal;
    /// # use std::str::FromStr;
    ///
    /// let mut dec = FixedDecimal::from_str("-1.5").unwrap();
    /// dec.ceil(0);
    /// assert_eq!("-1", dec.to_string());
    /// let mut dec = FixedDecimal::from_str("0.4").unwrap();
    /// dec.ceil(0);
    /// assert_eq!("1", dec.to_string());
    /// let mut dec = FixedDecimal::from_str("0.5").unwrap();
    /// dec.ceil(0);
    /// assert_eq!("1", dec.to_string());
    /// let mut dec = FixedDecimal::from_str("0.6").unwrap();
    /// dec.ceil(0);
    /// assert_eq!("1", dec.to_string());
    /// let mut dec = FixedDecimal::from_str("1.5").unwrap();
    /// dec.ceil(0);
    /// assert_eq!("2", dec.to_string());
    /// ```
    pub fn ceil(&mut self, position: i16) {
        if self.sign == Sign::Negative {
            self.truncate_right(position);
            return;
        }

        self.expand(position);
    }

    /// Take the ceiling of the number at a particular position.
    ///
    /// # Examples
    ///
    /// ```
    /// use fixed_decimal::FixedDecimal;
    /// # use std::str::FromStr;
    ///
    /// let dec = FixedDecimal::from_str("-1.5").unwrap();
    /// assert_eq!("-1", dec.ceiled(0).to_string());
    /// let dec = FixedDecimal::from_str("0.4").unwrap();
    /// assert_eq!("1", dec.ceiled(0).to_string());
    /// let dec = FixedDecimal::from_str("0.5").unwrap();
    /// assert_eq!("1", dec.ceiled(0).to_string());
    /// let dec = FixedDecimal::from_str("0.6").unwrap();
    /// assert_eq!("1", dec.ceiled(0).to_string());
    /// let dec = FixedDecimal::from_str("1.5").unwrap();
    /// assert_eq!("2", dec.ceiled(0).to_string());
    /// ```
    pub fn ceiled(mut self, position: i16) -> Self {
        self.ceil(position);
        self
    }

    /// Take the half ceiling of the number at a particular position.
    ///
    /// # Examples
    ///
    /// ```
    /// use fixed_decimal::FixedDecimal;
    /// # use std::str::FromStr;
    ///
    /// let mut dec = FixedDecimal::from_str("-1.5").unwrap();
    /// dec.half_ceil(0);
    /// assert_eq!("-1", dec.to_string());
    /// let mut dec = FixedDecimal::from_str("0.4").unwrap();
    /// dec.half_ceil(0);
    /// assert_eq!("0", dec.to_string());
    /// let mut dec = FixedDecimal::from_str("0.5").unwrap();
    /// dec.half_ceil(0);
    /// assert_eq!("1", dec.to_string());
    /// let mut dec = FixedDecimal::from_str("0.6").unwrap();
    /// dec.half_ceil(0);
    /// assert_eq!("1", dec.to_string());
    /// let mut dec = FixedDecimal::from_str("1.5").unwrap();
    /// dec.half_ceil(0);
    /// assert_eq!("2", dec.to_string());
    /// ```
    pub fn half_ceil(&mut self, position: i16) {
        if self.sign == Sign::Negative {
            self.half_truncate_right(position);
            return;
        }

        self.half_expand(position);
    }

    /// Take the half ceiling of the number at a particular position.
    ///
    /// # Examples
    ///
    /// ```
    /// use fixed_decimal::FixedDecimal;
    /// # use std::str::FromStr;
    ///
    /// let dec = FixedDecimal::from_str("-1.5").unwrap();
    /// assert_eq!("-1", dec.half_ceiled(0).to_string());
    /// let dec = FixedDecimal::from_str("0.4").unwrap();
    /// assert_eq!("0", dec.half_ceiled(0).to_string());
    /// let dec = FixedDecimal::from_str("0.5").unwrap();
    /// assert_eq!("1", dec.half_ceiled(0).to_string());
    /// let dec = FixedDecimal::from_str("0.6").unwrap();
    /// assert_eq!("1", dec.half_ceiled(0).to_string());
    /// let dec = FixedDecimal::from_str("1.5").unwrap();
    /// assert_eq!("2", dec.half_ceiled(0).to_string());
    /// ```
    pub fn half_ceiled(mut self, position: i16) -> Self {
        self.half_ceil(position);
        self
    }

    /// Take the floor of the number at a particular position.
    ///
    /// # Examples
    ///
    /// ```
    /// use fixed_decimal::FixedDecimal;
    /// # use std::str::FromStr;
    ///
    /// let mut dec = FixedDecimal::from_str("-1.5").unwrap();
    /// dec.floor(0);
    /// assert_eq!("-2", dec.to_string());
    /// let mut dec = FixedDecimal::from_str("0.4").unwrap();
    /// dec.floor(0);
    /// assert_eq!("0", dec.to_string());
    /// let mut dec = FixedDecimal::from_str("0.5").unwrap();
    /// dec.floor(0);
    /// assert_eq!("0", dec.to_string());
    /// let mut dec = FixedDecimal::from_str("0.6").unwrap();
    /// dec.floor(0);
    /// assert_eq!("0", dec.to_string());
    /// let mut dec = FixedDecimal::from_str("1.5").unwrap();
    /// dec.floor(0);
    /// assert_eq!("1", dec.to_string());
    /// ```
    pub fn floor(&mut self, position: i16) {
        if self.sign == Sign::Negative {
            self.expand(position);
            return;
        }

        self.truncate_right(position);
    }

    /// Take the floor of the number at a particular position.
    ///
    /// # Examples
    ///
    /// ```
    /// use fixed_decimal::FixedDecimal;
    /// # use std::str::FromStr;
    ///
    /// let dec = FixedDecimal::from_str("-1.5").unwrap();
    /// assert_eq!("-2", dec.floored(0).to_string());
    /// let dec = FixedDecimal::from_str("0.4").unwrap();
    /// assert_eq!("0", dec.floored(0).to_string());
    /// let dec = FixedDecimal::from_str("0.5").unwrap();
    /// assert_eq!("0", dec.floored(0).to_string());
    /// let dec = FixedDecimal::from_str("0.6").unwrap();
    /// assert_eq!("0", dec.floored(0).to_string());
    /// let dec = FixedDecimal::from_str("1.5").unwrap();
    /// assert_eq!("1", dec.floored(0).to_string());
    /// ```
    pub fn floored(mut self, position: i16) -> Self {
        self.floor(position);
        self
    }

    /// Take the half floor of the number at a particular position.
    ///
    /// # Examples
    ///
    /// ```
    /// use fixed_decimal::FixedDecimal;
    /// # use std::str::FromStr;
    ///
    /// let mut dec = FixedDecimal::from_str("-1.5").unwrap();
    /// dec.half_floor(0);
    /// assert_eq!("-2", dec.to_string());
    /// let mut dec = FixedDecimal::from_str("0.4").unwrap();
    /// dec.half_floor(0);
    /// assert_eq!("0", dec.to_string());
    /// let mut dec = FixedDecimal::from_str("0.5").unwrap();
    /// dec.half_floor(0);
    /// assert_eq!("0", dec.to_string());
    /// let mut dec = FixedDecimal::from_str("0.6").unwrap();
    /// dec.half_floor(0);
    /// assert_eq!("1", dec.to_string());
    /// let mut dec = FixedDecimal::from_str("1.5").unwrap();
    /// dec.half_floor(0);
    /// assert_eq!("1", dec.to_string());
    /// ```
    pub fn half_floor(&mut self, position: i16) {
        if self.sign == Sign::Negative {
            self.half_expand(position);
            return;
        }

        self.half_truncate_right(position);
    }

    /// Take the half floor of the number at a particular position.
    ///
    /// # Examples
    ///
    /// ```
    /// use fixed_decimal::FixedDecimal;
    /// # use std::str::FromStr;
    ///
    /// let dec = FixedDecimal::from_str("-1.5").unwrap();
    /// assert_eq!("-2", dec.half_floored(0).to_string());
    /// let dec = FixedDecimal::from_str("0.4").unwrap();
    /// assert_eq!("0", dec.half_floored(0).to_string());
    /// let dec = FixedDecimal::from_str("0.5").unwrap();
    /// assert_eq!("0", dec.half_floored(0).to_string());
    /// let dec = FixedDecimal::from_str("0.6").unwrap();
    /// assert_eq!("1", dec.half_floored(0).to_string());
    /// let dec = FixedDecimal::from_str("1.5").unwrap();
    /// assert_eq!("1", dec.half_floored(0).to_string());
    /// ```
    pub fn half_floored(mut self, position: i16) -> Self {
        self.half_floor(position);
        self
    }

    /// Take the half even of the number at a particular position.
    ///
    /// # Examples
    ///
    /// ```
    /// use fixed_decimal::FixedDecimal;
    /// # use std::str::FromStr;
    ///
    /// let mut dec = FixedDecimal::from_str("-1.5").unwrap();
    /// dec.half_even(0);
    /// assert_eq!("-2", dec.to_string());
    /// let mut dec = FixedDecimal::from_str("0.4").unwrap();
    /// dec.half_even(0);
    /// assert_eq!("0", dec.to_string());
    /// let mut dec = FixedDecimal::from_str("0.5").unwrap();
    /// dec.half_even(0);
    /// assert_eq!("0", dec.to_string());
    /// let mut dec = FixedDecimal::from_str("0.6").unwrap();
    /// dec.half_even(0);
    /// assert_eq!("1", dec.to_string());
    /// let mut dec = FixedDecimal::from_str("1.5").unwrap();
    /// dec.half_even(0);
    /// assert_eq!("2", dec.to_string());
    /// ```
    pub fn half_even(&mut self, position: i16) {
        let digit_after_position = self.digit_at_next_positon(position);
        let should_expand = match digit_after_position.cmp(&5) {
            Ordering::Less => false,
            Ordering::Greater => true,
            Ordering::Equal => {
                // NOTE: `digit_after_position` equals to 5, this means that positon does not equal i16::MIN.
                if self.nonzero_magnitude_right() < position - 1 {
                    true
                } else {
                    self.digit_at(position) % 2 != 0
                }
            }
        };

        if should_expand {
            self.expand(position);
        } else {
            self.truncate_right(position);
        }
    }

    /// Take the half even of the number at a particular position.
    ///
    /// # Examples
    ///
    /// ```
    /// use fixed_decimal::FixedDecimal;
    /// # use std::str::FromStr;
    ///
    /// let dec = FixedDecimal::from_str("-1.5").unwrap();
    /// assert_eq!("-2", dec.half_evened(0).to_string());
    /// let dec = FixedDecimal::from_str("0.4").unwrap();
    /// assert_eq!("0", dec.half_evened(0).to_string());
    /// let dec = FixedDecimal::from_str("0.5").unwrap();
    /// assert_eq!("0", dec.half_evened(0).to_string());
    /// let dec = FixedDecimal::from_str("0.6").unwrap();
    /// assert_eq!("1", dec.half_evened(0).to_string());
    /// let dec = FixedDecimal::from_str("1.5").unwrap();
    /// assert_eq!("2", dec.half_evened(0).to_string());
    /// ```
    pub fn half_evened(mut self, position: i16) -> Self {
        self.half_even(position);
        self
    }

    /// Zero-pad the number on the right to a particular (negative) position. Will truncate
    /// trailing zeros if necessary, but will not truncate other digits, returning the result.
    ///
    /// Positive numbers have no effect.
    ///
    /// Also see [`FixedDecimal::truncated_right()`].
    ///
    /// # Examples
    ///
    /// ```
    /// use fixed_decimal::FixedDecimal;
    /// # use std::str::FromStr;
    ///
    /// let mut dec = FixedDecimal::from_str("123.456").unwrap();
    /// assert_eq!("123.456", dec.to_string());
    ///
    /// assert_eq!("123.456", dec.clone().padded_right(-1).to_string());
    ///
    /// assert_eq!("123.456", dec.clone().padded_right(-2).to_string());
    ///
    /// assert_eq!("123.456000", dec.clone().padded_right(-6).to_string());
    ///
    /// assert_eq!("123.4560", dec.clone().padded_right(-4).to_string());
    /// ```
    pub fn padded_right(mut self, position: i16) -> Self {
        self.pad_right(position);
        self
    }

    /// Zero-pad the number on the right to a particular (negative) position. Will truncate
    /// trailing zeros if necessary, but will not truncate other digits.
    ///
    /// Positive numbers have no effect.
    ///
    /// Also see [`FixedDecimal::truncate_right()`].
    ///
    /// # Examples
    ///
    /// ```
    /// use fixed_decimal::FixedDecimal;
    /// # use std::str::FromStr;
    ///
    /// let mut dec = FixedDecimal::from_str("123.456").unwrap();
    /// assert_eq!("123.456", dec.to_string());
    ///
    /// dec.pad_right(-1);
    /// assert_eq!("123.456", dec.to_string());
    ///
    /// dec.pad_right(-2);
    /// assert_eq!("123.456", dec.to_string());
    ///
    /// dec.pad_right(-6);
    /// assert_eq!("123.456000", dec.to_string());
    ///
    /// dec.pad_right(-4);
    /// assert_eq!("123.4560", dec.to_string());
    /// ```
    pub fn pad_right(&mut self, position: i16) {
        if position >= 0 {
            return;
        }
        let bottom_magnitude = self.nonzero_magnitude_right();
        let mut magnitude = position;
        // Do not truncate nonzero digits
        if magnitude >= bottom_magnitude {
            magnitude = bottom_magnitude;
        }
        self.lower_magnitude = magnitude;
        #[cfg(debug_assertions)]
        self.check_invariants();
    }

    /// Concatenate another `FixedDecimal` into the end of this `FixedDecimal`.
    ///
    /// All nonzero digits in `other` must have lower magnitude than nonzero digits in `self`.
    /// If the two decimals represent overlapping ranges of magnitudes, an `Err` is returned,
    /// passing ownership of `other` back to the caller.
    ///
    /// The magnitude range of `self` will be increased if `other` covers a larger range.
    ///
    /// # Examples
    ///
    /// ```
    /// use fixed_decimal::FixedDecimal;
    ///
    /// let integer = FixedDecimal::from(123);
    /// let fraction = FixedDecimal::from(456)
    ///     .multiplied_pow10(-3)
    ///     .expect("in-range");
    ///
    /// let result =  integer.concatenated_right(fraction).expect("nonoverlapping");
    ///
    /// assert_eq!("123.456", result.to_string());
    /// ```
    pub fn concatenated_right(mut self, other: FixedDecimal) -> Result<Self, FixedDecimal> {
        match self.concatenate_right(other) {
            Ok(()) => Ok(self),
            Err(err) => Err(err),
        }
    }

    /// Concatenate another `FixedDecimal` into the end of this `FixedDecimal`.
    ///
    /// All nonzero digits in `other` must have lower magnitude than nonzero digits in `self`.
    /// If the two decimals represent overlapping ranges of magnitudes, an `Err` is returned,
    /// passing ownership of `other` back to the caller.
    ///
    /// The magnitude range of `self` will be increased if `other` covers a larger range.
    ///
    /// # Examples
    ///
    /// ```
    /// use fixed_decimal::FixedDecimal;
    ///
    /// let mut integer = FixedDecimal::from(123);
    /// let fraction = FixedDecimal::from(456)
    ///     .multiplied_pow10(-3)
    ///     .expect("nonoverlapping");
    ///
    /// integer.concatenate_right(fraction);
    ///
    /// assert_eq!("123.456", integer.to_string());
    /// ```
    pub fn concatenate_right(&mut self, other: FixedDecimal) -> Result<(), FixedDecimal> {
        let self_right = self.nonzero_magnitude_right();
        let other_left = other.nonzero_magnitude_left();
        if self.is_zero() {
            // Operation will succeed. We can move the digits into self.
            self.digits = other.digits;
            self.magnitude = other.magnitude;
        } else if other.is_zero() {
            // No changes to the digits are necessary.
        } else if self_right <= other_left {
            // Illegal: `other` is not to the right of `self`
            return Err(other);
        } else {
            // Append the digits from other to the end of self
            let inner_zeroes = crate::ops::i16_abs_sub(self_right, other_left) as usize - 1;
            self.append_digits(inner_zeroes, &other.digits);
        }
        self.upper_magnitude = cmp::max(self.upper_magnitude, other.upper_magnitude);
        self.lower_magnitude = cmp::min(self.lower_magnitude, other.lower_magnitude);
        #[cfg(debug_assertions)]
        self.check_invariants();
        Ok(())
    }

    /// Appends a slice of digits to the end of `self.digits` with optional inner zeroes.
    ///
    /// This function does not check invariants.
    fn append_digits(&mut self, inner_zeroes: usize, new_digits: &[u8]) {
        let new_len = self.digits.len() + inner_zeroes;
        self.digits.resize_with(new_len, || 0);
        self.digits.extend_from_slice(new_digits);
    }

    /// Returns the [Signum][Signum] of this FixedDecimal.
    ///
    /// # Examples
    ///
    /// ```
    /// use fixed_decimal::FixedDecimal;
    /// use fixed_decimal::Signum;
    /// # use std::str::FromStr;
    ///
    /// assert_eq!(Signum::AboveZero, FixedDecimal::from(42).signum());
    /// assert_eq!(Signum::PositiveZero, FixedDecimal::from(0).signum());
    /// assert_eq!(
    ///     Signum::NegativeZero,
    ///     FixedDecimal::from_str("-0").unwrap().signum()
    /// );
    /// assert_eq!(Signum::BelowZero, FixedDecimal::from(-42).signum());
    /// ```
    pub fn signum(&self) -> Signum {
        let is_zero = self.digits.is_empty();
        let is_negative = self.sign == Sign::Negative;
        match (is_negative, is_zero) {
            (false, false) => Signum::AboveZero,
            (false, true) => Signum::PositiveZero,
            (true, false) => Signum::BelowZero,
            (true, true) => Signum::NegativeZero,
        }
    }

    /// Assert that the invariants among struct fields are enforced. Returns true if all are okay.
    /// Call this in any method that mutates the struct fields.
    ///
    /// Example: `debug_assert!(self.check_invariants())`
    #[cfg(debug_assertions)]
    fn check_invariants(&self) {
        // magnitude invariants:
        debug_assert!(
            self.upper_magnitude >= self.magnitude,
            "Upper magnitude too small {:?}",
            self
        );
        debug_assert!(
            self.lower_magnitude <= self.magnitude,
            "Lower magnitude too large {:?}",
            self
        );
        debug_assert!(
            self.upper_magnitude >= 0,
            "Upper magnitude below zero {:?}",
            self
        );
        debug_assert!(
            self.lower_magnitude <= 0,
            "Lower magnitude above zero {:?}",
            self
        );

        // digits invariants:
        let max_len = (self.magnitude as i32 - self.lower_magnitude as i32 + 1) as usize;
        debug_assert!(self.digits.len() <= max_len, "{:?}", self);
        #[allow(clippy::indexing_slicing)] // TODO(#1668) Clippy exceptions need docs or fixing.
        if !self.digits.is_empty() {
            debug_assert_ne!(self.digits[0], 0, "Starts with a zero {:?}", self);
            debug_assert_ne!(
                self.digits[self.digits.len() - 1],
                0,
                "Ends with a zero {:?}",
                self
            );
        } else {
            debug_assert_eq!(self.magnitude, 0);
        }
    }
}

impl writeable::Writeable for FixedDecimal {
    /// Render the `FixedDecimal` as a string of ASCII digits with a possible decimal point.
    ///
    /// # Examples
    ///
    /// ```
    /// use fixed_decimal::FixedDecimal;
    /// use writeable::Writeable;
    ///
    /// let dec = FixedDecimal::from(42);
    /// let mut result = String::with_capacity(dec.write_len().capacity());
    /// dec.write_to(&mut result)
    ///     .expect("write_to(String) should not fail");
    /// assert_eq!("42", result);
    /// ```
    fn write_to<W: fmt::Write + ?Sized>(&self, sink: &mut W) -> fmt::Result {
        match self.sign {
            Sign::Negative => sink.write_char('-')?,
            Sign::Positive => sink.write_char('+')?,
            Sign::None => (),
        }
        for m in self.magnitude_range().rev() {
            if m == -1 {
                sink.write_char('.')?;
            }
            let d = self.digit_at(m);
            sink.write_char((b'0' + d) as char)?;
        }
        Ok(())
    }

    /// The number of bytes that will be written by `FixedDecimal::write_to`. Use this function to
    /// pre-allocate capacity in the destination buffer.
    ///
    /// # Examples
    ///
    /// ```
    /// use fixed_decimal::FixedDecimal;
    /// use writeable::LengthHint;
    /// use writeable::Writeable;
    ///
    /// let dec = FixedDecimal::from(-5000)
    ///     .multiplied_pow10(-2)
    ///     .expect("Bounds are small");
    /// let result = dec.write_to_string();
    /// assert_eq!(LengthHint::exact(6), dec.write_len());
    /// ```
    fn write_len(&self) -> writeable::LengthHint {
        writeable::LengthHint::exact(1)
            + ((self.upper_magnitude as i32 - self.lower_magnitude as i32) as usize)
            + (if self.sign == Sign::None { 0 } else { 1 })
            + (if self.lower_magnitude < 0 { 1 } else { 0 })
    }
}

/// Renders the `FixedDecimal` according to the syntax documented in `FixedDecimal::write_to`.
impl fmt::Display for FixedDecimal {
    fn fmt(&self, f: &mut fmt::Formatter) -> fmt::Result {
        writeable::Writeable::write_to(self, f)
    }
}

impl FromStr for FixedDecimal {
    type Err = Error;
    fn from_str(input_str: &str) -> Result<Self, Self::Err> {
        // input_str: the input string
        // no_sign_str: the input string when the sign is removed from it
        if input_str.is_empty() {
            return Err(Error::Syntax);
        }
        let input_str = input_str.as_bytes();
        #[allow(clippy::indexing_slicing)] // The string is not empty.
        let sign = match input_str[0] {
            b'-' => Sign::Negative,
            b'+' => Sign::Positive,
            _ => Sign::None,
        };
        #[allow(clippy::indexing_slicing)] // The string is not empty.
        let no_sign_str = if sign == Sign::None {
            input_str
        } else {
            &input_str[1..]
        };
        if no_sign_str.is_empty() {
            return Err(Error::Syntax);
        }
        // Compute length of each string once and store it, so if you use that multiple times,
        // you don't compute it multiple times
        // has_dot: shows if your input has dot in it
        // has_exponent: shows if your input has an exponent in it
        // dot_index: gives the index of dot (after removing the sign) -- equal to length of
        // the no_sign_str if there is no dot
        // exponent_index: gives the index of exponent (after removing the sign) -- equal to length of
        // the no_sign_str if there is no dot
        let mut has_dot = false;
        let mut has_exponent = false;
        let mut dot_index = no_sign_str.len();
        let mut exponent_index = no_sign_str.len();
        // The following loop computes has_dot, dot_index, and also checks to see if all
        // characters are digits and if you have at most one dot
        // Note: Input of format 111_123 is detected as syntax error here
        // Note: Input starting or ending with a dot is detected as syntax error here (Ex: .123, 123.)
        for (i, c) in no_sign_str.iter().enumerate() {
            if *c == b'.' {
                if has_dot || has_exponent {
                    // multiple dots or dots after the exponent
                    return Err(Error::Syntax);
                }
                dot_index = i;
                has_dot = true;
                if i == 0 || i == no_sign_str.len() - 1 {
                    return Err(Error::Syntax);
                }
            } else if *c == b'e' || *c == b'E' {
                if has_exponent {
                    // multiple exponents
                    return Err(Error::Syntax);
                }
                exponent_index = i;
                has_exponent = true;
                if i == 0 || i == no_sign_str.len() - 1 {
                    return Err(Error::Syntax);
                }
            } else if *c == b'-' {
                // Allow a single minus sign after the exponent
                if has_exponent && exponent_index == i - 1 {
                    continue;
                } else {
                    return Err(Error::Syntax);
                }
            } else if *c < b'0' || *c > b'9' {
                return Err(Error::Syntax);
            }
        }

        // The string without the exponent (or sign)
        // We do the bulk of the calculation on this string,
        // and extract the exponent at the end
        #[allow(clippy::indexing_slicing)] // TODO(#1668) Clippy exceptions need docs or fixing.
        let no_exponent_str = &no_sign_str[..exponent_index];

        // If there was no dot, truncate the dot index
        if dot_index > exponent_index {
            dot_index = exponent_index;
        }

        // defining the output dec here and set its sign
        let mut dec = Self {
            sign,
            ..Default::default()
        };

        // no_dot_str_len: shows length of the string after removing the dot
        let mut no_dot_str_len = no_exponent_str.len();
        if has_dot {
            no_dot_str_len -= 1;
        }

        // Computing DecimalFixed.upper_magnitude
        let temp_upper_magnitude = dot_index - 1;
        if temp_upper_magnitude > i16::MAX as usize {
            return Err(Error::Limit);
        }
        dec.upper_magnitude = temp_upper_magnitude as i16;

        // Computing DecimalFixed.lower_magnitude
        // Note: ((i16::MIN as u16) as usize) == 32768
        let temp_lower_magnitude = no_dot_str_len - dot_index;
        if temp_lower_magnitude > (i16::MIN as u16) as usize {
            return Err(Error::Limit);
        }
        dec.lower_magnitude = (temp_lower_magnitude as i16).wrapping_neg();

        // leftmost_digit: index of the first non-zero digit
        // rightmost_digit: index of the first element after the last non-zero digit
        // Example:
        //     input string    leftmost_digit     rightmost_digit
        //     00123000              2                  5
        //     0.0123000             3                  6
        //     001.23000             2                  6
        //     001230.00             2                  5
        // Compute leftmost_digit
        let leftmost_digit = no_exponent_str
            .iter()
            .position(|c| *c != b'.' && *c != b'0');

        // If the input only has zeros (like 000, 00.0, -00.000) we handle the situation here
        // by returning the dec and don't running the rest of the code
        let leftmost_digit = if let Some(leftmost_digit) = leftmost_digit {
            leftmost_digit
        } else {
            return Ok(dec);
        };

        // Else if the input is not all zeros, we compute its magnitude:
        // Note that we can cast with "as" here because lower and upper magnitude have been checked already
        let mut temp_magnitude = ((dot_index as i32) - (leftmost_digit as i32) - 1i32) as i16;
        if dot_index < leftmost_digit {
            temp_magnitude += 1;
        }
        dec.magnitude = temp_magnitude;

        // Compute the index where the rightmost_digit ends
        let rightmost_digit_end = no_exponent_str
            .iter()
            .rposition(|c| *c != b'.' && *c != b'0')
            .map(|p| p + 1)
            .unwrap_or(no_exponent_str.len());

        // digits_str_len: shows the length of digits (Ex. 0012.8900 --> 4)
        let mut digits_str_len = rightmost_digit_end - leftmost_digit;
        if leftmost_digit < dot_index && dot_index < rightmost_digit_end {
            digits_str_len -= 1;
        }

        // Constructing DecimalFixed.digits
        #[allow(clippy::indexing_slicing)] // TODO(#1668) Clippy exceptions need docs or fixing.
        let v: SmallVec<[u8; 8]> = no_exponent_str[leftmost_digit..rightmost_digit_end]
            .iter()
            .filter(|c| **c != b'.')
            .map(|c| c - b'0')
            .collect();

        let v_len = v.len();
        debug_assert_eq!(v_len, digits_str_len);
        dec.digits = v;

        // Extract the exponent part
        if has_exponent {
            let mut pow = 0;
            let mut pos_neg = 1;
            #[allow(clippy::indexing_slicing)]
            // TODO(#1668) Clippy exceptions need docs or fixing.
            for digit in &no_sign_str[exponent_index + 1..] {
                if *digit == b'-' {
                    pos_neg = -1;
                    continue;
                }
                pow *= 10;
                pow += (digit - b'0') as i16;
            }

            dec.multiply_pow10(pos_neg * pow)?;

            // Clean up magnitude after multiplication
            if dec.magnitude > 0 {
                dec.upper_magnitude = dec.magnitude;
            }
            let neg_mag = dec.magnitude - dec.digits.len() as i16 + 1;
            if neg_mag < 0 {
                dec.lower_magnitude = neg_mag;
            }
        }

        Ok(dec)
    }
}

/// Specifies the precision of a floating point value when constructing a FixedDecimal.
///
/// IEEE 754 is a representation of a point on the number line. On the other hand, FixedDecimal
/// specifies not only the point on the number line but also the precision of the number to a
/// specific power of 10. This enum augments a floating-point value with the additional
/// information required by FixedDecimal.
#[cfg(feature = "ryu")]
#[derive(Debug, Clone, Copy)]
pub enum DoublePrecision {
    /// Specify that the floating point number is integer-valued.
    ///
    /// If the floating point is not actually integer-valued, an error will be returned.
    Integer,

    /// Specify that the floating point number is precise to a specific power of 10.
    /// The number may be rounded or trailing zeros may be added as necessary.
    Magnitude(i16),

    /// Specify that the floating point number is precise to a specific number of significant digits.
    /// The number may be rounded or trailing zeros may be added as necessary.
    ///
    /// The number requested may not be zero
    SignificantDigits(u8),

    /// Specify that the floating point number is precise to the maximum representable by IEEE.
    ///
    /// This results in a FixedDecimal having enough digits to recover the original floating point
    /// value, with no trailing zeros.
    Floating,
}

#[cfg(feature = "ryu")]
impl FixedDecimal {
    /// Construct a [`FixedDecimal`] from an f64.
    ///
    /// Since f64 values do not carry a notion of their precision, the second argument to this
    /// function specifies the type of precision associated with the f64. For more information,
    /// see [`DoublePrecision`].
    ///
    /// This function uses `ryu`, which is an efficient double-to-string algorithm, but other
    /// implementations may yield higher performance; for more details, see
    /// [icu4x#166](https://github.com/unicode-org/icu4x/issues/166).
    ///
    /// This function can be made available with the `"ryu"` feature.
    ///
    /// ```rust
    /// use fixed_decimal::{DoublePrecision, FixedDecimal};
    /// use writeable::Writeable;
    ///
    /// let decimal = FixedDecimal::try_from_f64(
    ///     -5.1,
    ///     DoublePrecision::Magnitude(-2),
    /// )
    /// .expect("Finite quantity with limited precision");
    /// assert_eq!(decimal.write_to_string(), "-5.10");
    ///
    /// let decimal = FixedDecimal::try_from_f64(0.012345678, DoublePrecision::Floating)
    ///     .expect("Finite quantity");
    /// assert_eq!(decimal.write_to_string(), "0.012345678");
    ///
    /// let decimal = FixedDecimal::try_from_f64(12345678000., DoublePrecision::Integer)
    ///     .expect("Finite, integer-valued quantity");
    /// assert_eq!(decimal.write_to_string(), "12345678000");
    /// ```
    ///
    /// Negative zero is supported.
    ///
    /// ```rust
    /// use fixed_decimal::{DoublePrecision, FixedDecimal};
    /// use writeable::Writeable;
    ///
    /// // IEEE 754 for floating point defines the sign bit separate
    /// // from the mantissa and exponent, allowing for -0.
    /// let negative_zero =
    ///     FixedDecimal::try_from_f64(-0.0, DoublePrecision::Integer).expect("Negative zero");
    /// assert_eq!(negative_zero.write_to_string(), "-0");
    /// ```
    pub fn try_from_f64(float: f64, precision: DoublePrecision) -> Result<Self, Error> {
        let mut decimal = Self::new_from_f64_raw(float)?;
        let n_digits = decimal.digits.len();
        // magnitude of the lowest digit in self.digits
        let lowest_magnitude = decimal.magnitude - n_digits as i16 + 1;
        // ryū will usually tack on a `.0` to integers which gets included when parsing.
        // Explicitly remove it before doing anything else
        if lowest_magnitude >= 0 && decimal.lower_magnitude < 0 {
            decimal.lower_magnitude = 0;
        }
        match precision {
            DoublePrecision::Floating => (),
            DoublePrecision::Integer => {
                if lowest_magnitude < 0 {
                    return Err(Error::Limit);
                }
            }
            DoublePrecision::Magnitude(mag) => {
                decimal.half_even(mag);
            }
            DoublePrecision::SignificantDigits(sig) => {
                if sig == 0 {
                    return Err(Error::Limit);
                }

                let position = decimal.magnitude - (sig as i16) + 1;
                let old_magnitude = decimal.magnitude;
                decimal.half_even(position);

                // This means the significant digits has been increased by 1.
                if decimal.magnitude > old_magnitude {
                    decimal.lower_magnitude = cmp::min(0, position + 1);
                }
            }
        }
        #[cfg(debug_assertions)]
        decimal.check_invariants();
        Ok(decimal)
    }

    /// Internal function for parsing directly from floats using ryū
    fn new_from_f64_raw(float: f64) -> Result<Self, Error> {
        if !float.is_finite() {
            return Err(Error::Limit);
        }
        // note: this does not heap allocate
        let mut buf = ryu::Buffer::new();
        let formatted = buf.format_finite(float);
        Self::from_str(formatted)
    }
}

#[cfg(feature = "ryu")]
#[test]
fn test_float() {
    #[derive(Debug)]
    struct TestCase {
        pub input: f64,
        pub precision: DoublePrecision,
        pub expected: &'static str,
    }
    let cases = [
        TestCase {
            input: 1.234567,
            precision: DoublePrecision::Floating,
            expected: "1.234567",
        },
        TestCase {
            input: 888999.,
            precision: DoublePrecision::Floating,
            expected: "888999",
        },
        // HalfExpand tests
        TestCase {
            input: 1.234567,
            precision: DoublePrecision::Magnitude(-2),
            expected: "1.23",
        },
        TestCase {
            input: 1.235567,
            precision: DoublePrecision::Magnitude(-2),
            expected: "1.24",
        },
        TestCase {
            input: 1.2002,
            precision: DoublePrecision::Magnitude(-3),
            expected: "1.200",
        },
        TestCase {
            input: 888999.,
            precision: DoublePrecision::Magnitude(2),
            expected: "889000",
        },
        TestCase {
            input: 888999.,
            precision: DoublePrecision::Magnitude(4),
            expected: "890000",
        },
        TestCase {
            input: 0.9,
            precision: DoublePrecision::Magnitude(0),
            expected: "1",
        },
        TestCase {
            input: 0.9,
            precision: DoublePrecision::Magnitude(2),
            expected: "00",
        },
        TestCase {
            input: 0.009,
            precision: DoublePrecision::Magnitude(-2),
            expected: "0.01",
        },
        TestCase {
            input: 0.009,
            precision: DoublePrecision::Magnitude(-1),
            expected: "0.0",
        },
        TestCase {
            input: 0.009,
            precision: DoublePrecision::Magnitude(0),
            expected: "0",
        },
        TestCase {
            input: 0.0000009,
            precision: DoublePrecision::Magnitude(0),
            expected: "0",
        },
        TestCase {
            input: 0.0000009,
            precision: DoublePrecision::Magnitude(-7),
            expected: "0.0000009",
        },
        TestCase {
            input: 0.0000009,
            precision: DoublePrecision::Magnitude(-6),
            expected: "0.000001",
        },
        TestCase {
            input: 1.234567,
            precision: DoublePrecision::SignificantDigits(1),
            expected: "1",
        },
        TestCase {
            input: 1.234567,
            precision: DoublePrecision::SignificantDigits(2),
            expected: "1.2",
        },
        TestCase {
            input: 1.234567,
            precision: DoublePrecision::SignificantDigits(4),
            expected: "1.235",
        },
        TestCase {
            input: 1.234567,
            precision: DoublePrecision::SignificantDigits(10),
            expected: "1.234567000",
        },
        TestCase {
            input: 888999.,
            precision: DoublePrecision::SignificantDigits(1),
            expected: "900000",
        },
        TestCase {
            input: 888999.,
            precision: DoublePrecision::SignificantDigits(2),
            expected: "890000",
        },
        TestCase {
            input: 888999.,
            precision: DoublePrecision::SignificantDigits(4),
            expected: "889000",
        },
        TestCase {
            input: 988999.,
            precision: DoublePrecision::SignificantDigits(1),
            expected: "1000000",
        },
        TestCase {
            input: 99888.,
            precision: DoublePrecision::SignificantDigits(1),
            expected: "100000",
        },
        TestCase {
            input: 99888.,
            precision: DoublePrecision::SignificantDigits(2),
            expected: "100000",
        },
        TestCase {
            input: 99888.,
            precision: DoublePrecision::SignificantDigits(3),
            expected: "99900",
        },
        TestCase {
            input: 0.0099,
            precision: DoublePrecision::SignificantDigits(1),
            expected: "0.01",
        },
        TestCase {
            input: 9.9888,
            precision: DoublePrecision::SignificantDigits(1),
            expected: "10",
        },
        TestCase {
            input: 9.9888,
            precision: DoublePrecision::SignificantDigits(2),
            expected: "10",
        },
        TestCase {
            input: 99888.0,
            precision: DoublePrecision::SignificantDigits(1),
            expected: "100000",
        },
        TestCase {
            input: 99888.0,
            precision: DoublePrecision::SignificantDigits(2),
            expected: "100000",
        },
        TestCase {
            input: 9.9888,
            precision: DoublePrecision::SignificantDigits(3),
            expected: "9.99",
        },
    ];

    for case in &cases {
        let dec = FixedDecimal::try_from_f64(case.input, case.precision).unwrap();
        writeable::assert_writeable_eq!(dec, case.expected, "{:?}", case);
    }
}

#[test]
fn test_basic() {
    #[derive(Debug)]
    struct TestCase {
        pub input: isize,
        pub delta: i16,
        pub expected: &'static str,
    }
    let cases = [
        TestCase {
            input: 51423,
            delta: 0,
            expected: "51423",
        },
        TestCase {
            input: 51423,
            delta: -2,
            expected: "514.23",
        },
        TestCase {
            input: 51423,
            delta: -5,
            expected: "0.51423",
        },
        TestCase {
            input: 51423,
            delta: -8,
            expected: "0.00051423",
        },
        TestCase {
            input: 51423,
            delta: 3,
            expected: "51423000",
        },
        TestCase {
            input: 0,
            delta: 0,
            expected: "0",
        },
        TestCase {
            input: 0,
            delta: -2,
            expected: "0.00",
        },
        TestCase {
            input: 0,
            delta: 3,
            expected: "0000",
        },
        TestCase {
            input: 500,
            delta: 0,
            expected: "500",
        },
        TestCase {
            input: 500,
            delta: -1,
            expected: "50.0",
        },
        TestCase {
            input: 500,
            delta: -2,
            expected: "5.00",
        },
        TestCase {
            input: 500,
            delta: -3,
            expected: "0.500",
        },
        TestCase {
            input: 500,
            delta: -4,
            expected: "0.0500",
        },
        TestCase {
            input: 500,
            delta: 3,
            expected: "500000",
        },
        TestCase {
            input: -123,
            delta: 0,
            expected: "-123",
        },
        TestCase {
            input: -123,
            delta: -2,
            expected: "-1.23",
        },
        TestCase {
            input: -123,
            delta: -5,
            expected: "-0.00123",
        },
        TestCase {
            input: -123,
            delta: 3,
            expected: "-123000",
        },
    ];
    for cas in &cases {
        let mut dec: FixedDecimal = cas.input.into();
        // println!("{}", cas.input + 0.01);
        dec.multiply_pow10(cas.delta).unwrap();
        writeable::assert_writeable_eq!(dec, cas.expected, "{:?}", cas);
    }
}

#[test]
fn test_from_str() {
    #[derive(Debug)]
    struct TestCase {
        pub input_str: &'static str,
        /// [upper magnitude, upper nonzero magnitude, lower nonzero magnitude, lower magnitude]
        pub magnitudes: [i16; 4],
    }
    let cases = [
        TestCase {
            input_str: "-00123400",
            magnitudes: [7, 5, 2, 0],
        },
        TestCase {
            input_str: "+00123400",
            magnitudes: [7, 5, 2, 0],
        },
        TestCase {
            input_str: "0.0123400",
            magnitudes: [0, -2, -5, -7],
        },
        TestCase {
            input_str: "-00.123400",
            magnitudes: [1, -1, -4, -6],
        },
        TestCase {
            input_str: "0012.3400",
            magnitudes: [3, 1, -2, -4],
        },
        TestCase {
            input_str: "-0012340.0",
            magnitudes: [6, 4, 1, -1],
        },
        TestCase {
            input_str: "1234",
            magnitudes: [3, 3, 0, 0],
        },
        TestCase {
            input_str: "0.000000001",
            magnitudes: [0, -9, -9, -9],
        },
        TestCase {
            input_str: "0.0000000010",
            magnitudes: [0, -9, -9, -10],
        },
        TestCase {
            input_str: "1000000",
            magnitudes: [6, 6, 6, 0],
        },
        TestCase {
            input_str: "10000001",
            magnitudes: [7, 7, 0, 0],
        },
        TestCase {
            input_str: "123",
            magnitudes: [2, 2, 0, 0],
        },
        TestCase {
            input_str: "922337203685477580898230948203840239384.9823094820384023938423424",
            magnitudes: [38, 38, -25, -25],
        },
        TestCase {
            input_str: "009223372000.003685477580898230948203840239384000",
            magnitudes: [11, 9, -33, -36],
        },
        TestCase {
            input_str: "-009223372000.003685477580898230948203840239384000",
            magnitudes: [11, 9, -33, -36],
        },
        TestCase {
            input_str: "0",
            magnitudes: [0, 0, 0, 0],
        },
        TestCase {
            input_str: "-0",
            magnitudes: [0, 0, 0, 0],
        },
        TestCase {
            input_str: "+0",
            magnitudes: [0, 0, 0, 0],
        },
        TestCase {
            input_str: "000",
            magnitudes: [2, 0, 0, 0],
        },
        TestCase {
            input_str: "-00.0",
            magnitudes: [1, 0, 0, -1],
        },
    ];
    for cas in &cases {
        let fd = FixedDecimal::from_str(cas.input_str).unwrap();
        assert_eq!(
            fd.magnitude_range(),
            cas.magnitudes[3]..=cas.magnitudes[0],
            "{:?}",
            cas
        );
        assert_eq!(fd.nonzero_magnitude_left(), cas.magnitudes[1], "{:?}", cas);
        assert_eq!(fd.nonzero_magnitude_right(), cas.magnitudes[2], "{:?}", cas);
        let input_str_roundtrip = fd.to_string();
        assert_eq!(cas.input_str, input_str_roundtrip, "{:?}", cas);
    }
}

#[test]
fn test_from_str_scientific() {
    #[derive(Debug)]
    struct TestCase {
        pub input_str: &'static str,
        pub output: &'static str,
    }
    let cases = [
        TestCase {
            input_str: "-5.4e10",
            output: "-54000000000",
        },
        TestCase {
            input_str: "5.4e-2",
            output: "0.054",
        },
        TestCase {
            input_str: "54.1e-2",
            output: "0.541",
        },
        TestCase {
            input_str: "-541e-2",
            output: "-5.41",
        },
        TestCase {
            input_str: "0.009E10",
            output: "90000000",
        },
        TestCase {
            input_str: "-9000E-10",
            output: "-0.0000009",
        },
    ];
    for cas in &cases {
        let input_str_roundtrip = FixedDecimal::from_str(cas.input_str).unwrap().to_string();
        assert_eq!(cas.output, input_str_roundtrip);
    }
}

#[test]
fn test_isize_limits() {
    for num in &[core::isize::MAX, core::isize::MIN] {
        let dec: FixedDecimal = (*num).into();
        let dec_str = dec.to_string();
        assert_eq!(num.to_string(), dec_str);
        assert_eq!(dec, FixedDecimal::from_str(&dec_str).unwrap());
        writeable::assert_writeable_eq!(dec, dec_str);
    }
}

#[test]
fn test_ui128_limits() {
    for num in &[core::i128::MAX, core::i128::MIN] {
        let dec: FixedDecimal = (*num).into();
        let dec_str = dec.to_string();
        assert_eq!(num.to_string(), dec_str);
        assert_eq!(dec, FixedDecimal::from_str(&dec_str).unwrap());
        writeable::assert_writeable_eq!(dec, dec_str);
    }
    for num in &[core::u128::MAX, core::u128::MIN] {
        let dec: FixedDecimal = (*num).into();
        let dec_str = dec.to_string();
        assert_eq!(num.to_string(), dec_str);
        assert_eq!(dec, FixedDecimal::from_str(&dec_str).unwrap());
        writeable::assert_writeable_eq!(dec, dec_str);
    }
}

#[test]
fn test_upper_magnitude_bounds() {
    let mut dec: FixedDecimal = 98765.into();
    assert_eq!(dec.upper_magnitude, 4);
    dec.multiply_pow10(32763).unwrap();
    assert_eq!(dec.upper_magnitude, core::i16::MAX);
    assert_eq!(dec.nonzero_magnitude_left(), core::i16::MAX);
    let dec_backup = dec.clone();
    assert_eq!(Error::Limit, dec.multiply_pow10(1).unwrap_err());
    assert_eq!(dec, dec_backup, "Value should be unchanged on failure");

    // Checking from_str for dec (which is valid)
    let dec_roundtrip = FixedDecimal::from_str(&dec.to_string()).unwrap();
    assert_eq!(dec, dec_roundtrip);
}

#[test]
fn test_lower_magnitude_bounds() {
    let mut dec: FixedDecimal = 98765.into();
    assert_eq!(dec.lower_magnitude, 0);
    dec.multiply_pow10(-32768).unwrap();
    assert_eq!(dec.lower_magnitude, core::i16::MIN);
    assert_eq!(dec.nonzero_magnitude_right(), core::i16::MIN);
    let dec_backup = dec.clone();
    assert_eq!(Error::Limit, dec.multiply_pow10(-1).unwrap_err());
    assert_eq!(dec, dec_backup, "Value should be unchanged on failure");

    // Checking from_str for dec (which is valid)
    let dec_roundtrip = FixedDecimal::from_str(&dec.to_string()).unwrap();
    assert_eq!(dec, dec_roundtrip);
}

#[test]
fn test_zero_str_bounds() {
    #[derive(Debug)]
    struct TestCase {
        pub zeros_before_dot: usize,
        pub zeros_after_dot: usize,
        pub expected_err: Option<Error>,
    }
    // Note that core::i16::MAX = 32768
    let cases = [
        TestCase {
            zeros_before_dot: 32768,
            zeros_after_dot: 0,
            expected_err: None,
        },
        TestCase {
            zeros_before_dot: 32767,
            zeros_after_dot: 0,
            expected_err: None,
        },
        TestCase {
            zeros_before_dot: 32769,
            zeros_after_dot: 0,
            expected_err: Some(Error::Limit),
        },
        TestCase {
            zeros_before_dot: 0,
            zeros_after_dot: 32769,
            expected_err: Some(Error::Limit),
        },
        TestCase {
            zeros_before_dot: 32768,
            zeros_after_dot: 32768,
            expected_err: None,
        },
        TestCase {
            zeros_before_dot: 32769,
            zeros_after_dot: 32768,
            expected_err: Some(Error::Limit),
        },
        TestCase {
            zeros_before_dot: 32768,
            zeros_after_dot: 32769,
            expected_err: Some(Error::Limit),
        },
        TestCase {
            zeros_before_dot: 32767,
            zeros_after_dot: 32769,
            expected_err: Some(Error::Limit),
        },
        TestCase {
            zeros_before_dot: 32767,
            zeros_after_dot: 32767,
            expected_err: None,
        },
        TestCase {
            zeros_before_dot: 32768,
            zeros_after_dot: 32767,
            expected_err: None,
        },
    ];
    for cas in &cases {
        let mut input_str = format!("{:0fill$}", 0, fill = cas.zeros_before_dot);
        if cas.zeros_after_dot > 0 {
            input_str.push('.');
            input_str.push_str(&format!("{:0fill$}", 0, fill = cas.zeros_after_dot));
        }
        match FixedDecimal::from_str(&input_str) {
            Ok(dec) => {
                assert_eq!(cas.expected_err, None, "{:?}", cas);
                assert_eq!(input_str, dec.to_string(), "{:?}", cas);
            }
            Err(err) => {
                assert_eq!(cas.expected_err, Some(err), "{:?}", cas);
            }
        }
    }
}

#[test]
fn test_syntax_error() {
    #[derive(Debug)]
    struct TestCase {
        pub input_str: &'static str,
        pub expected_err: Option<Error>,
    }
    let cases = [
        TestCase {
            input_str: "-12a34",
            expected_err: Some(Error::Syntax),
        },
        TestCase {
            input_str: "0.0123√400",
            expected_err: Some(Error::Syntax),
        },
        TestCase {
            input_str: "0.012.3400",
            expected_err: Some(Error::Syntax),
        },
        TestCase {
            input_str: "-0-0123400",
            expected_err: Some(Error::Syntax),
        },
        TestCase {
            input_str: "0-0123400",
            expected_err: Some(Error::Syntax),
        },
        TestCase {
            input_str: "-.00123400",
            expected_err: Some(Error::Syntax),
        },
        TestCase {
            input_str: "-0.00123400",
            expected_err: None,
        },
        TestCase {
            input_str: ".00123400",
            expected_err: Some(Error::Syntax),
        },
        TestCase {
            input_str: "00123400.",
            expected_err: Some(Error::Syntax),
        },
        TestCase {
            input_str: "00123400.0",
            expected_err: None,
        },
        TestCase {
            input_str: "123_456",
            expected_err: Some(Error::Syntax),
        },
        TestCase {
            input_str: "",
            expected_err: Some(Error::Syntax),
        },
        TestCase {
            input_str: "-",
            expected_err: Some(Error::Syntax),
        },
        TestCase {
            input_str: "+",
            expected_err: Some(Error::Syntax),
        },
        TestCase {
            input_str: "-1",
            expected_err: None,
        },
    ];
    for cas in &cases {
        match FixedDecimal::from_str(cas.input_str) {
            Ok(dec) => {
                assert_eq!(cas.expected_err, None, "{:?}", cas);
                assert_eq!(cas.input_str, dec.to_string(), "{:?}", cas);
            }
            Err(err) => {
                assert_eq!(cas.expected_err, Some(err), "{:?}", cas);
            }
        }
    }
}

#[test]
fn test_signum_zero() {
    #[derive(Debug)]
    struct TestCase {
        pub fixed_decimal: FixedDecimal,
        pub expected_signum: Signum,
    }
    let cases = [
        TestCase {
            fixed_decimal: Default::default(),
            expected_signum: Signum::PositiveZero,
        },
        TestCase {
            fixed_decimal: FixedDecimal::from(0),
            expected_signum: Signum::PositiveZero,
        },
        TestCase {
            fixed_decimal: FixedDecimal::from_str("-0").unwrap(),
            expected_signum: Signum::NegativeZero,
        },
        TestCase {
            fixed_decimal: FixedDecimal::from_str("0").unwrap(),
            expected_signum: Signum::PositiveZero,
        },
        TestCase {
            fixed_decimal: FixedDecimal::from_str("000").unwrap(),
            expected_signum: Signum::PositiveZero,
        },
        TestCase {
            fixed_decimal: FixedDecimal::from_str("-0.000").unwrap(),
            expected_signum: Signum::NegativeZero,
        },
        TestCase {
            fixed_decimal: FixedDecimal::from_str("000.000").unwrap(),
            expected_signum: Signum::PositiveZero,
        },
    ];
    for cas in &cases {
        let signum = cas.fixed_decimal.signum();
        assert_eq!(cas.expected_signum, signum, "{:?}", cas);
    }
}

#[test]
fn test_pad() {
    let mut dec = FixedDecimal::from_str("-0.42").unwrap();
    assert_eq!("-0.42", dec.to_string());

    dec.pad_left(1);
    assert_eq!("-0.42", dec.to_string());

    dec.pad_left(4);
    assert_eq!("-0000.42", dec.to_string());

    dec.pad_left(2);
    assert_eq!("-00.42", dec.to_string());
}

#[test]
fn test_truncate_left() {
    let mut dec = FixedDecimal::from(1000);
    assert_eq!("1000", dec.to_string());

    dec.truncate_left(2);
    assert_eq!("00", dec.to_string());

    dec.truncate_left(0);
    assert_eq!("0", dec.to_string());

    dec.truncate_left(3);
    assert_eq!("000", dec.to_string());

    let mut dec = FixedDecimal::from_str("0.456").unwrap();
    assert_eq!("0.456", dec.to_string());

    dec.truncate_left(0);
    assert_eq!("0.456", dec.to_string());

    dec.truncate_left(-1);
    assert_eq!("0.056", dec.to_string());

    dec.truncate_left(-2);
    assert_eq!("0.006", dec.to_string());

    dec.truncate_left(-3);
    assert_eq!("0.000", dec.to_string());

    dec.truncate_left(-4);
    assert_eq!("0.0000", dec.to_string());

    let mut dec = FixedDecimal::from_str("100.01").unwrap();
    dec.truncate_left(1);
    assert_eq!("0.01", dec.to_string());
}

#[test]
fn test_pad_left_bounds() {
    let mut dec = FixedDecimal::from_str("299792.458").unwrap();
    let max_integer_digits = core::i16::MAX as usize + 1;

    dec.pad_left(core::i16::MAX - 1);
    assert_eq!(
        max_integer_digits - 2,
        dec.to_string().split_once('.').unwrap().0.len()
    );

    dec.pad_left(core::i16::MAX);
    assert_eq!(
        max_integer_digits - 1,
        dec.to_string().split_once('.').unwrap().0.len()
    );
}

#[test]
fn test_pad_right_bounds() {
    let mut dec = FixedDecimal::from_str("299792.458").unwrap();
    let max_fractional_digits = -(core::i16::MIN as isize) as usize;

    dec.pad_right(core::i16::MIN + 1);
    assert_eq!(
        max_fractional_digits - 1,
        dec.to_string().split_once('.').unwrap().1.len()
    );

    dec.pad_right(core::i16::MIN);
    assert_eq!(
        max_fractional_digits,
        dec.to_string().split_once('.').unwrap().1.len()
    );
}

#[test]
fn test_rounding() {
    pub(crate) use std::str::FromStr;

    // Test Ceil
    let mut dec = FixedDecimal::from_str("3.234").unwrap();
    dec.ceil(0);
    assert_eq!("4", dec.to_string());

    let mut dec = FixedDecimal::from_str("2.222").unwrap();
    dec.ceil(-1);
    assert_eq!("2.3", dec.to_string());

    let mut dec = FixedDecimal::from_str("22.222").unwrap();
    dec.ceil(-2);
    assert_eq!("22.23", dec.to_string());

    let mut dec = FixedDecimal::from_str("99.999").unwrap();
    dec.ceil(-2);
    assert_eq!("100.00", dec.to_string());

    let mut dec = FixedDecimal::from_str("99.999").unwrap();
    dec.ceil(-5);
    assert_eq!("99.99900", dec.to_string());

    let mut dec = FixedDecimal::from_str("-99.999").unwrap();
    dec.ceil(-5);
    assert_eq!("-99.99900", dec.to_string());

    let mut dec = FixedDecimal::from_str("-99.999").unwrap();
    dec.ceil(-2);
    assert_eq!("-99.99", dec.to_string());

    let mut dec = FixedDecimal::from_str("99.999").unwrap();
    dec.ceil(4);
    assert_eq!("10000", dec.to_string());

    let mut dec = FixedDecimal::from_str("-99.999").unwrap();
    dec.ceil(4);
    assert_eq!("-0000", dec.to_string());

    let mut dec = FixedDecimal::from_str("0.009").unwrap();
    dec.ceil(-1);
    assert_eq!("0.1", dec.to_string());

    let mut dec = FixedDecimal::from_str("-0.009").unwrap();
    dec.ceil(-1);
    assert_eq!("-0.0", dec.to_string());

    // Test Half Ceil
    let mut dec = FixedDecimal::from_str("3.234").unwrap();
    dec.half_ceil(0);
    assert_eq!("3", dec.to_string());

    let mut dec = FixedDecimal::from_str("3.534").unwrap();
    dec.half_ceil(0);
    assert_eq!("4", dec.to_string());

    let mut dec = FixedDecimal::from_str("3.934").unwrap();
    dec.half_ceil(0);
    assert_eq!("4", dec.to_string());

    let mut dec = FixedDecimal::from_str("2.222").unwrap();
    dec.half_ceil(-1);
    assert_eq!("2.2", dec.to_string());

    let mut dec = FixedDecimal::from_str("2.44").unwrap();
    dec.half_ceil(-1);
    assert_eq!("2.4", dec.to_string());

    let mut dec = FixedDecimal::from_str("2.45").unwrap();
    dec.half_ceil(-1);
    assert_eq!("2.5", dec.to_string());

    let mut dec = FixedDecimal::from_str("-2.44").unwrap();
    dec.half_ceil(-1);
    assert_eq!("-2.4", dec.to_string());

    let mut dec = FixedDecimal::from_str("-2.45").unwrap();
    dec.half_ceil(-1);
    assert_eq!("-2.4", dec.to_string());

    let mut dec = FixedDecimal::from_str("22.222").unwrap();
    dec.half_ceil(-2);
    assert_eq!("22.22", dec.to_string());

    let mut dec = FixedDecimal::from_str("99.999").unwrap();
    dec.half_ceil(-2);
    assert_eq!("100.00", dec.to_string());

    let mut dec = FixedDecimal::from_str("99.999").unwrap();
    dec.half_ceil(-5);
    assert_eq!("99.99900", dec.to_string());

    let mut dec = FixedDecimal::from_str("-99.999").unwrap();
    dec.half_ceil(-5);
    assert_eq!("-99.99900", dec.to_string());

    let mut dec = FixedDecimal::from_str("-99.999").unwrap();
    dec.half_ceil(-2);
    assert_eq!("-100.00", dec.to_string());

    let mut dec = FixedDecimal::from_str("99.999").unwrap();
    dec.half_ceil(4);
    assert_eq!("0000", dec.to_string());

    let mut dec = FixedDecimal::from_str("-99.999").unwrap();
    dec.half_ceil(4);
    assert_eq!("-0000", dec.to_string());

    let mut dec = FixedDecimal::from_str("0.009").unwrap();
    dec.half_ceil(-1);
    assert_eq!("0.0", dec.to_string());

    let mut dec = FixedDecimal::from_str("-0.009").unwrap();
    dec.half_ceil(-1);
    assert_eq!("-0.0", dec.to_string());

    // Test Floor
    let mut dec = FixedDecimal::from_str("3.234").unwrap();
    dec.floor(0);
    assert_eq!("3", dec.to_string());

    let mut dec = FixedDecimal::from_str("2.222").unwrap();
    dec.floor(-1);
    assert_eq!("2.2", dec.to_string());

    let mut dec = FixedDecimal::from_str("99.999").unwrap();
    dec.floor(-2);
    assert_eq!("99.99", dec.to_string());

    let mut dec = FixedDecimal::from_str("99.999").unwrap();
    dec.floor(-10);
    assert_eq!("99.9990000000", dec.to_string());

    let mut dec = FixedDecimal::from_str("-99.999").unwrap();
    dec.floor(-10);
    assert_eq!("-99.9990000000", dec.to_string());

    let mut dec = FixedDecimal::from_str("99.999").unwrap();
    dec.floor(10);
    assert_eq!("0000000000", dec.to_string());

    let mut dec = FixedDecimal::from_str("-99.999").unwrap();
    dec.floor(10);
    assert_eq!("-10000000000", dec.to_string());

    // Test Half Floor
    let mut dec = FixedDecimal::from_str("3.234").unwrap();
    dec.half_floor(0);
    assert_eq!("3", dec.to_string());

    let mut dec = FixedDecimal::from_str("3.534").unwrap();
    dec.half_floor(0);
    assert_eq!("4", dec.to_string());

    let mut dec = FixedDecimal::from_str("3.934").unwrap();
    dec.half_floor(0);
    assert_eq!("4", dec.to_string());

    let mut dec = FixedDecimal::from_str("2.222").unwrap();
    dec.half_floor(-1);
    assert_eq!("2.2", dec.to_string());

    let mut dec = FixedDecimal::from_str("2.44").unwrap();
    dec.half_floor(-1);
    assert_eq!("2.4", dec.to_string());

    let mut dec = FixedDecimal::from_str("2.45").unwrap();
    dec.half_floor(-1);
    assert_eq!("2.4", dec.to_string());

    let mut dec = FixedDecimal::from_str("-2.44").unwrap();
    dec.half_floor(-1);
    assert_eq!("-2.4", dec.to_string());

    let mut dec = FixedDecimal::from_str("-2.45").unwrap();
    dec.half_floor(-1);
    assert_eq!("-2.5", dec.to_string());

    let mut dec = FixedDecimal::from_str("22.222").unwrap();
    dec.half_floor(-2);
    assert_eq!("22.22", dec.to_string());

    let mut dec = FixedDecimal::from_str("99.999").unwrap();
    dec.half_floor(-2);
    assert_eq!("100.00", dec.to_string());

    let mut dec = FixedDecimal::from_str("99.999").unwrap();
    dec.half_floor(-5);
    assert_eq!("99.99900", dec.to_string());

    let mut dec = FixedDecimal::from_str("-99.999").unwrap();
    dec.half_floor(-5);
    assert_eq!("-99.99900", dec.to_string());

    let mut dec = FixedDecimal::from_str("-99.999").unwrap();
    dec.half_floor(-2);
    assert_eq!("-100.00", dec.to_string());

    let mut dec = FixedDecimal::from_str("99.999").unwrap();
    dec.half_floor(4);
    assert_eq!("0000", dec.to_string());

    let mut dec = FixedDecimal::from_str("-99.999").unwrap();
    dec.half_floor(4);
    assert_eq!("-0000", dec.to_string());

    let mut dec = FixedDecimal::from_str("0.009").unwrap();
    dec.half_floor(-1);
    assert_eq!("0.0", dec.to_string());

    let mut dec = FixedDecimal::from_str("-0.009").unwrap();
    dec.half_floor(-1);
    assert_eq!("-0.0", dec.to_string());

    // Test Truncate Right
    let mut dec = FixedDecimal::from(4235970)
        .multiplied_pow10(-3)
        .expect("in-bounds");
    assert_eq!("4235.970", dec.to_string());

    dec.truncate_right(-5);
    assert_eq!("4235.97000", dec.to_string());

    dec.truncate_right(-1);
    assert_eq!("4235.9", dec.to_string());

    dec.truncate_right(0);
    assert_eq!("4235", dec.to_string());

    dec.truncate_right(1);
    assert_eq!("4230", dec.to_string());

    dec.truncate_right(5);
    assert_eq!("00000", dec.to_string());

    dec.truncate_right(2);
    assert_eq!("00000", dec.to_string());

    let mut dec = FixedDecimal::from_str("-99.999").unwrap();
    dec.truncate_right(-2);
    assert_eq!("-99.99", dec.to_string());

    let mut dec = FixedDecimal::from_str("1234.56").unwrap();
    dec.truncate_right(-1);
    assert_eq!("1234.5", dec.to_string());

    let mut dec = FixedDecimal::from_str("0.009").unwrap();
    dec.truncate_right(-1);
    assert_eq!("0.0", dec.to_string());

    // Test truncated_right
    let dec = FixedDecimal::from(4235970)
        .multiplied_pow10(-3)
        .expect("in-bounds");
    assert_eq!("4235.970", dec.to_string());

    assert_eq!("4235.97000", dec.clone().truncated_right(-5).to_string());

    assert_eq!("4230", dec.clone().truncated_right(1).to_string());

    assert_eq!("4200", dec.clone().truncated_right(2).to_string());

    assert_eq!("00000", dec.truncated_right(5).to_string());

    //Test expand
    let mut dec = FixedDecimal::from_str("3.234").unwrap();
    dec.expand(0);
    assert_eq!("4", dec.to_string());

    let mut dec = FixedDecimal::from_str("2.222").unwrap();
    dec.expand(-1);
    assert_eq!("2.3", dec.to_string());

    let mut dec = FixedDecimal::from_str("22.222").unwrap();
    dec.expand(-2);
    assert_eq!("22.23", dec.to_string());

    let mut dec = FixedDecimal::from_str("99.999").unwrap();
    dec.expand(-2);
    assert_eq!("100.00", dec.to_string());

    let mut dec = FixedDecimal::from_str("99.999").unwrap();
    dec.expand(-5);
    assert_eq!("99.99900", dec.to_string());

    let mut dec = FixedDecimal::from_str("-99.999").unwrap();
    dec.expand(-5);
    assert_eq!("-99.99900", dec.to_string());

    let mut dec = FixedDecimal::from_str("-99.999").unwrap();
    dec.expand(-2);
    assert_eq!("-100.00", dec.to_string());

    let mut dec = FixedDecimal::from_str("99.999").unwrap();
    dec.expand(4);
    assert_eq!("10000", dec.to_string());

    let mut dec = FixedDecimal::from_str("-99.999").unwrap();
    dec.expand(4);
    assert_eq!("-10000", dec.to_string());

    let mut dec = FixedDecimal::from_str("0.009").unwrap();
    dec.expand(-1);
    assert_eq!("0.1", dec.to_string());

    let mut dec = FixedDecimal::from_str("-0.009").unwrap();
    dec.expand(-1);
    assert_eq!("-0.1", dec.to_string());

    let mut dec = FixedDecimal::from_str("3.954").unwrap();
    dec.expand(0);
    assert_eq!("4", dec.to_string());

    // Test half_expand
    let mut dec = FixedDecimal::from_str("3.234").unwrap();
    dec.half_expand(0);
    assert_eq!("3", dec.to_string());

    let mut dec = FixedDecimal::from_str("3.534").unwrap();
    dec.half_expand(0);
    assert_eq!("4", dec.to_string());

    let mut dec = FixedDecimal::from_str("3.934").unwrap();
    dec.half_expand(0);
    assert_eq!("4", dec.to_string());

    let mut dec = FixedDecimal::from_str("2.222").unwrap();
    dec.half_expand(-1);
    assert_eq!("2.2", dec.to_string());

    let mut dec = FixedDecimal::from_str("2.44").unwrap();
    dec.half_expand(-1);
    assert_eq!("2.4", dec.to_string());

    let mut dec = FixedDecimal::from_str("2.45").unwrap();
    dec.half_expand(-1);
    assert_eq!("2.5", dec.to_string());

    let mut dec = FixedDecimal::from_str("-2.44").unwrap();
    dec.half_expand(-1);
    assert_eq!("-2.4", dec.to_string());

    let mut dec = FixedDecimal::from_str("-2.45").unwrap();
    dec.half_expand(-1);
    assert_eq!("-2.5", dec.to_string());

    let mut dec = FixedDecimal::from_str("22.222").unwrap();
    dec.half_expand(-2);
    assert_eq!("22.22", dec.to_string());

    let mut dec = FixedDecimal::from_str("99.999").unwrap();
    dec.half_expand(-2);
    assert_eq!("100.00", dec.to_string());

    let mut dec = FixedDecimal::from_str("99.999").unwrap();
    dec.half_expand(-5);
    assert_eq!("99.99900", dec.to_string());

    let mut dec = FixedDecimal::from_str("-99.999").unwrap();
    dec.half_expand(-5);
    assert_eq!("-99.99900", dec.to_string());

    let mut dec = FixedDecimal::from_str("-99.999").unwrap();
    dec.half_expand(-2);
    assert_eq!("-100.00", dec.to_string());

    let mut dec = FixedDecimal::from_str("99.999").unwrap();
    dec.half_expand(4);
    assert_eq!("0000", dec.to_string());

    let mut dec = FixedDecimal::from_str("-99.999").unwrap();
    dec.half_expand(4);
    assert_eq!("-0000", dec.to_string());

    let mut dec = FixedDecimal::from_str("0.009").unwrap();
    dec.half_expand(-1);
    assert_eq!("0.0", dec.to_string());

    let mut dec = FixedDecimal::from_str("-0.009").unwrap();
    dec.half_expand(-1);
    assert_eq!("-0.0", dec.to_string());
}

#[test]
fn test_concatenate() {
    #[derive(Debug)]
    struct TestCase {
        pub input_1: &'static str,
        pub input_2: &'static str,
        pub expected: Option<&'static str>,
    }
    let cases = [
        TestCase {
            input_1: "123",
            input_2: "0.456",
            expected: Some("123.456"),
        },
        TestCase {
            input_1: "0.456",
            input_2: "123",
            expected: None,
        },
        TestCase {
            input_1: "123",
            input_2: "0.0456",
            expected: Some("123.0456"),
        },
        TestCase {
            input_1: "0.0456",
            input_2: "123",
            expected: None,
        },
        TestCase {
            input_1: "100",
            input_2: "0.456",
            expected: Some("100.456"),
        },
        TestCase {
            input_1: "0.456",
            input_2: "100",
            expected: None,
        },
        TestCase {
            input_1: "100",
            input_2: "0.001",
            expected: Some("100.001"),
        },
        TestCase {
            input_1: "0.001",
            input_2: "100",
            expected: None,
        },
        TestCase {
            input_1: "123000",
            input_2: "456",
            expected: Some("123456"),
        },
        TestCase {
            input_1: "456",
            input_2: "123000",
            expected: None,
        },
        TestCase {
            input_1: "5",
            input_2: "5",
            expected: None,
        },
        TestCase {
            input_1: "120",
            input_2: "25",
            expected: None,
        },
        TestCase {
            input_1: "1.1",
            input_2: "0.2",
            expected: None,
        },
        TestCase {
            input_1: "0",
            input_2: "222",
            expected: Some("222"),
        },
        TestCase {
            input_1: "222",
            input_2: "0",
            expected: Some("222"),
        },
        TestCase {
            input_1: "0",
            input_2: "0",
            expected: Some("0"),
        },
        TestCase {
            input_1: "000",
            input_2: "0",
            expected: Some("000"),
        },
        TestCase {
            input_1: "0.00",
            input_2: "0",
            expected: Some("0.00"),
        },
    ];
    for cas in &cases {
        let fd1 = FixedDecimal::from_str(cas.input_1).unwrap();
        let fd2 = FixedDecimal::from_str(cas.input_2).unwrap();
        match fd1.concatenated_right(fd2) {
            Ok(fd) => {
                assert_eq!(cas.expected, Some(fd.to_string().as_str()), "{:?}", cas);
            }
            Err(_) => {
                assert!(cas.expected.is_none(), "{:?}", cas);
            }
        }
    }
}<|MERGE_RESOLUTION|>--- conflicted
+++ resolved
@@ -422,62 +422,6 @@
         }
     }
 
-<<<<<<< HEAD
-    /// Change the sign to the one given.
-=======
-    /// Change the value from negative to positive or from positive to negative, modifying self.
-    /// Negative zero is supported.
-    /// Negating a number with negative sign results in one with no sign (rather than an explicit positive sign).
->>>>>>> 41330bbd
-    ///
-    /// # Examples
-    ///
-    /// ```
-    /// use fixed_decimal::FixedDecimal;
-    /// use fixed_decimal::Sign;
-    ///
-    /// let mut dec = FixedDecimal::from(1729);
-    /// assert_eq!("1729", dec.to_string());
-    ///
-    /// dec.set_sign(Sign::Negative);
-    /// assert_eq!("-1729", dec.to_string());
-    ///
-    /// dec.set_sign(Sign::Positive);
-    /// assert_eq!("+1729", dec.to_string());
-    ///
-    /// dec.set_sign(Sign::None);
-    /// assert_eq!("1729", dec.to_string());
-    /// ```
-<<<<<<< HEAD
-    pub fn set_sign(&mut self, sign: Sign) {
-        self.sign = sign;
-=======
-    pub fn negate(&mut self) {
-        self.sign = if self.sign == Sign::Negative {
-            Sign::None
-        } else {
-            Sign::Negative
-        };
->>>>>>> 41330bbd
-    }
-
-    /// Change the sign to the one given, consuming self and returning a new object.
-    ///
-    /// # Examples
-    ///
-    /// ```
-    /// use fixed_decimal::FixedDecimal;
-    /// use fixed_decimal::Sign;
-    ///
-    /// assert_eq!("+1729", FixedDecimal::from(1729).with_sign(Sign::Positive).to_string());
-    /// assert_eq!("1729", FixedDecimal::from(-1729).with_sign(Sign::None).to_string());
-    /// assert_eq!("-1729", FixedDecimal::from(1729).with_sign(Sign::Negative).to_string());
-    /// ```
-    pub fn with_sign(mut self, sign: Sign) -> Self {
-        self.set_sign(sign);
-        self
-    }
-
     /// Change the sign to the one given.
     ///
     /// # Examples
