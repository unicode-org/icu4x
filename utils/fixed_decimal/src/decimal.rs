--- conflicted
+++ resolved
@@ -25,15 +25,10 @@
 compile_error!("The fixed_decimal crate only works if usizes are at least the size of a u16");
 
 /// A struct containing decimal digits with efficient iteration and manipulation by magnitude
-<<<<<<< HEAD
-/// (power of 10). Supports a mantissa of non-zero digits and a number of leading and trailing
-/// zeros; used for formatting and plural selection.
-=======
 /// (power of 10).
 ///
 /// Supports a mantissa of non-zero digits and a number of leading and trailing
 /// zeros, as well as an optional sign; used for formatting and plural selection.
->>>>>>> fc2c660e
 ///
 /// # Data Types
 ///
