--- conflicted
+++ resolved
@@ -14,13 +14,8 @@
 /// number written in compact notation (such as 1.2M).
 /// This represents a _source number_, as defined
 /// [in UTS #35](https://www.unicode.org/reports/tr35/tr35-numbers.html#Plural_rules_syntax).
-<<<<<<< HEAD
-/// The value exponent=0 is used internally to represent a non-compact notation
-/// (such as 1 200 000).
-=======
 /// The value exponent=0 is used internally to represent a number in non-compact
 /// notation (such as 1 200 000).
->>>>>>> 8bbc3b26
 ///
 /// This is distinct from [`crate::ScientificDecimal`] because it does not represent leading 0s
 /// nor a sign in the exponent, and behaves differently in pluralization.
