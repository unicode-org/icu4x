--- conflicted
+++ resolved
@@ -31,11 +31,7 @@
 yoke = { version = "0.5.0", path = "../yoke", optional = true }
 zerofrom = { version = "0.1.0", path = "../zerofrom" }
 zerovec-derive = {version = "0.6.0", path = "./derive", optional = true}
-<<<<<<< HEAD
-crabbake = { path = "../../experimental/crabbake", optional = true, features = ["derive"]}
-=======
 crabbake = { version = "0.4", path = "../../experimental/crabbake", features = ["derive"], optional = true }
->>>>>>> f6ffb443
 
 [dev-dependencies]
 icu_benchmark_macros = { version = "0.6", path = "../../tools/benchmark/macros" }
