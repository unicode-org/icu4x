// This file is part of ICU4X. For terms of use, please see the file
// called LICENSE at the top level of the ICU4X source tree
// (online at: https://github.com/unicode-org/icu4x/blob/main/LICENSE ).

#[cfg(feature = "crabbake")]
mod crabbake;
<<<<<<< HEAD
=======

>>>>>>> f6ffb443
#[cfg(feature = "serde")]
mod serde;

mod slice;

pub use slice::ZeroSlice;

use crate::ule::*;
use alloc::vec::Vec;
use core::cmp::{Ord, Ordering, PartialOrd};
use core::fmt;
use core::iter::FromIterator;
use core::ops::Deref;

/// A zero-copy vector for fixed-width types.
///
/// `ZeroVec<T>` is designed as a drop-in replacement for `Vec<T>` in situations where it is
/// desirable to borrow data from an unaligned byte slice, such as zero-copy deserialization.
///
/// `T` must implement [`AsULE`], which is auto-implemented for a number of built-in types,
/// including all fixed-width multibyte integers. For variable-width types like [`str`],
/// see [`VarZeroVec`](crate::VarZeroVec). [`zerovec::make_ule`](crate::make_ule) may
/// be used to automatically implement [`AsULE`] for a type and generate the underlying [`ULE`] type.
///
/// Typically, the zero-copy equivalent of a `Vec<T>` will simply be `ZeroVec<'a, T>`.
///
/// Most of the methods on `ZeroVec<'a, T>` come from its [`Deref`] implementation to [`ZeroSlice<T>`](ZeroSlice).
///
/// For creating zero-copy vectors of fixed-size types, see [`VarZeroVec`](crate::VarZeroVec).
///
/// `ZeroVec<T>` behaves much like [`Cow`](alloc::borrow::Cow), where it can be constructed from
/// owned data (and then mutated!) but can also borrow from some buffer.
///
/// # Example
///
/// ```
/// use zerovec::ZeroVec;
///
/// // The little-endian bytes correspond to the numbers on the following line.
/// let nums: &[u16] = &[211, 281, 421, 461];
///
/// #[derive(serde::Serialize, serde::Deserialize)]
/// struct Data<'a> {
///     #[serde(borrow)]
///     nums: ZeroVec<'a, u16>,
/// }
///
/// // The owned version will allocate
/// let data = Data {
///     nums: ZeroVec::alloc_from_slice(nums),
/// };
/// let bincode_bytes = bincode::serialize(&data).expect("Serialization should be successful");
///
/// // Will deserialize without allocations
/// let deserialized: Data =
///     bincode::deserialize(&bincode_bytes).expect("Deserialization should be successful");
///
/// // This deserializes without allocation!
/// assert!(matches!(deserialized.nums, ZeroVec::Borrowed(_)));
/// assert_eq!(deserialized.nums.get(2), Some(421));
/// assert_eq!(deserialized.nums, nums);
/// ```
///
/// [`ule`]: crate::ule
///
/// # How it Works
///
/// `ZeroVec<T>` represents a slice of `T` as a slice of `T::ULE`. The difference between `T` and
/// `T::ULE` is that `T::ULE` must be encoded in little-endian with 1-byte alignment. When accessing
/// items from `ZeroVec<T>`, we fetch the `T::ULE`, convert it on the fly to `T`, and return `T` by
/// value.
///
/// Benchmarks can be found in the project repository, with some results found in the [crate-level documentation](crate).
///
/// See [the design doc](https://github.com/unicode-org/icu4x/blob/main/utils/zerovec/design_doc.md) for more details.
#[derive(Clone)]
pub enum ZeroVec<'a, T>
where
    T: AsULE + ?Sized,
{
    /// An owned `ZeroVec<T>`. This will typically be constructed by [`ZeroVec::alloc_from_slice()`]
    /// or by calling [`ZeroVec::to_mut()`]/[`ZeroVec::for_each_mut()`]/etc on [`ZeroVec::Borrowed`].
    Owned(Vec<T::ULE>),

    /// A borrowed `ZeroVec<T>`. This will typically be constructed by [`ZeroVec::parse_byte_slice()`],
    /// [`ZeroVec::from_slice_or_alloc()`], or deserializers capable of doing zero-copy deserialization.
    ///
    /// If you already have a slice of `[T::ULE]`s, you can directly construct one of these.
    ///
    /// # Example
    ///
    /// ```
    /// use zerovec::ule::*;
    /// use zerovec::ZeroVec;
    ///
    /// // The little-endian bytes correspond to the numbers on the following line.
    /// let bytes: &[u8] = &[0xD3, 0x00, 0x19, 0x01, 0xA5, 0x01, 0xCD, 0x01];
    /// let nums: &[RawBytesULE<2>] = &[
    ///     211_u16.to_unaligned(),
    ///     281_u16.to_unaligned(),
    ///     421_u16.to_unaligned(),
    ///     461_u16.to_unaligned(),
    /// ];
    ///
    /// let zerovec = ZeroVec::<u16>::Borrowed(nums);
    ///
    /// assert!(matches!(zerovec, ZeroVec::Borrowed(_)));
    /// assert_eq!(bytes, zerovec.as_bytes());
    /// ```
    Borrowed(&'a [T::ULE]),
}

impl<'a, T: AsULE> Deref for ZeroVec<'a, T> {
    type Target = ZeroSlice<T>;
    fn deref(&self) -> &Self::Target {
        let slice = match self {
            ZeroVec::Owned(vec) => &**vec,
            ZeroVec::Borrowed(slice) => *slice,
        };
        ZeroSlice::from_ule_slice(slice)
    }
}

impl<'a, T: AsULE> AsRef<ZeroSlice<T>> for ZeroVec<'a, T> {
    fn as_ref(&self) -> &ZeroSlice<T> {
        self.deref()
    }
}

impl<T> fmt::Debug for ZeroVec<'_, T>
where
    T: AsULE + fmt::Debug,
{
    fn fmt(&self, f: &mut fmt::Formatter) -> fmt::Result {
        match self {
            Self::Owned(_) => write!(f, "ZeroVec::Owned({:?})", self.to_vec()),
            Self::Borrowed(_) => write!(f, "ZeroVec::Borrowed({:?})", self.to_vec()),
        }
    }
}

impl<T> Eq for ZeroVec<'_, T> where T: AsULE + Eq + ?Sized {}

impl<'a, 'b, T> PartialEq<ZeroVec<'b, T>> for ZeroVec<'a, T>
where
    T: AsULE + PartialEq + ?Sized,
{
    #[inline]
    fn eq(&self, other: &ZeroVec<'b, T>) -> bool {
        // Note: T implements PartialEq but not T::ULE
        self.iter().eq(other.iter())
    }
}

impl<T> PartialEq<&[T]> for ZeroVec<'_, T>
where
    T: AsULE + PartialEq + ?Sized,
{
    #[inline]
    fn eq(&self, other: &&[T]) -> bool {
        self.iter().eq(other.iter().copied())
    }
}

impl<T, const N: usize> PartialEq<[T; N]> for ZeroVec<'_, T>
where
    T: AsULE + PartialEq + ?Sized,
{
    #[inline]
    fn eq(&self, other: &[T; N]) -> bool {
        self.iter().eq(other.iter().copied())
    }
}

impl<'a, T: AsULE> Default for ZeroVec<'a, T> {
    #[inline]
    fn default() -> Self {
        Self::new()
    }
}

impl<'a, T: AsULE + PartialOrd> PartialOrd for ZeroVec<'a, T> {
    fn partial_cmp(&self, other: &Self) -> Option<Ordering> {
        self.iter().partial_cmp(other.iter())
    }
}

impl<'a, T: AsULE + Ord> Ord for ZeroVec<'a, T> {
    fn cmp(&self, other: &Self) -> Ordering {
        self.iter().cmp(other.iter())
    }
}

impl<'a, T> ZeroVec<'a, T>
where
    T: AsULE + ?Sized,
{
    #[inline]
    /// Creates a new, borrowed, empty `ZeroVec<T>`.
    ///
    /// # Examples
    ///
    /// ```
    /// use zerovec::ZeroVec;
    ///
    /// let zv: ZeroVec<u16> = ZeroVec::new();
    /// assert!(zv.is_empty());
    /// ```
    pub fn new() -> Self {
        Self::Borrowed(&[])
    }

    /// Creates a new, owned, empty `ZeroVec<T>`, with a certain capacity pre-allocated.
    pub fn with_capacity(capacity: usize) -> Self {
        Self::Owned(Vec::with_capacity(capacity))
    }

    /// Parses a `&[u8]` buffer into a `ZeroVec<T>`.
    ///
    /// This function is infallible for built-in integer types, but fallible for other types,
    /// such as `char`. For more information, see [`ULE::parse_byte_slice`].
    ///
    /// The bytes within the byte buffer must remain constant for the life of the ZeroVec.
    ///
    /// # Endianness
    ///
    /// The byte buffer must be encoded in little-endian, even if running in a big-endian
    /// environment. This ensures a consistent representation of data across platforms.
    ///
    /// # Example
    ///
    /// ```
    /// use zerovec::ZeroVec;
    ///
    /// let bytes: &[u8] = &[0xD3, 0x00, 0x19, 0x01, 0xA5, 0x01, 0xCD, 0x01];
    /// let zerovec: ZeroVec<u16> = ZeroVec::parse_byte_slice(bytes).expect("infallible");
    ///
    /// assert!(matches!(zerovec, ZeroVec::Borrowed(_)));
    /// assert_eq!(zerovec.get(2), Some(421));
    /// ```
    pub fn parse_byte_slice(bytes: &'a [u8]) -> Result<Self, ZeroVecError> {
        let slice: &'a [T::ULE] = T::ULE::parse_byte_slice(bytes)?;
        Ok(Self::Borrowed(slice))
    }

    /// Uses a `&[u8]` buffer as a `ZeroVec<T>` without any verification.
    ///
    /// # Safety
    ///
    /// `bytes` need to be an output from [`ZeroSlice::as_bytes()`].
    pub const unsafe fn from_bytes_unchecked(bytes: &'a [u8]) -> Self {
        // &[u8] and &[T::ULE] are the same slice with different length metadata.
        let (data, mut metadata): (usize, usize) = core::mem::transmute(bytes);
        metadata /= core::mem::size_of::<T::ULE>();
        Self::Borrowed(core::mem::transmute((data, metadata)))
    }

    /// Converts a `ZeroVec<T>` into a `ZeroVec<u8>`, retaining the current ownership model.
    ///
    /// Note that the length of the ZeroVec may change.
    ///
    /// # Examples
    ///
    /// Convert a borrowed `ZeroVec`:
    ///
    /// ```
    /// use zerovec::ZeroVec;
    ///
    /// let bytes: &[u8] = &[0xD3, 0x00, 0x19, 0x01, 0xA5, 0x01, 0xCD, 0x01];
    /// let zerovec: ZeroVec<u16> = ZeroVec::parse_byte_slice(bytes).expect("infallible");
    /// let zv_bytes = zerovec.into_bytes();
    ///
    /// assert!(matches!(zv_bytes, ZeroVec::Borrowed(_)));
    /// assert_eq!(zv_bytes.get(0), Some(0xD3));
    /// ```
    ///
    /// Convert an owned `ZeroVec`:
    ///
    /// ```
    /// use zerovec::ZeroVec;
    ///
    /// let nums: &[u16] = &[211, 281, 421, 461];
    /// let zerovec = ZeroVec::alloc_from_slice(nums);
    /// let zv_bytes = zerovec.into_bytes();
    ///
    /// assert!(matches!(zv_bytes, ZeroVec::Owned(_)));
    /// assert_eq!(zv_bytes.get(0), Some(0xD3));
    /// ```
    pub fn into_bytes(self) -> ZeroVec<'a, u8> {
        match self {
            ZeroVec::Borrowed(slice) => {
                let bytes: &'a [u8] = T::ULE::as_byte_slice(slice);
                ZeroVec::Borrowed(bytes)
            }
            ZeroVec::Owned(vec) => {
                let bytes = Vec::from(T::ULE::as_byte_slice(&vec));
                ZeroVec::Owned(bytes)
            }
        }
    }

    /// Casts a `ZeroVec<T>` to a compatible `ZeroVec<P>`.
    ///
    /// `T` and `P` are compatible if they have the same `ULE` representation.
    ///
    /// If the `ULE`s of `T` and `P` are different types but have the same size,
    /// use [`Self::try_into_converted()`].
    ///
    /// # Examples
    ///
    /// ```
    /// use zerovec::ZeroVec;
    ///
    /// let bytes: &[u8] = &[0xD3, 0x00, 0x19, 0x01, 0xA5, 0x01, 0xCD, 0x80];
    ///
    /// let zerovec_u16: ZeroVec<u16> = ZeroVec::parse_byte_slice(bytes).expect("infallible");
    /// assert_eq!(zerovec_u16.get(3), Some(32973));
    ///
    /// let zerovec_i16: ZeroVec<i16> = zerovec_u16.cast();
    /// assert_eq!(zerovec_i16.get(3), Some(-32563));
    /// ```
    pub fn cast<P>(self) -> ZeroVec<'a, P>
    where
        P: AsULE<ULE = T::ULE>,
    {
        match self {
            Self::Owned(v) => ZeroVec::Owned(v),
            Self::Borrowed(v) => ZeroVec::Borrowed(v),
        }
    }

    /// Converts a `ZeroVec<T>` into a `ZeroVec<P>`, retaining the current ownership model.
    ///
    /// If `T` and `P` have the exact same `ULE`, use [`Self::cast()`].
    ///
    /// # Panics
    ///
    /// Panics if `T::ULE` and `P::ULE` are not the same size.
    ///
    /// # Examples
    ///
    /// Convert a borrowed `ZeroVec`:
    ///
    /// ```
    /// use zerovec::ZeroVec;
    ///
    /// let bytes: &[u8] = &[0x7F, 0xF3, 0x01, 0x00, 0x49, 0xF6, 0x01, 0x00];
    /// let zv_char: ZeroVec<char> = ZeroVec::parse_byte_slice(bytes).expect("valid code points");
    /// let zv_u32: ZeroVec<u32> = zv_char.try_into_converted().expect("infallible conversion");
    ///
    /// assert!(matches!(zv_u32, ZeroVec::Borrowed(_)));
    /// assert_eq!(zv_u32.get(0), Some(u32::from('🍿')));
    /// ```
    ///
    /// Convert an owned `ZeroVec`:
    ///
    /// ```
    /// use zerovec::ZeroVec;
    ///
    /// let chars: &[char] = &['🍿', '🙉'];
    /// let zv_char = ZeroVec::alloc_from_slice(chars);
    /// let zv_u32: ZeroVec<u32> = zv_char.try_into_converted().expect("length is divisible");
    ///
    /// assert!(matches!(zv_u32, ZeroVec::Owned(_)));
    /// assert_eq!(zv_u32.get(0), Some(u32::from('🍿')));
    /// ```
    ///
    /// If the types are not the same size, we refuse to convert:
    ///
    /// ```should_panic
    /// use zerovec::ZeroVec;
    ///
    /// let bytes: &[u8] = &[0x7F, 0xF3, 0x01, 0x00, 0x49, 0xF6, 0x01, 0x00];
    /// let zv_char: ZeroVec<char> = ZeroVec::parse_byte_slice(bytes).expect("valid code points");
    ///
    /// // Panics! mem::size_of::<char::ULE> != mem::size_of::<u16::ULE>
    /// zv_char.try_into_converted::<u16>();
    /// ```
    ///
    /// Instead, convert to bytes and then parse:
    ///
    /// ```
    /// use zerovec::ZeroVec;
    ///
    /// let bytes: &[u8] = &[0x7F, 0xF3, 0x01, 0x00, 0x49, 0xF6, 0x01, 0x00];
    /// let zv_char: ZeroVec<char> = ZeroVec::parse_byte_slice(bytes).expect("valid code points");
    /// let zv_u16: ZeroVec<u16> = zv_char.into_bytes().try_into_parsed().expect("infallible");
    ///
    /// assert!(matches!(zv_u16, ZeroVec::Borrowed(_)));
    /// assert_eq!(zv_u16.get(0), Some(0xF37F));
    /// ```
    pub fn try_into_converted<P: AsULE>(self) -> Result<ZeroVec<'a, P>, ZeroVecError> {
        assert_eq!(
            core::mem::size_of::<<T as AsULE>::ULE>(),
            core::mem::size_of::<<P as AsULE>::ULE>()
        );
        match self {
            ZeroVec::Borrowed(old_slice) => {
                let bytes: &'a [u8] = T::ULE::as_byte_slice(old_slice);
                let new_slice = P::ULE::parse_byte_slice(bytes)?;
                Ok(ZeroVec::Borrowed(new_slice))
            }
            ZeroVec::Owned(old_vec) => {
                let bytes: &[u8] = T::ULE::as_byte_slice(&old_vec);
                P::ULE::validate_byte_slice(bytes)?;
                // Feature "vec_into_raw_parts" is not yet stable (#65816). Polyfill:
                let (ptr, len, cap) = {
                    // Take ownership of the pointer
                    let mut v = core::mem::ManuallyDrop::new(old_vec);
                    // Fetch the pointer, length, and capacity
                    (v.as_mut_ptr(), v.len(), v.capacity())
                };
                // Safety checklist for Vec::from_raw_parts:
                // 1. ptr came from a Vec<T>
                // 2. P and T are asserted above to be the same size
                // 3. length is what it was before
                // 4. capacity is what it was before
                let new_vec = unsafe {
                    let ptr = ptr as *mut P::ULE;
                    Vec::from_raw_parts(ptr, len, cap)
                };
                Ok(ZeroVec::Owned(new_vec))
            }
        }
    }
}

impl<'a> ZeroVec<'a, u8> {
    /// Converts a `ZeroVec<u8>` into a `ZeroVec<T>`, retaining the current ownership model.
    ///
    /// Note that the length of the ZeroVec may change.
    ///
    /// # Examples
    ///
    /// Convert a borrowed `ZeroVec`:
    ///
    /// ```
    /// use zerovec::ZeroVec;
    ///
    /// let bytes: &[u8] = &[0xD3, 0x00, 0x19, 0x01, 0xA5, 0x01, 0xCD, 0x01];
    /// let zv_bytes = ZeroVec::Borrowed(bytes);
    /// let zerovec: ZeroVec<u16> = zv_bytes.try_into_parsed().expect("infallible");
    ///
    /// assert!(matches!(zerovec, ZeroVec::Borrowed(_)));
    /// assert_eq!(zerovec.get(0), Some(211));
    /// ```
    ///
    /// Convert an owned `ZeroVec`:
    ///
    /// ```
    /// use zerovec::ZeroVec;
    ///
    /// let bytes: Vec<u8> = vec![0xD3, 0x00, 0x19, 0x01, 0xA5, 0x01, 0xCD, 0x01];
    /// let zv_bytes = ZeroVec::Owned(bytes);
    /// let zerovec: ZeroVec<u16> = zv_bytes.try_into_parsed().expect("infallible");
    ///
    /// assert!(matches!(zerovec, ZeroVec::Owned(_)));
    /// assert_eq!(zerovec.get(0), Some(211));
    /// ```
    pub fn try_into_parsed<T: AsULE>(self) -> Result<ZeroVec<'a, T>, ZeroVecError> {
        match self {
            ZeroVec::Borrowed(bytes) => {
                let slice: &'a [T::ULE] = T::ULE::parse_byte_slice(bytes)?;
                Ok(ZeroVec::Borrowed(slice))
            }
            ZeroVec::Owned(vec) => {
                let slice = Vec::from(T::ULE::parse_byte_slice(&vec)?);
                Ok(ZeroVec::Owned(slice))
            }
        }
    }
}

impl<T> ZeroVec<'_, T>
where
    T: AsULE,
{
    /// Creates a `ZeroVec<T>` from a `&[T]` by allocating memory.
    ///
    /// This function results in an `Owned` instance of `ZeroVec<T>`.
    ///
    /// # Example
    ///
    /// ```
    /// use zerovec::ZeroVec;
    ///
    /// // The little-endian bytes correspond to the numbers on the following line.
    /// let bytes: &[u8] = &[0xD3, 0x00, 0x19, 0x01, 0xA5, 0x01, 0xCD, 0x01];
    /// let nums: &[u16] = &[211, 281, 421, 461];
    ///
    /// let zerovec = ZeroVec::alloc_from_slice(nums);
    ///
    /// assert!(matches!(zerovec, ZeroVec::Owned(_)));
    /// assert_eq!(bytes, zerovec.as_bytes());
    /// ```
    #[inline]
    pub fn alloc_from_slice(other: &[T]) -> Self {
        Self::Owned(other.iter().copied().map(T::to_unaligned).collect())
    }

    /// Creates a `Vec<T>` from a `ZeroVec<T>`.
    ///
    /// # Example
    ///
    /// ```
    /// use zerovec::ZeroVec;
    ///
    /// let nums: &[u16] = &[211, 281, 421, 461];
    /// let vec: Vec<u16> = ZeroVec::alloc_from_slice(nums).to_vec();
    ///
    /// assert_eq!(nums, vec.as_slice());
    /// ```
    #[inline]
    pub fn to_vec(&self) -> Vec<T> {
        self.iter().collect()
    }
}

impl<'a, T> ZeroVec<'a, T>
where
    T: EqULE,
{
    /// Attempts to create a `ZeroVec<'a, T>` from a `&'a [T]` by borrowing the argument.
    ///
    /// If this is not possible, such as on a big-endian platform, `None` is returned.
    ///
    /// # Example
    ///
    /// ```
    /// use zerovec::ZeroVec;
    ///
    /// // The little-endian bytes correspond to the numbers on the following line.
    /// let bytes: &[u8] = &[0xD3, 0x00, 0x19, 0x01, 0xA5, 0x01, 0xCD, 0x01];
    /// let nums: &[u16] = &[211, 281, 421, 461];
    ///
    /// if let Some(zerovec) = ZeroVec::try_from_slice(nums) {
    ///     assert!(matches!(zerovec, ZeroVec::Borrowed(_)));
    ///     assert_eq!(bytes, zerovec.as_bytes());
    /// }
    /// ```
    #[inline]
    pub fn try_from_slice(slice: &'a [T]) -> Option<Self> {
        T::slice_to_unaligned(slice).map(|ule_slice| Self::Borrowed(ule_slice))
    }

    /// Creates a `ZeroVec<'a, T>` from a `&'a [T]`, either by borrowing the argument or by
    /// allocating a new vector.
    ///
    /// This is a cheap operation on little-endian platforms, falling back to a more expensive
    /// operation on big-endian platforms.
    ///
    /// # Example
    ///
    /// ```
    /// use zerovec::ZeroVec;
    ///
    /// // The little-endian bytes correspond to the numbers on the following line.
    /// let bytes: &[u8] = &[0xD3, 0x00, 0x19, 0x01, 0xA5, 0x01, 0xCD, 0x01];
    /// let nums: &[u16] = &[211, 281, 421, 461];
    ///
    /// let zerovec = ZeroVec::from_slice_or_alloc(nums);
    ///
    /// // Note: zerovec could be either borrowed or owned.
    /// assert_eq!(bytes, zerovec.as_bytes());
    /// ```
    #[inline]
    pub fn from_slice_or_alloc(slice: &'a [T]) -> Self {
        Self::try_from_slice(slice).unwrap_or_else(|| Self::alloc_from_slice(slice))
    }
}

impl<T> ZeroVec<'_, T>
where
    T: AsULE,
{
    /// Mutates each element according to a given function, meant to be
    /// a more convenient version of calling `.iter_mut()` on
    /// [`ZeroVec::to_mut()`] which serves fewer use cases.
    ///
    /// This will convert the ZeroVec into an owned ZeroVec if not already the case.
    ///
    /// # Example
    ///
    /// ```
    /// use zerovec::ule::AsULE;
    /// use zerovec::ZeroVec;
    ///
    /// let bytes: &[u8] = &[0xD3, 0x00, 0x19, 0x01, 0xA5, 0x01, 0xCD, 0x01];
    /// let mut zerovec: ZeroVec<u16> = ZeroVec::parse_byte_slice(bytes).expect("infallible");
    ///
    /// zerovec.for_each_mut(|item| *item += 1);
    ///
    /// assert_eq!(zerovec.to_vec(), &[212, 282, 422, 462]);
    /// assert!(matches!(zerovec, ZeroVec::Owned(_)));
    /// ```
    #[inline]
    pub fn for_each_mut(&mut self, mut f: impl FnMut(&mut T)) {
        self.to_mut().iter_mut().for_each(|item| {
            let mut aligned = T::from_unaligned(*item);
            f(&mut aligned);
            *item = aligned.to_unaligned()
        });
    }

    /// Same as [`ZeroVec::for_each_mut()`], but bubbles up errors.
    ///
    /// # Example
    ///
    /// ```
    /// use zerovec::ule::AsULE;
    /// use zerovec::ZeroVec;
    ///
    /// let bytes: &[u8] = &[0xD3, 0x00, 0x19, 0x01, 0xA5, 0x01, 0xCD, 0x01];
    /// let mut zerovec: ZeroVec<u16> = ZeroVec::parse_byte_slice(bytes).expect("infallible");
    ///
    /// zerovec.try_for_each_mut(|item| {
    ///     *item = item.checked_add(1).ok_or(())?;
    ///     Ok(())
    /// })?;
    ///
    /// assert_eq!(zerovec.to_vec(), &[212, 282, 422, 462]);
    /// assert!(matches!(zerovec, ZeroVec::Owned(_)));
    /// # Ok::<(), ()>(())
    /// ```
    #[inline]
    pub fn try_for_each_mut<E>(
        &mut self,
        mut f: impl FnMut(&mut T) -> Result<(), E>,
    ) -> Result<(), E> {
        self.to_mut().iter_mut().try_for_each(|item| {
            let mut aligned = T::from_unaligned(*item);
            f(&mut aligned)?;
            *item = aligned.to_unaligned();
            Ok(())
        })
    }

    /// Converts a borrowed ZeroVec to an owned ZeroVec. No-op if already owned.
    ///
    /// # Example
    ///
    /// ```
    /// use zerovec::ZeroVec;
    ///
    /// let bytes: &[u8] = &[0xD3, 0x00, 0x19, 0x01, 0xA5, 0x01, 0xCD, 0x01];
    /// let zerovec: ZeroVec<u16> = ZeroVec::parse_byte_slice(bytes).expect("infallible");
    /// assert!(matches!(zerovec, ZeroVec::Borrowed(_)));
    ///
    /// let owned = zerovec.into_owned();
    /// assert!(matches!(owned, ZeroVec::Owned(_)));
    /// ```
    pub fn into_owned(self) -> ZeroVec<'static, T> {
        match self {
            Self::Owned(vec) => ZeroVec::Owned(vec),
            Self::Borrowed(_) => {
                let vec: Vec<T::ULE> = self.iter().map(T::to_unaligned).collect();
                ZeroVec::Owned(vec)
            }
        }
    }

    /// Allows the ZeroVec to be mutated by converting it to an owned variant, and producing
    /// a mutable vector of ULEs.
    ///
    /// # Example
    ///
    /// ```rust,ignore
    /// # use crate::zerovec::ule::AsULE;
    /// use zerovec::ZeroVec;
    ///
    /// let bytes: &[u8] = &[0xD3, 0x00, 0x19, 0x01, 0xA5, 0x01, 0xCD, 0x01];
    /// let mut zerovec: ZeroVec<u16> = ZeroVec::parse_byte_slice(bytes).expect("infallible");
    /// assert!(matches!(zerovec, ZeroVec::Borrowed(_)));
    ///
    /// zerovec.to_mut().push(12_u16.to_unaligned());
    /// assert!(matches!(zerovec, ZeroVec::Owned(_)));
    /// ```
    pub fn to_mut(&mut self) -> &mut Vec<T::ULE> {
        match self {
            ZeroVec::Owned(ref mut vec) => vec,
            ZeroVec::Borrowed(_) => {
                let vec: Vec<T::ULE> = self.iter().map(T::to_unaligned).collect();
                let new_self = ZeroVec::Owned(vec);
                *self = new_self;
                // recursion is limited since we are guaranteed to hit the Owned branch
                self.to_mut()
            }
        }
    }

    /// Remove all elements from this ZeroVec and reset it to an empty borrowed state.
    pub fn clear(&mut self) {
        *self = Self::Borrowed(&[])
    }
}

impl<T: AsULE> FromIterator<T> for ZeroVec<'_, T> {
    /// Creates a [`ZeroVec::Owned`] from an iterator of values.
    fn from_iter<I>(iter: I) -> Self
    where
        I: IntoIterator<Item = T>,
    {
        ZeroVec::Owned(iter.into_iter().map(|t| t.to_unaligned()).collect())
    }
}

#[cfg(test)]
mod tests {
    use super::*;
    use crate::samples::*;

    #[test]
    fn test_get() {
        {
            let zerovec = ZeroVec::from_slice_or_alloc(TEST_SLICE);
            assert_eq!(zerovec.get(0), Some(TEST_SLICE[0]));
            assert_eq!(zerovec.get(1), Some(TEST_SLICE[1]));
            assert_eq!(zerovec.get(2), Some(TEST_SLICE[2]));
        }
        {
            let zerovec = ZeroVec::<u32>::parse_byte_slice(TEST_BUFFER_LE).unwrap();
            assert_eq!(zerovec.get(0), Some(TEST_SLICE[0]));
            assert_eq!(zerovec.get(1), Some(TEST_SLICE[1]));
            assert_eq!(zerovec.get(2), Some(TEST_SLICE[2]));
        }
    }

    #[test]
    fn test_binary_search() {
        {
            let zerovec = ZeroVec::from_slice_or_alloc(TEST_SLICE);
            assert_eq!(Ok(3), zerovec.binary_search(&0x0e0d0c));
            assert_eq!(Err(3), zerovec.binary_search(&0x0c0d0c));
        }
        {
            let zerovec = ZeroVec::<u32>::parse_byte_slice(TEST_BUFFER_LE).unwrap();
            assert_eq!(Ok(3), zerovec.binary_search(&0x0e0d0c));
            assert_eq!(Err(3), zerovec.binary_search(&0x0c0d0c));
        }
    }

    #[test]
    fn test_odd_alignment() {
        assert_eq!(
            Some(0x020100),
            ZeroVec::<u32>::parse_byte_slice(TEST_BUFFER_LE)
                .unwrap()
                .get(0)
        );
        assert_eq!(
            Some(0x04000201),
            ZeroVec::<u32>::parse_byte_slice(&TEST_BUFFER_LE[1..77])
                .unwrap()
                .get(0)
        );
        assert_eq!(
            Some(0x05040002),
            ZeroVec::<u32>::parse_byte_slice(&TEST_BUFFER_LE[2..78])
                .unwrap()
                .get(0)
        );
        assert_eq!(
            Some(0x06050400),
            ZeroVec::<u32>::parse_byte_slice(&TEST_BUFFER_LE[3..79])
                .unwrap()
                .get(0)
        );
        assert_eq!(
            Some(0x060504),
            ZeroVec::<u32>::parse_byte_slice(&TEST_BUFFER_LE[4..])
                .unwrap()
                .get(0)
        );
        assert_eq!(
            Some(0x4e4d4c00),
            ZeroVec::<u32>::parse_byte_slice(&TEST_BUFFER_LE[75..79])
                .unwrap()
                .get(0)
        );
        assert_eq!(
            Some(0x4e4d4c00),
            ZeroVec::<u32>::parse_byte_slice(&TEST_BUFFER_LE[3..79])
                .unwrap()
                .get(18)
        );
        assert_eq!(
            Some(0x4e4d4c),
            ZeroVec::<u32>::parse_byte_slice(&TEST_BUFFER_LE[76..])
                .unwrap()
                .get(0)
        );
        assert_eq!(
            Some(0x4e4d4c),
            ZeroVec::<u32>::parse_byte_slice(TEST_BUFFER_LE)
                .unwrap()
                .get(19)
        );
        // TODO(#1144): Check for correct slice length in RawBytesULE
        // assert_eq!(
        //     None,
        //     ZeroVec::<u32>::parse_byte_slice(&TEST_BUFFER_LE[77..])
        //         .unwrap()
        //         .get(0)
        // );
        assert_eq!(
            None,
            ZeroVec::<u32>::parse_byte_slice(TEST_BUFFER_LE)
                .unwrap()
                .get(20)
        );
        assert_eq!(
            None,
            ZeroVec::<u32>::parse_byte_slice(&TEST_BUFFER_LE[3..79])
                .unwrap()
                .get(19)
        );
    }
}<|MERGE_RESOLUTION|>--- conflicted
+++ resolved
@@ -4,10 +4,7 @@
 
 #[cfg(feature = "crabbake")]
 mod crabbake;
-<<<<<<< HEAD
-=======
-
->>>>>>> f6ffb443
+
 #[cfg(feature = "serde")]
 mod serde;
 
